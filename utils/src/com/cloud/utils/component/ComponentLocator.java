// Licensed to the Apache Software Foundation (ASF) under one
// or more contributor license agreements.  See the NOTICE file
// distributed with this work for additional information
// regarding copyright ownership.  The ASF licenses this file
// to you under the Apache License, Version 2.0 (the
// "License"); you may not use this file except in compliance
// the License.  You may obtain a copy of the License at
//
// http://www.apache.org/licenses/LICENSE-2.0
//
// Unless required by applicable law or agreed to in writing,
// software distributed under the License is distributed on an
// "AS IS" BASIS, WITHOUT WARRANTIES OR CONDITIONS OF ANY
// KIND, either express or implied.  See the License for the
// specific language governing permissions and limitations
// under the License.
package com.cloud.utils.component;

import java.io.Serializable;
<<<<<<< HEAD
=======
import java.lang.reflect.Constructor;
import java.lang.reflect.Field;
import java.lang.reflect.Method;
import java.util.ArrayList;
import java.util.Collection;
import java.util.Enumeration;
import java.util.HashMap;
import java.util.HashSet;
import java.util.Iterator;
import java.util.LinkedHashMap;
import java.util.List;
import java.util.Map;
import java.util.Map.Entry;
import java.util.Properties;
import java.util.Set;
import java.util.concurrent.ConcurrentHashMap;
>>>>>>> 0a258842

import org.springframework.stereotype.Component;

import com.cloud.utils.db.GenericDao;
<<<<<<< HEAD
=======
import com.cloud.utils.exception.CloudRuntimeException;
import com.cloud.utils.mgmt.JmxUtil;
import com.cloud.utils.mgmt.ManagementBean;

/**
 * ComponentLocator ties together several different concepts.  First, it 
 * deals with how a system should be put together.  It manages different 
 * types of components:
 *   - Manager: Singleton implementation of a certain process.
 *   - Adapter: Different singleton implementations for the same functions.
 *   - SystemIntegrityChecker: Singletons that are called at the load time.
 *   - Dao: Data Access Objects.
 *   
 * These components can be declared in several ways:
 *   - ComponentLibrary - A Java class that declares the above components.  The
 *     advantage of declaring components here is they change automatically
 *     with any refactoring.
 *   - components specification - An xml file that overrides the 
 *     ComponentLibrary.  The advantage of declaring components here is 
 *     they can change by hand on every deployment.
 * 
 * The two are NOT mutually exclusive.  ComponentLocator basically locates 
 * the components specification, which specifies the ComponentLibrary within.  
 * Components found in the ComponentLibrary are overridden by components 
 * found in components specification.
 * 
 * Components specification can also be nested.  One components specification
 * can point to another components specification and, therefore, "inherits"
 * those components but still override one or more components.  ComponentLocator 
 * reads the child components specification first and follow the chain up.  
 * the child's components overrides the ones in the parent. 
 * 
 * ComponentLocator looks for the components specification as follows:
 *   1. By following the path specified by "cloud-stack-components-specification"
 *      within the environment.properties file.
 *   2. Look for components.xml in the class path.
 *   
 * ComponentLocator also ties in component injection.  Components can specify 
 * an @Inject annotation to components ComponentLocator knows.  When 
 * instantiating components, ComponentLocator attempts to inject these 
 * components.
 * 
 **/
@SuppressWarnings("unchecked")
public class ComponentLocator implements ComponentLocatorMBean {
    protected static final Logger                      s_logger     = Logger.getLogger(ComponentLocator.class);

    protected static final ThreadLocal<ComponentLocator> s_tl = new ThreadLocal<ComponentLocator>();
    protected static final ConcurrentHashMap<Class<?>, Singleton> s_singletons = new ConcurrentHashMap<Class<?>, Singleton>(111);
    protected static final HashMap<String, ComponentLocator> s_locators = new HashMap<String, ComponentLocator>();
    protected static final HashMap<Class<?>, InjectInfo> s_factories = new HashMap<Class<?>, InjectInfo>();
    protected static Boolean s_once = false;
    protected static Boolean _hasCheckerRun = false;
    protected static Callback[] s_callbacks = new Callback[] { NoOp.INSTANCE, new DatabaseCallback()};
    protected static CallbackFilter s_callbackFilter = new DatabaseCallbackFilter();
    protected static final List<AnnotationInterceptor<?>> s_interceptors = new ArrayList<AnnotationInterceptor<?>>();
    protected static CleanupThread s_janitor = null;

    protected HashMap<String, Adapters<? extends Adapter>>              _adapterMap;
    protected HashMap<String, ComponentInfo<Manager>>                   _managerMap;
    protected LinkedHashMap<String, ComponentInfo<SystemIntegrityChecker>>     _checkerMap;
    protected LinkedHashMap<String, ComponentInfo<GenericDao<?, ? extends Serializable>>>    _daoMap;
    protected String                                                    _serverName;
    protected Object                                                    _component;
    protected HashMap<Class<?>, Class<?>>                               _factories;
    protected HashMap<String, ComponentInfo<PluggableService>>          _pluginsMap;

    static {
        if (s_janitor == null) {
            s_janitor = new CleanupThread();
            Runtime.getRuntime().addShutdownHook(new CleanupThread());
        }
    }

    public ComponentLocator(String server) {
        _serverName = server;
        if (s_janitor == null) {
            s_janitor = new CleanupThread();
            Runtime.getRuntime().addShutdownHook(new CleanupThread());
        }
    }

    public String getLocatorName() {
        return _serverName;
    }

    @Override
    public String getName() {
        return getLocatorName();
    }

    protected Pair<XmlHandler, HashMap<String, List<ComponentInfo<Adapter>>>> parse2(String filename) {
        try {
            SAXParserFactory spfactory = SAXParserFactory.newInstance();
            SAXParser saxParser = spfactory.newSAXParser();
            _daoMap = new LinkedHashMap<String, ComponentInfo<GenericDao<?, ? extends Serializable>>>();
            _managerMap = new LinkedHashMap<String, ComponentInfo<Manager>>();
            _checkerMap = new LinkedHashMap<String, ComponentInfo<SystemIntegrityChecker>>();
            _adapterMap = new HashMap<String, Adapters<? extends Adapter>>();
            _factories = new HashMap<Class<?>, Class<?>>();
            _pluginsMap = new LinkedHashMap<String, ComponentInfo<PluggableService>>();
            File file = PropertiesUtil.findConfigFile(filename);
            if (file == null) {
                s_logger.info("Unable to find " + filename);
                return null;
            }
            s_logger.info("Config file found at " + file.getAbsolutePath() + ".  Configuring " + _serverName);
            XmlHandler handler = new XmlHandler(_serverName);
            saxParser.parse(file, handler);

            HashMap<String, List<ComponentInfo<Adapter>>> adapters = new HashMap<String, List<ComponentInfo<Adapter>>>();
            if (handler.parent != null) {
                String[] tokens = handler.parent.split(":");
                String parentFile = filename;
                String parentName = handler.parent;
                if (tokens.length > 1) {
                    parentFile = tokens[0];
                    parentName = tokens[1];
                }
                ComponentLocator parentLocator = new ComponentLocator(parentName);
                adapters.putAll(parentLocator.parse2(parentFile).second());
                _daoMap.putAll(parentLocator._daoMap);
                _managerMap.putAll(parentLocator._managerMap);
                _factories.putAll(parentLocator._factories);
                _pluginsMap.putAll(parentLocator._pluginsMap);
            }

            ComponentLibrary library = null;
            if (handler.library != null) {
                Class<?> clazz = Class.forName(handler.library);
                library = (ComponentLibrary)clazz.newInstance();
                _daoMap.putAll(library.getDaos());
                _managerMap.putAll(library.getManagers());
                _factories.putAll(library.getFactories());
                _pluginsMap.putAll(library.getPluggableServices());
                
                 for (Entry<String, List<ComponentInfo<Adapter>>> e : library.getAdapters().entrySet()) {
                	 if (adapters.containsKey(e.getKey())) {
                 		s_logger.debug("Merge needed for " + e.getKey());
                 		adapters.get(e.getKey()).addAll(e.getValue());
                 	}
                 	else {
                 		adapters.put(e.getKey(), e.getValue());
                 	}
                 }
                // putAll overwrites existing keys, so merge instead
                for (Entry<String, List<ComponentInfo<Adapter>>> e : handler.adapters.entrySet()) {
                	if (adapters.containsKey(e.getKey())) {
                		s_logger.debug("Merge needed for " + e.getKey());
                		adapters.get(e.getKey()).addAll(e.getValue());
                	}
                	else {
                		adapters.put(e.getKey(), e.getValue());
                	}
                }
            }

            _daoMap.putAll(handler.daos);
            _managerMap.putAll(handler.managers);
            _checkerMap.putAll(handler.checkers);
            _pluginsMap.putAll(handler.pluggableServices);
            
            // putAll overwrites existing keys, so merge instead
            for (Entry<String, List<ComponentInfo<Adapter>>> e : handler.adapters.entrySet()) {
            	if (adapters.containsKey(e.getKey())) {
            		s_logger.debug("Merge needed for " + e.getKey());
            		adapters.get(e.getKey()).addAll(e.getValue());
            	}
            	else {
            		adapters.put(e.getKey(), e.getValue());
            	}
            }
            
            
            return new Pair<XmlHandler, HashMap<String, List<ComponentInfo<Adapter>>>>(handler, adapters);
        } catch (ParserConfigurationException e) {
            s_logger.error("Unable to load " + _serverName + " due to errors while parsing " + filename, e);
            System.exit(1);
        } catch (SAXException e) {
            s_logger.error("Unable to load " + _serverName + " due to errors while parsing " + filename, e);
            System.exit(1);
        } catch (IOException e) {
            s_logger.error("Unable to load " + _serverName + " due to errors while reading from " + filename, e);
            System.exit(1);
        } catch (CloudRuntimeException e) {
            s_logger.error("Unable to load configuration for " + _serverName + " from " + filename, e);
            System.exit(1);
        } catch (Exception e) {
            s_logger.error("Unable to load configuration for " + _serverName + " from " + filename, e);
            System.exit(1);
        }
        return null;
    }
>>>>>>> 0a258842

@Component
public class ComponentLocator {

    public static ComponentLocator getCurrentLocator() {
    	return ComponentContext.getCompanent(ComponentLocator.class);
    }
    
    public static ComponentLocator getLocator(String server) {
    	return ComponentContext.getCompanent(ComponentLocator.class);
    }
    
    public static ComponentLocator getLocator(String server, String configFileName, String log4jFilename) {
        return ComponentContext.getCompanent(ComponentLocator.class);
    }
    
    public static Object getComponent(String componentName) {
    	return ComponentContext.getCompanent(componentName);
    }
    
    public <T extends GenericDao<?, ? extends Serializable>> T getDao(Class<T> clazz) {
        return ComponentContext.getCompanent(clazz);
    }
    
    public <T> T getManager(Class<T> clazz) {
        return ComponentContext.getCompanent(clazz);
    }
    
    public <T> T getPluggableService(Class<T> clazz) {
        return ComponentContext.getCompanent(clazz);
    }
    
    public static <T> T inject(Class<T> clazz) {
    	return ComponentContext.inject(clazz);
    }
    
}<|MERGE_RESOLUTION|>--- conflicted
+++ resolved
@@ -17,8 +17,6 @@
 package com.cloud.utils.component;
 
 import java.io.Serializable;
-<<<<<<< HEAD
-=======
 import java.lang.reflect.Constructor;
 import java.lang.reflect.Field;
 import java.lang.reflect.Method;
@@ -35,13 +33,10 @@
 import java.util.Properties;
 import java.util.Set;
 import java.util.concurrent.ConcurrentHashMap;
->>>>>>> 0a258842
 
 import org.springframework.stereotype.Component;
 
 import com.cloud.utils.db.GenericDao;
-<<<<<<< HEAD
-=======
 import com.cloud.utils.exception.CloudRuntimeException;
 import com.cloud.utils.mgmt.JmxUtil;
 import com.cloud.utils.mgmt.ManagementBean;
@@ -235,7 +230,168 @@
         }
         return null;
     }
->>>>>>> 0a258842
+
+    protected void parse(String filename) {
+        Pair<XmlHandler, HashMap<String, List<ComponentInfo<Adapter>>>> result = parse2(filename);
+        if (result == null) {
+            s_logger.info("Skipping configuration using " + filename);
+            return;
+        }
+
+        instantiatePluggableServices();
+
+        XmlHandler handler = result.first();
+        HashMap<String, List<ComponentInfo<Adapter>>> adapters = result.second();
+        try {
+            runCheckers();
+            startDaos();    // daos should not be using managers and adapters.
+            instantiateAdapters(adapters);
+            instantiateManagers();
+            if (handler.componentClass != null) {
+                _component = createInstance(handler.componentClass, true, true);
+            }
+            configureManagers();
+            configureAdapters();
+            startManagers();
+            startAdapters();
+            //TODO do we need to follow the instantiate -> inject -> configure -> start -> stop flow of singletons like managers/adapters?
+            //TODO do we need to expose pluggableServices to MBean (provide getNames?)
+        } catch (CloudRuntimeException e) {
+            s_logger.error("Unable to load configuration for " + _serverName + " from " + filename, e);
+            System.exit(1);
+        } catch (Exception e) {
+            s_logger.error("Unable to load configuration for " + _serverName + " from " + filename, e);
+            System.exit(1);
+        }
+    }
+
+    protected void runCheckers() {
+        Set<Map.Entry<String, ComponentInfo<SystemIntegrityChecker>>> entries = _checkerMap.entrySet();
+        for (Map.Entry<String, ComponentInfo<SystemIntegrityChecker>> entry : entries) {
+            ComponentInfo<SystemIntegrityChecker> info = entry.getValue();
+            try {
+                info.instance = (SystemIntegrityChecker)createInstance(info.clazz, false, info.singleton);
+                info.instance.check();
+            } catch (Exception e) {
+                s_logger.error("Problems with running checker:" + info.name, e);
+                System.exit(1);
+            }
+        }
+    }
+    /**
+     * Daos should not refer to any other components so it is safe to start them
+     * here.
+     */
+    protected void startDaos()  {
+        Set<Map.Entry<String, ComponentInfo<GenericDao<?, ? extends Serializable>>>> entries = _daoMap.entrySet();
+
+        for (Map.Entry<String, ComponentInfo<GenericDao<?, ?>>> entry : entries) {
+            ComponentInfo<GenericDao<?, ?>> info = entry.getValue();
+            try {
+                info.instance = (GenericDao<?, ?>)createInstance(info.clazz, true, info.singleton);
+                if (info.singleton) {
+                    s_logger.info("Starting singleton DAO: " + info.name);
+                    Singleton singleton = s_singletons.get(info.clazz);
+                    if (singleton.state == Singleton.State.Instantiated) {
+                        inject(info.clazz, info.instance);
+                        singleton.state = Singleton.State.Injected;
+                    }
+                    if (singleton.state == Singleton.State.Injected) {
+                        if (!info.instance.configure(info.name, info.params)) {
+                            s_logger.error("Unable to configure DAO: " + info.name);
+                            System.exit(1);
+                        }
+                        singleton.state = Singleton.State.Started;
+                    }
+                } else {
+                    s_logger.info("Starting DAO: " + info.name);
+                    inject(info.clazz, info.instance);
+                    if (!info.instance.configure(info.name, info.params)) {
+                        s_logger.error("Unable to configure DAO: " + info.name);
+                        System.exit(1);
+                    }
+                }
+            } catch (ConfigurationException e) {
+                s_logger.error("Unable to configure DAO: " + info.name, e);
+                System.exit(1);
+            } catch (Exception e) {
+                s_logger.error("Problems while configuring DAO: " + info.name, e);
+                System.exit(1);
+            }
+            if (info.instance instanceof ManagementBean) {
+                registerMBean((ManagementBean) info.instance);
+            }
+        }
+    }
+
+    private static Object createInstance(Class<?> clazz, boolean inject, boolean singleton, Object... args) {
+        Factory factory = null;
+        Singleton entity = null;
+        synchronized(s_factories) {
+            if (singleton) {
+                entity = s_singletons.get(clazz);
+                if (entity != null) {
+                    s_logger.debug("Found singleton instantiation for " + clazz.toString());
+                    return entity.singleton;
+                }
+            }
+            InjectInfo info = s_factories.get(clazz);
+            if (info == null) {
+                Enhancer enhancer = new Enhancer();
+                enhancer.setSuperclass(clazz);
+                enhancer.setCallbackFilter(s_callbackFilter);
+                enhancer.setCallbacks(s_callbacks);
+                factory = (Factory)enhancer.create();
+                info = new InjectInfo(enhancer, factory);
+                s_factories.put(clazz, info);
+            } else {
+                factory = info.factory;
+            }
+        }
+
+
+        Class<?>[] argTypes = null;
+        if (args != null && args.length > 0) {
+            Constructor<?>[] constructors = clazz.getConstructors();
+            for (Constructor<?> constructor : constructors) {
+                Class<?>[] paramTypes = constructor.getParameterTypes();
+                if (paramTypes.length == args.length) {
+                    boolean found = true;
+                    for (int i = 0; i < paramTypes.length; i++) {
+                        if (!paramTypes[i].isAssignableFrom(args[i].getClass()) && !paramTypes[i].isPrimitive()) {
+                            found = false;
+                            break;
+                        }
+                    }
+                    if (found) {
+                        argTypes = paramTypes;
+                        break;
+                    }
+                }
+            }
+
+            if (argTypes == null) {
+                throw new CloudRuntimeException("Unable to find constructor to match parameters given: " + clazz.getName());
+            }
+
+            entity = new Singleton(factory.newInstance(argTypes, args, s_callbacks));
+        } else {
+            entity = new Singleton(factory.newInstance(s_callbacks));
+        }
+
+        if (inject) {
+            inject(clazz, entity.singleton);
+            entity.state = Singleton.State.Injected;
+        }
+
+        if (singleton) {
+            synchronized(s_factories) {
+                s_singletons.put(clazz, entity);
+            }
+        }
+
+        return entity.singleton;
+    }
 
 @Component
 public class ComponentLocator {
