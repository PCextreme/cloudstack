//
// Licensed to the Apache Software Foundation (ASF) under one
// or more contributor license agreements.  See the NOTICE file
// distributed with this work for additional information
// regarding copyright ownership.  The ASF licenses this file
// to you under the Apache License, Version 2.0 (the
// "License"); you may not use this file except in compliance
// with the License.  You may obtain a copy of the License at
//
//   http://www.apache.org/licenses/LICENSE-2.0
//
// Unless required by applicable law or agreed to in writing,
// software distributed under the License is distributed on an
// "AS IS" BASIS, WITHOUT WARRANTIES OR CONDITIONS OF ANY
// KIND, either express or implied.  See the License for the
// specific language governing permissions and limitations
// under the License.
//

package com.cloud.utils.net;

import static org.hamcrest.Matchers.anyOf;
import static org.hamcrest.Matchers.contains;
import static org.hamcrest.Matchers.equalTo;
import static org.hamcrest.Matchers.greaterThanOrEqualTo;
import static org.hamcrest.Matchers.lessThanOrEqualTo;
import static org.hamcrest.Matchers.not;
import static org.junit.Assert.assertEquals;
import static org.junit.Assert.assertFalse;
import static org.junit.Assert.assertNotNull;
import static org.junit.Assert.assertThat;
import static org.junit.Assert.assertTrue;

import java.math.BigInteger;
import java.net.InetAddress;
import java.net.UnknownHostException;
import java.util.SortedSet;
import java.util.TreeSet;

import com.googlecode.ipv6.IPv6Network;
import org.apache.log4j.Logger;
import org.junit.Test;

import com.cloud.utils.exception.CloudRuntimeException;
import com.cloud.utils.net.NetUtils.SupersetOrSubset;
import com.googlecode.ipv6.IPv6Address;

public class NetUtilsTest {

    private static final Logger s_logger = Logger.getLogger(NetUtilsTest.class);

    @Test
    public void testGetRandomIpFromCidrWithSize24() throws Exception {
        final String cidr = "192.168.124.1";
        final int size = 24;
        final int netCharacters = 12;

        final long ip = NetUtils.getRandomIpFromCidr(cidr, size, new TreeSet<Long>());

        assertThat("The ip " + NetUtils.long2Ip(ip) + " retrieved must be within the cidr " + cidr + "/" + size, cidr.substring(0, netCharacters), equalTo(NetUtils.long2Ip(ip)
                .substring(0, netCharacters)));
    }

    @Test
    public void testGetRandomIpFromCidrWithSize16() throws Exception {
        final String cidr = "192.168.124.1";
        final int size = 16;
        final int netCharacters = 8;

        final long ip = NetUtils.getRandomIpFromCidr(cidr, 16, new TreeSet<Long>());

        assertThat("The ip " + NetUtils.long2Ip(ip) + " retrieved must be within the cidr " + cidr + "/" + size, cidr.substring(0, netCharacters), equalTo(NetUtils.long2Ip(ip)
                .substring(0, netCharacters)));
    }

    @Test
    public void testGetRandomIpFromCidrWithSize8() throws Exception {
        final String cidr = "192.168.124.1";
        final int size = 8;
        final int netCharacters = 4;

        final long ip = NetUtils.getRandomIpFromCidr(cidr, 16, new TreeSet<Long>());

        assertThat("The ip " + NetUtils.long2Ip(ip) + " retrieved must be within the cidr " + cidr + "/" + size, cidr.substring(0, netCharacters), equalTo(NetUtils.long2Ip(ip)
                .substring(0, netCharacters)));
    }

    @Test
    public void testGetRandomIpFromCidrUsignAvoid() throws Exception {
        final String cidr = "192.168.124.1";
        final int size = 30;

        final SortedSet<Long> avoid = new TreeSet<Long>();
        long ip = NetUtils.getRandomIpFromCidr(cidr, size, avoid);
        assertThat("We should be able to retrieve an ip on the first call.", ip, not(equalTo(-1L)));
        avoid.add(ip);
        ip = NetUtils.getRandomIpFromCidr(cidr, size, avoid);
        assertThat("We should be able to retrieve an ip on the second call.", ip, not(equalTo(-1L)));
        assertThat("ip returned is not in the avoid list", avoid, not(contains(ip)));
        avoid.add(ip);
        ip = NetUtils.getRandomIpFromCidr(cidr, size, avoid);
        assertThat("We should be able to retrieve an ip on the third call.", ip, not(equalTo(-1L)));
        assertThat("ip returned is not in the avoid list", avoid, not(contains(ip)));
        avoid.add(ip);
        ip = NetUtils.getRandomIpFromCidr(cidr, size, avoid);
        assertEquals("This should be -1 because we ran out of ip addresses: " + ip, ip, -1);
    }

    @Test
    public void testIsValidS2SVpnPolicy() {
        assertTrue(NetUtils.isValidS2SVpnPolicy("esp", "aes128-sha1"));
        assertTrue(NetUtils.isValidS2SVpnPolicy("esp", "3des-sha1"));
        assertTrue(NetUtils.isValidS2SVpnPolicy("esp", "3des-sha1,aes256-sha1"));
        assertTrue(NetUtils.isValidS2SVpnPolicy("esp", "3des-md5;modp1024"));
        assertTrue(NetUtils.isValidS2SVpnPolicy("esp", "3des-sha256,aes128-sha512;modp1536"));
        assertTrue(NetUtils.isValidS2SVpnPolicy("ike", "3des-sha1;modp3072,aes128-sha1;modp1536"));
        assertTrue(NetUtils.isValidS2SVpnPolicy("ike", "3des-md5;modp1024"));
        assertTrue(NetUtils.isValidS2SVpnPolicy("ike", "3des-sha1;modp3072,aes128-sha1;modp1536"));
        assertTrue(NetUtils.isValidS2SVpnPolicy("ike", "3des-sha256;modp3072,aes128-sha512;modp1536"));
        assertFalse(NetUtils.isValidS2SVpnPolicy("ike", "aes128-sha1"));
        assertFalse(NetUtils.isValidS2SVpnPolicy("ike", "3des-sha1"));
        assertFalse(NetUtils.isValidS2SVpnPolicy("ike", "3des-sha1,aes256-sha1"));
        assertFalse(NetUtils.isValidS2SVpnPolicy("esp", "des-md5;modp1024,aes128-sha1;modp1536"));
        assertFalse(NetUtils.isValidS2SVpnPolicy("esp", "des-sha1"));
        assertFalse(NetUtils.isValidS2SVpnPolicy("esp", "abc-123,ase-sha1"));
        assertFalse(NetUtils.isValidS2SVpnPolicy("esp", "de-sh,aes-sha1"));
        assertFalse(NetUtils.isValidS2SVpnPolicy("esp", ""));
        assertFalse(NetUtils.isValidS2SVpnPolicy("esp", ";modp1536"));
        assertFalse(NetUtils.isValidS2SVpnPolicy("esp", ",aes;modp1536,,,"));
    }

    @Test
    public void testGetIp6FromRange() {
        assertEquals(NetUtils.getIp6FromRange("1234:5678::1-1234:5678::1"), "1234:5678::1");
        for (int i = 0; i < 5; i++) {
            final String ip = NetUtils.getIp6FromRange("1234:5678::1-1234:5678::2");
            assertThat(ip, anyOf(equalTo("1234:5678::1"), equalTo("1234:5678::2")));
            s_logger.info("IP is " + ip);
        }
        String ipString = null;
        final IPv6Address ipStart = IPv6Address.fromString("1234:5678::1");
        final IPv6Address ipEnd = IPv6Address.fromString("1234:5678::ffff:ffff:ffff:ffff");
        for (int i = 0; i < 10; i++) {
            ipString = NetUtils.getIp6FromRange(ipStart.toString() + "-" + ipEnd.toString());
            s_logger.info("IP is " + ipString);
            final IPv6Address ip = IPv6Address.fromString(ipString);
            assertThat(ip, greaterThanOrEqualTo(ipStart));
            assertThat(ip, lessThanOrEqualTo(ipEnd));
        }
    }

    @Test
    public void testCountIp6InRange() {
        assertEquals(new BigInteger("2"), NetUtils.countIp6InRange("1234:5678::1-1234:5678::2"));
    }

    @Test
    public void testCountIp6InRangeWithInvalidRange() {
        assertEquals(null, NetUtils.countIp6InRange("1234:5678::2-1234:5678::0"));
    }

    @Test
    public void testCountIp6InRangeWithNullStart() {
        assertEquals(null, NetUtils.countIp6InRange("-1234:5678::0"));
    }

    @Test
    public void testCountIp6InRangeWithNoEnd() {
        assertEquals(new BigInteger("1"), NetUtils.countIp6InRange("1234:5678::2"));
    }

    @Test
    public void testGetIp6CidrSize() {
        assertEquals(NetUtils.getIp6CidrSize("1234:5678::1/32"), 32);
        assertEquals(NetUtils.getIp6CidrSize("1234:5678::1"), 0);
    }

    @Test
    public void testIsValidIp6Cidr() {
        assertTrue(NetUtils.isValidIp6Cidr("1234:5678::1/64"));
        assertFalse(NetUtils.isValidIp6Cidr("1234:5678::1"));
    }

    @Test
    public void testIsValidMacAddr() {
        assertTrue(NetUtils.isValidMac("ee:12:34:5:32:ff"));
        assertTrue(NetUtils.isValidMac("ee.12.34.5.32.ff"));
        assertTrue(NetUtils.isValidMac("ee-12-34-5-32-ff"));
        assertFalse(NetUtils.isValidMac("aa.12:34:5:32:ff"));
        assertFalse(NetUtils.isValidMac("gg.gg:gg:gg:gg:gg"));
    }

    @Test
    public void testIsUnicastMac() {

        assertTrue(NetUtils.isUnicastMac("ee:12:34:5:32:ff"));
        assertFalse(NetUtils.isUnicastMac("ff:12:34:5:32:ff"));
        assertFalse(NetUtils.isUnicastMac("01:12:34:5:32:ff"));
        assertTrue(NetUtils.isUnicastMac("00:ff:ff:ff:ff:ff"));
    }

    @Test
    public void testIsValidIpv6() {
        assertTrue(NetUtils.isValidIp6("fc00::1"));
        assertFalse(NetUtils.isValidIp6(""));
        assertFalse(NetUtils.isValidIp6(null));
        assertFalse(NetUtils.isValidIp6("1234:5678::1/64"));
    }

    @Test
    public void testIsIp6InRange() {
        assertTrue(NetUtils.isIp6InRange("1234:5678:abcd::1", "1234:5678:abcd::1-1234:5678:abcd::1"));
        assertFalse(NetUtils.isIp6InRange("1234:5678:abcd::1", "1234:5678:abcd::2-1234:5678:abcd::1"));
        assertFalse(NetUtils.isIp6InRange("1234:5678:abcd::1", null));
        assertTrue(NetUtils.isIp6InRange("1234:5678:abcd::1", "1234:5678::1-1234:5679::1"));
    }

    @Test
    public void testIsIp6InNetwork() {
        assertFalse(NetUtils.isIp6InNetwork(IPv6Address.fromString("1234:5678:abcd::1"), IPv6Network.fromString("1234:5678::/64")));
        assertTrue(NetUtils.isIp6InNetwork(IPv6Address.fromString("1234:5678::1"), IPv6Network.fromString("1234:5678::/64")));
        assertTrue(NetUtils.isIp6InNetwork(IPv6Address.fromString("1234:5678::ffff:ffff:ffff:ffff"), IPv6Network.fromString("1234:5678::/64")));
        assertTrue(NetUtils.isIp6InNetwork(IPv6Address.fromString("1234:5678::"), IPv6Network.fromString("1234:5678::/64")));
    }

    @Test
    public void testGetNextIp6InRange() {
        String range = "1234:5678::1-1234:5678::8000:0000";
        assertEquals(NetUtils.getNextIp6InRange("1234:5678::8000:0", range), "1234:5678::1");
        assertEquals(NetUtils.getNextIp6InRange("1234:5678::7fff:ffff", range), "1234:5678::8000:0");
        assertEquals(NetUtils.getNextIp6InRange("1234:5678::1", range), "1234:5678::2");
        range = "1234:5678::1-1234:5678::ffff:ffff:ffff:ffff";
        assertEquals(NetUtils.getNextIp6InRange("1234:5678::ffff:ffff:ffff:ffff", range), "1234:5678::1");
    }

    @Test
    public void testIsIp6RangeOverlap() {
        assertFalse(NetUtils.isIp6RangeOverlap("1234:5678::1-1234:5678::ffff", "1234:5678:1::1-1234:5678:1::ffff"));
        assertTrue(NetUtils.isIp6RangeOverlap("1234:5678::1-1234:5678::ffff", "1234:5678::2-1234:5678::f"));
        assertTrue(NetUtils.isIp6RangeOverlap("1234:5678::f-1234:5678::ffff", "1234:5678::2-1234:5678::f"));
        assertFalse(NetUtils.isIp6RangeOverlap("1234:5678::f-1234:5678::ffff", "1234:5678::2-1234:5678::e"));
        assertFalse(NetUtils.isIp6RangeOverlap("1234:5678::f-1234:5678::f", "1234:5678::2-1234:5678::e"));
    }

    @Test
    public void testStandardizeIp6Address() {
        assertEquals(NetUtils.standardizeIp6Address("1234:0000:0000:5678:0000:0000:ABCD:0001"), "1234::5678:0:0:abcd:1");
        assertEquals(NetUtils.standardizeIp6Cidr("1234:0000:0000:5678:0000:0000:ABCD:0001/64"), "1234:0:0:5678::/64");
    }

    @Test
    public void testGenerateUriForPvlan() {
        assertEquals("pvlan://123-i456", NetUtils.generateUriForPvlan("123", "456").toString());
    }

    @Test
    public void testGetPrimaryPvlanFromUri() {
        assertEquals("123", NetUtils.getPrimaryPvlanFromUri(NetUtils.generateUriForPvlan("123", "456")));
    }

    @Test
    public void testGetIsolatedPvlanFromUri() {
        assertEquals("456", NetUtils.getIsolatedPvlanFromUri(NetUtils.generateUriForPvlan("123", "456")));
    }

    @Test
    public void testIsValidCIDR() throws Exception {
        //Test to check IP Range of 2 CIDR
        final String cidrFirst = "10.0.144.0/20";
        final String cidrSecond = "10.0.151.0/20";
        final String cidrThird = "10.0.144.0/21";

        assertTrue(NetUtils.isValidIp4Cidr(cidrFirst));
        assertTrue(NetUtils.isValidIp4Cidr(cidrSecond));
        assertTrue(NetUtils.isValidIp4Cidr(cidrThird));;
    }

    @Test
    public void testIsValidCidrList() throws Exception {
        final String cidrFirst = "10.0.144.0/20,1.2.3.4/32,5.6.7.8/24";
        final String cidrSecond = "10.0.151.0/20,129.0.0.0/4";
        final String cidrThird = "10.0.144.0/21";

        assertTrue(NetUtils.isValidCidrList(cidrFirst));
        assertTrue(NetUtils.isValidCidrList(cidrSecond));
        assertTrue(NetUtils.isValidCidrList(cidrThird));
    }

    @Test
    public void testIsSameIpRange() {
        final String cidrFirst = "10.0.144.0/20";
        final String cidrSecond = "10.0.151.0/20";
        final String cidrThird = "10.0.144.0/21";

        //Check for exactly same CIDRs
        assertTrue(NetUtils.isSameIpRange(cidrFirst, cidrFirst));
        //Check for 2 different CIDRs, but same IP Range
        assertTrue(NetUtils.isSameIpRange(cidrFirst, cidrSecond));
        //Check for 2 different CIDRs and different IP Range
        assertFalse(NetUtils.isSameIpRange(cidrFirst, cidrThird));
        //Check for Incorrect format of CIDR
        assertFalse(NetUtils.isSameIpRange(cidrFirst, "10.3.6.5/50"));
    }

    @Test
    public void testGenerateMacOnIncrease() {
        String mac = "06:01:23:00:45:67";
        assertEquals("06:01:25:00:45:67", NetUtils.generateMacOnIncrease(mac, 2));
        assertEquals("06:01:33:00:45:67", NetUtils.generateMacOnIncrease(mac, 16));
        mac = "06:ff:ff:00:45:67";
        assertEquals("06:00:00:00:45:67", NetUtils.generateMacOnIncrease(mac, 1));
        assertEquals("06:00:0f:00:45:67", NetUtils.generateMacOnIncrease(mac, 16));
    }

    @Test
    public void testGetLocalIPString() {
        assertNotNull(NetUtils.getLocalIPString());
    }

    @Test
    public void testSameIsolationId() {
        assertTrue(NetUtils.isSameIsolationId("1", "vlan://1"));
        assertTrue(NetUtils.isSameIsolationId("", null));
        assertTrue(NetUtils.isSameIsolationId("UnTagged", "vlan://uNtAGGED"));
        assertFalse(NetUtils.isSameIsolationId("2", "vlan://uNtAGGED"));
        assertFalse(NetUtils.isSameIsolationId("2", "vlan://3"));
        assertFalse(NetUtils.isSameIsolationId("bla", null));
    }

    @Test
    public void testValidateGuestCidr() throws Exception {
        final String[] validCidrs = {"10.1.1.1/16", "172.16.1.0/16", "192.168.1.0/24", "100.64.1.0/24"};
        final String[] invalidCidrs = {"172.33.1.0/16", "100.128.1.0/10"};

        for (String cidr: validCidrs) {
            assertTrue(NetUtils.validateGuestCidr(cidr));
        }
        for (String cidr: invalidCidrs) {
            assertFalse(NetUtils.validateGuestCidr(cidr));
        }
    }

    @Test
    public void testMac2Long() {
        assertEquals(0l, NetUtils.mac2Long("00:00:00:00:00:00"));
        assertEquals(1l, NetUtils.mac2Long("00:00:00:00:00:01"));
        assertEquals(0xFFl, NetUtils.mac2Long("00:00:00:00:00:FF"));
        assertEquals(0xFFAAl, NetUtils.mac2Long("00:00:00:00:FF:AA"));
        assertEquals(0x11FFAAl, NetUtils.mac2Long("00:00:00:11:FF:AA"));
        assertEquals(0x12345678l, NetUtils.mac2Long("00:00:12:34:56:78"));
        assertEquals(0x123456789Al, NetUtils.mac2Long("00:12:34:56:78:9A"));
        assertEquals(0x123456789ABCl, NetUtils.mac2Long("12:34:56:78:9A:BC"));
    }

    @Test
    public void testLong2Mac() {
        assertEquals("00:00:00:00:00:00", NetUtils.long2Mac(0l));
        assertEquals("00:00:00:00:00:01", NetUtils.long2Mac(1l));
        assertEquals("00:00:00:00:00:ff", NetUtils.long2Mac(0xFFl));
        assertEquals("00:00:00:00:ff:aa", NetUtils.long2Mac(0xFFAAl));
        assertEquals("00:00:00:11:ff:aa", NetUtils.long2Mac(0x11FFAAl));
        assertEquals("00:00:12:34:56:78", NetUtils.long2Mac(0x12345678l));
        assertEquals("00:12:34:56:78:9a", NetUtils.long2Mac(0x123456789Al));
        assertEquals("12:34:56:78:9a:bc", NetUtils.long2Mac(0x123456789ABCl));
    }

    @Test
    public void testIp2Long() {
        assertEquals(0x7f000001l, NetUtils.ip2Long("127.0.0.1"));
        assertEquals(0xc0a80001l, NetUtils.ip2Long("192.168.0.1"));
        assertEquals(0x08080808l, NetUtils.ip2Long("8.8.8.8"));
    }

    @Test
    public void testLong2Ip() {
        assertEquals("127.0.0.1", NetUtils.long2Ip(0x7f000001l));
        assertEquals("192.168.0.1", NetUtils.long2Ip(0xc0a80001l));
        assertEquals("8.8.8.8", NetUtils.long2Ip(0x08080808l));
    }

    @Test
    public void test31BitPrefixStart() {
        final String ipAddress = "192.168.0.0";
        final String cidr = "192.168.0.0/31";

        final boolean isInRange = NetUtils.isIpWithInCidrRange(ipAddress, cidr);

        assertTrue("Check if the subnetUtils.setInclusiveHostCount(true) has been called.", isInRange);
    }

    @Test
    public void test31BitPrefixEnd() {
        final String ipAddress = "192.168.0.1";
        final String cidr = "192.168.0.0/31";

        final boolean isInRange = NetUtils.isIpWithInCidrRange(ipAddress, cidr);

        assertTrue("Check if the subnetUtils.setInclusiveHostCount(true) has been called.", isInRange);
    }

    @Test
    public void test31BitPrefixFail() {
        final String ipAddress = "192.168.0.2";
        final String cidr = "192.168.0.0/31";

        final boolean isInRange = NetUtils.isIpWithInCidrRange(ipAddress, cidr);

        assertFalse("Out of the range. Why did it return true?", isInRange);
    }

    @Test
    public void test31BitPrefixIpRangesOverlapd() {
        final String gw = "192.168.0.0";
        String ip1;
        String ip2;

        for (int i = 1, j = 2; i <= 254; i++, j++) {
            ip1 = "192.168.0." + i;
            ip2 = "192.168.0." + j;

            final boolean doesOverlap = NetUtils.ipRangesOverlap(ip1, ip2, gw, gw);
            assertFalse("It should overlap, but it's a 31-bit ip", doesOverlap);
        }
    }

    @Test
    public void test31BitPrefixIpRangesOverlapdFail() {
        String gw;
        String ip1;
        String ip2;

        for (int i = 10, j = 12; i <= 254; i++, j++) {
            gw = "192.168.0." + i;
            ip1 = "192.168.0." + i;
            ip2 = "192.168.0." + j;

            final boolean doesOverlap = NetUtils.ipRangesOverlap(ip1, ip2, gw, gw);
            assertTrue("It overlaps!", doesOverlap);
        }
    }

    @Test
    public void testIs31PrefixCidrFail() {
        final String cidr = "10.10.0.0/32";
        final boolean is31PrefixCidr = NetUtils.is31PrefixCidr(cidr);

        assertFalse("It should fail! 32 bit prefix.", is31PrefixCidr);
    }

    @Test
    public void testIs31PrefixCidr() {
        final String cidr = "10.10.0.0/31";
        final boolean is31PrefixCidr = NetUtils.is31PrefixCidr(cidr);

        assertTrue("It should pass! 31 bit prefix.", is31PrefixCidr);
    }

    @Test
    public void testGetCidrNetMask() {
        final String cidr = "10.10.0.0/16";
        String netmask = NetUtils.getCidrNetmask("10.10.10.10/16");
        assertTrue(cidr + " does not generate valid netmask " + netmask,NetUtils.isValidIp4Netmask(netmask));
    }

    @Test
    public void testGetCidrSubNet() {
        final String cidr = "10.10.0.0/16";
        String subnet = NetUtils.getCidrSubNet("10.10.10.10/16");
        assertTrue(cidr + " does not contain " + subnet,NetUtils.isIpWithInCidrRange(subnet, cidr));
    }

    @Test
    public void testGetCidrSubNetWithWidth() {
        final String cidr = "10.10.0.0/16";
        String subnet = NetUtils.getCidrSubNet("10.10.10.10", 16);
        assertTrue(cidr + " does not contain " + subnet,NetUtils.isIpWithInCidrRange(subnet, cidr));
    }

    @Test
    public void testIsValidCidrSize() {
        final String cidrsize = "16";
        long netbits = NetUtils.getCidrSizeFromString(cidrsize);
        assertTrue(" does not compute " + cidrsize,netbits == 16);
    }

    @Test(expected=CloudRuntimeException.class)
    public void testIsInvalidCidrSize() {
        final String cidrsize = "33";
        long netbits = NetUtils.getCidrSizeFromString(cidrsize);
        assertTrue(" does not compute " + cidrsize,netbits == 16);
    }

    @Test(expected=CloudRuntimeException.class)
    public void testIsInvalidCidrString() {
        final String cidrsize = "ggg";
        long netbits = NetUtils.getCidrSizeFromString(cidrsize);
        assertTrue(" does not compute " + cidrsize,netbits == 16);
    }

    @Test
    public void testCidrToLongArray() {
        final String cidr = "10.192.10.10/10";
        Long[] netbits = NetUtils.cidrToLong(cidr);
        assertEquals("unexpected cidrsize " + netbits[1],10l, netbits[1].longValue());
        assertEquals("(un)expected <" + 0x0ac00000L + "> netaddress " + netbits[0].longValue(),netbits[0].longValue(),0x0ac00000l);
    }

    @Test
    public void testNetmaskFromCidr() {
        long mask = NetUtils.netMaskFromCidr(1l);
        assertEquals("mask not right: " + mask, 0x80000000, mask);
        mask = NetUtils.netMaskFromCidr(32l);
        assertEquals("mask not right: " + mask, 0xffffffff, mask);
    }

    @Test
    public void testIsCidrsNotEmptyWithNullCidrs() {
        assertEquals(false, NetUtils.areCidrsNotEmpty(null, null));
    }

    @Test
    public void testIsCidrsNotEmptyWithEmptyCidrs() {
        assertEquals(false, NetUtils.areCidrsNotEmpty("", "  "));
    }

    @Test
    public void testIsCidrsNotEmpty() {
        assertEquals(true, NetUtils.areCidrsNotEmpty("10.10.0.0/16", "10.1.2.3/16"));
    }

    @Test
    public void testIsNetowrkASubsetOrSupersetOfNetworkBWithEmptyValues() {
        assertEquals(SupersetOrSubset.errorInCidrFormat, NetUtils.isNetowrkASubsetOrSupersetOfNetworkB("", null));
    }

    @Test
    public void testIsNetworkAWithinNetworkBWithEmptyValues() {
        assertEquals(false, NetUtils.isNetworkAWithinNetworkB("", null));
    }

    @Test
    public void testIsNetworkAWithinNetworkB() {
        assertTrue(NetUtils.isNetworkAWithinNetworkB("192.168.30.0/24", "192.168.30.0/23"));
        assertTrue(NetUtils.isNetworkAWithinNetworkB("192.168.30.0/24", "192.168.30.0/22"));
        assertFalse(NetUtils.isNetworkAWithinNetworkB("192.168.30.0/23", "192.168.30.0/24"));
        assertFalse(NetUtils.isNetworkAWithinNetworkB("192.168.30.0/22", "192.168.30.0/24"));
        assertTrue(NetUtils.isNetworkAWithinNetworkB("192.168.28.0/24", "192.168.28.0/23"));
        assertTrue(NetUtils.isNetworkAWithinNetworkB("192.168.28.0/24", "192.168.28.0/22"));
        assertFalse(NetUtils.isNetworkAWithinNetworkB("192.168.28.0/23", "192.168.28.0/24"));
        assertFalse(NetUtils.isNetworkAWithinNetworkB("192.168.28.0/22", "192.168.28.0/24"));
        assertTrue(NetUtils.isNetworkAWithinNetworkB("192.168.30.0/24", "192.168.28.0/22"));
    }

    @Test
    public void testIsNetworksOverlapWithEmptyValues() {
        assertEquals(false, NetUtils.isNetworksOverlap("", null));
    }
    @Test
    public void testisNetworkorBroadCastIP(){
         //Checking the True conditions
        assertTrue(NetUtils.isNetworkorBroadcastIP("192.168.0.0","255.255.255.0"));
        assertTrue(NetUtils.isNetworkorBroadcastIP("192.168.0.255","255.255.255.0"));
        assertTrue(NetUtils.isNetworkorBroadcastIP("192.168.0.127","255.255.255.128"));
        assertTrue(NetUtils.isNetworkorBroadcastIP("192.168.0.63","255.255.255.192"));

        //Checking the False conditions
        assertFalse(NetUtils.isNetworkorBroadcastIP("192.168.0.1","255.255.255.0"));
        assertFalse(NetUtils.isNetworkorBroadcastIP("192.168.0.127","255.255.255.0"));
        assertFalse(NetUtils.isNetworkorBroadcastIP("192.168.0.126","255.255.255.128"));
        assertFalse(NetUtils.isNetworkorBroadcastIP("192.168.0.62","255.255.255.192"));

        assertTrue(NetUtils.isNetworkorBroadcastIP("192.168.0.63","255.255.255.192"));
        assertFalse(NetUtils.isNetworkorBroadcastIP("192.168.0.63","255.255.255.128"));
    }

    @Test
    public void testIPv6EUI64Address() {
        assertEquals(IPv6Address.fromString("2001:db8:100::47a:88ff:fe00:8b"),
                NetUtils.EUI64Address("2001:db8:100::/64", "06:7a:88:00:00:8b"));

        assertEquals(IPv6Address.fromString("2a00:f10:121:b00:434:a0ff:fe00:1bc7"),
                NetUtils.EUI64Address("2a00:f10:121:b00::/64", "06:34:a0:00:1b:c7"));

        assertEquals(IPv6Address.fromString("2001:980:7936:0:ea2a:eaff:fe58:eb98"),
                NetUtils.EUI64Address("2001:980:7936::/64", "e8:2a:ea:58:eb:98"));

        assertEquals(IPv6Address.fromString("2001:980:7936:0:c23f:d5ff:fe68:2808"),
                NetUtils.EUI64Address("2001:980:7936::/64", "c0:3f:d5:68:28:08"));
    }

    @Test
    public void testcreateSequenceBasedMacAddress(){
        long mac1 = NetUtils.createSequenceBasedMacAddress(10l,10l);
        assertEquals(10l,(mac1 & (0x0al<<32)) >> 32);
        assertEquals(10l,mac1 & 0x0al);
        assertEquals(30l, mac1>>40);

        long mac2 = NetUtils.createSequenceBasedMacAddress(20l,15l);
        assertEquals(15l, (mac2 & (0x0fl << 32)) >> 32);
        assertEquals(20l, mac2 & 0x14l);
        assertEquals(30l, mac1>>40);
    }

    @Test
    public void testIPv6LinkLocal() {
        assertEquals(IPv6Address.fromString("fe80::fc54:ff:fe00:3e05"), NetUtils.ipv6LinkLocal("fe:54:00:00:3e:05"));
        assertEquals(IPv6Address.fromString("fe80::42:e0ff:fee8:d6a3"), NetUtils.ipv6LinkLocal("02:42:e0:e8:d6:a3"));
        assertEquals(IPv6Address.fromString("fe80::47a:88ff:fe00:8b"), NetUtils.ipv6LinkLocal("06:7a:88:00:00:8b"));
    }

    @Test
    public void testIsIpInCidrList() throws UnknownHostException {
        String[] cidrs = "0.0.0.0/0,::/0".split(",");
        System.out.println(NetUtils.isIpInCidrList(InetAddress.getByName("192.168.1.1"), cidrs));
        assertTrue(NetUtils.isIpInCidrList(InetAddress.getByName("192.168.1.1"), cidrs));
        assertTrue(NetUtils.isIpInCidrList(InetAddress.getByName("172.16.8.9"), cidrs));
        assertTrue(NetUtils.isIpInCidrList(InetAddress.getByName("127.0.0.1"), cidrs));
        assertTrue(NetUtils.isIpInCidrList(InetAddress.getByName("2001:db8:100::1"), cidrs));
        assertTrue(NetUtils.isIpInCidrList(InetAddress.getByName("::1"), cidrs));
        assertTrue(NetUtils.isIpInCidrList(InetAddress.getByName("2a01:4f8:130:2192::2"), cidrs));

        assertTrue(NetUtils.isIpInCidrList(InetAddress.getByName("127.0.0.1"), "127.0.0.1/8".split(",")));
        assertFalse(NetUtils.isIpInCidrList(InetAddress.getByName("192.168.1.1"), "127.0.0.1/8".split(",")));

        assertTrue(NetUtils.isIpInCidrList(InetAddress.getByName("127.0.0.1"), "127.0.0.1/8,::1/128".split(",")));
        assertTrue(NetUtils.isIpInCidrList(InetAddress.getByName("::1"), "127.0.0.1/8,::1/128".split(",")));

        assertFalse(NetUtils.isIpInCidrList(InetAddress.getByName("192.168.29.47"), "127.0.0.1/8,::1/128".split(",")));
        assertFalse(NetUtils.isIpInCidrList(InetAddress.getByName("2001:db8:1938:3ff1::1"), "127.0.0.1/8,::1/128".split(",")));

        assertTrue(NetUtils.isIpInCidrList(InetAddress.getByName("2a01:4f8:130:2192::2"), "::/0,127.0.0.1".split(",")));
        assertTrue(NetUtils.isIpInCidrList(InetAddress.getByName("2001:db8:200:300::1"), "2001:db8:200::/48,127.0.0.1".split(",")));
        assertFalse(NetUtils.isIpInCidrList(InetAddress.getByName("2001:db8:200:300::1"), "2001:db8:300::/64,127.0.0.1".split(",")));
        assertFalse(NetUtils.isIpInCidrList(InetAddress.getByName("2a01:4f8:130:2192::2"), "2001:db8::/64,127.0.0.1".split(",")));
    }

    @Test
    public void testIsSiteLocalAddress() {
        assertTrue(NetUtils.isSiteLocalAddress("192.168.0.1"));
        assertTrue(NetUtils.isSiteLocalAddress("10.0.0.1"));
        assertTrue(NetUtils.isSiteLocalAddress("172.16.0.1"));
        assertTrue(NetUtils.isSiteLocalAddress("192.168.254.56"));
        assertTrue(NetUtils.isSiteLocalAddress("10.254.254.254"));
        assertFalse(NetUtils.isSiteLocalAddress("8.8.8.8"));
        assertFalse(NetUtils.isSiteLocalAddress("8.8.4.4"));
        assertFalse(NetUtils.isSiteLocalAddress(""));
        assertFalse(NetUtils.isSiteLocalAddress(null));
    }

    @Test
    public void testStaticVariables() {
        assertEquals(80, NetUtils.HTTP_PORT);
        assertEquals(443, NetUtils.HTTPS_PORT);
        assertEquals(500, NetUtils.VPN_PORT);
        assertEquals(4500, NetUtils.VPN_NATT_PORT);
        assertEquals(1701, NetUtils.VPN_L2TP_PORT);
        assertEquals(8081, NetUtils.HAPROXY_STATS_PORT);

        assertEquals("udp", NetUtils.UDP_PROTO);
        assertEquals("tcp", NetUtils.TCP_PROTO);
        assertEquals("any", NetUtils.ANY_PROTO);
        assertEquals("icmp", NetUtils.ICMP_PROTO);
        assertEquals("http", NetUtils.HTTP_PROTO);
        assertEquals("ssl", NetUtils.SSL_PROTO);

        assertEquals("0.0.0.0/0", NetUtils.ALL_IP4_CIDRS);
        assertEquals("::/0", NetUtils.ALL_IP6_CIDRS);
    }

    @Test
    public void testIsValidPort() {
        assertTrue(NetUtils.isValidPort(80));
        assertTrue(NetUtils.isValidPort("80"));
        assertTrue(NetUtils.isValidPort(443));
        assertTrue(NetUtils.isValidPort("443"));
        assertTrue(NetUtils.isValidPort(0));
        assertTrue(NetUtils.isValidPort(65535));
        assertFalse(NetUtils.isValidPort(-1));
        assertFalse(NetUtils.isValidPort(65536));
    }

    @Test
<<<<<<< HEAD
    public void testIsIpv4() {
        assertTrue(NetUtils.isIpv4("192.168.1.1"));
        assertFalse(NetUtils.isIpv4("2a01:4f8:130:2192::2"));
    }

    @Test(expected = IllegalArgumentException.class)
    public void testIsIpv4ExpectException() {
        NetUtils.isIpv4("test");
    }

    @Test(expected = IllegalArgumentException.class)
    public void testIsIpv4ExpectException2() {
        NetUtils.isIpv4("2001:db8:300::/64");
=======
    public void testAllIpsOfDefaultNic() {
        final String defaultHostIp = NetUtils.getDefaultHostIp();
        assertTrue(NetUtils.getAllDefaultNicIps().stream().anyMatch(defaultHostIp::contains));
>>>>>>> f430f41e
    }
}<|MERGE_RESOLUTION|>--- conflicted
+++ resolved
@@ -680,7 +680,6 @@
     }
 
     @Test
-<<<<<<< HEAD
     public void testIsIpv4() {
         assertTrue(NetUtils.isIpv4("192.168.1.1"));
         assertFalse(NetUtils.isIpv4("2a01:4f8:130:2192::2"));
@@ -694,10 +693,10 @@
     @Test(expected = IllegalArgumentException.class)
     public void testIsIpv4ExpectException2() {
         NetUtils.isIpv4("2001:db8:300::/64");
-=======
+    }
+
     public void testAllIpsOfDefaultNic() {
         final String defaultHostIp = NetUtils.getDefaultHostIp();
         assertTrue(NetUtils.getAllDefaultNicIps().stream().anyMatch(defaultHostIp::contains));
->>>>>>> f430f41e
     }
 }