// Licensed to the Apache Software Foundation (ASF) under one
// or more contributor license agreements.  See the NOTICE file
// distributed with this work for additional information
// regarding copyright ownership.  The ASF licenses this file
// to you under the Apache License, Version 2.0 (the
// "License"); you may not use this file except in compliance
// with the License.  You may obtain a copy of the License at
//
//   http://www.apache.org/licenses/LICENSE-2.0
//
// Unless required by applicable law or agreed to in writing,
// software distributed under the License is distributed on an
// "AS IS" BASIS, WITHOUT WARRANTIES OR CONDITIONS OF ANY
// KIND, either express or implied.  See the License for the
// specific language governing permissions and limitations
// under the License.
package com.cloud.vm;

import java.net.URI;
import java.util.LinkedHashMap;
import java.util.Map;

import org.apache.cloudstack.framework.config.ConfigKey;

import com.cloud.agent.api.to.NicTO;
import com.cloud.agent.api.to.VirtualMachineTO;
import com.cloud.deploy.DeployDestination;
import com.cloud.deploy.DeploymentPlan;
import com.cloud.deploy.DeploymentPlanner;
import com.cloud.exception.AgentUnavailableException;
import com.cloud.exception.ConcurrentOperationException;
import com.cloud.exception.InsufficientCapacityException;
import com.cloud.exception.InsufficientServerCapacityException;
import com.cloud.exception.OperationTimedoutException;
import com.cloud.exception.ResourceUnavailableException;
import com.cloud.hypervisor.Hypervisor.HypervisorType;
import com.cloud.network.Network;
import com.cloud.offering.DiskOffering;
import com.cloud.offering.ServiceOffering;
import com.cloud.storage.StoragePool;
import com.cloud.storage.Volume;
import com.cloud.template.VirtualMachineTemplate;
import com.cloud.utils.Pair;
import com.cloud.utils.component.Manager;
import com.cloud.utils.fsm.NoTransitionException;

/**
 * Manages allocating resources to vms.
 */
public interface VirtualMachineManager extends Manager {
    static final ConfigKey<Boolean> ExecuteInSequence = new ConfigKey<Boolean>("Advanced", Boolean.class, "execute.in.sequence.hypervisor.commands", "false",
        "If set to true, StartCommand, StopCommand, CopyCommand will be synchronized on the agent side."
            + " If set to false, these commands become asynchronous. Default value is false.", true);

    public interface Topics {
        public static final String VM_POWER_STATE = "vm.powerstate";
    }

    /**
     * Allocates a new virtual machine instance in the CloudStack DB.  This
     * orchestrates the creation of all virtual resources needed in CloudStack
     * DB to bring up a VM.
     *
     * @param vmInstanceName Instance name of the VM.  This name uniquely
     *        a VM in CloudStack's deploy environment.  The caller gets to
     *        define this VM but it must be unqiue for all of CloudStack.
     * @param template The template this VM is based on.
     * @param serviceOffering The service offering that specifies the offering this VM should provide.
     * @param defaultNetwork The default network for the VM.
     * @param rootDiskOffering For created VMs not based on templates, root disk offering specifies the root disk.
     * @param dataDiskOfferings Data disks to attach to the VM.
     * @param auxiliaryNetworks additional networks to attach the VMs to.
     * @param plan How to deploy the VM.
     * @param hyperType Hypervisor type
     * @throws InsufficientCapacityException If there are insufficient capacity to deploy this vm.
     */
    void allocate(String vmInstanceName, VirtualMachineTemplate template, ServiceOffering serviceOffering, Pair<? extends DiskOffering, Long> rootDiskOffering,
        LinkedHashMap<? extends DiskOffering, Long> dataDiskOfferings, LinkedHashMap<? extends Network, ? extends NicProfile> auxiliaryNetworks, DeploymentPlan plan,
        HypervisorType hyperType) throws InsufficientCapacityException;

    void allocate(String vmInstanceName, VirtualMachineTemplate template, ServiceOffering serviceOffering,
        LinkedHashMap<? extends Network, ? extends NicProfile> networkProfiles, DeploymentPlan plan, HypervisorType hyperType) throws InsufficientCapacityException;

    void start(String vmUuid, Map<VirtualMachineProfile.Param, Object> params);

    void start(String vmUuid, Map<VirtualMachineProfile.Param, Object> params, DeploymentPlan planToDeploy);

    void stop(String vmUuid) throws ResourceUnavailableException;

    void expunge(String vmUuid) throws ResourceUnavailableException;

    void registerGuru(VirtualMachine.Type type, VirtualMachineGuru guru);

    boolean stateTransitTo(VirtualMachine vm, VirtualMachine.Event e, Long hostId) throws NoTransitionException;

    void advanceStart(String vmUuid, Map<VirtualMachineProfile.Param, Object> params) throws InsufficientCapacityException, ResourceUnavailableException,
        ConcurrentOperationException, OperationTimedoutException;

    void advanceStart(String vmUuid, Map<VirtualMachineProfile.Param, Object> params, DeploymentPlan planToDeploy) throws InsufficientCapacityException,
        ResourceUnavailableException, ConcurrentOperationException, OperationTimedoutException;

    void orchestrateStart(String vmUuid, Map<VirtualMachineProfile.Param, Object> params, DeploymentPlan planToDeploy) throws InsufficientCapacityException,
    	ResourceUnavailableException, ConcurrentOperationException, OperationTimedoutException;
    
    void advanceStop(String vmUuid, boolean cleanupEvenIfUnableToStop) throws ResourceUnavailableException, OperationTimedoutException, ConcurrentOperationException;

    void orchestrateStop(String vmUuid, boolean cleanupEvenIfUnableToStop) throws ResourceUnavailableException, OperationTimedoutException, ConcurrentOperationException;

    void advanceExpunge(String vmUuid) throws ResourceUnavailableException, OperationTimedoutException, ConcurrentOperationException;

    void destroy(String vmUuid) throws AgentUnavailableException, OperationTimedoutException, ConcurrentOperationException;

    void migrateAway(String vmUuid, long hostId) throws InsufficientServerCapacityException;

    void migrate(String vmUuid, long srcHostId, DeployDestination dest) throws ResourceUnavailableException, ConcurrentOperationException;
    
    void orchestrateMigrate(String vmUuid, long srcHostId, DeployDestination dest) throws ResourceUnavailableException, ConcurrentOperationException;

<<<<<<< HEAD
    void migrateWithStorage(String vmUuid, long srcId, long destId, Map<Volume, StoragePool> volumeToPool) throws ResourceUnavailableException, ConcurrentOperationException;
    
    void orchestrateMigrateWithStorage(String vmUuid, long srcId, long destId, Map<Volume, StoragePool> volumeToPool) throws ResourceUnavailableException, ConcurrentOperationException;
    
=======
    void migrateWithStorage(String vmUuid, long srcId, long destId, Map<Volume, StoragePool> volumeToPool) throws ResourceUnavailableException,
        ConcurrentOperationException;

>>>>>>> 170f32f1
    void reboot(String vmUuid, Map<VirtualMachineProfile.Param, Object> params) throws InsufficientCapacityException, ResourceUnavailableException;

    void orchestrateReboot(String vmUuid, Map<VirtualMachineProfile.Param, Object> params) throws InsufficientCapacityException, ResourceUnavailableException;

    void advanceReboot(String vmUuid, Map<VirtualMachineProfile.Param, Object> params) throws InsufficientCapacityException, ResourceUnavailableException,
        ConcurrentOperationException, OperationTimedoutException;

    /**
     * Check to see if a virtual machine can be upgraded to the given service offering
     *
     * @param vm
     * @param offering
     * @return true if the host can handle the upgrade, false otherwise
     */
    boolean isVirtualMachineUpgradable(final VirtualMachine vm, final ServiceOffering offering);

    VirtualMachine findById(long vmId);

    void storageMigration(String vmUuid, StoragePool storagePoolId);
    
    void orchestrateStorageMigration(String vmUuid, StoragePool storagePoolId);

    /**
     * @param vmInstance
     * @param newServiceOfferingId
     */
    void checkIfCanUpgrade(VirtualMachine vmInstance, long newServiceOfferingId);

    /**
     * @param vmId
     * @param serviceOfferingId
     * @return
     */
    boolean upgradeVmDb(long vmId, long serviceOfferingId);

    /**
     * @param vm
     * @param network
     * @param requested TODO
     * @return
     * @throws ConcurrentOperationException
     * @throws ResourceUnavailableException
     * @throws InsufficientCapacityException
     */
<<<<<<< HEAD
    NicProfile addVmToNetwork(VirtualMachine vm, Network network, NicProfile requested) throws ConcurrentOperationException,
        ResourceUnavailableException, InsufficientCapacityException;
    
    NicProfile orchestrateAddVmToNetwork(VirtualMachine vm, Network network, NicProfile requested) throws ConcurrentOperationException,
    	ResourceUnavailableException, InsufficientCapacityException;
    
=======
    NicProfile addVmToNetwork(VirtualMachine vm, Network network, NicProfile requested) throws ConcurrentOperationException, ResourceUnavailableException,
        InsufficientCapacityException;
>>>>>>> 170f32f1

    /**
     * @param vm
     * @param nic
     * @return
     * @throws ResourceUnavailableException
     * @throws ConcurrentOperationException
     */
    boolean removeNicFromVm(VirtualMachine vm, Nic nic) throws ConcurrentOperationException, ResourceUnavailableException;

    boolean orchestrateRemoveNicFromVm(VirtualMachine vm, Nic nic) throws ConcurrentOperationException, ResourceUnavailableException;

    /**
     * @param vm
     * @param network
     * @param broadcastUri TODO
     * @return
     * @throws ResourceUnavailableException
     * @throws ConcurrentOperationException
     */
    boolean removeVmFromNetwork(VirtualMachine vm, Network network, URI broadcastUri) throws ConcurrentOperationException, ResourceUnavailableException;
    
    boolean orchestrateRemoveVmFromNetwork(VirtualMachine vm, Network network, URI broadcastUri) throws ConcurrentOperationException, ResourceUnavailableException;

    /**
     * @param nic
     * @param hypervisorType
     * @return
     */
    NicTO toNicTO(NicProfile nic, HypervisorType hypervisorType);

    /**
     * @param profile
     * @param hvGuru
     * @return
     */
    VirtualMachineTO toVmTO(VirtualMachineProfile profile);

    VirtualMachine reConfigureVm(String vmUuid, ServiceOffering newServiceOffering, boolean sameHost) throws ResourceUnavailableException, ConcurrentOperationException;
    
    VirtualMachine orchestrateReConfigureVm(String vmUuid, ServiceOffering newServiceOffering, boolean sameHost) throws ResourceUnavailableException, ConcurrentOperationException;

    void findHostAndMigrate(String vmUuid, Long newSvcOfferingId, DeploymentPlanner.ExcludeList excludeHostList) throws InsufficientCapacityException,
        ConcurrentOperationException, ResourceUnavailableException;

    void migrateForScale(String vmUuid, long srcHostId, DeployDestination dest, Long newSvcOfferingId) throws ResourceUnavailableException, ConcurrentOperationException;
    
    void orchestrateMigrateForScale(String vmUuid, long srcHostId, DeployDestination dest, Long newSvcOfferingId) throws ResourceUnavailableException, ConcurrentOperationException;

}<|MERGE_RESOLUTION|>--- conflicted
+++ resolved
@@ -50,7 +50,7 @@
 public interface VirtualMachineManager extends Manager {
     static final ConfigKey<Boolean> ExecuteInSequence = new ConfigKey<Boolean>("Advanced", Boolean.class, "execute.in.sequence.hypervisor.commands", "false",
         "If set to true, StartCommand, StopCommand, CopyCommand will be synchronized on the agent side."
-            + " If set to false, these commands become asynchronous. Default value is false.", true);
+                + " If set to false, these commands become asynchronous. Default value is false.", true);
 
     public interface Topics {
         public static final String VM_POWER_STATE = "vm.powerstate";
@@ -60,7 +60,7 @@
      * Allocates a new virtual machine instance in the CloudStack DB.  This
      * orchestrates the creation of all virtual resources needed in CloudStack
      * DB to bring up a VM.
-     *
+     * 
      * @param vmInstanceName Instance name of the VM.  This name uniquely
      *        a VM in CloudStack's deploy environment.  The caller gets to
      *        define this VM but it must be unqiue for all of CloudStack.
@@ -94,10 +94,10 @@
     boolean stateTransitTo(VirtualMachine vm, VirtualMachine.Event e, Long hostId) throws NoTransitionException;
 
     void advanceStart(String vmUuid, Map<VirtualMachineProfile.Param, Object> params) throws InsufficientCapacityException, ResourceUnavailableException,
-        ConcurrentOperationException, OperationTimedoutException;
+            ConcurrentOperationException, OperationTimedoutException;
 
     void advanceStart(String vmUuid, Map<VirtualMachineProfile.Param, Object> params, DeploymentPlan planToDeploy) throws InsufficientCapacityException,
-        ResourceUnavailableException, ConcurrentOperationException, OperationTimedoutException;
+            ResourceUnavailableException, ConcurrentOperationException, OperationTimedoutException;
 
     void orchestrateStart(String vmUuid, Map<VirtualMachineProfile.Param, Object> params, DeploymentPlan planToDeploy) throws InsufficientCapacityException,
     	ResourceUnavailableException, ConcurrentOperationException, OperationTimedoutException;
@@ -116,32 +116,27 @@
     
     void orchestrateMigrate(String vmUuid, long srcHostId, DeployDestination dest) throws ResourceUnavailableException, ConcurrentOperationException;
 
-<<<<<<< HEAD
-    void migrateWithStorage(String vmUuid, long srcId, long destId, Map<Volume, StoragePool> volumeToPool) throws ResourceUnavailableException, ConcurrentOperationException;
-    
-    void orchestrateMigrateWithStorage(String vmUuid, long srcId, long destId, Map<Volume, StoragePool> volumeToPool) throws ResourceUnavailableException, ConcurrentOperationException;
-    
-=======
     void migrateWithStorage(String vmUuid, long srcId, long destId, Map<Volume, StoragePool> volumeToPool) throws ResourceUnavailableException,
         ConcurrentOperationException;
-
->>>>>>> 170f32f1
+    
+    void orchestrateMigrateWithStorage(String vmUuid, long srcId, long destId, Map<Volume, StoragePool> volumeToPool) throws ResourceUnavailableException, ConcurrentOperationException;
+    
     void reboot(String vmUuid, Map<VirtualMachineProfile.Param, Object> params) throws InsufficientCapacityException, ResourceUnavailableException;
 
     void orchestrateReboot(String vmUuid, Map<VirtualMachineProfile.Param, Object> params) throws InsufficientCapacityException, ResourceUnavailableException;
 
     void advanceReboot(String vmUuid, Map<VirtualMachineProfile.Param, Object> params) throws InsufficientCapacityException, ResourceUnavailableException,
-        ConcurrentOperationException, OperationTimedoutException;
+            ConcurrentOperationException, OperationTimedoutException;
 
     /**
      * Check to see if a virtual machine can be upgraded to the given service offering
-     *
+     * 
      * @param vm
      * @param offering
      * @return true if the host can handle the upgrade, false otherwise
      */
     boolean isVirtualMachineUpgradable(final VirtualMachine vm, final ServiceOffering offering);
-
+    
     VirtualMachine findById(long vmId);
 
     void storageMigration(String vmUuid, StoragePool storagePoolId);
@@ -170,17 +165,12 @@
      * @throws ResourceUnavailableException
      * @throws InsufficientCapacityException
      */
-<<<<<<< HEAD
-    NicProfile addVmToNetwork(VirtualMachine vm, Network network, NicProfile requested) throws ConcurrentOperationException,
-        ResourceUnavailableException, InsufficientCapacityException;
+    NicProfile addVmToNetwork(VirtualMachine vm, Network network, NicProfile requested) throws ConcurrentOperationException, ResourceUnavailableException,
+        InsufficientCapacityException;
     
     NicProfile orchestrateAddVmToNetwork(VirtualMachine vm, Network network, NicProfile requested) throws ConcurrentOperationException,
     	ResourceUnavailableException, InsufficientCapacityException;
     
-=======
-    NicProfile addVmToNetwork(VirtualMachine vm, Network network, NicProfile requested) throws ConcurrentOperationException, ResourceUnavailableException,
-        InsufficientCapacityException;
->>>>>>> 170f32f1
 
     /**
      * @param vm
@@ -224,7 +214,7 @@
     VirtualMachine orchestrateReConfigureVm(String vmUuid, ServiceOffering newServiceOffering, boolean sameHost) throws ResourceUnavailableException, ConcurrentOperationException;
 
     void findHostAndMigrate(String vmUuid, Long newSvcOfferingId, DeploymentPlanner.ExcludeList excludeHostList) throws InsufficientCapacityException,
-        ConcurrentOperationException, ResourceUnavailableException;
+            ConcurrentOperationException, ResourceUnavailableException;
 
     void migrateForScale(String vmUuid, long srcHostId, DeployDestination dest, Long newSvcOfferingId) throws ResourceUnavailableException, ConcurrentOperationException;
     
