--- conflicted
+++ resolved
@@ -441,8 +441,4 @@
     public IAMEntityType getEntityType() {
         return IAMEntityType.VirtualMachineTemplate;
     }
-<<<<<<< HEAD
-
-=======
->>>>>>> 63e3eea7
 }