--- conflicted
+++ resolved
@@ -188,8 +188,4 @@
     public IAMEntityType getEntityType() {
         return IAMEntityType.Snapshot;
     }
-<<<<<<< HEAD
-
-=======
->>>>>>> 63e3eea7
 }