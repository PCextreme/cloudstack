// Licensed to the Apache Software Foundation (ASF) under one
// or more contributor license agreements.  See the NOTICE file
// distributed with this work for additional information
// regarding copyright ownership.  The ASF licenses this file
// to you under the Apache License, Version 2.0 (the
// "License"); you may not use this file except in compliance
// with the License.  You may obtain a copy of the License at
//
//   http://www.apache.org/licenses/LICENSE-2.0
//
// Unless required by applicable law or agreed to in writing,
// software distributed under the License is distributed on an
// "AS IS" BASIS, WITHOUT WARRANTIES OR CONDITIONS OF ANY
// KIND, either express or implied.  See the License for the
// specific language governing permissions and limitations
// under the License.
package org.apache.cloudstack.storage.allocator;

import java.math.BigDecimal;
import java.util.ArrayList;
import java.util.Collections;
import java.util.HashMap;
import java.util.List;
import java.util.Map;
import java.util.Random;

import javax.inject.Inject;
import javax.naming.ConfigurationException;

import org.apache.cloudstack.engine.subsystem.api.storage.DataStoreManager;
import org.apache.cloudstack.engine.subsystem.api.storage.StoragePoolAllocator;
import org.apache.cloudstack.storage.datastore.db.PrimaryDataStoreDao;
import org.apache.log4j.Logger;

import com.cloud.configuration.dao.ConfigurationDao;
import com.cloud.dc.ClusterVO;
import com.cloud.dc.dao.ClusterDao;
import com.cloud.deploy.DeploymentPlan;
import com.cloud.deploy.DeploymentPlanner.ExcludeList;
import com.cloud.storage.DiskOfferingVO;
import com.cloud.storage.Storage.StoragePoolType;
import com.cloud.storage.StorageManager;
import com.cloud.storage.StoragePool;
import com.cloud.storage.Volume;
import com.cloud.storage.Volume.Type;
import com.cloud.storage.dao.DiskOfferingDao;
import com.cloud.storage.dao.VolumeDao;
import com.cloud.user.Account;
import com.cloud.utils.NumbersUtil;
import com.cloud.utils.component.AdapterBase;
import com.cloud.vm.DiskProfile;
import com.cloud.vm.VirtualMachine;
import com.cloud.vm.VirtualMachineProfile;

public abstract class AbstractStoragePoolAllocator extends AdapterBase implements StoragePoolAllocator {
    private static final Logger s_logger = Logger.getLogger(AbstractStoragePoolAllocator.class);
    @Inject
    StorageManager storageMgr;
    protected @Inject
    PrimaryDataStoreDao _storagePoolDao;
    @Inject
    VolumeDao _volumeDao;
    @Inject
    ConfigurationDao _configDao;
    @Inject
    ClusterDao _clusterDao;
    protected @Inject
    DataStoreManager dataStoreMgr;
    protected BigDecimal _storageOverprovisioningFactor = new BigDecimal(1);
    long _extraBytesPerVolume = 0;
    Random _rand;
    boolean _dontMatter;
    protected String _allocationAlgorithm = "random";
    @Inject
    DiskOfferingDao _diskOfferingDao;

    @Override
    public boolean configure(String name, Map<String, Object> params) throws ConfigurationException {
        super.configure(name, params);

        Map<String, String> configs = _configDao.getConfiguration(null, params);

        String globalStorageOverprovisioningFactor = configs.get("storage.overprovisioning.factor");
        _storageOverprovisioningFactor = new BigDecimal(NumbersUtil.parseFloat(globalStorageOverprovisioningFactor,
                2.0f));

        _extraBytesPerVolume = 0;

        _rand = new Random(System.currentTimeMillis());

        _dontMatter = Boolean.parseBoolean(configs.get("storage.overwrite.provisioning"));

        String allocationAlgorithm = configs.get("vm.allocation.algorithm");
        if (allocationAlgorithm != null) {
            _allocationAlgorithm = allocationAlgorithm;
        }

        return true;
    }

    protected abstract List<StoragePool> select(DiskProfile dskCh,
            VirtualMachineProfile<? extends VirtualMachine> vmProfile, DeploymentPlan plan, ExcludeList avoid,
            int returnUpTo);

    @Override
    public List<StoragePool> allocateToPool(DiskProfile dskCh,
            VirtualMachineProfile<? extends VirtualMachine> vmProfile, DeploymentPlan plan, ExcludeList avoid,
            int returnUpTo) {
        List<StoragePool> pools = select(dskCh, vmProfile, plan, avoid, returnUpTo);
        return reOrder(pools, vmProfile, plan);
    }

    protected List<StoragePool> reorderPoolsByNumberOfVolumes(DeploymentPlan plan, List<StoragePool> pools,
            Account account) {
        if (account == null) {
            return pools;
        }
        long dcId = plan.getDataCenterId();
        Long podId = plan.getPodId();
        Long clusterId = plan.getClusterId();

        List<Long> poolIdsByVolCount = _volumeDao.listPoolIdsByVolumeCount(dcId, podId, clusterId,
                account.getAccountId());
        if (s_logger.isDebugEnabled()) {
            s_logger.debug("List of pools in ascending order of number of volumes for account id: "
                    + account.getAccountId() + " is: " + poolIdsByVolCount);
        }

        // now filter the given list of Pools by this ordered list
        Map<Long, StoragePool> poolMap = new HashMap<Long, StoragePool>();
        for (StoragePool pool : pools) {
            poolMap.put(pool.getId(), pool);
        }
        List<Long> matchingPoolIds = new ArrayList<Long>(poolMap.keySet());

        poolIdsByVolCount.retainAll(matchingPoolIds);

        List<StoragePool> reorderedPools = new ArrayList<StoragePool>();
        for (Long id : poolIdsByVolCount) {
            reorderedPools.add(poolMap.get(id));
        }

        return reorderedPools;
    }

    protected List<StoragePool> reOrder(List<StoragePool> pools,
            VirtualMachineProfile<? extends VirtualMachine> vmProfile, DeploymentPlan plan) {
        Account account = null;
        if (vmProfile.getVirtualMachine() != null) {
            account = vmProfile.getOwner();
        }

        if (_allocationAlgorithm.equals("random") || _allocationAlgorithm.equals("userconcentratedpod_random")
                || (account == null)) {
            // Shuffle this so that we don't check the pools in the same order.
            Collections.shuffle(pools);
        } else if (_allocationAlgorithm.equals("userdispersing")) {
            pools = reorderPoolsByNumberOfVolumes(plan, pools, account);
        }
        return pools;
    }

    protected boolean filter(ExcludeList avoid, StoragePool pool, DiskProfile dskCh, DeploymentPlan plan) {

        if (s_logger.isDebugEnabled()) {
            s_logger.debug("Checking if storage pool is suitable, name: " + pool.getName() + " ,poolId: "
                    + pool.getId());
        }
        if (avoid.shouldAvoid(pool)) {
            if (s_logger.isDebugEnabled()) {
                s_logger.debug("StoragePool is in avoid set, skipping this pool");
            }
            return false;
        }

        if (dskCh.getType().equals(Type.ROOT) && pool.getPoolType().equals(StoragePoolType.Iscsi)) {
            if (s_logger.isDebugEnabled()) {
                s_logger.debug("Disk needed for ROOT volume, but StoragePoolType is Iscsi, skipping this and trying other available pools");
            }
            return false;
        }
<<<<<<< HEAD

        DiskOfferingVO diskOffering = _diskOfferingDao.findById(dskCh.getDiskOfferingId());
        if (diskOffering.getSystemUse() && pool.getPoolType() == StoragePoolType.RBD) {
            s_logger.debug("Skipping RBD pool " + pool.getName()
                    + " as a suitable pool. RBD is not supported for System VM's");
            return false;
        }

        Long clusterId = pool.getClusterId();
        ClusterVO cluster = _clusterDao.findById(clusterId);
        if (!(cluster.getHypervisorType() == dskCh.getHypervisorType())) {
            if (s_logger.isDebugEnabled()) {
=======
        
        
		Long clusterId = pool.getClusterId();
		ClusterVO cluster = _clusterDao.findById(clusterId);
		if (!(cluster.getHypervisorType() == dskCh.getHypervisorType())) {
    		if (s_logger.isDebugEnabled()) {
>>>>>>> c30d9be3
                s_logger.debug("StoragePool's Cluster does not have required hypervisorType, skipping this pool");
            }
            return false;
        }

        // check capacity
        Volume volume = _volumeDao.findById(dskCh.getVolumeId());
        List<Volume> requestVolumes = new ArrayList<Volume>();
        requestVolumes.add(volume);
        return storageMgr.storagePoolHasEnoughSpace(requestVolumes, pool);
    }
}<|MERGE_RESOLUTION|>--- conflicted
+++ resolved
@@ -179,7 +179,7 @@
             }
             return false;
         }
-<<<<<<< HEAD
+
 
         DiskOfferingVO diskOffering = _diskOfferingDao.findById(dskCh.getDiskOfferingId());
         if (diskOffering.getSystemUse() && pool.getPoolType() == StoragePoolType.RBD) {
@@ -192,14 +192,6 @@
         ClusterVO cluster = _clusterDao.findById(clusterId);
         if (!(cluster.getHypervisorType() == dskCh.getHypervisorType())) {
             if (s_logger.isDebugEnabled()) {
-=======
-        
-        
-		Long clusterId = pool.getClusterId();
-		ClusterVO cluster = _clusterDao.findById(clusterId);
-		if (!(cluster.getHypervisorType() == dskCh.getHypervisorType())) {
-    		if (s_logger.isDebugEnabled()) {
->>>>>>> c30d9be3
                 s_logger.debug("StoragePool's Cluster does not have required hypervisorType, skipping this pool");
             }
             return false;
