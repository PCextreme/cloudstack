--- conflicted
+++ resolved
@@ -39,7 +39,6 @@
 @Component
 public class ZoneWideStoragePoolAllocator extends AbstractStoragePoolAllocator {
     private static final Logger s_logger = Logger.getLogger(ZoneWideStoragePoolAllocator.class);
-<<<<<<< HEAD
     @Inject
     PrimaryDataStoreDao _storagePoolDao;
     @Inject
@@ -48,51 +47,27 @@
     @Override
     protected boolean filter(ExcludeList avoid, StoragePool pool, DiskProfile dskCh, DeploymentPlan plan) {
         Volume volume = _volumeDao.findById(dskCh.getVolumeId());
-=======
-    @Inject PrimaryDataStoreDao _storagePoolDao;
-    @Inject DataStoreManager dataStoreMgr;
-
-    @Override
-    protected boolean filter(ExcludeList avoid, StoragePool pool, DiskProfile dskCh,
-            DeploymentPlan plan) {
-        Volume volume =  _volumeDao.findById(dskCh.getVolumeId());
->>>>>>> c30d9be3
         List<Volume> requestVolumes = new ArrayList<Volume>();
         requestVolumes.add(volume);
         return storageMgr.storagePoolHasEnoughSpace(requestVolumes, pool);
     }
 
     @Override
-<<<<<<< HEAD
     protected List<StoragePool> select(DiskProfile dskCh, VirtualMachineProfile<? extends VirtualMachine> vmProfile,
-=======
-    protected List<StoragePool> select(DiskProfile dskCh,
-            VirtualMachineProfile<? extends VirtualMachine> vmProfile,
->>>>>>> c30d9be3
             DeploymentPlan plan, ExcludeList avoid, int returnUpTo) {
         s_logger.debug("ZoneWideStoragePoolAllocator to find storage pool");
         List<StoragePool> suitablePools = new ArrayList<StoragePool>();
         HypervisorType hypervisor = dskCh.getHypervisorType();
         if (hypervisor != null) {
-<<<<<<< HEAD
-            if (hypervisor != HypervisorType.KVM) {
-                s_logger.debug("Only kvm supports zone wide storage");
-=======
             if (hypervisor != HypervisorType.KVM && hypervisor != HypervisorType.VMware) {
                 s_logger.debug("Only kvm, VMware hypervisors are enabled to support zone wide storage");
->>>>>>> c30d9be3
                 return suitablePools;
             }
         }
 
-<<<<<<< HEAD
-        List<StoragePoolVO> storagePools = _storagePoolDao.findZoneWideStoragePoolsByTags(plan.getDataCenterId(),
-                dskCh.getTags());
-=======
         List<StoragePoolVO> storagePools = _storagePoolDao.findZoneWideStoragePoolsByTags(plan.getDataCenterId(), dskCh.getTags());
         List<StoragePoolVO> storagePoolsByHypervisor = _storagePoolDao.findZoneWideStoragePoolsByHypervisor(plan.getDataCenterId(), dskCh.getHypervisorType());
         storagePools.retainAll(storagePoolsByHypervisor);
->>>>>>> c30d9be3
 
         // add remaining pools in zone, that did not match tags, to avoid set
         List<StoragePoolVO> allPools = _storagePoolDao.findZoneWideStoragePoolsByTags(plan.getDataCenterId(), null);
@@ -105,11 +80,7 @@
             if (suitablePools.size() == returnUpTo) {
                 break;
             }
-<<<<<<< HEAD
             StoragePool pol = (StoragePool) this.dataStoreMgr.getPrimaryDataStore(storage.getId());
-=======
-            StoragePool pol = (StoragePool)this.dataStoreMgr.getPrimaryDataStore(storage.getId());
->>>>>>> c30d9be3
             if (filter(avoid, pol, dskCh, plan)) {
                 suitablePools.add(pol);
             } else {
