--- conflicted
+++ resolved
@@ -474,12 +474,6 @@
 
     @Override
     public String toString() {
-<<<<<<< HEAD
-        return String.format("Zone [{id: \"%s\", name: \"%s\", uuid: \"%s\"}]", id, name, uuid);
-    }
-=======
         return String.format("Zone {\"id\": \"%s\", \"name\": \"%s\", \"uuid\": \"%s\"}", id, name, uuid);
     }
-
->>>>>>> cc2c6e91
 }