--- conflicted
+++ resolved
@@ -22,10 +22,9 @@
 -- KVM: enable storage data motion on KVM hypervisor_capabilities
 UPDATE `cloud`.`hypervisor_capabilities` SET `storage_motion_supported` = 1 WHERE `hypervisor_capabilities`.`hypervisor_type` = 'KVM';
 
-<<<<<<< HEAD
 -- #3659 Fix typo: the past tense of shutdown is shutdown, not shutdowned
 UPDATE `cloud`.`vm_instance` SET state='Shutdown' WHERE state='Shutdowned';
-=======
+
 -- Fix OS category for some Ubuntu and RedHat OS-es
 UPDATE `cloud`.`guest_os` SET `category_id`='10' WHERE `id`=277 AND display_name="Ubuntu 17.04";
 UPDATE `cloud`.`guest_os` SET `category_id`='10' WHERE `id`=278 AND display_name="Ubuntu 17.10";
@@ -36,5 +35,4 @@
 UPDATE `cloud`.`guest_os` SET `category_id`='4' WHERE `id`=283 AND display_name="Red Hat Enterprise Linux 7.4";
 UPDATE `cloud`.`guest_os` SET `category_id`='4' WHERE `id`=284 AND display_name="Red Hat Enterprise Linux 7.5";
 UPDATE `cloud`.`guest_os` SET `category_id`='4' WHERE `id`=285 AND display_name="Red Hat Enterprise Linux 7.6";
-UPDATE `cloud`.`guest_os` SET `category_id`='4' WHERE `id`=286 AND display_name="Red Hat Enterprise Linux 8.0";
->>>>>>> 0d92b929
+UPDATE `cloud`.`guest_os` SET `category_id`='4' WHERE `id`=286 AND display_name="Red Hat Enterprise Linux 8.0";