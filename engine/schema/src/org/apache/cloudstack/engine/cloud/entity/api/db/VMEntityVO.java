--- conflicted
+++ resolved
@@ -541,8 +541,4 @@
     public IAMEntityType getEntityType() {
         return IAMEntityType.VirtualMachine;
     }
-<<<<<<< HEAD
-
-=======
->>>>>>> 63e3eea7
 }