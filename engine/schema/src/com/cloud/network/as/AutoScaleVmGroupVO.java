--- conflicted
+++ resolved
@@ -210,13 +210,12 @@
         return uuid;
     }
 
-<<<<<<< HEAD
+    public void setUuid(String uuid) {
+        this.uuid = uuid;
+    }
+
     @Override
     public AclEntityType getEntityType() {
         return AclEntityType.AutoScaleVmGroup;
-=======
-    public void setUuid(String uuid) {
-        this.uuid = uuid;
->>>>>>> 33846338
     }
 }