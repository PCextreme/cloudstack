--- conflicted
+++ resolved
@@ -27,13 +27,10 @@
 import javax.persistence.Id;
 import javax.persistence.Table;
 
-<<<<<<< HEAD
 import org.apache.cloudstack.acl.AclEntityType;
+
 import com.cloud.server.ResourceTag;
 
-=======
-import com.cloud.server.ResourceTag;
->>>>>>> da8ee45a
 
 @Entity
 @Table(name = "resource_tags")
@@ -44,18 +41,6 @@
     @Column(name = "id")
     private long id;
 
-<<<<<<< HEAD
-    @Column(name="uuid")
-    private String uuid;
-
-    @Column(name="key")
-    private String key;
-
-    @Column(name="value")
-    String value;
-
-    @Column(name="domain_id")
-=======
     @Column(name = "uuid")
     private String uuid;
 
@@ -66,29 +51,11 @@
     String value;
 
     @Column(name = "domain_id")
->>>>>>> da8ee45a
     long domainId;
 
     @Column(name = "account_id")
     long accountId;
 
-<<<<<<< HEAD
-    @Column(name="resource_id")
-    long resourceId;
-
-    @Column(name="resource_uuid")
-    private String resourceUuid;
-
-    @Column(name="resource_type")
-    @Enumerated(value=EnumType.STRING)
-    private ResourceObjectType resourceType;
-
-    @Column(name="customer")
-    String customer;
-
-
-    protected ResourceTagVO(){
-=======
     @Column(name = "resource_id")
     long resourceId;
 
@@ -103,8 +70,7 @@
     String customer;
 
     protected ResourceTagVO() {
->>>>>>> da8ee45a
-        this.uuid = UUID.randomUUID().toString();
+        uuid = UUID.randomUUID().toString();
     }
 
     /**
@@ -117,12 +83,7 @@
      * @param customer TODO
      * @param resourceUuid TODO
      */
-<<<<<<< HEAD
-    public ResourceTagVO(String key, String value, long accountId, long domainId, long resourceId,
-            ResourceObjectType resourceType, String customer, String resourceUuid) {
-=======
     public ResourceTagVO(String key, String value, long accountId, long domainId, long resourceId, ResourceObjectType resourceType, String customer, String resourceUuid) {
->>>>>>> da8ee45a
         super();
         this.key = key;
         this.value = value;
@@ -130,15 +91,11 @@
         this.accountId = accountId;
         this.resourceId = resourceId;
         this.resourceType = resourceType;
-        this.uuid = UUID.randomUUID().toString();
+        uuid = UUID.randomUUID().toString();
         this.customer = customer;
         this.resourceUuid = resourceUuid;
     }
 
-<<<<<<< HEAD
-
-=======
->>>>>>> da8ee45a
     @Override
     public String toString() {
         StringBuilder buf = new StringBuilder("Tag[");
