// Licensed to the Apache Software Foundation (ASF) under one
// or more contributor license agreements.  See the NOTICE file
// distributed with this work for additional information
// regarding copyright ownership.  The ASF licenses this file
// to you under the Apache License, Version 2.0 (the
// "License"); you may not use this file except in compliance
// with the License.  You may obtain a copy of the License at
//
//   http://www.apache.org/licenses/LICENSE-2.0
//
// Unless required by applicable law or agreed to in writing,
// software distributed under the License is distributed on an
// "AS IS" BASIS, WITHOUT WARRANTIES OR CONDITIONS OF ANY
// KIND, either express or implied.  See the License for the
// specific language governing permissions and limitations
// under the License.

package com.cloud.upgrade.dao;

import com.cloud.deploy.DeploymentPlanner;
import com.cloud.utils.exception.CloudRuntimeException;
import com.cloud.utils.script.Script;
import org.apache.log4j.Logger;
import java.io.File;
import java.sql.Connection;
import java.sql.Date;
import java.sql.PreparedStatement;
import java.sql.ResultSet;
import java.sql.SQLException;
import java.sql.Types;
import java.util.UUID;

<<<<<<< HEAD
=======
import com.cloud.network.vpc.NetworkACL;
import org.apache.log4j.Logger;

import com.cloud.utils.exception.CloudRuntimeException;
import com.cloud.utils.script.Script;

>>>>>>> c8af438e
public class Upgrade410to420 implements DbUpgrade {
	final static Logger s_logger = Logger.getLogger(Upgrade410to420.class);

	@Override
	public String[] getUpgradableVersionRange() {
		return new String[] { "4.1.0", "4.2.0" };
	}

	@Override
	public String getUpgradedVersion() {
		return "4.2.0";
	}

	@Override
	public boolean supportsRollingUpgrade() {
		return false;
	}

	@Override
	public File[] getPrepareScripts() {
		String script = Script.findScript("", "db/schema-410to420.sql");
        if (script == null) {
            throw new CloudRuntimeException("Unable to find db/schema-410to420.sql");
        }

        return new File[] { new File(script) };
	}

	@Override
	public void performDataMigration(Connection conn) {
        upgradeVmwareLabels(conn);
        createPlaceHolderNics(conn);
        updateRemoteAccessVpn(conn);
        updateSystemVmTemplates(conn);
        updateCluster_details(conn);
        updatePrimaryStore(conn);
        addEgressFwRulesForSRXGuestNw(conn);
        upgradeEIPNetworkOfferings(conn);
        updateGlobalDeploymentPlanner(conn);
        upgradeDefaultVpcOffering(conn);
        upgradePhysicalNtwksWithInternalLbProvider(conn);
        updateNetworkACLs(conn);
        addHostDetailsIndex(conn);
        updateNetworksForPrivateGateways(conn);
    }

    private void updateSystemVmTemplates(Connection conn) {
	    PreparedStatement sql = null;
        try {
            sql = conn.prepareStatement("update vm_template set image_data_store_id = 1 where type = 'SYSTEM' or type = 'BUILTIN'");
            sql.executeUpdate();
        } catch (SQLException e) {
            throw new CloudRuntimeException("Failed to upgrade vm template data store uuid: " + e.toString());
        } finally {
            if (sql != null) {
                try {
                    sql.close();
                } catch (SQLException e) {
                }
            }
        }
	}

	private void updatePrimaryStore(Connection conn) {
	    PreparedStatement sql = null;
	    PreparedStatement sql2 = null;
        try {
            sql = conn.prepareStatement("update storage_pool set storage_provider_name = ? , scope = ? where pool_type = 'Filesystem' or pool_type = 'LVM'");
            sql.setString(1, "ancient primary data store provider");
            sql.setString(2, "HOST");
            sql.executeUpdate();

            sql2 = conn.prepareStatement("update storage_pool set storage_provider_name = ? , scope = ? where pool_type != 'Filesystem' and pool_type != 'LVM'");
            sql2.setString(1, "ancient primary data store provider");
            sql2.setString(2, "CLUSTER");
            sql2.executeUpdate();
        } catch (SQLException e) {
            throw new CloudRuntimeException("Failed to upgrade vm template data store uuid: " + e.toString());
        } finally {
            if (sql != null) {
                try {
                    sql.close();
                } catch (SQLException e) {
                }
            }

            if (sql2 != null) {
                try {
                    sql2.close();
                } catch (SQLException e) {
                }
            }
        }
	}

    //update the cluster_details table with default overcommit ratios.
    private void updateCluster_details(Connection conn) {
        PreparedStatement pstmt = null;
        PreparedStatement pstmt1 = null;
        PreparedStatement pstmt2 =null;
        ResultSet rs = null;

        try {
            pstmt = conn.prepareStatement("select id from `cloud`.`cluster`");
            pstmt1=conn.prepareStatement("INSERT INTO `cloud`.`cluster_details` (cluster_id, name, value)  VALUES(?, 'cpuOvercommitRatio', '1')");
            pstmt2=conn.prepareStatement("INSERT INTO `cloud`.`cluster_details` (cluster_id, name, value)  VALUES(?, 'memoryOvercommitRatio', '1')");
            rs = pstmt.executeQuery();
            while (rs.next()) {
                long id = rs.getLong(1);
                //update cluster_details table with the default overcommit ratios.
                pstmt1.setLong(1,id);
                pstmt1.execute();
                pstmt2.setLong(1,id);
                pstmt2.execute();
            }
        } catch (SQLException e) {
            throw new CloudRuntimeException("Unable to update cluster_details with default overcommit ratios.", e);
        } finally {
            try {
                if (rs != null) {
                    rs.close();
                }
                if (pstmt != null) {
                    pstmt.close();
                }
            } catch (SQLException e) {
            }
        }
    }


	@Override
	public File[] getCleanupScripts() {
        String script = Script.findScript("", "db/schema-410to420-cleanup.sql");
        if (script == null) {
            throw new CloudRuntimeException("Unable to find db/schema-410to420-cleanup.sql");
        }

        return new File[] { new File(script) };
    }

    private String getNewLabel(ResultSet rs, String oldParamValue) {
        int separatorIndex;
        String oldGuestLabel;
        String newGuestLabel = oldParamValue;
        try {
            // No need to iterate because the global param setting applies to all physical networks irrespective of traffic type
            if (rs.next()) {
                oldGuestLabel = rs.getString("vmware_network_label");
                // guestLabel is in format [[<VSWITCHNAME>],VLANID]
                separatorIndex = oldGuestLabel.indexOf(",");
                if(separatorIndex > -1) {
                    newGuestLabel += oldGuestLabel.substring(separatorIndex);
                }
            }
        } catch (SQLException e) {
            s_logger.error(new CloudRuntimeException("Failed to read vmware_network_label : " + e));
        } finally {
            try {
                if (rs != null) {
                    rs.close();
                }
            } catch (SQLException e) {
            }
        }
        return newGuestLabel;
    }

    private void upgradeVmwareLabels(Connection conn) {
        PreparedStatement pstmt = null;
        ResultSet rsParams = null;
        ResultSet rsLabel = null;
        String newLabel;
        String trafficType = null;
        String trafficTypeVswitchParam;
        String trafficTypeVswitchParamValue;

        try {
            // update the existing vmware traffic labels
            pstmt = conn.prepareStatement("select name,value from `cloud`.`configuration` where category='Hidden' and value is not NULL and name REGEXP 'vmware\\.*\\.vswitch';");
            rsParams = pstmt.executeQuery();
            while (rsParams.next()) {
                trafficTypeVswitchParam = rsParams.getString("name");
                trafficTypeVswitchParamValue = rsParams.getString("value");
                // When upgraded from 4.0 to 4.1 update physical network traffic label with trafficTypeVswitchParam
                if (trafficTypeVswitchParam.equals("vmware.private.vswitch")) {
                    trafficType = "Management"; //TODO(sateesh): Ignore storage traffic, as required physical network already implemented, anything else tobe done?
                } else if (trafficTypeVswitchParam.equals("vmware.public.vswitch")) {
                    trafficType = "Public";
                } else if (trafficTypeVswitchParam.equals("vmware.guest.vswitch")) {
                    trafficType = "Guest";
                }
                s_logger.debug("Updating vmware label for " + trafficType + " traffic. Update SQL statement is " + pstmt);
                pstmt = conn.prepareStatement("select physical_network_id, traffic_type, vmware_network_label from physical_network_traffic_types where vmware_network_label is not NULL and traffic_type='" + trafficType + "';");
                rsLabel = pstmt.executeQuery();
                newLabel = getNewLabel(rsLabel, trafficTypeVswitchParamValue);
                pstmt = conn.prepareStatement("update physical_network_traffic_types set vmware_network_label = " + newLabel + " where traffic_type = '" + trafficType + "' and vmware_network_label is not NULL;");
                pstmt.executeUpdate();
            }
        } catch (SQLException e) {
            throw new CloudRuntimeException("Unable to set vmware traffic labels ", e);
        } finally {
            try {
                if (rsParams != null) {
                    rsParams.close();
                }
                if (pstmt != null) {
                    pstmt.close();
                }
            } catch (SQLException e) {
            }
        }
    }

    private void createPlaceHolderNics(Connection conn) {
        PreparedStatement pstmt = null;
        ResultSet rs = null;

        try {
            pstmt = conn.prepareStatement("SELECT network_id, gateway, ip4_address FROM `cloud`.`nics` WHERE reserver_name IN ('DirectNetworkGuru','DirectPodBasedNetworkGuru') and vm_type='DomainRouter' AND removed IS null");
            rs = pstmt.executeQuery();
            while (rs.next()) {
                    Long networkId = rs.getLong(1);
                    String gateway = rs.getString(2);
                    String ip = rs.getString(3);
                    String uuid = UUID.randomUUID().toString();
                    //Insert placeholder nic for each Domain router nic in Shared network
                    pstmt = conn.prepareStatement("INSERT INTO `cloud`.`nics` (uuid, ip4_address, gateway, network_id, state, strategy, vm_type) VALUES (?, ?, ?, ?, 'Reserved', 'PlaceHolder', 'DomainRouter')");
                    pstmt.setString(1, uuid);
                    pstmt.setString(2, ip);
                    pstmt.setString(3, gateway);
                    pstmt.setLong(4, networkId);
                    pstmt.executeUpdate();
                    s_logger.debug("Created placeholder nic for the ipAddress " + ip);

            }
        } catch (SQLException e) {
            throw new CloudRuntimeException("Unable to create placeholder nics", e);
        } finally {
            try {
                if (rs != null) {
                    rs.close();
                }
                if (pstmt != null) {
                    pstmt.close();
                }
            } catch (SQLException e) {
            }
        }
    }


    private void updateRemoteAccessVpn(Connection conn) {
        PreparedStatement pstmt = null;
        ResultSet rs = null;

        try {
            pstmt = conn.prepareStatement("SELECT vpn_server_addr_id FROM `cloud`.`remote_access_vpn`");
            rs = pstmt.executeQuery();
            long id=1;
            while (rs.next()) {
                    String uuid = UUID.randomUUID().toString();
                    Long ipId = rs.getLong(1);
                    pstmt = conn.prepareStatement("UPDATE `cloud`.`remote_access_vpn` set uuid=?, id=? where vpn_server_addr_id=?");
                    pstmt.setString(1, uuid);
                    pstmt.setLong(2, id);
                    pstmt.setLong(3, ipId);
                    pstmt.executeUpdate();
                    id++;
            }
        } catch (SQLException e) {
            throw new CloudRuntimeException("Unable to update id/uuid of remote_access_vpn table", e);
        } finally {
            try {
                if (rs != null) {
                    rs.close();
                }
                if (pstmt != null) {
                    pstmt.close();
                }
            } catch (SQLException e) {
            }
        }
    }

    private void addEgressFwRulesForSRXGuestNw(Connection conn) {
        PreparedStatement pstmt = null;
        ResultSet rs = null;
        ResultSet rsId = null;
        ResultSet rsNw = null;
        try {
            pstmt = conn.prepareStatement("select network_id FROM `cloud`.`ntwk_service_map` where service='Firewall' and provider='JuniperSRX' ");
            rs = pstmt.executeQuery();
            while (rs.next()) {
                long netId = rs.getLong(1);
                //checking for Isolated OR Virtual
                pstmt = conn.prepareStatement("select account_id, domain_id FROM `cloud`.`networks` where (guest_type='Isolated' OR guest_type='Virtual') and traffic_type='Guest' and vpc_id is NULL and (state='implemented' OR state='Shutdown') and id=? ");
                pstmt.setLong(1, netId);
                s_logger.debug("Getting account_id, domain_id from networks table: " + pstmt);
                rsNw = pstmt.executeQuery();

                if(rsNw.next()) {
                    long accountId = rsNw.getLong(1);
                    long domainId = rsNw.getLong(2);

                    //Add new rule for the existing networks
                    s_logger.debug("Adding default egress firewall rule for network " + netId);
                    pstmt = conn.prepareStatement("INSERT INTO firewall_rules (uuid, state, protocol, purpose, account_id, domain_id, network_id, xid, created,  traffic_type) VALUES (?, 'Active', 'all', 'Firewall', ?, ?, ?, ?, now(), 'Egress')");
                    pstmt.setString(1, UUID.randomUUID().toString());
                    pstmt.setLong(2, accountId);
                    pstmt.setLong(3, domainId);
                    pstmt.setLong(4, netId);
                    pstmt.setString(5, UUID.randomUUID().toString());
                    s_logger.debug("Inserting default egress firewall rule " + pstmt);
                    pstmt.executeUpdate();

                    pstmt = conn.prepareStatement("select id from firewall_rules where protocol='all' and network_id=?");
                    pstmt.setLong(1, netId);
                    rsId = pstmt.executeQuery();

                    long firewallRuleId;
                    if(rsId.next()) {
                        firewallRuleId = rsId.getLong(1);
                        pstmt = conn.prepareStatement("insert into firewall_rules_cidrs (firewall_rule_id,source_cidr) values (?, '0.0.0.0/0')");
                        pstmt.setLong(1, firewallRuleId);
                        s_logger.debug("Inserting rule for cidr 0.0.0.0/0 for the new Firewall rule id=" + firewallRuleId + " with statement " + pstmt);
                        pstmt.executeUpdate();
                    }
                }
            }
        } catch (SQLException e) {
            throw new CloudRuntimeException("Unable to set egress firewall rules ", e);
        } finally {
            try {
                if (rs != null) {
                    rs.close();
                }
                if (pstmt != null) {
                    pstmt.close();
                }
            } catch (SQLException e) {
            }
        }
    }

    private void upgradeEIPNetworkOfferings(Connection conn) {

        PreparedStatement pstmt = null;
        ResultSet rs = null;

        try {
            pstmt = conn.prepareStatement("select id, elastic_ip_service from `cloud`.`network_offerings` where traffic_type='Guest'");
            rs = pstmt.executeQuery();
            while (rs.next()) {
                long id = rs.getLong(1);
                // check if elastic IP service is enabled for network offering
                if (rs.getLong(2) != 0) {
                    //update network offering with eip_associate_public_ip set to true
                    pstmt = conn.prepareStatement("UPDATE `cloud`.`network_offerings` set eip_associate_public_ip=? where id=?");
                    pstmt.setBoolean(1, true);
                    pstmt.setLong(2, id);
                    pstmt.executeUpdate();
                }
            }
        } catch (SQLException e) {
            throw new CloudRuntimeException("Unable to set elastic_ip_service for network offerings with EIP service enabled.", e);
        }
    }

    private void updateNetworkACLs(Connection conn) {
        //Fetch all VPC Tiers
        //For each tier create a network ACL and move all the acl_items to network_acl_item table
        // If there are no acl_items for a tier, associate it with default ACL

        s_logger.debug("Updating network ACLs");

        PreparedStatement pstmt = null;
        PreparedStatement pstmtDelete = null;
        ResultSet rs = null;
        ResultSet rsAcls = null;
        ResultSet rsCidr = null;

        //1,2 are default acl Ids, start acl Ids from 3
        long nextAclId = 3;

        try {
            //Get all VPC tiers
            pstmt = conn.prepareStatement("SELECT id, vpc_id, uuid FROM `cloud`.`networks` where vpc_id is not null and removed is null");
            rs = pstmt.executeQuery();
            while (rs.next()) {
                Long networkId = rs.getLong(1);
                s_logger.debug("Updating network ACLs for network: "+networkId);
                Long vpcId = rs.getLong(2);
                String tierUuid = rs.getString(3);
                pstmt = conn.prepareStatement("SELECT id, uuid, start_port, end_port, state, protocol, icmp_code, icmp_type, created, traffic_type FROM `cloud`.`firewall_rules` where network_id = ? and purpose = 'NetworkACL'");
                pstmt.setLong(1, networkId);
                rsAcls = pstmt.executeQuery();
                boolean hasAcls = false;
                Long aclId = null;
                int number = 1;
                while(rsAcls.next()){
                    if(!hasAcls){
                        hasAcls = true;
                        aclId = nextAclId++;
                        //create ACL for the tier
                        s_logger.debug("Creating network ACL for tier: "+tierUuid);
                        pstmt = conn.prepareStatement("INSERT INTO `cloud`.`network_acl` (id, uuid, vpc_id, description, name) values (?, UUID(), ? , ?, ?)");
                        pstmt.setLong(1, aclId);
                        pstmt.setLong(2, vpcId);
                        pstmt.setString(3, "ACL for tier " + tierUuid);
                        pstmt.setString(4, "tier_" + tierUuid);
                        pstmt.executeUpdate();
                    }

                    Long fwRuleId = rsAcls.getLong(1);
                    String cidr = null;
                    //get cidr from firewall_rules_cidrs
                    pstmt = conn.prepareStatement("SELECT id, source_cidr FROM `cloud`.`firewall_rules_cidrs` where firewall_rule_id = ?");
                    pstmt.setLong(1, fwRuleId);
                    rsCidr = pstmt.executeQuery();
                    while(rsCidr.next()){
                        Long cidrId = rsCidr.getLong(1);
                        String sourceCidr = rsCidr.getString(2);
                        if(cidr == null){
                            cidr = sourceCidr;
                        } else {
                            cidr += ","+sourceCidr;
                        }
                        //Delete cidr entry
                        pstmtDelete = conn.prepareStatement("DELETE FROM `cloud`.`firewall_rules_cidrs` where id = ?");
                        pstmtDelete.setLong(1, cidrId);
                        pstmtDelete.executeUpdate();
                    }


                    String aclItemUuid = rsAcls.getString(2);
                    //Move acl to network_acl_item table
                    s_logger.debug("Moving firewall rule: "+aclItemUuid);
                    pstmt = conn.prepareStatement("INSERT INTO `cloud`.`network_acl_item` (uuid, acl_id, start_port, end_port, state, protocol, icmp_code, icmp_type, created, traffic_type, cidr, number, action) values (?, ?, ?, ?, ?, ?, ?, ?, ?, ?, ?, ?, ? )");
                    //uuid
                    pstmt.setString(1, aclItemUuid);
                    //aclId
                    pstmt.setLong(2, aclId);
                    //Start port
                    Integer startPort = rsAcls.getInt(3);
                    if(rsAcls.wasNull()){
                        pstmt.setNull(3, Types.INTEGER);
                    } else {
                        pstmt.setLong(3, startPort);
                    }
                    //End port
                    Integer endPort = rsAcls.getInt(4);
                    if(rsAcls.wasNull()){
                        pstmt.setNull(4, Types.INTEGER);
                    } else {
                        pstmt.setLong(4, endPort);
                    }
                    //State
                    String state = rsAcls.getString(5);
                    pstmt.setString(5, state);
                    //protocol
                    String protocol = rsAcls.getString(6);
                    pstmt.setString(6, protocol);
                    //icmp_code
                    Integer icmpCode = rsAcls.getInt(7);
                    if(rsAcls.wasNull()){
                        pstmt.setNull(7, Types.INTEGER);
                    } else {
                        pstmt.setLong(7, icmpCode);
                    }

                    //icmp_type
                    Integer icmpType = rsAcls.getInt(8);
                    if(rsAcls.wasNull()){
                        pstmt.setNull(8, Types.INTEGER);
                    } else {
                        pstmt.setLong(8, icmpType);
                    }

                    //created
                    Date created = rsAcls.getDate(9);
                    pstmt.setDate(9, created);
                    //traffic type
                    String trafficType = rsAcls.getString(10);
                    pstmt.setString(10, trafficType);

                    //cidr
                    pstmt.setString(11, cidr);
                    //number
                    pstmt.setInt(12, number++);
                    //action
                    pstmt.setString(13, "Allow");
                    pstmt.executeUpdate();

                    //Delete firewall rule
                    pstmtDelete = conn.prepareStatement("DELETE FROM `cloud`.`firewall_rules` where id = ?");
                    pstmtDelete.setLong(1, fwRuleId);
                    pstmtDelete.executeUpdate();
                }
                if(!hasAcls){
                    //no network ACls for this network.
                    // Assign default Deny ACL
                    aclId = NetworkACL.DEFAULT_DENY;
                }
                //Assign acl to network
                pstmt = conn.prepareStatement("UPDATE `cloud`.`networks` set network_acl_id=? where id=?");
                pstmt.setLong(1, aclId);
                pstmt.setLong(2, networkId);
                pstmt.executeUpdate();
            }
            s_logger.debug("Done updating network ACLs ");
        } catch (SQLException e) {
            throw new CloudRuntimeException("Unable to move network acls from firewall rules table to network_acl_item table", e);
        } finally {
            try {
                if (rs != null) {
                    rs.close();
                }
                if (rsAcls != null) {
                    rsAcls.close();
                }
                if (rsCidr != null) {
                    rsCidr.close();
                }
                if (pstmt != null) {
                    pstmt.close();
                }
            } catch (SQLException e) {
            }
        }
    }
<<<<<<< HEAD

    private void updateGlobalDeploymentPlanner(Connection conn) {
        PreparedStatement pstmt = null;
        ResultSet rs = null;

        try {
            pstmt = conn
                    .prepareStatement("select value from `cloud`.`configuration` where name = 'vm.allocation.algorithm'");
            rs = pstmt.executeQuery();
            while (rs.next()) {
                String globalValue = rs.getString(1);
                String plannerName = "FirstFitPlanner";

                if (globalValue != null) {
                    if (globalValue.equals(DeploymentPlanner.AllocationAlgorithm.random.toString())) {
                        plannerName = "FirstFitPlanner";
                    } else if (globalValue.equals(DeploymentPlanner.AllocationAlgorithm.firstfit.toString())) {
                        plannerName = "FirstFitPlanner";
                    } else if (globalValue.equals(DeploymentPlanner.AllocationAlgorithm.userconcentratedpod_firstfit
                            .toString())) {
                        plannerName = "UserConcentratedPodPlanner";
                    } else if (globalValue.equals(DeploymentPlanner.AllocationAlgorithm.userconcentratedpod_random
                            .toString())) {
                        plannerName = "UserConcentratedPodPlanner";
                    } else if (globalValue.equals(DeploymentPlanner.AllocationAlgorithm.userdispersing.toString())) {
                        plannerName = "UserDispersingPlanner";
                    }
                }
                // update vm.deployment.planner global config
                pstmt = conn.prepareStatement("UPDATE `cloud`.`configuration` set value=? where name = 'vm.deployment.planner'");
                pstmt.setString(1, plannerName);
                pstmt.executeUpdate();
            }
        } catch (SQLException e) {
            throw new CloudRuntimeException("Unable to set vm.deployment.planner global config", e);
        } finally {
            try {
                if (rs != null) {
                    rs.close();
                }
                if (pstmt != null) {
                    pstmt.close();
                }
            } catch (SQLException e) {
            }
        }
    }

    private void upgradeDefaultVpcOffering(Connection conn) {
=======
>>>>>>> c8af438e


    private void upgradeDefaultVpcOffering(Connection conn) {
        PreparedStatement pstmt = null;
        ResultSet rs = null;

        try {
            pstmt = conn.prepareStatement("select distinct map.vpc_offering_id from `cloud`.`vpc_offering_service_map` map, `cloud`.`vpc_offerings` off where off.id=map.vpc_offering_id AND service='Lb'");
            rs = pstmt.executeQuery();
            while (rs.next()) {
                long id = rs.getLong(1);
                //Add internal LB vm as a supported provider for the load balancer service
                pstmt = conn.prepareStatement("INSERT INTO `cloud`.`vpc_offering_service_map` (vpc_offering_id, service, provider) VALUES (?,?,?)");
                pstmt.setLong(1, id);
                pstmt.setString(2, "Lb");
                pstmt.setString(3, "InternalLbVm");
                pstmt.executeUpdate();
            }

        } catch (SQLException e) {
            throw new CloudRuntimeException("Unable update the default VPC offering with the internal lb service", e);
        } finally {
            try {
                if (rs != null) {
                    rs.close();
                }
                if (pstmt != null) {
                    pstmt.close();
                }
            } catch (SQLException e) {
            }
        }
    }


<<<<<<< HEAD
=======

>>>>>>> c8af438e
    private void upgradePhysicalNtwksWithInternalLbProvider(Connection conn) {

        PreparedStatement pstmt = null;
        ResultSet rs = null;

        try {
            pstmt = conn.prepareStatement("SELECT id FROM `cloud`.`physical_network` where removed is null");
            rs = pstmt.executeQuery();
            while (rs.next()) {
                long pNtwkId = rs.getLong(1);
                String uuid = UUID.randomUUID().toString();
                //Add internal LB VM to the list of physical network service providers
                pstmt = conn.prepareStatement("INSERT INTO `cloud`.`physical_network_service_providers` " +
                		"(uuid, physical_network_id, provider_name, state, load_balance_service_provided, destination_physical_network_id)" +
                		" VALUES (?, ?, 'InternalLbVm', 'Enabled', 1, 0)");
                pstmt.setString(1, uuid);
                pstmt.setLong(2, pNtwkId);
                pstmt.executeUpdate();

                //Add internal lb vm to the list of physical network elements
                PreparedStatement pstmt1 = conn.prepareStatement("SELECT id FROM `cloud`.`physical_network_service_providers`" +
                		" WHERE physical_network_id=? AND provider_name='InternalLbVm'");
                ResultSet rs1 = pstmt1.executeQuery();
                while (rs1.next()) {
                    long providerId = rs1.getLong(1);
                    uuid = UUID.randomUUID().toString();
                    pstmt1 = conn.prepareStatement("INSERT INTO `cloud`.`virtual_router_providers` (nsp_id, uuid, type, enabled) VALUES (?, ?, 'InternalLbVm', 1)");
                    pstmt1.setLong(1, providerId);
                    pstmt1.setString(2, uuid);
                    pstmt1.executeUpdate();
                }
            }

        } catch (SQLException e) {
            throw new CloudRuntimeException("Unable existing physical networks with internal lb provider", e);
        } finally {
            try {
                if (rs != null) {
                    rs.close();
                }
                if (pstmt != null) {
                    pstmt.close();
                }
            } catch (SQLException e) {
            }
        }

<<<<<<< HEAD
=======
    }

    private void addHostDetailsIndex(Connection conn) {
        s_logger.debug("Checking if host_details index exists, if not we will add it");
        PreparedStatement pstmt = null;
        ResultSet rs = null;
        try {
            pstmt = conn.prepareStatement("SHOW INDEX FROM `cloud`.`host_details` where KEY_NAME = 'fk_host_details__host_id'");
            rs = pstmt.executeQuery();
            if (rs.next()) {
                s_logger.debug("Index already exists on host_details - not adding new one");
            } else {
                // add the index
                PreparedStatement pstmtUpdate = conn.prepareStatement("ALTER IGNORE TABLE `cloud`.`host_details` ADD INDEX `fk_host_details__host_id` (`host_id`)");
                pstmtUpdate.executeUpdate();
                s_logger.debug("Index did not exist on host_details -  added new one");
                pstmtUpdate.close();
            }
        } catch (SQLException e) {
            throw new CloudRuntimeException("Failed to check/update the host_details index ", e);
        } finally {
            try {
                if (rs != null) {
                    rs.close();
                }

                if (pstmt != null) {
                    pstmt.close();
                }
            } catch (SQLException e) {
            }
        }
    }
    
    
    private void updateNetworksForPrivateGateways(Connection conn) {

        PreparedStatement pstmt = null;
        ResultSet rs = null;

        try {
            //1) get all non removed gateways
            pstmt = conn.prepareStatement("SELECT network_id, vpc_id FROM `cloud`.`vpc_gateways` WHERE type='Private' AND removed IS null");
            rs = pstmt.executeQuery();
            while (rs.next()) {
                Long networkId = rs.getLong(1);
                Long vpcId = rs.getLong(2);
                //2) Update networks with vpc_id if its set to NULL
                pstmt = conn.prepareStatement("UPDATE `cloud`.`networks` set vpc_id=? where id=? and vpc_id is NULL and removed is NULL");
                pstmt.setLong(1, vpcId);
                pstmt.setLong(2, networkId);
                pstmt.executeUpdate();
                
            }
        } catch (SQLException e) {
            throw new CloudRuntimeException("Failed to update private networks with VPC id.", e);
        }
>>>>>>> c8af438e
    }
}<|MERGE_RESOLUTION|>--- conflicted
+++ resolved
@@ -29,16 +29,8 @@
 import java.sql.SQLException;
 import java.sql.Types;
 import java.util.UUID;
-
-<<<<<<< HEAD
-=======
 import com.cloud.network.vpc.NetworkACL;
-import org.apache.log4j.Logger;
-
-import com.cloud.utils.exception.CloudRuntimeException;
-import com.cloud.utils.script.Script;
-
->>>>>>> c8af438e
+
 public class Upgrade410to420 implements DbUpgrade {
 	final static Logger s_logger = Logger.getLogger(Upgrade410to420.class);
 
@@ -570,7 +562,6 @@
             }
         }
     }
-<<<<<<< HEAD
 
     private void updateGlobalDeploymentPlanner(Connection conn) {
         PreparedStatement pstmt = null;
@@ -619,10 +610,6 @@
         }
     }
 
-    private void upgradeDefaultVpcOffering(Connection conn) {
-=======
->>>>>>> c8af438e
-
 
     private void upgradeDefaultVpcOffering(Connection conn) {
         PreparedStatement pstmt = null;
@@ -656,11 +643,6 @@
         }
     }
 
-
-<<<<<<< HEAD
-=======
-
->>>>>>> c8af438e
     private void upgradePhysicalNtwksWithInternalLbProvider(Connection conn) {
 
         PreparedStatement pstmt = null;
@@ -707,9 +689,6 @@
             } catch (SQLException e) {
             }
         }
-
-<<<<<<< HEAD
-=======
     }
 
     private void addHostDetailsIndex(Connection conn) {
@@ -767,6 +746,5 @@
         } catch (SQLException e) {
             throw new CloudRuntimeException("Failed to update private networks with VPC id.", e);
         }
->>>>>>> c8af438e
     }
 }