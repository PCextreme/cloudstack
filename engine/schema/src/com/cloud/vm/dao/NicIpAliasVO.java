--- conflicted
+++ resolved
@@ -28,36 +28,31 @@
 import javax.persistence.Id;
 import javax.persistence.Table;
 
-<<<<<<< HEAD
 import org.apache.cloudstack.acl.AclEntityType;
 
-import java.util.Date;
-import java.util.UUID;
-=======
 import com.cloud.utils.db.GenericDao;
 import com.cloud.utils.net.NetUtils;
 import com.cloud.vm.NicIpAlias;
->>>>>>> da8ee45a
 
 @Entity
 @Table(name = "nic_ip_alias")
-public class NicIpAliasVO implements NicIpAlias {
+public class NicIpAliasVO implements NicIpAlias  {
 
     public NicIpAliasVO(Long nicId, String ipaddr, Long vmId, Long accountId, Long domainId, Long networkId, String gateway, String netmask) {
         this.nicId = nicId;
         this.vmId = vmId;
-        this.ip4Address = ipaddr;
+        ip4Address = ipaddr;
         this.accountId = accountId;
         this.domainId = domainId;
         this.networkId = networkId;
         this.netmask = netmask;
         this.gateway = gateway;
-        this.state = NicIpAlias.state.active;
+        state = NicIpAlias.state.active;
         String cidr = NetUtils.getCidrFromGatewayAndNetmask(gateway, netmask);
         String[] cidrPair = cidr.split("\\/");
         String cidrAddress = cidrPair[0];
         long cidrSize = Long.parseLong(cidrPair[1]);
-        this.startIpOfSubnet = NetUtils.getIpRangeStartIpFromCidr(cidrAddress, cidrSize);
+        startIpOfSubnet = NetUtils.getIpRangeStartIpFromCidr(cidrAddress, cidrSize);
     }
 
     protected NicIpAliasVO() {
@@ -206,7 +201,7 @@
     }
 
     public void setAliasCount(long count) {
-        this.aliasCount = count;
+        aliasCount = count;
     }
 
     public void setNetmask(String netmask) {
@@ -214,17 +209,17 @@
     }
 
     @Override
-    public String getNetmask() {
+    public  String getNetmask() {
         return netmask;
     }
 
     @Override
-    public String getGateway() {
-        return gateway;
+    public  String getGateway() {
+        return  gateway;
     }
 
     public void setGateway(String gateway) {
-        this.gateway = gateway;
+          this.gateway = gateway;
     }
 
     public NicIpAlias.state getState() {
