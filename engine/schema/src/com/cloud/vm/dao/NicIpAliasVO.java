// Licensed to the Apache Software Foundation (ASF) under one
// or more contributor license agreements.  See the NOTICE file
// distributed with this work for additional information
// regarding copyright ownership.  The ASF licenses this file
// to you under the Apache License, Version 2.0 (the
// "License"); you may not use this file except in compliance
// with the License.  You may obtain a copy of the License at
//
//   http://www.apache.org/licenses/LICENSE-2.0
//
// Unless required by applicable law or agreed to in writing,
// software distributed under the License is distributed on an
// "AS IS" BASIS, WITHOUT WARRANTIES OR CONDITIONS OF ANY
// KIND, either express or implied.  See the License for the
// specific language governing permissions and limitations
// under the License.
package com.cloud.vm.dao;

import java.util.Date;
import java.util.UUID;

import javax.persistence.Column;
import javax.persistence.Entity;
import javax.persistence.EnumType;
import javax.persistence.Enumerated;
import javax.persistence.GeneratedValue;
import javax.persistence.GenerationType;
import javax.persistence.Id;
import javax.persistence.Table;

import org.apache.cloudstack.acl.IAMEntityType;

import com.cloud.utils.db.GenericDao;
import com.cloud.utils.net.NetUtils;
import com.cloud.vm.NicIpAlias;

@Entity
@Table(name = "nic_ip_alias")
public class NicIpAliasVO implements NicIpAlias  {

    public NicIpAliasVO(Long nicId, String ipaddr, Long vmId, Long accountId, Long domainId, Long networkId, String gateway, String netmask) {
        this.nicId = nicId;
        this.vmId = vmId;
        ip4Address = ipaddr;
        this.accountId = accountId;
        this.domainId = domainId;
        this.networkId = networkId;
        this.netmask = netmask;
        this.gateway = gateway;
        state = NicIpAlias.state.active;
        String cidr = NetUtils.getCidrFromGatewayAndNetmask(gateway, netmask);
        String[] cidrPair = cidr.split("\\/");
        String cidrAddress = cidrPair[0];
        long cidrSize = Long.parseLong(cidrPair[1]);
        startIpOfSubnet = NetUtils.getIpRangeStartIpFromCidr(cidrAddress, cidrSize);
    }

    protected NicIpAliasVO() {
    }

    @Id
    @GeneratedValue(strategy = GenerationType.IDENTITY)
    @Column(name = "id")
    long id;

    @Column(name = "nic_Id")
    long nicId;

    @Column(name = "domain_id", updatable = false)
    long domainId;

    @Column(name = "account_id", updatable = false)
    private Long accountId;

    @Column(name = "ip4_address")
    String ip4Address;

    @Column(name = "ip6_address")
    String ip6Address;

    @Column(name = "netmask")
    String netmask;

    @Column(name = "network_id")
    long networkId;

    @Column(name = GenericDao.CREATED_COLUMN)
    Date created;

    @Column(name = "uuid")
    String uuid = UUID.randomUUID().toString();

    @Column(name = "vmId")
    Long vmId;

    @Column(name = "alias_count")
    Long aliasCount;

    @Column(name = "gateway")
    String gateway;

    @Column(name = "state")
    @Enumerated(value = EnumType.STRING)
    NicIpAlias.state state;

    @Column(name = "start_ip_of_subnet")
    String startIpOfSubnet;

    @Override
    public long getId() {
        return id;
    }

    public void setId(long id) {
        this.id = id;
    }

    @Override
    public long getNicId() {
        return nicId;
    }

    public void setNicId(long nicId) {
        this.nicId = nicId;
    }

    @Override
    public long getDomainId() {
        return domainId;
    }

    public void setDomainId(Long domainId) {
        this.domainId = domainId;
    }

    @Override
    public long getAccountId() {
        return accountId;
    }

    public void setAccountId(Long accountId) {
        this.accountId = accountId;
    }

    @Override
    public String getIp4Address() {
        return ip4Address;
    }

    public void setIp4Address(String ip4Address) {
        this.ip4Address = ip4Address;
    }

    @Override
    public String getIp6Address() {
        return ip6Address;
    }

    public void setIp6Address(String ip6Address) {
        this.ip6Address = ip6Address;
    }

    @Override
    public long getNetworkId() {
        return networkId;
    }

    public void setNetworkId(long networkId) {
        this.networkId = networkId;
    }

    public Date getCreated() {
        return created;
    }

    public void setCreated(Date created) {
        this.created = created;
    }

    @Override
    public String getUuid() {
        return uuid;
    }

    public void setUuid(String uuid) {
        this.uuid = uuid;
    }

    @Override
    public long getVmId() {
        return vmId;
    }

    public void setVmId(Long vmId) {
        this.vmId = vmId;
    }

    @Override
    public Long getAliasCount() {
        return aliasCount;
    }

    public void setAliasCount(long count) {
        aliasCount = count;
    }

    public void setNetmask(String netmask) {
        this.netmask = netmask;
    }

    @Override
    public  String getNetmask() {
        return netmask;
    }

    @Override
    public  String getGateway() {
        return  gateway;
    }

    public void setGateway(String gateway) {
          this.gateway = gateway;
    }

    public NicIpAlias.state getState() {
        return state;
    }

    public void setState(NicIpAlias.state state) {
        this.state = state;
    }

    public String getStartIpOfSubnet() {
        return startIpOfSubnet;
    }

    @Override
    public IAMEntityType getEntityType() {
        return IAMEntityType.NicIpAlias;
    }
<<<<<<< HEAD

=======
>>>>>>> 63e3eea7
}<|MERGE_RESOLUTION|>--- conflicted
+++ resolved
@@ -238,8 +238,4 @@
     public IAMEntityType getEntityType() {
         return IAMEntityType.NicIpAlias;
     }
-<<<<<<< HEAD
-
-=======
->>>>>>> 63e3eea7
 }