// Licensed to the Apache Software Foundation (ASF) under one
// or more contributor license agreements.  See the NOTICE file
// distributed with this work for additional information
// regarding copyright ownership.  The ASF licenses this file
// to you under the Apache License, Version 2.0 (the
// "License"); you may not use this file except in compliance
// with the License.  You may obtain a copy of the License at
//
//   http://www.apache.org/licenses/LICENSE-2.0
//
// Unless required by applicable law or agreed to in writing,
// software distributed under the License is distributed on an
// "AS IS" BASIS, WITHOUT WARRANTIES OR CONDITIONS OF ANY
// KIND, either express or implied.  See the License for the
// specific language governing permissions and limitations
// under the License.

package com.cloud.vm;

import java.net.URI;
import java.sql.PreparedStatement;
import java.sql.ResultSet;
import java.sql.SQLException;
import java.util.ArrayList;
import java.util.Collections;
import java.util.Date;
import java.util.HashMap;
import java.util.HashSet;
import java.util.LinkedHashMap;
import java.util.List;
import java.util.Map;
import java.util.Set;
import java.util.TimeZone;
import java.util.UUID;
import java.util.concurrent.Executors;
import java.util.concurrent.ScheduledExecutorService;
import java.util.concurrent.TimeUnit;

import javax.ejb.Local;
import javax.inject.Inject;
import javax.naming.ConfigurationException;

import org.apache.log4j.Logger;

import org.apache.cloudstack.affinity.dao.AffinityGroupVMMapDao;
import org.apache.cloudstack.context.CallContext;
import org.apache.cloudstack.engine.orchestration.service.NetworkOrchestrationService;
import org.apache.cloudstack.engine.orchestration.service.VolumeOrchestrationService;
import org.apache.cloudstack.engine.subsystem.api.storage.DataStoreManager;
import org.apache.cloudstack.engine.subsystem.api.storage.PrimaryDataStoreInfo;
import org.apache.cloudstack.engine.subsystem.api.storage.StoragePoolAllocator;
import org.apache.cloudstack.framework.config.ConfigDepot;
import org.apache.cloudstack.framework.config.ConfigKey;
import org.apache.cloudstack.framework.config.Configurable;
import org.apache.cloudstack.framework.config.dao.ConfigurationDao;
import org.apache.cloudstack.framework.jobs.AsyncJob;
import org.apache.cloudstack.framework.jobs.AsyncJobExecutionContext;
import org.apache.cloudstack.framework.jobs.AsyncJobManager;
import org.apache.cloudstack.framework.jobs.Outcome;
import org.apache.cloudstack.framework.jobs.dao.VmWorkJobDao;
import org.apache.cloudstack.framework.jobs.impl.AsyncJobVO;
import org.apache.cloudstack.framework.jobs.impl.OutcomeImpl;
import org.apache.cloudstack.framework.jobs.impl.VmWorkJobVO;
import org.apache.cloudstack.framework.messagebus.MessageBus;
import org.apache.cloudstack.framework.messagebus.MessageDispatcher;
import org.apache.cloudstack.framework.messagebus.MessageHandler;
import org.apache.cloudstack.jobs.JobInfo;
import org.apache.cloudstack.managed.context.ManagedContextRunnable;
import org.apache.cloudstack.storage.datastore.db.PrimaryDataStoreDao;
import org.apache.cloudstack.storage.datastore.db.StoragePoolVO;
import org.apache.cloudstack.storage.to.VolumeObjectTO;
import org.apache.cloudstack.utils.identity.ManagementServerNode;

import com.cloud.agent.AgentManager;
import com.cloud.agent.Listener;
import com.cloud.agent.api.AgentControlAnswer;
import com.cloud.agent.api.AgentControlCommand;
import com.cloud.agent.api.Answer;
import com.cloud.agent.api.CheckVirtualMachineAnswer;
import com.cloud.agent.api.CheckVirtualMachineCommand;
import com.cloud.agent.api.ClusterSyncAnswer;
import com.cloud.agent.api.ClusterSyncCommand;
import com.cloud.agent.api.Command;
import com.cloud.agent.api.MigrateAnswer;
import com.cloud.agent.api.MigrateCommand;
import com.cloud.agent.api.PingRoutingCommand;
import com.cloud.agent.api.PlugNicAnswer;
import com.cloud.agent.api.PlugNicCommand;
import com.cloud.agent.api.PrepareForMigrationAnswer;
import com.cloud.agent.api.PrepareForMigrationCommand;
import com.cloud.agent.api.RebootAnswer;
import com.cloud.agent.api.RebootCommand;
import com.cloud.agent.api.ScaleVmCommand;
import com.cloud.agent.api.StartAnswer;
import com.cloud.agent.api.StartCommand;
import com.cloud.agent.api.StartupCommand;
import com.cloud.agent.api.StartupRoutingCommand;
import com.cloud.agent.api.StartupRoutingCommand.VmState;
import com.cloud.agent.api.StopAnswer;
import com.cloud.agent.api.StopCommand;
import com.cloud.agent.api.UnPlugNicAnswer;
import com.cloud.agent.api.UnPlugNicCommand;
import com.cloud.agent.api.to.DiskTO;
import com.cloud.agent.api.to.NicTO;
import com.cloud.agent.api.to.VirtualMachineTO;
import com.cloud.agent.manager.Commands;
import com.cloud.agent.manager.allocator.HostAllocator;
import com.cloud.alert.AlertManager;
import com.cloud.capacity.CapacityManager;
import com.cloud.dc.ClusterDetailsDao;
import com.cloud.dc.ClusterDetailsVO;
import com.cloud.dc.DataCenter;
import com.cloud.dc.DataCenterVO;
import com.cloud.dc.HostPodVO;
import com.cloud.dc.Pod;
import com.cloud.dc.dao.ClusterDao;
import com.cloud.dc.dao.DataCenterDao;
import com.cloud.dc.dao.HostPodDao;
import com.cloud.deploy.DataCenterDeployment;
import com.cloud.deploy.DeployDestination;
import com.cloud.deploy.DeploymentPlan;
import com.cloud.deploy.DeploymentPlanner;
import com.cloud.deploy.DeploymentPlanner.ExcludeList;
import com.cloud.deploy.DeploymentPlanningManager;
import com.cloud.domain.dao.DomainDao;
import com.cloud.event.EventTypes;
import com.cloud.event.UsageEventUtils;
import com.cloud.exception.AffinityConflictException;
import com.cloud.exception.AgentUnavailableException;
import com.cloud.exception.ConcurrentOperationException;
import com.cloud.exception.ConnectionException;
import com.cloud.exception.InsufficientAddressCapacityException;
import com.cloud.exception.InsufficientCapacityException;
import com.cloud.exception.InsufficientServerCapacityException;
import com.cloud.exception.InsufficientVirtualNetworkCapcityException;
import com.cloud.exception.InvalidParameterValueException;
import com.cloud.exception.OperationTimedoutException;
import com.cloud.exception.ResourceUnavailableException;
import com.cloud.exception.StorageUnavailableException;
import com.cloud.ha.HighAvailabilityManager;
import com.cloud.ha.HighAvailabilityManager.WorkType;
import com.cloud.host.Host;
import com.cloud.host.HostVO;
import com.cloud.host.Status;
import com.cloud.host.dao.HostDao;
import com.cloud.hypervisor.Hypervisor.HypervisorType;
import com.cloud.hypervisor.HypervisorGuru;
import com.cloud.hypervisor.HypervisorGuruManager;
import com.cloud.network.Network;
import com.cloud.network.NetworkModel;
import com.cloud.network.dao.NetworkDao;
import com.cloud.network.dao.NetworkVO;
import com.cloud.network.rules.RulesManager;
import com.cloud.offering.DiskOffering;
import com.cloud.offering.ServiceOffering;
import com.cloud.org.Cluster;
import com.cloud.resource.ResourceManager;
import com.cloud.service.ServiceOfferingVO;
import com.cloud.service.dao.ServiceOfferingDao;
import com.cloud.storage.DiskOfferingVO;
import com.cloud.storage.Storage.ImageFormat;
import com.cloud.storage.StoragePool;
import com.cloud.storage.Volume;
import com.cloud.storage.Volume.Type;
import com.cloud.storage.VolumeVO;
import com.cloud.storage.dao.DiskOfferingDao;
import com.cloud.storage.dao.GuestOSCategoryDao;
import com.cloud.storage.dao.GuestOSDao;
import com.cloud.storage.dao.StoragePoolHostDao;
import com.cloud.storage.dao.VMTemplateDao;
import com.cloud.storage.dao.VolumeDao;
import com.cloud.template.VirtualMachineTemplate;
import com.cloud.user.Account;
import com.cloud.user.User;
import com.cloud.utils.DateUtil;
import com.cloud.utils.Journal;
import com.cloud.utils.Pair;
import com.cloud.utils.Predicate;
import com.cloud.utils.StringUtils;
import com.cloud.utils.Ternary;
import com.cloud.utils.component.ManagerBase;
import com.cloud.utils.concurrency.NamedThreadFactory;
import com.cloud.utils.db.DB;
import com.cloud.utils.db.EntityManager;
import com.cloud.utils.db.GlobalLock;
import com.cloud.utils.db.Transaction;
import com.cloud.utils.db.TransactionCallback;
import com.cloud.utils.db.TransactionCallbackWithException;
import com.cloud.utils.db.TransactionCallbackWithExceptionNoReturn;
import com.cloud.utils.db.TransactionLegacy;
import com.cloud.utils.db.TransactionStatus;
import com.cloud.utils.exception.CloudRuntimeException;
import com.cloud.utils.exception.ExecutionException;
import com.cloud.utils.fsm.NoTransitionException;
import com.cloud.utils.fsm.StateMachine2;
import com.cloud.vm.ItWorkVO.Step;
import com.cloud.vm.VirtualMachine.Event;
import com.cloud.vm.VirtualMachine.PowerState;
import com.cloud.vm.VirtualMachine.State;
import com.cloud.vm.dao.NicDao;
import com.cloud.vm.dao.UserVmDao;
import com.cloud.vm.dao.UserVmDetailsDao;
import com.cloud.vm.dao.VMInstanceDao;
import com.cloud.vm.snapshot.VMSnapshot;
import com.cloud.vm.snapshot.VMSnapshotManager;
import com.cloud.vm.snapshot.VMSnapshotVO;
import com.cloud.vm.snapshot.dao.VMSnapshotDao;

@Local(value = VirtualMachineManager.class)
public class VirtualMachineManagerImpl extends ManagerBase implements VirtualMachineManager, VmWorkJobHandler, Listener, Configurable {
    private static final Logger s_logger = Logger.getLogger(VirtualMachineManagerImpl.class);

    public static final String VM_WORK_JOB_HANDLER = VirtualMachineManagerImpl.class.getSimpleName();

    private static final String VM_SYNC_ALERT_SUBJECT = "VM state sync alert";

    @Inject
    DataStoreManager dataStoreMgr;
    @Inject
    protected NetworkOrchestrationService _networkMgr;
    @Inject
    protected NetworkModel _networkModel;
    @Inject
    protected AgentManager _agentMgr;
    @Inject
    protected VMInstanceDao _vmDao;
    @Inject
    protected ServiceOfferingDao _offeringDao;
    @Inject
    protected DiskOfferingDao _diskOfferingDao;
    @Inject
    protected VMTemplateDao _templateDao;
    @Inject
    protected DomainDao _domainDao;
    @Inject
    protected ItWorkDao _workDao;
    @Inject
    protected UserVmDao _userVmDao;
    @Inject
    protected CapacityManager _capacityMgr;
    @Inject
    protected NicDao _nicsDao;
    @Inject
    protected HostDao _hostDao;
    @Inject
    protected AlertManager _alertMgr;
    @Inject
    protected GuestOSCategoryDao _guestOsCategoryDao;
    @Inject
    protected GuestOSDao _guestOsDao;
    @Inject
    protected VolumeDao _volsDao;
    @Inject
    protected HighAvailabilityManager _haMgr;
    @Inject
    protected HostPodDao _podDao;
    @Inject
    protected DataCenterDao _dcDao;
    @Inject
    protected ClusterDao _clusterDao;
    @Inject
    protected PrimaryDataStoreDao _storagePoolDao;
    @Inject
    protected HypervisorGuruManager _hvGuruMgr;
    @Inject
    protected NetworkDao _networkDao;
    @Inject
    protected StoragePoolHostDao _poolHostDao;
    @Inject
    protected VMSnapshotDao _vmSnapshotDao;
    @Inject
    protected RulesManager rulesMgr;
    @Inject
    protected AffinityGroupVMMapDao _affinityGroupVMMapDao;
    @Inject
    protected EntityManager _entityMgr;

    @Inject
    ConfigDepot _configDepot;

    protected List<HostAllocator> _hostAllocators;

    public List<HostAllocator> getHostAllocators() {
        return _hostAllocators;
    }

    public void setHostAllocators(List<HostAllocator> _hostAllocators) {
        this._hostAllocators = _hostAllocators;
    }

    protected List<StoragePoolAllocator> _storagePoolAllocators;

    @Inject
    protected ResourceManager _resourceMgr;

    @Inject
    protected VMSnapshotManager _vmSnapshotMgr = null;
    @Inject
    protected ClusterDetailsDao _clusterDetailsDao;
    @Inject
    protected UserVmDetailsDao _uservmDetailsDao;

    @Inject
    protected ConfigurationDao _configDao;
    @Inject
    VolumeOrchestrationService volumeMgr;

    @Inject
    DeploymentPlanningManager _dpMgr;

    @Inject protected MessageBus _messageBus;
    @Inject protected VirtualMachinePowerStateSync _syncMgr;
    @Inject protected VmWorkJobDao _workJobDao;
    @Inject protected AsyncJobManager _jobMgr;

    VmWorkJobHandlerProxy _jobHandlerProxy = new VmWorkJobHandlerProxy(this);

    Map<VirtualMachine.Type, VirtualMachineGuru> _vmGurus = new HashMap<VirtualMachine.Type, VirtualMachineGuru>();
    protected StateMachine2<State, VirtualMachine.Event, VirtualMachine> _stateMachine;

    static final ConfigKey<Integer> StartRetry = new ConfigKey<Integer>(Integer.class, "start.retry", "Advanced", "10", "Number of times to retry create and start commands", true);
    static final ConfigKey<Integer> VmOpWaitInterval = new ConfigKey<Integer>("Advanced", Integer.class, "vm.op.wait.interval", "120",
            "Time (in seconds) to wait before checking if a previous operation has succeeded", true);

    static final ConfigKey<Integer> VmOpLockStateRetry = new ConfigKey<Integer>("Advanced", Integer.class, "vm.op.lock.state.retry", "5",
            "Times to retry locking the state of a VM for operations, -1 means forever", true);
    static final ConfigKey<Long> VmOpCleanupInterval = new ConfigKey<Long>("Advanced", Long.class, "vm.op.cleanup.interval", "86400",
            "Interval to run the thread that cleans up the vm operations (in seconds)", false);
    static final ConfigKey<Long> VmOpCleanupWait = new ConfigKey<Long>("Advanced", Long.class, "vm.op.cleanup.wait", "3600",
            "Time (in seconds) to wait before cleanuping up any vm work items", true);
    static final ConfigKey<Long> VmOpCancelInterval = new ConfigKey<Long>("Advanced", Long.class, "vm.op.cancel.interval", "3600",
            "Time (in seconds) to wait before cancelling a operation", false);
    static final ConfigKey<Boolean> VmDestroyForcestop = new ConfigKey<Boolean>("Advanced", Boolean.class, "vm.destroy.forcestop", "false",
            "On destroy, force-stop takes this value ", true);
    static final ConfigKey<Integer> ClusterDeltaSyncInterval = new ConfigKey<Integer>("Advanced", Integer.class, "sync.interval", "60", "Cluster Delta sync interval in seconds",
            false);

    // TODO, remove it after transient period is over
    static final ConfigKey<Boolean> VmJobEnabled = new ConfigKey<Boolean>("Advanced",
            Boolean.class, "vm.job.enabled", "false",
            "True to enable new VM sync model. false to use the old way", false);

    static final ConfigKey<Long> VmJobCheckInterval = new ConfigKey<Long>("Advanced",
            Long.class, "vm.job.check.interval", "3000",
            "Interval in milliseconds to check if the job is complete", false);
    static final ConfigKey<Long> VmJobTimeout = new ConfigKey<Long>("Advanced",
            Long.class, "vm.job.timeout", "600000",
            "Time in milliseconds to wait before attempting to cancel a job", false);
    static final ConfigKey<Integer> VmJobStateReportInterval = new ConfigKey<Integer>("Advanced",
            Integer.class, "vm.job.report.interval", "60",
            "Interval to send application level pings to make sure the connection is still working", false);

    ScheduledExecutorService _executor = null;

    protected long _nodeId;

    @Override
    public void registerGuru(VirtualMachine.Type type, VirtualMachineGuru guru) {
        synchronized (_vmGurus) {
            _vmGurus.put(type, guru);
        }
    }

    @Override
    @DB
    public void allocate(String vmInstanceName, final VirtualMachineTemplate template, ServiceOffering serviceOffering, final Pair<? extends DiskOffering, Long> rootDiskOffering,
        LinkedHashMap<? extends DiskOffering, Long> dataDiskOfferings, final LinkedHashMap<? extends Network, List<? extends NicProfile>> auxiliaryNetworks, DeploymentPlan plan,
        HypervisorType hyperType) throws InsufficientCapacityException {

        VMInstanceVO vm = _vmDao.findVMByInstanceName(vmInstanceName);
        final Account owner = _entityMgr.findById(Account.class, vm.getAccountId());

        if (s_logger.isDebugEnabled()) {
            s_logger.debug("Allocating entries for VM: " + vm);
        }

        vm.setDataCenterId(plan.getDataCenterId());
        if (plan.getPodId() != null) {
            vm.setPodId(plan.getPodId());
        }
        assert (plan.getClusterId() == null && plan.getPoolId() == null) : "We currently don't support cluster and pool preset yet";
        final VMInstanceVO vmFinal = _vmDao.persist(vm);
        final LinkedHashMap<? extends DiskOffering, Long> dataDiskOfferingsFinal = dataDiskOfferings == null ?
                new LinkedHashMap<DiskOffering, Long>() : dataDiskOfferings;


        final VirtualMachineProfileImpl vmProfile = new VirtualMachineProfileImpl(vmFinal, template, serviceOffering, null, null);

        Transaction.execute(new TransactionCallbackWithExceptionNoReturn<InsufficientCapacityException>() {
            @Override
            public void doInTransactionWithoutResult(TransactionStatus status) throws InsufficientCapacityException {
                if (s_logger.isDebugEnabled()) {
                    s_logger.debug("Allocating nics for " + vmFinal);
                }

                try {
                    _networkMgr.allocate(vmProfile, auxiliaryNetworks);
                } catch (ConcurrentOperationException e) {
                    throw new CloudRuntimeException("Concurrent operation while trying to allocate resources for the VM", e);
                }

                if (s_logger.isDebugEnabled()) {
                    s_logger.debug("Allocating disks for " + vmFinal);
                }

                if (template.getFormat() == ImageFormat.ISO) {
                    volumeMgr.allocateRawVolume(Type.ROOT, "ROOT-" + vmFinal.getId(), rootDiskOffering.first(), rootDiskOffering.second(), vmFinal, template, owner);
                } else if (template.getFormat() == ImageFormat.BAREMETAL) {
                    // Do nothing
                } else {
                    volumeMgr.allocateTemplatedVolume(Type.ROOT, "ROOT-" + vmFinal.getId(), rootDiskOffering.first(), template, vmFinal, owner);
                }

                for (Map.Entry<? extends DiskOffering, Long> offering : dataDiskOfferingsFinal.entrySet()) {
                    volumeMgr.allocateRawVolume(Type.DATADISK, "DATA-" + vmFinal.getId(), offering.getKey(), offering.getValue(), vmFinal, template, owner);
                }
            }
        });

        if (s_logger.isDebugEnabled()) {
            s_logger.debug("Allocation completed for VM: " + vmFinal);
        }
    }

    @Override
    public void allocate(String vmInstanceName, VirtualMachineTemplate template, ServiceOffering serviceOffering, LinkedHashMap<? extends Network,List<? extends NicProfile>> networks,
            DeploymentPlan plan, HypervisorType hyperType) throws InsufficientCapacityException {
        allocate(vmInstanceName, template, serviceOffering, new Pair<DiskOffering, Long>(serviceOffering, null), null, networks, plan, hyperType);
    }

    private VirtualMachineGuru getVmGuru(VirtualMachine vm) {
        return _vmGurus.get(vm.getType());
    }

    @Override
    public void expunge(String vmUuid) throws ResourceUnavailableException {
        try {
            advanceExpunge(vmUuid);
        } catch (OperationTimedoutException e) {
            throw new CloudRuntimeException("Operation timed out", e);
        } catch (ConcurrentOperationException e) {
            throw new CloudRuntimeException("Concurrent operation ", e);
        }
    }

    @Override
    public void advanceExpunge(String vmUuid) throws ResourceUnavailableException, OperationTimedoutException, ConcurrentOperationException {
        VMInstanceVO vm = _vmDao.findByUuid(vmUuid);
        advanceExpunge(vm);
    }

    protected void advanceExpunge(VMInstanceVO vm) throws ResourceUnavailableException, OperationTimedoutException, ConcurrentOperationException {
        if (vm == null || vm.getRemoved() != null) {
            if (s_logger.isDebugEnabled()) {
                s_logger.debug("Unable to find vm or vm is destroyed: " + vm);
            }
            return;
        }

        advanceStop(vm.getUuid(), false);
        vm = _vmDao.findByUuid(vm.getUuid());

        try {
            if (!stateTransitTo(vm, VirtualMachine.Event.ExpungeOperation, vm.getHostId())) {
                s_logger.debug("Unable to destroy the vm because it is not in the correct state: " + vm);
                throw new CloudRuntimeException("Unable to destroy " + vm);

            }
        } catch (NoTransitionException e) {
            s_logger.debug("Unable to destroy the vm because it is not in the correct state: " + vm);
            throw new CloudRuntimeException("Unable to destroy " + vm, e);
        }

        if (s_logger.isDebugEnabled()) {
            s_logger.debug("Destroying vm " + vm);
        }

        VirtualMachineProfile profile = new VirtualMachineProfileImpl(vm);

        HypervisorGuru hvGuru = _hvGuruMgr.getGuru(vm.getHypervisorType());

        s_logger.debug("Cleaning up NICS");
        List<Command> nicExpungeCommands = hvGuru.finalizeExpungeNics(vm, profile.getNics());
        _networkMgr.cleanupNics(profile);

        s_logger.debug("Cleaning up hypervisor data structures (ex. SRs in XenServer) for managed storage");

        List<Command> volumeExpungeCommands = hvGuru.finalizeExpungeVolumes(vm);

        Long hostId = vm.getHostId() != null ? vm.getHostId() : vm.getLastHostId();

        if (volumeExpungeCommands != null && volumeExpungeCommands.size() > 0 && hostId != null) {
            Commands cmds = new Commands(Command.OnError.Stop);

            for (Command volumeExpungeCommand : volumeExpungeCommands) {
                cmds.addCommand(volumeExpungeCommand);
            }

            _agentMgr.send(hostId, cmds);

            if (!cmds.isSuccessful()) {
                for (Answer answer : cmds.getAnswers()) {
                    if (!answer.getResult()) {
                        s_logger.warn("Failed to expunge vm due to: " + answer.getDetails());

                        throw new CloudRuntimeException("Unable to expunge " + vm + " due to " + answer.getDetails());
                    }
                }
            }
        }

        if (hostId != null) {
            volumeMgr.disconnectVolumesFromHost(vm.getId(), hostId);
        }

        // Clean up volumes based on the vm's instance id
        volumeMgr.cleanupVolumes(vm.getId());

        VirtualMachineGuru guru = getVmGuru(vm);
        guru.finalizeExpunge(vm);
        //remove the overcommit detials from the uservm details
        _uservmDetailsDao.removeDetails(vm.getId());

        // send hypervisor-dependent commands before removing
        List<Command> finalizeExpungeCommands = hvGuru.finalizeExpunge(vm);
        if (finalizeExpungeCommands != null && finalizeExpungeCommands.size() > 0) {
            if (hostId != null) {
                Commands cmds = new Commands(Command.OnError.Stop);
                for (Command command : finalizeExpungeCommands) {
                    cmds.addCommand(command);
                }
                if (nicExpungeCommands != null) {
                    for (Command command : nicExpungeCommands) {
                        cmds.addCommand(command);
                    }
                }
                _agentMgr.send(hostId, cmds);
                if (!cmds.isSuccessful()) {
                    for (Answer answer : cmds.getAnswers()) {
                        if (!answer.getResult()) {
                            s_logger.warn("Failed to expunge vm due to: " + answer.getDetails());
                            throw new CloudRuntimeException("Unable to expunge " + vm + " due to " + answer.getDetails());
                        }
                    }
                }
            }
        }

        if (s_logger.isDebugEnabled()) {
            s_logger.debug("Expunged " + vm);
        }

    }

    @Override
    public boolean start() {
        // TODO, initial delay is hardcoded
        _executor.scheduleAtFixedRate(new TransitionTask(), 5000, VmJobStateReportInterval.value(), TimeUnit.SECONDS);
        _executor.scheduleAtFixedRate(new CleanupTask(), VmOpCleanupInterval.value(), VmOpCleanupInterval.value(), TimeUnit.SECONDS);
        cancelWorkItems(_nodeId);

        // cleanup left over place holder works
        _workJobDao.expungeLeftoverWorkJobs(ManagementServerNode.getManagementServerId());
        return true;
    }

    @Override
    public boolean stop() {
        return true;
    }

    @Override
    public boolean configure(String name, Map<String, Object> xmlParams) throws ConfigurationException {
        ReservationContextImpl.init(_entityMgr);
        VirtualMachineProfileImpl.init(_entityMgr);

        _executor = Executors.newScheduledThreadPool(1, new NamedThreadFactory("Vm-Operations-Cleanup"));
        _nodeId = ManagementServerNode.getManagementServerId();

        _agentMgr.registerForHostEvents(this, true, true, true);

        if (VmJobEnabled.value()) {
            _messageBus.subscribe(VirtualMachineManager.Topics.VM_POWER_STATE, MessageDispatcher.getDispatcher(this));
        }

        return true;
    }

    protected VirtualMachineManagerImpl() {
        setStateMachine();
    }

    @Override
    public void start(String vmUuid, Map<VirtualMachineProfile.Param, Object> params) {
        start(vmUuid, params, null);
    }

    @Override
    public void start(String vmUuid, Map<VirtualMachineProfile.Param, Object> params, DeploymentPlan planToDeploy) {
        try {
            advanceStart(vmUuid, params, planToDeploy, null);
        } catch (ConcurrentOperationException e) {
            throw new CloudRuntimeException("Unable to start a VM due to concurrent operation", e).add(VirtualMachine.class, vmUuid);
        } catch (InsufficientCapacityException e) {
            throw new CloudRuntimeException("Unable to start a VM due to insufficient capacity", e).add(VirtualMachine.class, vmUuid);
        } catch (ResourceUnavailableException e) {
            throw new CloudRuntimeException("Unable to start a VM due to concurrent operation", e).add(VirtualMachine.class, vmUuid);
        }
    }

    protected boolean checkWorkItems(VMInstanceVO vm, State state) throws ConcurrentOperationException {
        while (true) {
            ItWorkVO vo = _workDao.findByOutstandingWork(vm.getId(), state);
            if (vo == null) {
                if (s_logger.isDebugEnabled()) {
                    s_logger.debug("Unable to find work for VM: " + vm + " and state: " + state);
                }
                return true;
            }

            if (vo.getStep() == Step.Done) {
                if (s_logger.isDebugEnabled()) {
                    s_logger.debug("Work for " + vm + " is " + vo.getStep());
                }
                return true;
            }

            if (vo.getSecondsTaskIsInactive() > VmOpCancelInterval.value()) {
                s_logger.warn("The task item for vm " + vm + " has been inactive for " + vo.getSecondsTaskIsInactive());
                return false;
            }

            try {
                Thread.sleep(VmOpWaitInterval.value());
            } catch (InterruptedException e) {
                s_logger.info("Waiting for " + vm + " but is interrupted");
                throw new ConcurrentOperationException("Waiting for " + vm + " but is interrupted");
            }
            s_logger.debug("Waiting some more to make sure there's no activity on " + vm);
        }

    }

    @DB
    protected Ternary<VMInstanceVO, ReservationContext, ItWorkVO> changeToStartState(VirtualMachineGuru vmGuru, final VMInstanceVO vm, final User caller, final Account account)
        throws ConcurrentOperationException {
        long vmId = vm.getId();

        ItWorkVO work = new ItWorkVO(UUID.randomUUID().toString(), _nodeId, State.Starting, vm.getType(), vm.getId());
        int retry = VmOpLockStateRetry.value();
        while (retry-- != 0) {
            try {
                final ItWorkVO workFinal = work;
                Ternary<VMInstanceVO, ReservationContext, ItWorkVO> result =
                        Transaction.execute(new TransactionCallbackWithException<Ternary<VMInstanceVO, ReservationContext, ItWorkVO>, NoTransitionException>() {
                    @Override
                    public Ternary<VMInstanceVO, ReservationContext, ItWorkVO> doInTransaction(TransactionStatus status) throws NoTransitionException {
                        Journal journal = new Journal.LogJournal("Creating " + vm, s_logger);
                        ItWorkVO work = _workDao.persist(workFinal);
                        ReservationContextImpl context = new ReservationContextImpl(work.getId(), journal, caller, account);

                        if (stateTransitTo(vm, Event.StartRequested, null, work.getId())) {
                            if (s_logger.isDebugEnabled()) {
                                s_logger.debug("Successfully transitioned to start state for " + vm + " reservation id = " + work.getId());
                            }
                            return new Ternary<VMInstanceVO, ReservationContext, ItWorkVO>(vm, context, work);
                        }

                        return new Ternary<VMInstanceVO, ReservationContext, ItWorkVO>(null, null, work);
                    }
                });

                work = result.third();
                if (result.first() != null)
                    return result;
            } catch (NoTransitionException e) {
                if (s_logger.isDebugEnabled()) {
                    s_logger.debug("Unable to transition into Starting state due to " + e.getMessage());
                }
            }

            VMInstanceVO instance = _vmDao.findById(vmId);
            if (instance == null) {
                throw new ConcurrentOperationException("Unable to acquire lock on " + vm);
            }

            if (s_logger.isDebugEnabled()) {
                s_logger.debug("Determining why we're unable to update the state to Starting for " + instance + ".  Retry=" + retry);
            }

            State state = instance.getState();
            if (state == State.Running) {
                if (s_logger.isDebugEnabled()) {
                    s_logger.debug("VM is already started: " + vm);
                }
                return null;
            }

            if (state.isTransitional()) {
                if (!checkWorkItems(vm, state)) {
                    throw new ConcurrentOperationException("There are concurrent operations on " + vm);
                } else {
                    continue;
                }
            }

            if (state != State.Stopped) {
                s_logger.debug("VM " + vm + " is not in a state to be started: " + state);
                return null;
            }
        }

        throw new ConcurrentOperationException("Unable to change the state of " + vm);
    }

    protected <T extends VMInstanceVO> boolean changeState(T vm, Event event, Long hostId, ItWorkVO work, Step step) throws NoTransitionException {
        // FIXME: We should do this better.
        Step previousStep = work.getStep();
        _workDao.updateStep(work, step);
        boolean result = false;
        try {
            result = stateTransitTo(vm, event, hostId);
            return result;
        } finally {
            if (!result) {
                _workDao.updateStep(work, previousStep);
            }
        }
    }

    protected boolean areAffinityGroupsAssociated(VirtualMachineProfile vmProfile) {
        VirtualMachine vm = vmProfile.getVirtualMachine();
        long vmGroupCount = _affinityGroupVMMapDao.countAffinityGroupsForVm(vm.getId());

        if (vmGroupCount > 0) {
            return true;
        }
        return false;
    }

    @Override
    public void advanceStart(String vmUuid, Map<VirtualMachineProfile.Param, Object> params, DeploymentPlanner planner)
            throws InsufficientCapacityException, ConcurrentOperationException, ResourceUnavailableException {

        advanceStart(vmUuid, params, null, planner);
    }

    @Override
    public void advanceStart(String vmUuid, Map<VirtualMachineProfile.Param, Object> params, DeploymentPlan planToDeploy, DeploymentPlanner planner) throws InsufficientCapacityException,
            ConcurrentOperationException, ResourceUnavailableException {

        AsyncJobExecutionContext jobContext = AsyncJobExecutionContext.getCurrentExecutionContext();
        if (!VmJobEnabled.value() || jobContext.isJobDispatchedBy(VmWorkConstants.VM_WORK_JOB_DISPATCHER)) {
            // avoid re-entrance
            VmWorkJobVO placeHolder = null;
            if (VmJobEnabled.value()) {
                VirtualMachine vm = _vmDao.findByUuid(vmUuid);
                placeHolder = createPlaceHolderWork(vm.getId());
            }
            try {
                orchestrateStart(vmUuid, params, planToDeploy, planner);
            } finally {
                if (VmJobEnabled.value())
                    _workJobDao.expunge(placeHolder.getId());
            }
        } else {
            Outcome<VirtualMachine> outcome = startVmThroughJobQueue(vmUuid, params, planToDeploy);

            try {
                VirtualMachine vm = outcome.get();
            } catch (InterruptedException e) {
                throw new RuntimeException("Operation is interrupted", e);
            } catch (java.util.concurrent.ExecutionException e) {
                throw new RuntimeException("Execution excetion", e);
            }

            Object jobResult = _jobMgr.unmarshallResultObject(outcome.getJob());
            if (jobResult != null) {
                if (jobResult instanceof ConcurrentOperationException)
                    throw (ConcurrentOperationException)jobResult;
                else if (jobResult instanceof ResourceUnavailableException)
                    throw (ResourceUnavailableException)jobResult;
            }
        }
    }


    @Override
    public void orchestrateStart(String vmUuid, Map<VirtualMachineProfile.Param, Object> params, DeploymentPlan planToDeploy, DeploymentPlanner planner)
            throws InsufficientCapacityException, ConcurrentOperationException, ResourceUnavailableException {

        CallContext cctxt = CallContext.current();
        Account account = cctxt.getCallingAccount();
        User caller = cctxt.getCallingUser();

        VMInstanceVO vm = _vmDao.findByUuid(vmUuid);

        VirtualMachineGuru vmGuru = getVmGuru(vm);

        Ternary<VMInstanceVO, ReservationContext, ItWorkVO> start = changeToStartState(vmGuru, vm, caller, account);
        if (start == null) {
            return;
        }

        vm = start.first();
        ReservationContext ctx = start.second();
        ItWorkVO work = start.third();

        VMInstanceVO startedVm = null;
        ServiceOfferingVO offering = _offeringDao.findById(vm.getId(), vm.getServiceOfferingId());
        VirtualMachineTemplate template = _entityMgr.findById(VirtualMachineTemplate.class, vm.getTemplateId());

        if (s_logger.isDebugEnabled()) {
            s_logger.debug("Trying to deploy VM, vm has dcId: " + vm.getDataCenterId() + " and podId: " + vm.getPodIdToDeployIn());
        }
        DataCenterDeployment plan = new DataCenterDeployment(vm.getDataCenterId(), vm.getPodIdToDeployIn(), null, null, null, null, ctx);
        if (planToDeploy != null && planToDeploy.getDataCenterId() != 0) {
            if (s_logger.isDebugEnabled()) {
                s_logger.debug("advanceStart: DeploymentPlan is provided, using dcId:" + planToDeploy.getDataCenterId() + ", podId: " + planToDeploy.getPodId() + ", clusterId: " +
                        planToDeploy.getClusterId() + ", hostId: " + planToDeploy.getHostId() + ", poolId: " + planToDeploy.getPoolId());
            }
            plan = new DataCenterDeployment(planToDeploy.getDataCenterId(), planToDeploy.getPodId(), planToDeploy.getClusterId(), planToDeploy.getHostId(),
                    planToDeploy.getPoolId(), planToDeploy.getPhysicalNetworkId(), ctx);
        }

        HypervisorGuru hvGuru = _hvGuruMgr.getGuru(vm.getHypervisorType());

        boolean canRetry = true;
        ExcludeList avoids = null;
        try {
            Journal journal = start.second().getJournal();

            if (planToDeploy != null) {
                avoids = planToDeploy.getAvoids();
            }
            if (avoids == null) {
                avoids = new ExcludeList();
            }
            if (s_logger.isDebugEnabled()) {
                s_logger.debug("Deploy avoids pods: " + avoids.getPodsToAvoid() + ", clusters: " + avoids.getClustersToAvoid() + ", hosts: " + avoids.getHostsToAvoid());
            }

            boolean planChangedByVolume = false;
            boolean reuseVolume = true;
            DataCenterDeployment originalPlan = plan;

            int retry = StartRetry.value();
            while (retry-- != 0) { // It's != so that it can match -1.

                if (reuseVolume) {
                    // edit plan if this vm's ROOT volume is in READY state already
                    List<VolumeVO> vols = _volsDao.findReadyRootVolumesByInstance(vm.getId());
                    for (VolumeVO vol : vols) {
                        // make sure if the templateId is unchanged. If it is changed,
                        // let planner
                        // reassign pool for the volume even if it ready.
                        Long volTemplateId = vol.getTemplateId();
                        if (volTemplateId != null && volTemplateId.longValue() != template.getId()) {
                            if (s_logger.isDebugEnabled()) {
                                s_logger.debug(vol + " of " + vm + " is READY, but template ids don't match, let the planner reassign a new pool");
                            }
                            continue;
                        }

                        StoragePool pool = (StoragePool)dataStoreMgr.getPrimaryDataStore(vol.getPoolId());
                        if (!pool.isInMaintenance()) {
                            if (s_logger.isDebugEnabled()) {
                                s_logger.debug("Root volume is ready, need to place VM in volume's cluster");
                            }
                            long rootVolDcId = pool.getDataCenterId();
                            Long rootVolPodId = pool.getPodId();
                            Long rootVolClusterId = pool.getClusterId();
                            if (planToDeploy != null && planToDeploy.getDataCenterId() != 0) {
                                Long clusterIdSpecified = planToDeploy.getClusterId();
                                if (clusterIdSpecified != null && rootVolClusterId != null) {
                                    if (rootVolClusterId.longValue() != clusterIdSpecified.longValue()) {
                                        // cannot satisfy the plan passed in to the
                                        // planner
                                        if (s_logger.isDebugEnabled()) {
                                            s_logger.debug("Cannot satisfy the deployment plan passed in since the ready Root volume is in different cluster. volume's cluster: " +
                                                    rootVolClusterId + ", cluster specified: " + clusterIdSpecified);
                                        }
                                        throw new ResourceUnavailableException(
                                                "Root volume is ready in different cluster, Deployment plan provided cannot be satisfied, unable to create a deployment for " + vm,
                                                Cluster.class, clusterIdSpecified);
                                    }
                                }
                                plan = new DataCenterDeployment(planToDeploy.getDataCenterId(), planToDeploy.getPodId(), planToDeploy.getClusterId(), planToDeploy.getHostId(),
                                        vol.getPoolId(), null, ctx);
                            } else {
                                plan = new DataCenterDeployment(rootVolDcId, rootVolPodId, rootVolClusterId, null, vol.getPoolId(), null, ctx);
                                if (s_logger.isDebugEnabled()) {
                                    s_logger.debug(vol + " is READY, changing deployment plan to use this pool's dcId: " + rootVolDcId + " , podId: " + rootVolPodId +
                                            " , and clusterId: " + rootVolClusterId);
                                }
                                planChangedByVolume = true;
                            }
                        }
                    }
                }

                Account owner = _entityMgr.findById(Account.class, vm.getAccountId());
                VirtualMachineProfileImpl vmProfile = new VirtualMachineProfileImpl(vm, template, offering, owner, params);
                DeployDestination dest = null;
                try {
                    dest = _dpMgr.planDeployment(vmProfile, plan, avoids, planner);
                } catch (AffinityConflictException e2) {
                    s_logger.warn("Unable to create deployment, affinity rules associted to the VM conflict", e2);
                    throw new CloudRuntimeException("Unable to create deployment, affinity rules associted to the VM conflict");

                }

                if (dest == null) {
                    if (planChangedByVolume) {
                        plan = originalPlan;
                        planChangedByVolume = false;
                        //do not enter volume reuse for next retry, since we want to look for resorces outside the volume's cluster
                        reuseVolume = false;
                        continue;
                    }
                    throw new InsufficientServerCapacityException("Unable to create a deployment for " + vmProfile, DataCenter.class, plan.getDataCenterId(),
                            areAffinityGroupsAssociated(vmProfile));
                }

                if (dest != null) {
                    avoids.addHost(dest.getHost().getId());
                    journal.record("Deployment found ", vmProfile, dest);
                }

                long destHostId = dest.getHost().getId();
                vm.setPodId(dest.getPod().getId());
                Long cluster_id = dest.getCluster().getId();
                ClusterDetailsVO cluster_detail_cpu = _clusterDetailsDao.findDetail(cluster_id, "cpuOvercommitRatio");
                ClusterDetailsVO cluster_detail_ram = _clusterDetailsDao.findDetail(cluster_id, "memoryOvercommitRatio");
                //storing the value of overcommit in the vm_details table for doing a capacity check in case the cluster overcommit ratio is changed.
                if (_uservmDetailsDao.findDetail(vm.getId(), "cpuOvercommitRatio") == null &&
                        ((Float.parseFloat(cluster_detail_cpu.getValue()) > 1f || Float.parseFloat(cluster_detail_ram.getValue()) > 1f))) {
                    _uservmDetailsDao.addDetail(vm.getId(), "cpuOvercommitRatio", cluster_detail_cpu.getValue());
                    _uservmDetailsDao.addDetail(vm.getId(), "memoryOvercommitRatio", cluster_detail_ram.getValue());
                } else if (_uservmDetailsDao.findDetail(vm.getId(), "cpuOvercommitRatio") != null) {
                    _uservmDetailsDao.addDetail(vm.getId(), "cpuOvercommitRatio", cluster_detail_cpu.getValue());
                    _uservmDetailsDao.addDetail(vm.getId(), "memoryOvercommitRatio", cluster_detail_ram.getValue());
                }
                vmProfile.setCpuOvercommitRatio(Float.parseFloat(cluster_detail_cpu.getValue()));
                vmProfile.setMemoryOvercommitRatio(Float.parseFloat(cluster_detail_ram.getValue()));
                StartAnswer startAnswer = null;

                try {
                    if (!changeState(vm, Event.OperationRetry, destHostId, work, Step.Prepare)) {
                        throw new ConcurrentOperationException("Unable to update the state of the Virtual Machine");
                    }
                } catch (NoTransitionException e1) {
                    throw new ConcurrentOperationException(e1.getMessage());
                }

                try {
                    if (s_logger.isDebugEnabled()) {
                        s_logger.debug("VM is being created in podId: " + vm.getPodIdToDeployIn());
                    }
                    _networkMgr.prepare(vmProfile, dest, ctx);
                    if (vm.getHypervisorType() != HypervisorType.BareMetal) {
                        volumeMgr.prepare(vmProfile, dest);
                    }
                    //since StorageMgr succeeded in volume creation, reuse Volume for further tries until current cluster has capacity
                    if (!reuseVolume) {
                        reuseVolume = true;
                    }

                    Commands cmds = null;
                    vmGuru.finalizeVirtualMachineProfile(vmProfile, dest, ctx);

                    VirtualMachineTO vmTO = hvGuru.implement(vmProfile);

                    handlePath(vmTO.getDisks(), vm.getHypervisorType());

                    cmds = new Commands(Command.OnError.Stop);
                    cmds.addCommand(new StartCommand(vmTO, dest.getHost(), getExecuteInSequence(vm.getHypervisorType())));

                    vmGuru.finalizeDeployment(cmds, vmProfile, dest, ctx);

                    work = _workDao.findById(work.getId());
                    if (work == null || work.getStep() != Step.Prepare) {
                        throw new ConcurrentOperationException("Work steps have been changed: " + work);
                    }

                    _workDao.updateStep(work, Step.Starting);

                    _agentMgr.send(destHostId, cmds);

                    _workDao.updateStep(work, Step.Started);

                    startAnswer = cmds.getAnswer(StartAnswer.class);
                    if (startAnswer != null && startAnswer.getResult()) {
                        handlePath(vmTO.getDisks(), startAnswer.getIqnToPath());
                        String host_guid = startAnswer.getHost_guid();
                        if (host_guid != null) {
                            HostVO finalHost = _resourceMgr.findHostByGuid(host_guid);
                            if (finalHost == null) {
                                throw new CloudRuntimeException("Host Guid " + host_guid + " doesn't exist in DB, something wrong here");
                            }
                            destHostId = finalHost.getId();
                        }
                        if (vmGuru.finalizeStart(vmProfile, destHostId, cmds, ctx)) {
                            syncDiskChainChange(startAnswer);

                            if (!changeState(vm, Event.OperationSucceeded, destHostId, work, Step.Done)) {
                                throw new ConcurrentOperationException("Unable to transition to a new state.");
                            }

                            startedVm = vm;
                            if (s_logger.isDebugEnabled()) {
                                s_logger.debug("Start completed for VM " + vm);
                            }
                            return;
                        } else {
                            if (s_logger.isDebugEnabled()) {
                                s_logger.info("The guru did not like the answers so stopping " + vm);
                            }

                            StopCommand cmd = new StopCommand(vm, getExecuteInSequence(vm.getHypervisorType()));
                            StopAnswer answer = (StopAnswer) _agentMgr.easySend(destHostId, cmd);
                            if ( answer != null ) {
                                if (vm.getType() == VirtualMachine.Type.User) {
                                    String platform = answer.getPlatform();
                                    if (platform != null) {
                                        UserVmVO userVm = _userVmDao.findById(vm.getId());
                                        _userVmDao.loadDetails(userVm);
                                        userVm.setDetail("platform",  platform);
                                        _userVmDao.saveDetails(userVm);
                                    }
                                }
                            }

                            if (answer == null || !answer.getResult()) {
                                s_logger.warn("Unable to stop " + vm + " due to " + (answer != null ? answer.getDetails() : "no answers"));
                                _haMgr.scheduleStop(vm, destHostId, WorkType.ForceStop);
                                throw new ExecutionException("Unable to stop " + vm + " so we are unable to retry the start operation");
                            }
                            throw new ExecutionException("Unable to start " + vm + " due to error in finalizeStart, not retrying");
                        }
                    }
                    s_logger.info("Unable to start VM on " + dest.getHost() + " due to " + (startAnswer == null ? " no start answer" : startAnswer.getDetails()));

                } catch (OperationTimedoutException e) {
                    s_logger.debug("Unable to send the start command to host " + dest.getHost());
                    if (e.isActive()) {
                        _haMgr.scheduleStop(vm, destHostId, WorkType.CheckStop);
                    }
                    canRetry = false;
                    throw new AgentUnavailableException("Unable to start " + vm.getHostName(), destHostId, e);
                } catch (ResourceUnavailableException e) {
                    s_logger.info("Unable to contact resource.", e);
                    if (!avoids.add(e)) {
                        if (e.getScope() == Volume.class || e.getScope() == Nic.class) {
                            throw e;
                        } else {
                            s_logger.warn("unexpected ResourceUnavailableException : " + e.getScope().getName(), e);
                            throw e;
                        }
                    }
                } catch (InsufficientCapacityException e) {
                    s_logger.info("Insufficient capacity ", e);
                    if (!avoids.add(e)) {
                        if (e.getScope() == Volume.class || e.getScope() == Nic.class) {
                            throw e;
                        } else {
                            s_logger.warn("unexpected InsufficientCapacityException : " + e.getScope().getName(), e);
                        }
                    }
                } catch (Exception e) {
                    s_logger.error("Failed to start instance " + vm, e);
                    throw new AgentUnavailableException("Unable to start instance due to " + e.getMessage(), destHostId, e);
                } finally {
                    if (startedVm == null && canRetry) {
                        Step prevStep = work.getStep();
                        _workDao.updateStep(work, Step.Release);
                        // If previous step was started/ing && we got a valid answer
                        if ((prevStep == Step.Started || prevStep == Step.Starting) && (startAnswer != null && startAnswer.getResult())) {  //TODO check the response of cleanup and record it in DB for retry
                            cleanup(vmGuru, vmProfile, work, Event.OperationFailed, false);
                        } else {
                            //if step is not starting/started, send cleanup command with force=true
                            cleanup(vmGuru, vmProfile, work, Event.OperationFailed, true);
                        }
                    }
                }
            }
        } finally {
            if (startedVm == null) {
                if (canRetry) {
                    try {
                        changeState(vm, Event.OperationFailed, null, work, Step.Done);
                    } catch (NoTransitionException e) {
                        throw new ConcurrentOperationException(e.getMessage());
                    }
                }
            }

            if (planToDeploy != null) {
                planToDeploy.setAvoids(avoids);
            }
        }

        if (startedVm == null) {
            throw new CloudRuntimeException("Unable to start instance '" + vm.getHostName() + "' (" + vm.getUuid() + "), see management server log for details");
        }
    }

    // for managed storage on KVM, need to make sure the path field of the volume in question is populated with the IQN
    private void handlePath(DiskTO[] disks, HypervisorType hypervisorType) {
        if (hypervisorType != HypervisorType.KVM) {
            return;
        }

        if (disks != null) {
            for (DiskTO disk : disks) {
                Map<String, String> details = disk.getDetails();
                boolean isManaged = details != null && Boolean.parseBoolean(details.get(DiskTO.MANAGED));

                if (isManaged && disk.getPath() == null) {
                    Long volumeId = disk.getData().getId();
                    VolumeVO volume = _volsDao.findById(volumeId);

                    disk.setPath(volume.get_iScsiName());

                    if (disk.getData() instanceof VolumeObjectTO) {
                        VolumeObjectTO volTo = (VolumeObjectTO)disk.getData();

                        volTo.setPath(volume.get_iScsiName());
                    }

                    volume.setPath(volume.get_iScsiName());

                    _volsDao.update(volumeId, volume);
                }
            }
        }
    }

    // for managed storage on XenServer and VMware, need to update the DB with a path if the VDI/VMDK file was newly created
    private void handlePath(DiskTO[] disks, Map<String, String> iqnToPath) {
        if (disks != null && iqnToPath != null) {
            for (DiskTO disk : disks) {
                Map<String, String> details = disk.getDetails();
                boolean isManaged = details != null && Boolean.parseBoolean(details.get(DiskTO.MANAGED));

                if (isManaged) {
                    Long volumeId = disk.getData().getId();
                    VolumeVO volume = _volsDao.findById(volumeId);
                    String iScsiName = volume.get_iScsiName();
                    String path = iqnToPath.get(iScsiName);

                    if (path != null) {
                        volume.setPath(path);

                        _volsDao.update(volumeId, volume);
                    }
                }
            }
        }
    }

    private void syncDiskChainChange(StartAnswer answer) {
        VirtualMachineTO vmSpec = answer.getVirtualMachine();

        for(DiskTO disk : vmSpec.getDisks()) {
            if(disk.getType() != Volume.Type.ISO) {
                VolumeObjectTO vol = (VolumeObjectTO)disk.getData();
                VolumeVO volume = _volsDao.findById(vol.getId());

                // Use getPath() from VolumeVO to get a fresh copy of what's in the DB.
                // Before doing this, in a certain situation, getPath() from VolumeObjectTO
                // returned null instead of an actual path (because it was out of date with the DB).
                volumeMgr.updateVolumeDiskChain(vol.getId(), volume.getPath(), vol.getChainInfo());
            }
        }
    }

    @Override
    public void stop(String vmUuid) throws ResourceUnavailableException {
        try {
            advanceStop(vmUuid, false);
        } catch (OperationTimedoutException e) {
            throw new AgentUnavailableException("Unable to stop vm because the operation to stop timed out", e.getAgentId(), e);
        } catch (ConcurrentOperationException e) {
            throw new CloudRuntimeException("Unable to stop vm because of a concurrent operation", e);
        }
    }

    protected boolean getExecuteInSequence(HypervisorType hypervisorType) {
        if (HypervisorType.KVM == hypervisorType) {
            return false;
        } else {
            return ExecuteInSequence.value();
        }
    }

    protected boolean sendStop(VirtualMachineGuru guru, VirtualMachineProfile profile, boolean force) {
        VirtualMachine vm = profile.getVirtualMachine();
        StopCommand stop = new StopCommand(vm, getExecuteInSequence(vm.getHypervisorType()));
        try {
            StopAnswer answer = (StopAnswer) _agentMgr.send(vm.getHostId(), stop);
            if ( answer != null ) {
                if (vm.getType() == VirtualMachine.Type.User) {
                    String platform = answer.getPlatform();
                    if (platform != null) {
                        UserVmVO userVm = _userVmDao.findById(vm.getId());
                        _userVmDao.loadDetails(userVm);
                        userVm.setDetail("platform",  platform);
                        _userVmDao.saveDetails(userVm);
                    }
                }
            }
            if (!answer.getResult()) {
                s_logger.debug("Unable to stop VM due to " + answer.getDetails());
                return false;
            }

            guru.finalizeStop(profile, answer);
        } catch (AgentUnavailableException e) {
            if (!force) {
                return false;
            }
        } catch (OperationTimedoutException e) {
            if (!force) {
                return false;
            }
        }

        return true;
    }

    protected boolean cleanup(VirtualMachineGuru guru, VirtualMachineProfile profile, ItWorkVO work, Event event, boolean cleanUpEvenIfUnableToStop) {
        VirtualMachine vm = profile.getVirtualMachine();
        State state = vm.getState();
        s_logger.debug("Cleaning up resources for the vm " + vm + " in " + state + " state");
        try {
            if (state == State.Starting) {
                Step step = work.getStep();
                if (step == Step.Starting && !cleanUpEvenIfUnableToStop) {
                    s_logger.warn("Unable to cleanup vm " + vm + "; work state is incorrect: " + step);
                    return false;
                }
<<<<<<< HEAD

                if (step == Step.Started || step == Step.Starting || step == Step.Release) {
                    if (vm.getHostId() != null) {
                        if (!sendStop(guru, profile, cleanUpEvenIfUnableToStop)) {
                            s_logger.warn("Failed to stop vm " + vm + " in " + State.Starting + " state as a part of cleanup process");
                            return false;
                        }
                    }
                }

=======

                if (step == Step.Started || step == Step.Starting || step == Step.Release) {
                    if (vm.getHostId() != null) {
                        if (!sendStop(guru, profile, cleanUpEvenIfUnableToStop)) {
                            s_logger.warn("Failed to stop vm " + vm + " in " + State.Starting + " state as a part of cleanup process");
                            return false;
                        }
                    }
                }

>>>>>>> 15385948
                if (step != Step.Release && step != Step.Prepare && step != Step.Started && step != Step.Starting) {
                    s_logger.debug("Cleanup is not needed for vm " + vm + "; work state is incorrect: " + step);
                    return true;
                }
            } else if (state == State.Stopping) {
                if (vm.getHostId() != null) {
                    if (!sendStop(guru, profile, cleanUpEvenIfUnableToStop)) {
                        s_logger.warn("Failed to stop vm " + vm + " in " + State.Stopping + " state as a part of cleanup process");
                        return false;
                    }
                }
            } else if (state == State.Migrating) {
                if (vm.getHostId() != null) {
                    if (!sendStop(guru, profile, cleanUpEvenIfUnableToStop)) {
                        s_logger.warn("Failed to stop vm " + vm + " in " + State.Migrating + " state as a part of cleanup process");
                        return false;
                    }
                }
                if (vm.getLastHostId() != null) {
                    if (!sendStop(guru, profile, cleanUpEvenIfUnableToStop)) {
                        s_logger.warn("Failed to stop vm " + vm + " in " + State.Migrating + " state as a part of cleanup process");
                        return false;
                    }
                }
            } else if (state == State.Running) {
                if (!sendStop(guru, profile, cleanUpEvenIfUnableToStop)) {
                    s_logger.warn("Failed to stop vm " + vm + " in " + State.Running + " state as a part of cleanup process");
                    return false;
                }
            }
        } finally {
            try {
                _networkMgr.release(profile, cleanUpEvenIfUnableToStop);
                s_logger.debug("Successfully released network resources for the vm " + vm);
            } catch (Exception e) {
                s_logger.warn("Unable to release some network resources.", e);
            }

            volumeMgr.release(profile);
            s_logger.debug("Successfully cleanued up resources for the vm " + vm + " in " + state + " state");
        }

        return true;
    }

    @Override
    public void advanceStop(String vmUuid, boolean cleanUpEvenIfUnableToStop)
            throws AgentUnavailableException, OperationTimedoutException, ConcurrentOperationException {

        AsyncJobExecutionContext jobContext = AsyncJobExecutionContext.getCurrentExecutionContext();
        if (!VmJobEnabled.value() || jobContext.isJobDispatchedBy(VmWorkConstants.VM_WORK_JOB_DISPATCHER)) {
            // avoid re-entrance

            VmWorkJobVO placeHolder = null;
            if (VmJobEnabled.value()) {
                VirtualMachine vm = _vmDao.findByUuid(vmUuid);
                placeHolder = createPlaceHolderWork(vm.getId());
            }
            try {
                orchestrateStop(vmUuid, cleanUpEvenIfUnableToStop);
            } finally {
                if (VmJobEnabled.value())
                    _workJobDao.expunge(placeHolder.getId());
            }

        } else {
            Outcome<VirtualMachine> outcome = stopVmThroughJobQueue(vmUuid, cleanUpEvenIfUnableToStop);

            try {
                VirtualMachine vm = outcome.get();
            } catch (InterruptedException e) {
                throw new RuntimeException("Operation is interrupted", e);
            } catch (java.util.concurrent.ExecutionException e) {
                throw new RuntimeException("Execution excetion", e);
            }

            Object jobResult = _jobMgr.unmarshallResultObject(outcome.getJob());
            if (jobResult != null) {
                if (jobResult instanceof AgentUnavailableException)
                    throw (AgentUnavailableException)jobResult;
                else if (jobResult instanceof ConcurrentOperationException)
                    throw (ConcurrentOperationException)jobResult;
                else if (jobResult instanceof OperationTimedoutException)
                    throw (OperationTimedoutException)jobResult;
            }
        }
    }

    private void orchestrateStop(String vmUuid, boolean cleanUpEvenIfUnableToStop) throws AgentUnavailableException, OperationTimedoutException, ConcurrentOperationException {
        VMInstanceVO vm = _vmDao.findByUuid(vmUuid);

        advanceStop(vm, cleanUpEvenIfUnableToStop);
    }

    private void advanceStop(VMInstanceVO vm, boolean cleanUpEvenIfUnableToStop) throws AgentUnavailableException, OperationTimedoutException, ConcurrentOperationException {
        State state = vm.getState();
        if (state == State.Stopped) {
            if (s_logger.isDebugEnabled()) {
                s_logger.debug("VM is already stopped: " + vm);
            }
            return;
        }

        if (state == State.Destroyed || state == State.Expunging || state == State.Error) {
            if (s_logger.isDebugEnabled()) {
                s_logger.debug("Stopped called on " + vm + " but the state is " + state);
            }
            return;
        }
        // grab outstanding work item if any
        ItWorkVO work = _workDao.findByOutstandingWork(vm.getId(), vm.getState());
        if (work != null) {
            if (s_logger.isDebugEnabled()) {
                s_logger.debug("Found an outstanding work item for this vm " + vm + " with state:" + vm.getState() + ", work id:" + work.getId());
            }
        }
        Long hostId = vm.getHostId();
        if (hostId == null) {
            if (!cleanUpEvenIfUnableToStop) {
                if (s_logger.isDebugEnabled()) {
                    s_logger.debug("HostId is null but this is not a forced stop, cannot stop vm " + vm + " with state:" + vm.getState());
                }
                throw new CloudRuntimeException("Unable to stop " + vm);
            }
            try {
                stateTransitTo(vm, Event.AgentReportStopped, null, null);
            } catch (NoTransitionException e) {
                s_logger.warn(e.getMessage());
            }
            // mark outstanding work item if any as done
            if (work != null) {
                if (s_logger.isDebugEnabled()) {
                    s_logger.debug("Updating work item to Done, id:" + work.getId());
                }
                work.setStep(Step.Done);
                _workDao.update(work.getId(), work);
            }
            return;
        }

        VirtualMachineGuru vmGuru = getVmGuru(vm);
        VirtualMachineProfile profile = new VirtualMachineProfileImpl(vm);

        try {
            if (!stateTransitTo(vm, Event.StopRequested, vm.getHostId())) {
                throw new ConcurrentOperationException("VM is being operated on.");
            }
        } catch (NoTransitionException e1) {
            if (!cleanUpEvenIfUnableToStop) {
                throw new CloudRuntimeException("We cannot stop " + vm + " when it is in state " + vm.getState());
            }
            boolean doCleanup = false;
            if (s_logger.isDebugEnabled()) {
                s_logger.debug("Unable to transition the state but we're moving on because it's forced stop");
            }
            if (state == State.Starting || state == State.Migrating) {
                if (work != null) {
                    doCleanup = true;
                } else {
                    if (s_logger.isDebugEnabled()) {
                        s_logger.debug("Unable to cleanup VM: " + vm + " ,since outstanding work item is not found");
                    }
                    throw new CloudRuntimeException("Work item not found, We cannot stop " + vm + " when it is in state " + vm.getState());
                }
            } else if (state == State.Stopping) {
                doCleanup = true;
            }

            if (doCleanup) {
                if (cleanup(vmGuru, new VirtualMachineProfileImpl(vm), work, Event.StopRequested, cleanUpEvenIfUnableToStop)) {
                    try {
                        if (s_logger.isDebugEnabled()) {
                            s_logger.debug("Updating work item to Done, id:" + work.getId());
                        }
                        if (!changeState(vm, Event.AgentReportStopped, null, work, Step.Done)) {
                            throw new CloudRuntimeException("Unable to stop " + vm);
                        }
                    } catch (NoTransitionException e) {
                        s_logger.warn("Unable to cleanup " + vm);
                        throw new CloudRuntimeException("Unable to stop " + vm, e);
                    }
                } else {
                    if (s_logger.isDebugEnabled()) {
                        s_logger.debug("Failed to cleanup VM: " + vm);
                    }
                    throw new CloudRuntimeException("Failed to cleanup " + vm + " , current state " + vm.getState());
                }
            }
        }

        if (vm.getState() != State.Stopping) {
            throw new CloudRuntimeException("We cannot proceed with stop VM " + vm + " since it is not in 'Stopping' state, current state: " + vm.getState());
        }

        vmGuru.prepareStop(profile);
        StopCommand stop = new StopCommand(vm, getExecuteInSequence(vm.getHypervisorType()));
        boolean stopped = false;
        StopAnswer answer = null;
        try {
            answer = (StopAnswer)_agentMgr.send(vm.getHostId(), stop);

            if ( answer != null ) {
                if (vm.getType() == VirtualMachine.Type.User) {
                    String platform = answer.getPlatform();
                    if ( platform != null) {
                        UserVmVO userVm = _userVmDao.findById(vm.getId());
                        _userVmDao.loadDetails(userVm);
                        userVm.setDetail("platform",  platform);
                        _userVmDao.saveDetails(userVm);
                    }
                }
            }
            stopped = answer.getResult();
            if (!stopped) {
                throw new CloudRuntimeException("Unable to stop the virtual machine due to " + answer.getDetails());
            }
            vmGuru.finalizeStop(profile, answer);

        } catch (AgentUnavailableException e) {
            s_logger.warn("Unable to stop vm, agent unavailable: " + e.toString());
        } catch (OperationTimedoutException e) {
            s_logger.warn("Unable to stop vm, operation timed out: " + e.toString());
        } finally {
            if (!stopped) {
                if (!cleanUpEvenIfUnableToStop) {
                    s_logger.warn("Unable to stop vm " + vm);
                    try {
                        stateTransitTo(vm, Event.OperationFailed, vm.getHostId());
                    } catch (NoTransitionException e) {
                        s_logger.warn("Unable to transition the state " + vm);
                    }
                    throw new CloudRuntimeException("Unable to stop " + vm);
                } else {
                    s_logger.warn("Unable to actually stop " + vm + " but continue with release because it's a force stop");
                    vmGuru.finalizeStop(profile, answer);
                }
            }
        }

        if (s_logger.isDebugEnabled()) {
            s_logger.debug(vm + " is stopped on the host.  Proceeding to release resource held.");
        }

        try {
            _networkMgr.release(profile, cleanUpEvenIfUnableToStop);
            s_logger.debug("Successfully released network resources for the vm " + vm);
        } catch (Exception e) {
            s_logger.warn("Unable to release some network resources.", e);
        }

        try {
            if (vm.getHypervisorType() != HypervisorType.BareMetal) {
                volumeMgr.release(profile);
                s_logger.debug("Successfully released storage resources for the vm " + vm);
            }
        } catch (Exception e) {
            s_logger.warn("Unable to release storage resources.", e);
        }

        try {
            if (work != null) {
                if (s_logger.isDebugEnabled()) {
                    s_logger.debug("Updating the outstanding work item to Done, id:" + work.getId());
                }
                work.setStep(Step.Done);
                _workDao.update(work.getId(), work);
            }

            if (!stateTransitTo(vm, Event.OperationSucceeded, null)) {
                throw new CloudRuntimeException("unable to stop " + vm);
            }
        } catch (NoTransitionException e) {
            s_logger.warn(e.getMessage());
            throw new CloudRuntimeException("Unable to stop " + vm);
        }
    }

    private void setStateMachine() {
        _stateMachine = VirtualMachine.State.getStateMachine();
    }

    protected boolean stateTransitTo(VMInstanceVO vm, VirtualMachine.Event e, Long hostId, String reservationId) throws NoTransitionException {
        // if there are active vm snapshots task, state change is not allowed
        if (_vmSnapshotMgr.hasActiveVMSnapshotTasks(vm.getId())) {
            s_logger.error("State transit with event: " + e + " failed due to: " + vm.getInstanceName() + " has active VM snapshots tasks");
            return false;
        }
        vm.setReservationId(reservationId);
        return _stateMachine.transitTo(vm, e, new Pair<Long, Long>(vm.getHostId(), hostId), _vmDao);
    }

    @Override
    public boolean stateTransitTo(VirtualMachine vm1, VirtualMachine.Event e, Long hostId) throws NoTransitionException {
        VMInstanceVO vm = (VMInstanceVO)vm1;
        // if there are active vm snapshots task, state change is not allowed
        if (_vmSnapshotMgr.hasActiveVMSnapshotTasks(vm.getId())) {
            s_logger.error("State transit with event: " + e + " failed due to: " + vm.getInstanceName() + " has active VM snapshots tasks");
            return false;
        }

        State oldState = vm.getState();
        if (oldState == State.Starting) {
            if (e == Event.OperationSucceeded) {
                vm.setLastHostId(hostId);
            }
        } else if (oldState == State.Stopping) {
            if (e == Event.OperationSucceeded) {
                vm.setLastHostId(vm.getHostId());
            }
        }
        return _stateMachine.transitTo(vm, e, new Pair<Long, Long>(vm.getHostId(), hostId), _vmDao);
    }

    @Override
    public void destroy(String vmUuid) throws AgentUnavailableException, OperationTimedoutException, ConcurrentOperationException {
        VMInstanceVO vm = _vmDao.findByUuid(vmUuid);
        if (vm == null || vm.getState() == State.Destroyed || vm.getState() == State.Expunging || vm.getRemoved() != null) {
            if (s_logger.isDebugEnabled()) {
                s_logger.debug("Unable to find vm or vm is destroyed: " + vm);
            }
            return;
        }

        if (s_logger.isDebugEnabled()) {
            s_logger.debug("Destroying vm " + vm);
        }

        advanceStop(vmUuid, VmDestroyForcestop.value());

        if (!_vmSnapshotMgr.deleteAllVMSnapshots(vm.getId(), null)) {
            s_logger.debug("Unable to delete all snapshots for " + vm);
            throw new CloudRuntimeException("Unable to delete vm snapshots for " + vm);
        }

        // reload the vm object from db
        vm = _vmDao.findByUuid(vmUuid);
        try {
            if (!stateTransitTo(vm, VirtualMachine.Event.DestroyRequested, vm.getHostId())) {
                s_logger.debug("Unable to destroy the vm because it is not in the correct state: " + vm);
                throw new CloudRuntimeException("Unable to destroy " + vm);
            }
        } catch (NoTransitionException e) {
            s_logger.debug(e.getMessage());
            throw new CloudRuntimeException("Unable to destroy " + vm, e);
        }
    }

    protected boolean checkVmOnHost(VirtualMachine vm, long hostId) throws AgentUnavailableException, OperationTimedoutException {
        CheckVirtualMachineAnswer answer = (CheckVirtualMachineAnswer)_agentMgr.send(hostId, new CheckVirtualMachineCommand(vm.getInstanceName()));
        if (!answer.getResult() || answer.getState() == State.Stopped) {
            return false;
        }

        return true;
    }

    @Override
    public void storageMigration(String vmUuid, StoragePool destPool) {
        AsyncJobExecutionContext jobContext = AsyncJobExecutionContext.getCurrentExecutionContext();
        if (!VmJobEnabled.value() || jobContext.isJobDispatchedBy(VmWorkConstants.VM_WORK_JOB_DISPATCHER)) {
            // avoid re-entrance
            VmWorkJobVO placeHolder = null;
            if (VmJobEnabled.value()) {
                VirtualMachine vm = _vmDao.findByUuid(vmUuid);
                placeHolder = createPlaceHolderWork(vm.getId());
            }
            try {
                orchestrateStorageMigration(vmUuid, destPool);
            } finally {
                if (VmJobEnabled.value())
                    _workJobDao.expunge(placeHolder.getId());
            }
        } else {
            Outcome<VirtualMachine> outcome = migrateVmStorageThroughJobQueue(vmUuid, destPool);

            try {
                VirtualMachine vm = outcome.get();
            } catch (InterruptedException e) {
                throw new RuntimeException("Operation is interrupted", e);
            } catch (java.util.concurrent.ExecutionException e) {
                throw new RuntimeException("Execution excetion", e);
            }

            Object jobResult = _jobMgr.unmarshallResultObject(outcome.getJob());
            if (jobResult != null) {
                if (jobResult instanceof RuntimeException)
                    throw (RuntimeException)jobResult;
            }
        }
    }

    private void orchestrateStorageMigration(String vmUuid, StoragePool destPool) {
        VMInstanceVO vm = _vmDao.findByUuid(vmUuid);

        try {
            stateTransitTo(vm, VirtualMachine.Event.StorageMigrationRequested, null);
        } catch (NoTransitionException e) {
            s_logger.debug("Unable to migrate vm: " + e.toString());
            throw new CloudRuntimeException("Unable to migrate vm: " + e.toString());
        }

        VirtualMachineProfile profile = new VirtualMachineProfileImpl(vm);
        boolean migrationResult = false;
        try {
            migrationResult = volumeMgr.storageMigration(profile, destPool);

            if (migrationResult) {
                //if the vm is migrated to different pod in basic mode, need to reallocate ip

                if (!vm.getPodIdToDeployIn().equals(destPool.getPodId())) {
                    DataCenterDeployment plan = new DataCenterDeployment(vm.getDataCenterId(), destPool.getPodId(), null, null, null, null);
                    VirtualMachineProfileImpl vmProfile = new VirtualMachineProfileImpl(vm, null, null, null, null);
                    _networkMgr.reallocate(vmProfile, plan);
                }

                //when start the vm next time, don;'t look at last_host_id, only choose the host based on volume/storage pool
                vm.setLastHostId(null);
                vm.setPodId(destPool.getPodId());
            } else {
                s_logger.debug("Storage migration failed");
            }
        } catch (ConcurrentOperationException e) {
            s_logger.debug("Failed to migration: " + e.toString());
            throw new CloudRuntimeException("Failed to migration: " + e.toString());
        } catch (InsufficientVirtualNetworkCapcityException e) {
            s_logger.debug("Failed to migration: " + e.toString());
            throw new CloudRuntimeException("Failed to migration: " + e.toString());
        } catch (InsufficientAddressCapacityException e) {
            s_logger.debug("Failed to migration: " + e.toString());
            throw new CloudRuntimeException("Failed to migration: " + e.toString());
        } catch (InsufficientCapacityException e) {
            s_logger.debug("Failed to migration: " + e.toString());
            throw new CloudRuntimeException("Failed to migration: " + e.toString());
        } catch (StorageUnavailableException e) {
            s_logger.debug("Failed to migration: " + e.toString());
            throw new CloudRuntimeException("Failed to migration: " + e.toString());
        } finally {
            try {
                stateTransitTo(vm, VirtualMachine.Event.AgentReportStopped, null);
            } catch (NoTransitionException e) {
                s_logger.debug("Failed to change vm state: " + e.toString());
                throw new CloudRuntimeException("Failed to change vm state: " + e.toString());
            }
        }
    }

    @Override
    public void migrate(String vmUuid, long srcHostId, DeployDestination dest)
            throws ResourceUnavailableException, ConcurrentOperationException {

        AsyncJobExecutionContext jobContext = AsyncJobExecutionContext.getCurrentExecutionContext();
        if (!VmJobEnabled.value() || jobContext.isJobDispatchedBy(VmWorkConstants.VM_WORK_JOB_DISPATCHER)) {
            // avoid re-entrance
            VmWorkJobVO placeHolder = null;
            if (VmJobEnabled.value()) {
                VirtualMachine vm = _vmDao.findByUuid(vmUuid);
                placeHolder = createPlaceHolderWork(vm.getId());
            }
            try {
                orchestrateMigrate(vmUuid, srcHostId, dest);
            } finally {
                if (VmJobEnabled.value())
                    _workJobDao.expunge(placeHolder.getId());
            }
        } else {
            Outcome<VirtualMachine> outcome = migrateVmThroughJobQueue(vmUuid, srcHostId, dest);

            try {
                VirtualMachine vm = outcome.get();
            } catch (InterruptedException e) {
                throw new RuntimeException("Operation is interrupted", e);
            } catch (java.util.concurrent.ExecutionException e) {
                throw new RuntimeException("Execution excetion", e);
            }

            Object jobResult = _jobMgr.unmarshallResultObject(outcome.getJob());
            if (jobResult != null) {
                if (jobResult instanceof ResourceUnavailableException)
                    throw (ResourceUnavailableException)jobResult;
                else if (jobResult instanceof ConcurrentOperationException)
                    throw (ConcurrentOperationException)jobResult;
                else if (jobResult instanceof RuntimeException)
                    throw (RuntimeException)jobResult;
            }
        }
    }

    private void orchestrateMigrate(String vmUuid, long srcHostId, DeployDestination dest) throws ResourceUnavailableException, ConcurrentOperationException {
        VMInstanceVO vm = _vmDao.findByUuid(vmUuid);
        if (vm == null) {
            if (s_logger.isDebugEnabled()) {
                s_logger.debug("Unable to find the vm " + vmUuid);
            }
            throw new CloudRuntimeException("Unable to find a virtual machine with id " + vmUuid);
        }
        migrate(vm, srcHostId, dest);
    }

    protected void migrate(VMInstanceVO vm, long srcHostId, DeployDestination dest) throws ResourceUnavailableException, ConcurrentOperationException {
        s_logger.info("Migrating " + vm + " to " + dest);

        long dstHostId = dest.getHost().getId();
        Host fromHost = _hostDao.findById(srcHostId);
        if (fromHost == null) {
            s_logger.info("Unable to find the host to migrate from: " + srcHostId);
            throw new CloudRuntimeException("Unable to find the host to migrate from: " + srcHostId);
        }

        if (fromHost.getClusterId().longValue() != dest.getCluster().getId()) {
            s_logger.info("Source and destination host are not in same cluster, unable to migrate to host: " + dest.getHost().getId());
            throw new CloudRuntimeException("Source and destination host are not in same cluster, unable to migrate to host: " + dest.getHost().getId());
        }

        VirtualMachineGuru vmGuru = getVmGuru(vm);

        if (vm.getState() != State.Running) {
            if (s_logger.isDebugEnabled()) {
                s_logger.debug("VM is not Running, unable to migrate the vm " + vm);
            }
            throw new CloudRuntimeException("VM is not Running, unable to migrate the vm currently " + vm + " , current state: " + vm.getState().toString());
        }

        AlertManager.AlertType alertType = AlertManager.AlertType.ALERT_TYPE_USERVM_MIGRATE;
        if (VirtualMachine.Type.DomainRouter.equals(vm.getType())) {
            alertType = AlertManager.AlertType.ALERT_TYPE_DOMAIN_ROUTER_MIGRATE;
        } else if (VirtualMachine.Type.ConsoleProxy.equals(vm.getType())) {
            alertType = AlertManager.AlertType.ALERT_TYPE_CONSOLE_PROXY_MIGRATE;
        }

        VirtualMachineProfile vmSrc = new VirtualMachineProfileImpl(vm);
        for (NicProfile nic : _networkMgr.getNicProfiles(vm)) {
            vmSrc.addNic(nic);
        }

        VirtualMachineProfile profile = new VirtualMachineProfileImpl(vm);
        _networkMgr.prepareNicForMigration(profile, dest);
        volumeMgr.prepareForMigration(profile, dest);

        VirtualMachineTO to = toVmTO(profile);
        PrepareForMigrationCommand pfmc = new PrepareForMigrationCommand(to);

        ItWorkVO work = new ItWorkVO(UUID.randomUUID().toString(), _nodeId, State.Migrating, vm.getType(), vm.getId());
        work.setStep(Step.Prepare);
        work.setResourceType(ItWorkVO.ResourceType.Host);
        work.setResourceId(dstHostId);
        work = _workDao.persist(work);

        PrepareForMigrationAnswer pfma = null;
        try {
            pfma = (PrepareForMigrationAnswer)_agentMgr.send(dstHostId, pfmc);
            if (!pfma.getResult()) {
                String msg = "Unable to prepare for migration due to " + pfma.getDetails();
                pfma = null;
                throw new AgentUnavailableException(msg, dstHostId);
            }
        } catch (OperationTimedoutException e1) {
            throw new AgentUnavailableException("Operation timed out", dstHostId);
        } finally {
            if (pfma == null) {
                _networkMgr.rollbackNicForMigration(vmSrc, profile);
                work.setStep(Step.Done);
                _workDao.update(work.getId(), work);
            }
        }

        vm.setLastHostId(srcHostId);
        try {
            if (vm == null || vm.getHostId() == null || vm.getHostId() != srcHostId || !changeState(vm, Event.MigrationRequested, dstHostId, work, Step.Migrating)) {
                _networkMgr.rollbackNicForMigration(vmSrc, profile);
                s_logger.info("Migration cancelled because state has changed: " + vm);
                throw new ConcurrentOperationException("Migration cancelled because state has changed: " + vm);
            }
        } catch (NoTransitionException e1) {
            _networkMgr.rollbackNicForMigration(vmSrc, profile);
            s_logger.info("Migration cancelled because " + e1.getMessage());
            throw new ConcurrentOperationException("Migration cancelled because " + e1.getMessage());
        }

        boolean migrated = false;
        try {
            boolean isWindows = _guestOsCategoryDao.findById(_guestOsDao.findById(vm.getGuestOSId()).getCategoryId()).getName().equalsIgnoreCase("Windows");
            MigrateCommand mc = new MigrateCommand(vm.getInstanceName(), dest.getHost().getPrivateIpAddress(), isWindows, to);
            mc.setHostGuid(dest.getHost().getGuid());

            try {
                MigrateAnswer ma = (MigrateAnswer)_agentMgr.send(vm.getLastHostId(), mc);
                if (!ma.getResult()) {
                    throw new CloudRuntimeException("Unable to migrate due to " + ma.getDetails());
                }
            } catch (OperationTimedoutException e) {
                if (e.isActive()) {
                    s_logger.warn("Active migration command so scheduling a restart for " + vm);
                    _haMgr.scheduleRestart(vm, true);
                }
                throw new AgentUnavailableException("Operation timed out on migrating " + vm, dstHostId);
            }

            try {
                if (!changeState(vm, VirtualMachine.Event.OperationSucceeded, dstHostId, work, Step.Started)) {
                    throw new ConcurrentOperationException("Unable to change the state for " + vm);
                }
            } catch (NoTransitionException e1) {
                throw new ConcurrentOperationException("Unable to change state due to " + e1.getMessage());
            }

            try {
                if (!checkVmOnHost(vm, dstHostId)) {
                    s_logger.error("Unable to complete migration for " + vm);
                    try {
                        _agentMgr.send(srcHostId, new Commands(cleanup(vm)), null);
                    } catch (AgentUnavailableException e) {
                        s_logger.error("AgentUnavailableException while cleanup on source host: " + srcHostId);
                    }
                    cleanup(vmGuru, new VirtualMachineProfileImpl(vm), work, Event.AgentReportStopped, true);
                    throw new CloudRuntimeException("Unable to complete migration for " + vm);
                }
            } catch (OperationTimedoutException e) {
            }

            migrated = true;
        } finally {
            if (!migrated) {
                s_logger.info("Migration was unsuccessful.  Cleaning up: " + vm);
                _networkMgr.rollbackNicForMigration(vmSrc, profile);

                _alertMgr.sendAlert(alertType, fromHost.getDataCenterId(), fromHost.getPodId(), "Unable to migrate vm " + vm.getInstanceName() + " from host " +
                        fromHost.getName() + " in zone " + dest.getDataCenter().getName() + " and pod " +
                        dest.getPod().getName(), "Migrate Command failed.  Please check logs.");
                try {
                    _agentMgr.send(dstHostId, new Commands(cleanup(vm)), null);
                } catch (AgentUnavailableException ae) {
                    s_logger.info("Looks like the destination Host is unavailable for cleanup");
                }

                try {
                    stateTransitTo(vm, Event.OperationFailed, srcHostId);
                } catch (NoTransitionException e) {
                    s_logger.warn(e.getMessage());
                }
            } else {
                _networkMgr.commitNicForMigration(vmSrc, profile);
            }

            work.setStep(Step.Done);
            _workDao.update(work.getId(), work);
        }
    }

    private Map<Volume, StoragePool> getPoolListForVolumesForMigration(VirtualMachineProfile profile, Host host, Map<Volume, StoragePool> volumeToPool) {
        List<VolumeVO> allVolumes = _volsDao.findUsableVolumesForInstance(profile.getId());
        for (VolumeVO volume : allVolumes) {
            StoragePool pool = volumeToPool.get(volume);
            DiskOfferingVO diskOffering = _diskOfferingDao.findById(volume.getDiskOfferingId());
            StoragePoolVO currentPool = _storagePoolDao.findById(volume.getPoolId());
            if (pool != null) {
                // Check if pool is accessible from the destination host and disk offering with which the volume was
                // created is compliant with the pool type.
                if (_poolHostDao.findByPoolHost(pool.getId(), host.getId()) == null || pool.isLocal() != diskOffering.getUseLocalStorage()) {
                    // Cannot find a pool for the volume. Throw an exception.
                    throw new CloudRuntimeException("Cannot migrate volume " + volume + " to storage pool " + pool + " while migrating vm to host " + host +
                            ". Either the pool is not accessible from the " +
                            "host or because of the offering with which the volume is created it cannot be placed on " + "the given pool.");
                } else if (pool.getId() == currentPool.getId()) {
                    // If the pool to migrate too is the same as current pool, remove the volume from the list of
                    // volumes to be migrated.
                    volumeToPool.remove(volume);
                }
            } else {
                // Find a suitable pool for the volume. Call the storage pool allocator to find the list of pools.
                DiskProfile diskProfile = new DiskProfile(volume, diskOffering, profile.getHypervisorType());
                DataCenterDeployment plan = new DataCenterDeployment(host.getDataCenterId(), host.getPodId(), host.getClusterId(), host.getId(), null, null);
                ExcludeList avoid = new ExcludeList();
                boolean currentPoolAvailable = false;

                for (StoragePoolAllocator allocator : _storagePoolAllocators) {
                    List<StoragePool> poolList = allocator.allocateToPool(diskProfile, profile, plan, avoid, StoragePoolAllocator.RETURN_UPTO_ALL);
                    if (poolList != null && !poolList.isEmpty()) {
                        // Volume needs to be migrated. Pick the first pool from the list. Add a mapping to migrate the
                        // volume to a pool only if it is required; that is the current pool on which the volume resides
                        // is not available on the destination host.
                        if (poolList.contains(currentPool)) {
                            currentPoolAvailable = true;
                        } else {
                            volumeToPool.put(volume, _storagePoolDao.findByUuid(poolList.get(0).getUuid()));
                        }

                        break;
                    }
                }

                if (!currentPoolAvailable && !volumeToPool.containsKey(volume)) {
                    // Cannot find a pool for the volume. Throw an exception.
                    throw new CloudRuntimeException("Cannot find a storage pool which is available for volume " + volume + " while migrating virtual machine " +
                            profile.getVirtualMachine() + " to host " + host);
                }
            }
        }

        return volumeToPool;
    }

    private <T extends VMInstanceVO> void moveVmToMigratingState(T vm, Long hostId, ItWorkVO work) throws ConcurrentOperationException {
        // Put the vm in migrating state.
        try {
            if (!changeState(vm, Event.MigrationRequested, hostId, work, Step.Migrating)) {
                s_logger.info("Migration cancelled because state has changed: " + vm);
                throw new ConcurrentOperationException("Migration cancelled because state has changed: " + vm);
            }
        } catch (NoTransitionException e) {
            s_logger.info("Migration cancelled because " + e.getMessage());
            throw new ConcurrentOperationException("Migration cancelled because " + e.getMessage());
        }
    }

    private <T extends VMInstanceVO> void moveVmOutofMigratingStateOnSuccess(T vm, Long hostId, ItWorkVO work) throws ConcurrentOperationException {
        // Put the vm in running state.
        try {
            if (!changeState(vm, Event.OperationSucceeded, hostId, work, Step.Started)) {
                s_logger.error("Unable to change the state for " + vm);
                throw new ConcurrentOperationException("Unable to change the state for " + vm);
            }
        } catch (NoTransitionException e) {
            s_logger.error("Unable to change state due to " + e.getMessage());
            throw new ConcurrentOperationException("Unable to change state due to " + e.getMessage());
        }
    }

    @Override
    public void migrateWithStorage(String vmUuid, long srcHostId, long destHostId, Map<Volume, StoragePool> volumeToPool)
            throws ResourceUnavailableException, ConcurrentOperationException {

        AsyncJobExecutionContext jobContext = AsyncJobExecutionContext.getCurrentExecutionContext();
        if (!VmJobEnabled.value() || jobContext.isJobDispatchedBy(VmWorkConstants.VM_WORK_JOB_DISPATCHER)) {
            // avoid re-entrance

            VmWorkJobVO placeHolder = null;
            if (VmJobEnabled.value()) {
                VirtualMachine vm = _vmDao.findByUuid(vmUuid);
                placeHolder = createPlaceHolderWork(vm.getId());
            }
            try {
                orchestrateMigrateWithStorage(vmUuid, srcHostId, destHostId, volumeToPool);
            } finally {
                if (VmJobEnabled.value())
                    _workJobDao.expunge(placeHolder.getId());
            }

        } else {
            Outcome<VirtualMachine> outcome = migrateVmWithStorageThroughJobQueue(vmUuid, srcHostId, destHostId, volumeToPool);

            try {
                VirtualMachine vm = outcome.get();
            } catch (InterruptedException e) {
                throw new RuntimeException("Operation is interrupted", e);
            } catch (java.util.concurrent.ExecutionException e) {
                throw new RuntimeException("Execution excetion", e);
            }

            Object jobException = _jobMgr.unmarshallResultObject(outcome.getJob());
            if (jobException != null) {
                if (jobException instanceof ResourceUnavailableException)
                    throw (ResourceUnavailableException)jobException;
                else if (jobException instanceof ConcurrentOperationException)
                    throw (ConcurrentOperationException)jobException;
           }
        }
    }

    private void orchestrateMigrateWithStorage(String vmUuid, long srcHostId, long destHostId, Map<Volume, StoragePool> volumeToPool) throws ResourceUnavailableException,
            ConcurrentOperationException {

        VMInstanceVO vm = _vmDao.findByUuid(vmUuid);

        HostVO srcHost = _hostDao.findById(srcHostId);
        HostVO destHost = _hostDao.findById(destHostId);
        VirtualMachineGuru vmGuru = getVmGuru(vm);

        DataCenterVO dc = _dcDao.findById(destHost.getDataCenterId());
        HostPodVO pod = _podDao.findById(destHost.getPodId());
        Cluster cluster = _clusterDao.findById(destHost.getClusterId());
        DeployDestination destination = new DeployDestination(dc, pod, cluster, destHost);

        // Create a map of which volume should go in which storage pool.
        VirtualMachineProfile profile = new VirtualMachineProfileImpl(vm);
        volumeToPool = getPoolListForVolumesForMigration(profile, destHost, volumeToPool);

        // If none of the volumes have to be migrated, fail the call. Administrator needs to make a call for migrating
        // a vm and not migrating a vm with storage.
        if (volumeToPool.isEmpty()) {
            throw new InvalidParameterValueException("Migration of the vm " + vm + "from host " + srcHost + " to destination host " + destHost +
                    " doesn't involve migrating the volumes.");
        }

        AlertManager.AlertType alertType = AlertManager.AlertType.ALERT_TYPE_USERVM_MIGRATE;
        if (VirtualMachine.Type.DomainRouter.equals(vm.getType())) {
            alertType = AlertManager.AlertType.ALERT_TYPE_DOMAIN_ROUTER_MIGRATE;
        } else if (VirtualMachine.Type.ConsoleProxy.equals(vm.getType())) {
            alertType = AlertManager.AlertType.ALERT_TYPE_CONSOLE_PROXY_MIGRATE;
        }

        _networkMgr.prepareNicForMigration(profile, destination);
        volumeMgr.prepareForMigration(profile, destination);
        HypervisorGuru hvGuru = _hvGuruMgr.getGuru(vm.getHypervisorType());
        VirtualMachineTO to = hvGuru.implement(profile);

        ItWorkVO work = new ItWorkVO(UUID.randomUUID().toString(), _nodeId, State.Migrating, vm.getType(), vm.getId());
        work.setStep(Step.Prepare);
        work.setResourceType(ItWorkVO.ResourceType.Host);
        work.setResourceId(destHostId);
        work = _workDao.persist(work);

        // Put the vm in migrating state.
        vm.setLastHostId(srcHostId);
        moveVmToMigratingState(vm, destHostId, work);

        boolean migrated = false;
        try {
            // Migrate the vm and its volume.
            volumeMgr.migrateVolumes(vm, to, srcHost, destHost, volumeToPool);

            // Put the vm back to running state.
            moveVmOutofMigratingStateOnSuccess(vm, destHost.getId(), work);

            try {
                if (!checkVmOnHost(vm, destHostId)) {
                    s_logger.error("Vm not found on destination host. Unable to complete migration for " + vm);
                    try {
                        _agentMgr.send(srcHostId, new Commands(cleanup(vm.getInstanceName())), null);
                    } catch (AgentUnavailableException e) {
                        s_logger.error("AgentUnavailableException while cleanup on source host: " + srcHostId);
                    }
                    cleanup(vmGuru, new VirtualMachineProfileImpl(vm), work, Event.AgentReportStopped, true);
                    throw new CloudRuntimeException("VM not found on desintation host. Unable to complete migration for " + vm);
                }
            } catch (OperationTimedoutException e) {
                s_logger.warn("Error while checking the vm " + vm + " is on host " + destHost, e);
            }

            migrated = true;
        } finally {
            if (!migrated) {
                s_logger.info("Migration was unsuccessful.  Cleaning up: " + vm);
                _alertMgr.sendAlert(alertType, srcHost.getDataCenterId(), srcHost.getPodId(), "Unable to migrate vm " + vm.getInstanceName() + " from host " + srcHost.getName() +
                        " in zone " + dc.getName() + " and pod " + dc.getName(),
                        "Migrate Command failed.  Please check logs.");
                try {
                    _agentMgr.send(destHostId, new Commands(cleanup(vm.getInstanceName())), null);
                    stateTransitTo(vm, Event.OperationFailed, srcHostId);
                } catch (AgentUnavailableException e) {
                    s_logger.warn("Looks like the destination Host is unavailable for cleanup.", e);
                } catch (NoTransitionException e) {
                    s_logger.error("Error while transitioning vm from migrating to running state.", e);
                }
            }

            work.setStep(Step.Done);
            _workDao.update(work.getId(), work);
        }
    }

    @Override
    public VirtualMachineTO toVmTO(VirtualMachineProfile profile) {
        HypervisorGuru hvGuru = _hvGuruMgr.getGuru(profile.getVirtualMachine().getHypervisorType());
        VirtualMachineTO to = hvGuru.implement(profile);
        return to;
    }

    protected void cancelWorkItems(long nodeId) {
        GlobalLock scanLock = GlobalLock.getInternLock("vmmgr.cancel.workitem");

        try {
            if (scanLock.lock(3)) {
                try {
                    List<ItWorkVO> works = _workDao.listWorkInProgressFor(nodeId);
                    for (ItWorkVO work : works) {
                        s_logger.info("Handling unfinished work item: " + work);
                        try {
                            VMInstanceVO vm = _vmDao.findById(work.getInstanceId());
                            if (vm != null) {
                                if (work.getType() == State.Starting) {
                                    _haMgr.scheduleRestart(vm, true);
                                    work.setManagementServerId(_nodeId);
                                    work.setStep(Step.Done);
                                    _workDao.update(work.getId(), work);
                                } else if (work.getType() == State.Stopping) {
                                    _haMgr.scheduleStop(vm, vm.getHostId(), WorkType.CheckStop);
                                    work.setManagementServerId(_nodeId);
                                    work.setStep(Step.Done);
                                    _workDao.update(work.getId(), work);
                                } else if (work.getType() == State.Migrating) {
                                    _haMgr.scheduleMigration(vm);
                                    work.setStep(Step.Done);
                                    _workDao.update(work.getId(), work);
                                }
                            }
                        } catch (Exception e) {
                            s_logger.error("Error while handling " + work, e);
                        }
                    }
                } finally {
                    scanLock.unlock();
                }
            }
        } finally {
            scanLock.releaseRef();
        }
    }

    @Override
    public void migrateAway(String vmUuid, long srcHostId, DeploymentPlanner planner) throws InsufficientServerCapacityException {
        VMInstanceVO vm = _vmDao.findByUuid(vmUuid);
        if (vm == null) {
            s_logger.debug("Unable to find a VM for " + vmUuid);
            throw new CloudRuntimeException("Unable to find " + vmUuid);
        }

        VirtualMachineProfile profile = new VirtualMachineProfileImpl(vm);

        Long hostId = vm.getHostId();
        if (hostId == null) {
            s_logger.debug("Unable to migrate because the VM doesn't have a host id: " + vm);
            throw new CloudRuntimeException("Unable to migrate " + vmUuid);
        }

        Host host = _hostDao.findById(hostId);
        Long poolId = null;
        List<VolumeVO> vols = _volsDao.findReadyRootVolumesByInstance(vm.getId());
        for (VolumeVO rootVolumeOfVm : vols) {
            StoragePoolVO rootDiskPool = _storagePoolDao.findById(rootVolumeOfVm.getPoolId());
            if (rootDiskPool != null) {
                poolId = rootDiskPool.getId();
            }
        }

        DataCenterDeployment plan = new DataCenterDeployment(host.getDataCenterId(), host.getPodId(), host.getClusterId(), null, poolId, null);
        ExcludeList excludes = new ExcludeList();
        excludes.addHost(hostId);

        DeployDestination dest = null;
        while (true) {

            try {
                dest = _dpMgr.planDeployment(profile, plan, excludes, planner);
            } catch (AffinityConflictException e2) {
                s_logger.warn("Unable to create deployment, affinity rules associted to the VM conflict", e2);
                throw new CloudRuntimeException("Unable to create deployment, affinity rules associted to the VM conflict");
            }

            if (dest != null) {
                if (s_logger.isDebugEnabled()) {
                    s_logger.debug("Found destination " + dest + " for migrating to.");
                }
            } else {
                if (s_logger.isDebugEnabled()) {
                    s_logger.debug("Unable to find destination for migrating the vm " + profile);
                }
                throw new InsufficientServerCapacityException("Unable to find a server to migrate to.", host.getClusterId());
            }

            excludes.addHost(dest.getHost().getId());
            try {
                migrate(vm, srcHostId, dest);
                return;
            } catch (ResourceUnavailableException e) {
                s_logger.debug("Unable to migrate to unavailable " + dest);
            } catch (ConcurrentOperationException e) {
                s_logger.debug("Unable to migrate VM due to: " + e.getMessage());
            }

            try {
                advanceStop(vmUuid, true);
                throw new CloudRuntimeException("Unable to migrate " + vm);
            } catch (ResourceUnavailableException e) {
                s_logger.debug("Unable to stop VM due to " + e.getMessage());
                throw new CloudRuntimeException("Unable to migrate " + vm);
            } catch (ConcurrentOperationException e) {
                s_logger.debug("Unable to stop VM due to " + e.getMessage());
                throw new CloudRuntimeException("Unable to migrate " + vm);
            } catch (OperationTimedoutException e) {
                s_logger.debug("Unable to stop VM due to " + e.getMessage());
                throw new CloudRuntimeException("Unable to migrate " + vm);
            }
        }
    }

    protected class CleanupTask extends ManagedContextRunnable {
        @Override
        protected void runInContext() {
            s_logger.trace("VM Operation Thread Running");
            try {
                _workDao.cleanup(VmOpCleanupWait.value());

                // TODO. hard-coded to one hour after job has been completed
                Date cutDate = new Date(new Date().getTime() - 3600000);
                _workJobDao.expungeCompletedWorkJobs(cutDate);
            } catch (Exception e) {
                s_logger.error("VM Operations failed due to ", e);
            }
        }
    }

    @Override
    public boolean isVirtualMachineUpgradable(VirtualMachine vm, ServiceOffering offering) {
        boolean isMachineUpgradable = true;
        for (HostAllocator allocator : _hostAllocators) {
            isMachineUpgradable = allocator.isVirtualMachineUpgradable(vm, offering);
            if (isMachineUpgradable)
                continue;
            else
                break;
        }

        return isMachineUpgradable;
    }

    @Override
    public void reboot(String vmUuid, Map<VirtualMachineProfile.Param, Object> params) throws InsufficientCapacityException, ResourceUnavailableException {
        try {
            advanceReboot(vmUuid, params);
        } catch (ConcurrentOperationException e) {
            throw new CloudRuntimeException("Unable to reboot a VM due to concurrent operation", e);
        }
    }

    @Override
    public void advanceReboot(String vmUuid, Map<VirtualMachineProfile.Param, Object> params)
            throws InsufficientCapacityException, ConcurrentOperationException, ResourceUnavailableException {

        AsyncJobExecutionContext jobContext = AsyncJobExecutionContext.getCurrentExecutionContext();
        if (!VmJobEnabled.value() || jobContext.isJobDispatchedBy(VmWorkConstants.VM_WORK_JOB_DISPATCHER)) {
            // avoid re-entrance
            VmWorkJobVO placeHolder = null;
            if (VmJobEnabled.value()) {
                VirtualMachine vm = _vmDao.findByUuid(vmUuid);
                placeHolder = createPlaceHolderWork(vm.getId());
            }
            try {
                orchestrateReboot(vmUuid, params);
            } finally {
                if (VmJobEnabled.value())
                    _workJobDao.expunge(placeHolder.getId());
            }
        } else {
            Outcome<VirtualMachine> outcome = rebootVmThroughJobQueue(vmUuid, params);

            try {
                VirtualMachine vm = outcome.get();
            } catch (InterruptedException e) {
                throw new RuntimeException("Operation is interrupted", e);
            } catch (java.util.concurrent.ExecutionException e) {
                throw new RuntimeException("Execution excetion", e);
            }

            Object jobResult = _jobMgr.unmarshallResultObject(outcome.getJob());
            if (jobResult != null) {
                if (jobResult instanceof ResourceUnavailableException)
                    throw (ResourceUnavailableException)jobResult;
                else if (jobResult instanceof ConcurrentOperationException)
                    throw (ConcurrentOperationException)jobResult;
                else if (jobResult instanceof InsufficientCapacityException)
                    throw (InsufficientCapacityException)jobResult;
            }
        }
    }

    private void orchestrateReboot(String vmUuid, Map<VirtualMachineProfile.Param, Object> params) throws InsufficientCapacityException, ConcurrentOperationException,
    ResourceUnavailableException {
        VMInstanceVO vm = _vmDao.findByUuid(vmUuid);

        DataCenter dc = _entityMgr.findById(DataCenter.class, vm.getDataCenterId());
        Host host = _hostDao.findById(vm.getHostId());
        Cluster cluster = null;
        if (host != null) {
            cluster = _entityMgr.findById(Cluster.class, host.getClusterId());
        }
        Pod pod = _entityMgr.findById(Pod.class, host.getPodId());
        DeployDestination dest = new DeployDestination(dc, pod, cluster, host);

        try {

            Commands cmds = new Commands(Command.OnError.Stop);
            cmds.addCommand(new RebootCommand(vm.getInstanceName()));
            _agentMgr.send(host.getId(), cmds);

            Answer rebootAnswer = cmds.getAnswer(RebootAnswer.class);
            if (rebootAnswer != null && rebootAnswer.getResult()) {
                return;
            }
            s_logger.info("Unable to reboot VM " + vm + " on " + dest.getHost() + " due to " + (rebootAnswer == null ? " no reboot answer" : rebootAnswer.getDetails()));
        } catch (OperationTimedoutException e) {
            s_logger.warn("Unable to send the reboot command to host " + dest.getHost() + " for the vm " + vm + " due to operation timeout", e);
            throw new CloudRuntimeException("Failed to reboot the vm on host " + dest.getHost());
        }
    }

    public Command cleanup(VirtualMachine vm) {
        return new StopCommand(vm, getExecuteInSequence(vm.getHypervisorType()));
    }

    public Command cleanup(String vmName) {
        return new StopCommand(vmName, getExecuteInSequence(null));
    }

    public Commands fullHostSync(final long hostId, StartupRoutingCommand startup) {
        Commands commands = new Commands(Command.OnError.Continue);

        Map<Long, AgentVmInfo> infos = convertToInfos(startup);

        final List<? extends VMInstanceVO> vms = _vmDao.listByHostId(hostId);
        s_logger.debug("Found " + vms.size() + " VMs for host " + hostId);
        for (VMInstanceVO vm : vms) {
            AgentVmInfo info = infos.remove(vm.getId());

            // sync VM Snapshots related transient states
            List<VMSnapshotVO> vmSnapshotsInTrasientStates = _vmSnapshotDao.listByInstanceId(vm.getId(), VMSnapshot.State.Expunging, VMSnapshot.State.Reverting,
                    VMSnapshot.State.Creating);
            if (vmSnapshotsInTrasientStates.size() > 1) {
                s_logger.info("Found vm " + vm.getInstanceName() + " with VM snapshots in transient states, needs to sync VM snapshot state");
                if (!_vmSnapshotMgr.syncVMSnapshot(vm, hostId)) {
                    s_logger.warn("Failed to sync VM in a transient snapshot related state: " + vm.getInstanceName());
                    continue;
                } else {
                    s_logger.info("Successfully sync VM with transient snapshot: " + vm.getInstanceName());
                }
            }

            if (info == null) {
                info = new AgentVmInfo(vm.getInstanceName(), vm, State.Stopped);
            }

            HypervisorGuru hvGuru = _hvGuruMgr.getGuru(vm.getHypervisorType());
            Command command = compareState(hostId, vm, info, true, hvGuru.trackVmHostChange());
            if (command != null) {
                commands.addCommand(command);
            }
        }

        for (final AgentVmInfo left : infos.values()) {
            boolean found = false;
            VMInstanceVO vm = _vmDao.findVMByInstanceName(left.name);
            if (vm != null) {
                found = true;
                HypervisorGuru hvGuru = _hvGuruMgr.getGuru(vm.getHypervisorType());
                if (hvGuru.trackVmHostChange()) {
                    Command command = compareState(hostId, vm, left, true, true);
                    if (command != null) {
                        commands.addCommand(command);
                    }
                } else {
                    s_logger.warn("Stopping a VM, VM " + left.name + " migrate from Host " + vm.getHostId() + " to Host " + hostId);
                    commands.addCommand(cleanup(left.name));
                }
            }
            if (!found) {
                s_logger.warn("Stopping a VM that we have no record of <fullHostSync>: " + left.name);
                commands.addCommand(cleanup(left.name));
            }
        }

        return commands;
    }

    public Commands deltaHostSync(long hostId, Map<String, State> newStates) {
        Map<Long, AgentVmInfo> states = convertDeltaToInfos(newStates);
        Commands commands = new Commands(Command.OnError.Continue);

        for (Map.Entry<Long, AgentVmInfo> entry : states.entrySet()) {
            AgentVmInfo info = entry.getValue();

            VMInstanceVO vm = info.vm;

            Command command = null;
            if (vm != null) {
                HypervisorGuru hvGuru = _hvGuruMgr.getGuru(vm.getHypervisorType());
                command = compareState(hostId, vm, info, false, hvGuru.trackVmHostChange());
            } else {
                if (s_logger.isDebugEnabled()) {
                    s_logger.debug("Cleaning up a VM that is no longer found: " + info.name);
                }
                command = cleanup(info.name);
            }

            if (command != null) {
                commands.addCommand(command);
            }
        }

        return commands;
    }

    public void deltaSync(Map<String, Ternary<String, State, String>> newStates) {
        Map<Long, AgentVmInfo> states = convertToInfos(newStates);

        for (Map.Entry<Long, AgentVmInfo> entry : states.entrySet()) {
            AgentVmInfo info = entry.getValue();
            VMInstanceVO vm = info.vm;
            Command command = null;
            if (vm != null) {
                Host host = _resourceMgr.findHostByGuid(info.getHostUuid());
                long hId = host.getId();

                HypervisorGuru hvGuru = _hvGuruMgr.getGuru(vm.getHypervisorType());
                command = compareState(hId, vm, info, false, hvGuru.trackVmHostChange());
            } else {
                if (s_logger.isDebugEnabled()) {
                    s_logger.debug("Cleaning up a VM that is no longer found <deltaSync>: " + info.name);
                }
                command = cleanup(info.name);
            }
            if (command != null) {
                try {
                    Host host = _resourceMgr.findHostByGuid(info.getHostUuid());
                    if (host != null) {
                        Answer answer = _agentMgr.send(host.getId(), cleanup(info.name));
                        if (!answer.getResult()) {
                            s_logger.warn("Unable to stop a VM due to " + answer.getDetails());
                        }
                    }
                } catch (Exception e) {
                    s_logger.warn("Unable to stop a VM due to " + e.getMessage());
                }
            }
        }
    }

    public void fullSync(final long clusterId, Map<String, Ternary<String, State, String>> newStates) {
        if (newStates==null)
            return;
        Map<Long, AgentVmInfo> infos = convertToInfos(newStates);
        Set<VMInstanceVO> set_vms = Collections.synchronizedSet(new HashSet<VMInstanceVO>());
        set_vms.addAll(_vmDao.listByClusterId(clusterId));
        set_vms.addAll(_vmDao.listLHByClusterId(clusterId));

        for (VMInstanceVO vm : set_vms) {
            AgentVmInfo info = infos.remove(vm.getId());

            // sync VM Snapshots related transient states
            List<VMSnapshotVO> vmSnapshotsInExpungingStates = _vmSnapshotDao.listByInstanceId(vm.getId(), VMSnapshot.State.Expunging, VMSnapshot.State.Creating,
                    VMSnapshot.State.Reverting);
            if (vmSnapshotsInExpungingStates.size() > 0) {
                s_logger.info("Found vm " + vm.getInstanceName() + " in state. " + vm.getState() + ", needs to sync VM snapshot state");
                Long hostId = null;
                Host host = null;
                if (info != null && info.getHostUuid() != null) {
                    host = _hostDao.findByGuid(info.getHostUuid());
                }
                hostId = host == null ? (vm.getHostId() == null ? vm.getLastHostId() : vm.getHostId()) : host.getId();
                if (!_vmSnapshotMgr.syncVMSnapshot(vm, hostId)) {
                    s_logger.warn("Failed to sync VM with transient snapshot: " + vm.getInstanceName());
                    continue;
                } else {
                    s_logger.info("Successfully sync VM with transient snapshot: " + vm.getInstanceName());
                }
            }

            if ((info == null && (vm.getState() == State.Running || vm.getState() == State.Starting)) ||
                    (info != null && (info.state == State.Running && vm.getState() == State.Starting))) {
                s_logger.info("Found vm " + vm.getInstanceName() + " in inconsistent state. " + vm.getState() + " on CS while " + (info == null ? "Stopped" : "Running") +
                        " on agent");
                info = new AgentVmInfo(vm.getInstanceName(), vm, State.Stopped);

                // Bug 13850- grab outstanding work item if any for this VM state so that we mark it as DONE after we change VM state, else it will remain pending
                ItWorkVO work = _workDao.findByOutstandingWork(vm.getId(), vm.getState());
                if (work != null) {
                    if (s_logger.isDebugEnabled()) {
                        s_logger.debug("Found an outstanding work item for this vm " + vm + " in state:" + vm.getState() + ", work id:" + work.getId());
                    }
                }
                vm.setState(State.Running); // set it as running and let HA take care of it
                _vmDao.persist(vm);

                if (work != null) {
                    if (s_logger.isDebugEnabled()) {
                        s_logger.debug("Updating outstanding work item to Done, id:" + work.getId());
                    }
                    work.setStep(Step.Done);
                    _workDao.update(work.getId(), work);
                }

                try {
                    Host host = _hostDao.findByGuid(info.getHostUuid());
                    long hostId = host == null ? (vm.getHostId() == null ? vm.getLastHostId() : vm.getHostId()) : host.getId();
                    HypervisorGuru hvGuru = _hvGuruMgr.getGuru(vm.getHypervisorType());
                    Command command = compareState(hostId, vm, info, true, hvGuru.trackVmHostChange());
                    if (command != null) {
                        Answer answer = _agentMgr.send(hostId, command);
                        if (!answer.getResult()) {
                            s_logger.warn("Failed to update state of the VM due to " + answer.getDetails());
                        }
                    }
                } catch (Exception e) {
                    s_logger.warn("Unable to update state of the VM due to exception " + e.getMessage());
                    e.printStackTrace();
                }
            } else if (info != null &&
                    (vm.getState() == State.Stopped || vm.getState() == State.Stopping || vm.isRemoved() || vm.getState() == State.Destroyed || vm.getState() == State.Expunging)) {
                Host host = _hostDao.findByGuid(info.getHostUuid());
                if (host != null) {
                    s_logger.warn("Stopping a VM which is stopped/stopping/destroyed/expunging " + info.name);
                    if (vm.getState() == State.Stopped || vm.getState() == State.Stopping) {
                        vm.setState(State.Stopped); // set it as stop and clear it from host
                        vm.setHostId(null);
                        _vmDao.persist(vm);
                    }
                    try {
                        Answer answer = _agentMgr.send(host.getId(), cleanup(info.name));
                        if (!answer.getResult()) {
                            s_logger.warn("Unable to stop a VM due to " + answer.getDetails());
                        }
                    } catch (Exception e) {
                        s_logger.warn("Unable to stop a VM due to " + e.getMessage());
                    }
                }
            } else
                // host id can change
                if (info != null && vm.getState() == State.Running) {
                    // check for host id changes
                    Host host = _hostDao.findByGuid(info.getHostUuid());
                    if (host != null && (vm.getHostId() == null || host.getId() != vm.getHostId())) {
                        s_logger.info("Found vm " + vm.getInstanceName() + " with inconsistent host in db, new host is " + host.getId());
                        try {
                            stateTransitTo(vm, VirtualMachine.Event.AgentReportMigrated, host.getId());
                        } catch (NoTransitionException e) {
                            s_logger.warn(e.getMessage());
                        }
                    }
                }
            /* else if(info == null && vm.getState() == State.Stopping) { //Handling CS-13376
                        s_logger.warn("Marking the VM as Stopped as it was still stopping on the CS" +vm.getName());
                        vm.setState(State.Stopped); // Setting the VM as stopped on the DB and clearing it from the host
                        vm.setLastHostId(vm.getHostId());
                        vm.setHostId(null);
                        _vmDao.persist(vm);
                 }*/
        }

        for (final AgentVmInfo left : infos.values()) {
            if (!VirtualMachineName.isValidVmName(left.name))
                continue;  // if the vm doesn't follow CS naming ignore it for stopping
            try {
                Host host = _hostDao.findByGuid(left.getHostUuid());
                if (host != null) {
                    s_logger.warn("Stopping a VM which we do not have any record of " + left.name);
                    Answer answer = _agentMgr.send(host.getId(), cleanup(left.name));
                    if (!answer.getResult()) {
                        s_logger.warn("Unable to stop a VM due to " + answer.getDetails());
                    }
                }
            } catch (Exception e) {
                s_logger.warn("Unable to stop a VM due to " + e.getMessage());
            }
        }

    }


    protected Map<Long, AgentVmInfo> convertToInfos(final Map<String, Ternary<String, State, String>> newStates) {
        final HashMap<Long, AgentVmInfo> map = new HashMap<Long, AgentVmInfo>();
        if (newStates == null) {
            return map;
        }
        boolean is_alien_vm = true;
        long alien_vm_count = -1;
        for (Map.Entry<String, Ternary<String, State, String>> entry : newStates.entrySet()) {
            is_alien_vm = true;
            String name = entry.getKey();
            VMInstanceVO vm = _vmDao.findVMByInstanceName(name);
            if (vm != null) {
                map.put(vm.getId(), new AgentVmInfo(entry.getKey(), vm, entry.getValue().second(),
                        entry.getValue().first(), entry.getValue().third()));
                is_alien_vm = false;
            }
            // alien VMs
            if (is_alien_vm) {
                map.put(alien_vm_count--, new AgentVmInfo(entry.getKey(), null, entry.getValue().second(),
                        entry.getValue().first(), entry.getValue().third()));
                s_logger.warn("Found an alien VM " + entry.getKey());
            }
        }
        return map;
    }

    protected Map<Long, AgentVmInfo> convertToInfos(StartupRoutingCommand cmd) {
        final Map<String, VmState> states = cmd.getVmStates();
        final HashMap<Long, AgentVmInfo> map = new HashMap<Long, AgentVmInfo>();
        if (states == null) {
            return map;
        }

        for (Map.Entry<String, VmState> entry : states.entrySet()) {
            String name = entry.getKey();
            VMInstanceVO vm = _vmDao.findVMByInstanceName(name);
            if (vm != null) {
                map.put(vm.getId(), new AgentVmInfo(entry.getKey(), vm, entry.getValue().getState(), entry.getValue().getHost()));
            }
        }

        return map;
    }

    protected Map<Long, AgentVmInfo> convertDeltaToInfos(final Map<String, State> states) {
        final HashMap<Long, AgentVmInfo> map = new HashMap<Long, AgentVmInfo>();

        if (states == null) {
            return map;
        }

        for (Map.Entry<String, State> entry : states.entrySet()) {
            String name = entry.getKey();
            VMInstanceVO vm = _vmDao.findVMByInstanceName(name);
            if (vm != null) {
                map.put(vm.getId(), new AgentVmInfo(entry.getKey(), vm, entry.getValue()));
            }
        }

        return map;
    }

    /**
     * compareState does as its name suggests and compares the states between
     * management server and agent. It returns whether something should be
     * cleaned up
     *
     */
    protected Command compareState(long hostId, VMInstanceVO vm, final AgentVmInfo info, final boolean fullSync, boolean trackExternalChange) {
        State agentState = info.state;
        final State serverState = vm.getState();
        final String serverName = vm.getInstanceName();

        Command command = null;
        s_logger.debug("VM " + serverName + ": cs state = " + serverState + " and realState = " + agentState);
        if (s_logger.isDebugEnabled()) {
            s_logger.debug("VM " + serverName + ": cs state = " + serverState + " and realState = " + agentState);
        }

        if (agentState == State.Error) {
            agentState = State.Stopped;

            AlertManager.AlertType alertType = AlertManager.AlertType.ALERT_TYPE_USERVM;
            if (VirtualMachine.Type.DomainRouter.equals(vm.getType())) {
                alertType = AlertManager.AlertType.ALERT_TYPE_DOMAIN_ROUTER;
            } else if (VirtualMachine.Type.ConsoleProxy.equals(vm.getType())) {
                alertType = AlertManager.AlertType.ALERT_TYPE_CONSOLE_PROXY;
            } else if (VirtualMachine.Type.SecondaryStorageVm.equals(vm.getType())) {
                alertType = AlertManager.AlertType.ALERT_TYPE_SSVM;
            }

            HostPodVO podVO = _podDao.findById(vm.getPodIdToDeployIn());
            DataCenterVO dcVO = _dcDao.findById(vm.getDataCenterId());
            HostVO hostVO = _hostDao.findById(vm.getHostId());

            String hostDesc = "name: " + hostVO.getName() + " (id:" + hostVO.getId() + "), availability zone: " + dcVO.getName() + ", pod: " + podVO.getName();
            _alertMgr.sendAlert(alertType, vm.getDataCenterId(), vm.getPodIdToDeployIn(), "VM (name: " + vm.getInstanceName() + ", id: " + vm.getId() + ") stopped on host " +
                    hostDesc + " due to storage failure",
                    "Virtual Machine " + vm.getInstanceName() + " (id: " + vm.getId() + ") running on host [" + vm.getHostId() + "] stopped due to storage failure.");
        }
        // track platform info
        if( info.platform != null && !info.platform.isEmpty() ) {
            if (vm.getType() == VirtualMachine.Type.User) {
                UserVmVO userVm = _userVmDao.findById(vm.getId());
                _userVmDao.loadDetails(userVm);
                userVm.setDetail("platform",  info.platform);
                _userVmDao.saveDetails(userVm);
            }
        }

        if (trackExternalChange) {
            if (serverState == State.Starting) {
                if (vm.getHostId() != null && vm.getHostId() != hostId) {
                    s_logger.info("CloudStack is starting VM on host " + vm.getHostId() + ", but status report comes from a different host " + hostId +
                            ", skip status sync for vm: " + vm.getInstanceName());
                    return null;
                }
            }
            if (vm.getHostId() == null || hostId != vm.getHostId()) {
                try {
                    ItWorkVO workItem = _workDao.findByOutstandingWork(vm.getId(), State.Migrating);
                    if (workItem == null) {
                        stateTransitTo(vm, VirtualMachine.Event.AgentReportMigrated, hostId);
                    }
                } catch (NoTransitionException e) {
                }
            }
        }

        // during VM migration time, don't sync state will agent status update
        if (serverState == State.Migrating) {
            s_logger.debug("Skipping vm in migrating state: " + vm);
            return null;
        }

        if (trackExternalChange) {
            if (serverState == State.Starting) {
                if (vm.getHostId() != null && vm.getHostId() != hostId) {
                    s_logger.info("CloudStack is starting VM on host " + vm.getHostId() + ", but status report comes from a different host " + hostId +
                            ", skip status sync for vm: " + vm.getInstanceName());
                    return null;
                }
            }

            if (serverState == State.Running) {
                try {
                    //
                    // we had a bug that sometimes VM may be at Running State
                    // but host_id is null, we will cover it here.
                    // means that when CloudStack DB lost of host information,
                    // we will heal it with the info reported from host
                    //
                    if (vm.getHostId() == null || hostId != vm.getHostId()) {
                        if (s_logger.isDebugEnabled()) {
                            s_logger.debug("detected host change when VM " + vm + " is at running state, VM could be live-migrated externally from host " + vm.getHostId() +
                                    " to host " + hostId);
                        }

                        stateTransitTo(vm, VirtualMachine.Event.AgentReportMigrated, hostId);
                    }
                } catch (NoTransitionException e) {
                    s_logger.warn(e.getMessage());
                }
            }
        }

        if (agentState == serverState) {
            if (s_logger.isDebugEnabled()) {
                s_logger.debug("Both states are " + agentState + " for " + vm);
            }
            assert (agentState == State.Stopped || agentState == State.Running) : "If the states we send up is changed, this must be changed.";
            if (agentState == State.Running) {
                try {
                    stateTransitTo(vm, VirtualMachine.Event.AgentReportRunning, hostId);
                } catch (NoTransitionException e) {
                    s_logger.warn(e.getMessage());
                }
                // FIXME: What if someone comes in and sets it to stopping? Then
                // what?
                return null;
            }

            s_logger.debug("State matches but the agent said stopped so let's send a cleanup command anyways.");
            return cleanup(vm);
        }

        if (agentState == State.Shutdowned) {
            if (serverState == State.Running || serverState == State.Starting || serverState == State.Stopping) {
                try {
                    advanceStop(vm.getUuid(), true);
                } catch (AgentUnavailableException e) {
                    assert (false) : "How do we hit this with forced on?";
                    return null;
                } catch (OperationTimedoutException e) {
                    assert (false) : "How do we hit this with forced on?";
                    return null;
                } catch (ConcurrentOperationException e) {
                    assert (false) : "How do we hit this with forced on?";
                    return null;
                }
            } else {
                s_logger.debug("Sending cleanup to a shutdowned vm: " + vm.getInstanceName());
                command = cleanup(vm);
            }
        } else if (agentState == State.Stopped) {
            // This state means the VM on the agent was detected previously
            // and now is gone. This is slightly different than if the VM
            // was never completed but we still send down a Stop Command
            // to ensure there's cleanup.
            if (serverState == State.Running) {
                // Our records showed that it should be running so let's restart
                // it.
                _haMgr.scheduleRestart(vm, false);
            } else if (serverState == State.Stopping) {
                _haMgr.scheduleStop(vm, hostId, WorkType.ForceStop);
                s_logger.debug("Scheduling a check stop for VM in stopping mode: " + vm);
            } else if (serverState == State.Starting) {
                s_logger.debug("Ignoring VM in starting mode: " + vm.getInstanceName());
                _haMgr.scheduleRestart(vm, false);
            }
            command = cleanup(vm);
        } else if (agentState == State.Running) {
            if (serverState == State.Starting) {
                if (fullSync) {
                    try {
                        ensureVmRunningContext(hostId, vm, Event.AgentReportRunning);
                    } catch (OperationTimedoutException e) {
                        s_logger.error("Exception during update for running vm: " + vm, e);
                        return null;
                    } catch (ResourceUnavailableException e) {
                        s_logger.error("Exception during update for running vm: " + vm, e);
                        return null;
                    } catch (InsufficientAddressCapacityException e) {
                        s_logger.error("Exception during update for running vm: " + vm, e);
                        return null;
                    } catch (NoTransitionException e) {
                        s_logger.warn(e.getMessage());
                    }
                }
            } else if (serverState == State.Stopped) {
                s_logger.debug("Scheduling a stop command for " + vm);
                _haMgr.scheduleStop(vm, hostId, WorkType.Stop);
            } else {
                s_logger.debug("server VM state " + serverState + " does not meet expectation of a running VM report from agent");

                // just be careful not to stop VM for things we don't handle
                // command = cleanup(vm);
            }
        }
        return command;
    }

    private void ensureVmRunningContext(long hostId, VMInstanceVO vm, Event cause) throws OperationTimedoutException, ResourceUnavailableException, NoTransitionException,
    InsufficientAddressCapacityException {
        VirtualMachineGuru vmGuru = getVmGuru(vm);

        s_logger.debug("VM state is starting on full sync so updating it to running");
        vm = _vmDao.findById(vm.getId());

        // grab outstanding work item if any
        ItWorkVO work = _workDao.findByOutstandingWork(vm.getId(), vm.getState());
        if (work != null) {
            if (s_logger.isDebugEnabled()) {
                s_logger.debug("Found an outstanding work item for this vm " + vm + " in state:" + vm.getState() + ", work id:" + work.getId());
            }
        }

        try {
            stateTransitTo(vm, cause, hostId);
        } catch (NoTransitionException e1) {
            s_logger.warn(e1.getMessage());
        }

        s_logger.debug("VM's " + vm + " state is starting on full sync so updating it to Running");
        vm = _vmDao.findById(vm.getId()); // this should ensure vm has the most
        // up to date info

        VirtualMachineProfile profile = new VirtualMachineProfileImpl(vm);
        List<NicVO> nics = _nicsDao.listByVmId(profile.getId());
        for (NicVO nic : nics) {
            Network network = _networkModel.getNetwork(nic.getNetworkId());
            NicProfile nicProfile = new NicProfile(nic, network, nic.getBroadcastUri(), nic.getIsolationUri(), null, _networkModel.isSecurityGroupSupportedInNetwork(network),
                    _networkModel.getNetworkTag(profile.getHypervisorType(), network));
            profile.addNic(nicProfile);
        }

        Commands cmds = new Commands(Command.OnError.Stop);
        s_logger.debug("Finalizing commands that need to be send to complete Start process for the vm " + vm);

        if (vmGuru.finalizeCommandsOnStart(cmds, profile)) {
            if (cmds.size() != 0) {
                _agentMgr.send(vm.getHostId(), cmds);
            }

            if (vmGuru.finalizeStart(profile, vm.getHostId(), cmds, null)) {
                stateTransitTo(vm, cause, vm.getHostId());
            } else {
                s_logger.error("Unable to finish finialization for running vm: " + vm);
            }
        } else {
            s_logger.error("Unable to finalize commands on start for vm: " + vm);
        }

        if (work != null) {
            if (s_logger.isDebugEnabled()) {
                s_logger.debug("Updating outstanding work item to Done, id:" + work.getId());
            }
            work.setStep(Step.Done);
            _workDao.update(work.getId(), work);
        }
    }

    @Override
    public boolean isRecurring() {
        return true;
    }

    @Override
    public boolean processAnswers(long agentId, long seq, Answer[] answers) {
        for (final Answer answer : answers) {
            if (answer instanceof ClusterSyncAnswer) {
                ClusterSyncAnswer hs = (ClusterSyncAnswer)answer;
                if (!hs.isExceuted()) {
                    deltaSync(hs.getNewStates());
                    hs.setExecuted();
                }
            }
        }
        return true;
    }

    @Override
    public boolean processTimeout(long agentId, long seq) {
        return true;
    }

    @Override
    public int getTimeout() {
        return -1;
    }

    @Override
    public boolean processCommands(long agentId, long seq, Command[] cmds) {
        boolean processed = false;
        for (Command cmd : cmds) {
            if (cmd instanceof PingRoutingCommand) {
                PingRoutingCommand ping = (PingRoutingCommand)cmd;
                if (ping.getNewStates() != null && ping.getNewStates().size() > 0) {
                    if (!VmJobEnabled.value()) {
                        Commands commands = deltaHostSync(agentId, ping.getNewStates());
                        if (commands.size() > 0) {
                            try {
                                _agentMgr.send(agentId, commands, this);
                            } catch (final AgentUnavailableException e) {
                                s_logger.warn("Agent is now unavailable", e);
                            }
                        }
                    }
                }

                if(VmJobEnabled.value()) {
                    if (ping.getHostVmStateReport() != null && ping.getHostVmStateReport().size() > 0) {
                        _syncMgr.processHostVmStatePingReport(agentId, ping.getHostVmStateReport());
                    }
                }

                // take the chance to scan VMs that are stuck in transitional states
                // and are missing from the report
                scanStalledVMInTransitionStateOnUpHost(agentId);
                processed = true;
            }
        }
        return processed;
    }

    @Override
    public AgentControlAnswer processControlCommand(long agentId, AgentControlCommand cmd) {
        return null;
    }

    @Override
    public boolean processDisconnect(long agentId, Status state) {
        return true;
    }

    @Override
    public void processConnect(Host agent, StartupCommand cmd, boolean forRebalance) throws ConnectionException {
        if (!(cmd instanceof StartupRoutingCommand)) {
            return;
        }

        if(s_logger.isDebugEnabled())
            s_logger.debug("Received startup command from hypervisor host. host id: " + agent.getId());

        if(VmJobEnabled.value()) {
            _syncMgr.resetHostSyncState(agent.getId());
        }

        if (forRebalance) {
            s_logger.debug("Not processing listener " + this + " as connect happens on rebalance process");
            return;
        }

        if (forRebalance) {
            s_logger.debug("Not processing listener " + this + " as connect happens on rebalance process");
            return;
        }

        Long clusterId = agent.getClusterId();
        long agentId = agent.getId();

        if (agent.getHypervisorType() == HypervisorType.XenServer) { // only for Xen
            StartupRoutingCommand startup = (StartupRoutingCommand) cmd;
            HashMap<String, Ternary<String, State, String>> allStates = startup.getClusterVMStateChanges();
            if (allStates != null){
                fullSync(clusterId, allStates);
            }

            // initiate the cron job
            ClusterSyncCommand syncCmd = new ClusterSyncCommand(ClusterDeltaSyncInterval.value(), clusterId);
            try {
                long seq_no = _agentMgr.send(agentId, new Commands(syncCmd), this);
                s_logger.debug("Cluster VM sync started with jobid " + seq_no);
            } catch (AgentUnavailableException e) {
                s_logger.fatal("The Cluster VM sync process failed for cluster id " + clusterId + " with ", e);
            }
        } else { // for others KVM and VMWare
            StartupRoutingCommand startup = (StartupRoutingCommand)cmd;
            Commands commands = fullHostSync(agentId, startup);

            if (commands.size() > 0) {
                s_logger.debug("Sending clean commands to the agent");

                try {
                    boolean error = false;
                    Answer[] answers = _agentMgr.send(agentId, commands);
                    for (Answer answer : answers) {
                        if (!answer.getResult()) {
                            s_logger.warn("Unable to stop a VM due to " + answer.getDetails());
                            error = true;
                        }
                    }
                    if (error) {
                        throw new ConnectionException(true, "Unable to stop VMs");
                    }
                } catch (final AgentUnavailableException e) {
                    s_logger.warn("Agent is unavailable now", e);
                    throw new ConnectionException(true, "Unable to sync", e);
                } catch (final OperationTimedoutException e) {
                    s_logger.warn("Agent is unavailable now", e);
                    throw new ConnectionException(true, "Unable to sync", e);
                }
            }

        }
    }

    protected class TransitionTask extends ManagedContextRunnable {
        @Override
        protected void runInContext() {
            GlobalLock lock = GlobalLock.getInternLock("TransitionChecking");
            if (lock == null) {
                s_logger.debug("Couldn't get the global lock");
                return;
            }

            if (!lock.lock(30)) {
                s_logger.debug("Couldn't lock the db");
                return;
            }
            try {
                scanStalledVMInTransitionStateOnDisconnectedHosts();

                List<VMInstanceVO> instances = _vmDao.findVMInTransition(new Date(new Date().getTime() - (AgentManager.Wait.value() * 1000)), State.Starting, State.Stopping);
                for (VMInstanceVO instance : instances) {
                    State state = instance.getState();
                    if (state == State.Stopping) {
                        _haMgr.scheduleStop(instance, instance.getHostId(), WorkType.CheckStop);
                    } else if (state == State.Starting) {
                        _haMgr.scheduleRestart(instance, true);
                    }
                }
            } catch (Exception e) {
                s_logger.warn("Caught the following exception on transition checking", e);
            } finally {
                lock.unlock();
            }
        }
    }

    protected class AgentVmInfo {
        public String name;
        public State state;
        public String hostUuid;
        public VMInstanceVO vm;
        public String platform;


        @SuppressWarnings("unchecked")
        public AgentVmInfo(String name, VMInstanceVO vm, State state, String host, String platform) {
            this.name = name;
            this.state = state;
            this.vm = vm;
            hostUuid = host;
            this.platform = platform;

        }

        public AgentVmInfo(String name, VMInstanceVO vm, State state, String host) {
            this(name, vm, state, host, null);
        }

        public AgentVmInfo(String name, VMInstanceVO vm, State state) {
            this(name, vm, state, null, null);
        }

        public String getHostUuid() {
            return hostUuid;
        }

        public String getPlatform() {
            return platform;
        }
    }

    @Override
    public VMInstanceVO findById(long vmId) {
        return _vmDao.findById(vmId);
    }

    @Override
    public void checkIfCanUpgrade(VirtualMachine vmInstance, ServiceOffering newServiceOffering) {
        if (newServiceOffering == null) {
            throw new InvalidParameterValueException("Unable to find a service offering with id " + newServiceOffering.getId());
        }

        // Check that the VM is stopped / running
        if (!(vmInstance.getState().equals(State.Stopped) || vmInstance.getState().equals(State.Running))) {
            s_logger.warn("Unable to upgrade virtual machine " + vmInstance.toString() + " in state " + vmInstance.getState());
            throw new InvalidParameterValueException("Unable to upgrade virtual machine " + vmInstance.toString() + " " + " in state " + vmInstance.getState() +
                    "; make sure the virtual machine is stopped/running");
        }

        // Check if the service offering being upgraded to is what the VM is already running with
        if (!newServiceOffering.isDynamic() && vmInstance.getServiceOfferingId() == newServiceOffering.getId()) {
            if (s_logger.isInfoEnabled()) {
                s_logger.info("Not upgrading vm " + vmInstance.toString() + " since it already has the requested " + "service offering (" + newServiceOffering.getName() + ")");
            }

            throw new InvalidParameterValueException("Not upgrading vm " + vmInstance.toString() + " since it already " + "has the requested service offering (" +
                    newServiceOffering.getName() + ")");
        }

        ServiceOfferingVO currentServiceOffering = _offeringDao.findByIdIncludingRemoved(vmInstance.getId(), vmInstance.getServiceOfferingId());

        // Check that the service offering being upgraded to has the same Guest IP type as the VM's current service offering
        // NOTE: With the new network refactoring in 2.2, we shouldn't need the check for same guest IP type anymore.
        /*
         * if (!currentServiceOffering.getGuestIpType().equals(newServiceOffering.getGuestIpType())) { String errorMsg =
         * "The service offering being upgraded to has a guest IP type: " + newServiceOffering.getGuestIpType(); errorMsg +=
         * ". Please select a service offering with the same guest IP type as the VM's current service offering (" +
         * currentServiceOffering.getGuestIpType() + ")."; throw new InvalidParameterValueException(errorMsg); }
         */

        // Check that the service offering being upgraded to has the same storage pool preference as the VM's current service
        // offering
        if (currentServiceOffering.getUseLocalStorage() != newServiceOffering.getUseLocalStorage()) {
            throw new InvalidParameterValueException("Unable to upgrade virtual machine " + vmInstance.toString() +
                    ", cannot switch between local storage and shared storage service offerings.  Current offering " + "useLocalStorage=" +
                    currentServiceOffering.getUseLocalStorage() + ", target offering useLocalStorage=" + newServiceOffering.getUseLocalStorage());
        }

        // if vm is a system vm, check if it is a system service offering, if yes return with error as it cannot be used for user vms
        if (currentServiceOffering.getSystemUse() != newServiceOffering.getSystemUse()) {
            throw new InvalidParameterValueException("isSystem property is different for current service offering and new service offering");
        }

        // Check that there are enough resources to upgrade the service offering
        if (!isVirtualMachineUpgradable(vmInstance, newServiceOffering)) {
            throw new InvalidParameterValueException("Unable to upgrade virtual machine, not enough resources available " + "for an offering of " + newServiceOffering.getCpu() +
                    " cpu(s) at " + newServiceOffering.getSpeed() + " Mhz, and " + newServiceOffering.getRamSize() + " MB of memory");
        }

        // Check that the service offering being upgraded to has all the tags of the current service offering
        List<String> currentTags = StringUtils.csvTagsToList(currentServiceOffering.getTags());
        List<String> newTags = StringUtils.csvTagsToList(newServiceOffering.getTags());
        if (!newTags.containsAll(currentTags)) {
            throw new InvalidParameterValueException("Unable to upgrade virtual machine; the new service offering " + "does not have all the tags of the " +
                    "current service offering. Current service offering tags: " + currentTags + "; " + "new service " + "offering tags: " +
                    newTags);
        }
    }

    @Override
    public boolean upgradeVmDb(long vmId, long serviceOfferingId) {
        VMInstanceVO vmForUpdate = _vmDao.createForUpdate();
        vmForUpdate.setServiceOfferingId(serviceOfferingId);
        ServiceOffering newSvcOff = _entityMgr.findById(ServiceOffering.class, serviceOfferingId);
        vmForUpdate.setHaEnabled(newSvcOff.getOfferHA());
        vmForUpdate.setLimitCpuUse(newSvcOff.getLimitCpuUse());
        vmForUpdate.setServiceOfferingId(newSvcOff.getId());
        return _vmDao.update(vmId, vmForUpdate);
    }

    @Override
    public NicProfile addVmToNetwork(VirtualMachine vm, Network network, NicProfile requested)
            throws ConcurrentOperationException, ResourceUnavailableException, InsufficientCapacityException {

        AsyncJobExecutionContext jobContext = AsyncJobExecutionContext.getCurrentExecutionContext();
        if (!VmJobEnabled.value() || jobContext.isJobDispatchedBy(VmWorkConstants.VM_WORK_JOB_DISPATCHER)) {
            // avoid re-entrance
            VmWorkJobVO placeHolder = null;
            if (VmJobEnabled.value()) {
                placeHolder = createPlaceHolderWork(vm.getId());
            }
            try {
                return orchestrateAddVmToNetwork(vm, network, requested);
            } finally {
                if (VmJobEnabled.value())
                    _workJobDao.expunge(placeHolder.getId());
            }
        } else {
            Outcome<VirtualMachine> outcome = addVmToNetworkThroughJobQueue(vm, network, requested);

            try {
                outcome.get();
            } catch (InterruptedException e) {
                throw new RuntimeException("Operation is interrupted", e);
            } catch (java.util.concurrent.ExecutionException e) {
                throw new RuntimeException("Execution excetion", e);
            }

            Object jobException = _jobMgr.unmarshallResultObject(outcome.getJob());
            if (jobException != null) {
                if (jobException instanceof ResourceUnavailableException)
                    throw (ResourceUnavailableException)jobException;
                else if (jobException instanceof ConcurrentOperationException)
                    throw (ConcurrentOperationException)jobException;
                else if (jobException instanceof InsufficientCapacityException)
                    throw (InsufficientCapacityException)jobException;
                else if (jobException instanceof RuntimeException)
                    throw (RuntimeException)jobException;
                else if (jobException instanceof Long)
                    return requested;
            }

            throw new RuntimeException("Unexpected job execution result");
        }
    }

    private NicProfile orchestrateAddVmToNetwork(VirtualMachine vm, Network network, NicProfile requested) throws ConcurrentOperationException, ResourceUnavailableException,
    InsufficientCapacityException {
        CallContext cctx = CallContext.current();

        s_logger.debug("Adding vm " + vm + " to network " + network + "; requested nic profile " + requested);
        VMInstanceVO vmVO = _vmDao.findById(vm.getId());
        ReservationContext context = new ReservationContextImpl(null, null, cctx.getCallingUser(), cctx.getCallingAccount());

        VirtualMachineProfileImpl vmProfile = new VirtualMachineProfileImpl(vmVO, null, null, null, null);

        DataCenter dc = _entityMgr.findById(DataCenter.class, network.getDataCenterId());
        Host host = _hostDao.findById(vm.getHostId());
        DeployDestination dest = new DeployDestination(dc, null, null, host);

        //check vm state
        if (vm.getState() == State.Running) {
            //1) allocate and prepare nic
            NicProfile nic = _networkMgr.createNicForVm(network, requested, context, vmProfile, true);

            //2) Convert vmProfile to vmTO
            HypervisorGuru hvGuru = _hvGuruMgr.getGuru(vmProfile.getVirtualMachine().getHypervisorType());
            VirtualMachineTO vmTO = hvGuru.implement(vmProfile);

            //3) Convert nicProfile to NicTO
            NicTO nicTO = toNicTO(nic, vmProfile.getVirtualMachine().getHypervisorType());

            //4) plug the nic to the vm
            s_logger.debug("Plugging nic for vm " + vm + " in network " + network);

            boolean result = false;
            try {
                result = plugNic(network, nicTO, vmTO, context, dest);
                if (result) {
                    s_logger.debug("Nic is plugged successfully for vm " + vm + " in network " + network + ". Vm  is a part of network now");
                    long isDefault = (nic.isDefaultNic()) ? 1 : 0;
                    // insert nic's Id into DB as resource_name
                    UsageEventUtils.publishUsageEvent(EventTypes.EVENT_NETWORK_OFFERING_ASSIGN, vmVO.getAccountId(), vmVO.getDataCenterId(), vmVO.getId(),
                            Long.toString(nic.getId()), network.getNetworkOfferingId(), null, isDefault, VirtualMachine.class.getName(), vmVO.getUuid());
                    return nic;
                } else {
                    s_logger.warn("Failed to plug nic to the vm " + vm + " in network " + network);
                    return null;
                }
            } finally {
                if (!result) {
                    s_logger.debug("Removing nic " + nic + " from vm " + vmProfile.getVirtualMachine() + " as nic plug failed on the backend");
                    _networkMgr.removeNic(vmProfile, _nicsDao.findById(nic.getId()));
                }
            }
        } else if (vm.getState() == State.Stopped) {
            //1) allocate nic
            return _networkMgr.createNicForVm(network, requested, context, vmProfile, false);
        } else {
            s_logger.warn("Unable to add vm " + vm + " to network  " + network);
            throw new ResourceUnavailableException("Unable to add vm " + vm + " to network, is not in the right state", DataCenter.class, vm.getDataCenterId());
        }
    }

    @Override
    public NicTO toNicTO(NicProfile nic, HypervisorType hypervisorType) {
        HypervisorGuru hvGuru = _hvGuruMgr.getGuru(hypervisorType);

        NicTO nicTO = hvGuru.toNicTO(nic);
        return nicTO;
    }

    @Override
    public boolean removeNicFromVm(VirtualMachine vm, Nic nic)
            throws ConcurrentOperationException, ResourceUnavailableException {

        AsyncJobExecutionContext jobContext = AsyncJobExecutionContext.getCurrentExecutionContext();
        if (!VmJobEnabled.value() || jobContext.isJobDispatchedBy(VmWorkConstants.VM_WORK_JOB_DISPATCHER)) {
            // avoid re-entrance
            VmWorkJobVO placeHolder = null;
            if (VmJobEnabled.value()) {
                placeHolder = createPlaceHolderWork(vm.getId());
            }
            try {
                return orchestrateRemoveNicFromVm(vm, nic);
            } finally {
                if (VmJobEnabled.value())
                    _workJobDao.expunge(placeHolder.getId());
            }

        } else {
            Outcome<VirtualMachine> outcome = removeNicFromVmThroughJobQueue(vm, nic);

            try {
                outcome.get();
            } catch (InterruptedException e) {
                throw new RuntimeException("Operation is interrupted", e);
            } catch (java.util.concurrent.ExecutionException e) {
                throw new RuntimeException("Execution excetion", e);
            }

            Object jobResult = _jobMgr.unmarshallResultObject(outcome.getJob());
            if (jobResult != null) {
                if (jobResult instanceof ResourceUnavailableException)
                    throw (ResourceUnavailableException)jobResult;
                else if (jobResult instanceof ConcurrentOperationException)
                    throw (ConcurrentOperationException)jobResult;
                else if (jobResult instanceof RuntimeException)
                    throw (RuntimeException)jobResult;
                else if (jobResult instanceof Boolean)
                    return (Boolean)jobResult;
            }

            throw new RuntimeException("Job failed with un-handled exception");
        }
    }

    private boolean orchestrateRemoveNicFromVm(VirtualMachine vm, Nic nic) throws ConcurrentOperationException, ResourceUnavailableException {
        CallContext cctx = CallContext.current();
        VMInstanceVO vmVO = _vmDao.findById(vm.getId());
        NetworkVO network = _networkDao.findById(nic.getNetworkId());
        ReservationContext context = new ReservationContextImpl(null, null, cctx.getCallingUser(), cctx.getCallingAccount());

        VirtualMachineProfileImpl vmProfile = new VirtualMachineProfileImpl(vmVO, null, null, null, null);

        DataCenter dc = _entityMgr.findById(DataCenter.class, network.getDataCenterId());
        Host host = _hostDao.findById(vm.getHostId());
        DeployDestination dest = new DeployDestination(dc, null, null, host);
        HypervisorGuru hvGuru = _hvGuruMgr.getGuru(vmProfile.getVirtualMachine().getHypervisorType());
        VirtualMachineTO vmTO = hvGuru.implement(vmProfile);

        // don't delete default NIC on a user VM
        if (nic.isDefaultNic() && vm.getType() == VirtualMachine.Type.User) {
            s_logger.warn("Failed to remove nic from " + vm + " in " + network + ", nic is default.");
            throw new CloudRuntimeException("Failed to remove nic from " + vm + " in " + network + ", nic is default.");
        }

        // if specified nic is associated with PF/LB/Static NAT
        if (rulesMgr.listAssociatedRulesForGuestNic(nic).size() > 0) {
            throw new CloudRuntimeException("Failed to remove nic from " + vm + " in " + network + ", nic has associated Port forwarding or Load balancer or Static NAT rules.");
        }

        NicProfile nicProfile = new NicProfile(nic, network, nic.getBroadcastUri(), nic.getIsolationUri(), _networkModel.getNetworkRate(network.getId(), vm.getId()),
                _networkModel.isSecurityGroupSupportedInNetwork(network), _networkModel.getNetworkTag(vmProfile.getVirtualMachine().getHypervisorType(), network));

        //1) Unplug the nic
        if (vm.getState() == State.Running) {
            NicTO nicTO = toNicTO(nicProfile, vmProfile.getVirtualMachine().getHypervisorType());
            s_logger.debug("Un-plugging nic " + nic + " for vm " + vm + " from network " + network);
            boolean result = unplugNic(network, nicTO, vmTO, context, dest);
            if (result) {
                s_logger.debug("Nic is unplugged successfully for vm " + vm + " in network " + network);
                long isDefault = (nic.isDefaultNic()) ? 1 : 0;
                UsageEventUtils.publishUsageEvent(EventTypes.EVENT_NETWORK_OFFERING_REMOVE, vm.getAccountId(), vm.getDataCenterId(), vm.getId(), Long.toString(nic.getId()),
                        network.getNetworkOfferingId(), null, isDefault, VirtualMachine.class.getName(), vm.getUuid());
            } else {
                s_logger.warn("Failed to unplug nic for the vm " + vm + " from network " + network);
                return false;
            }
        } else if (vm.getState() != State.Stopped) {
            s_logger.warn("Unable to remove vm " + vm + " from network  " + network);
            throw new ResourceUnavailableException("Unable to remove vm " + vm + " from network, is not in the right state", DataCenter.class, vm.getDataCenterId());
        }

        //2) Release the nic
        _networkMgr.releaseNic(vmProfile, nic);
        s_logger.debug("Successfully released nic " + nic + "for vm " + vm);

        //3) Remove the nic
        _networkMgr.removeNic(vmProfile, nic);
        _nicsDao.expunge(nic.getId());
        return true;
    }

    @Override
    @DB
    public boolean removeVmFromNetwork(VirtualMachine vm, Network network, URI broadcastUri) throws ConcurrentOperationException, ResourceUnavailableException {
        // TODO will serialize on the VM object later to resolve operation conflicts
        return orchestrateRemoveVmFromNetwork(vm, network, broadcastUri);
    }

    @DB
    private boolean orchestrateRemoveVmFromNetwork(VirtualMachine vm, Network network, URI broadcastUri) throws ConcurrentOperationException, ResourceUnavailableException {
        CallContext cctx = CallContext.current();
        VMInstanceVO vmVO = _vmDao.findById(vm.getId());
        ReservationContext context = new ReservationContextImpl(null, null, cctx.getCallingUser(), cctx.getCallingAccount());

        VirtualMachineProfileImpl vmProfile = new VirtualMachineProfileImpl(vmVO, null, null, null, null);

        DataCenter dc = _entityMgr.findById(DataCenter.class, network.getDataCenterId());
        Host host = _hostDao.findById(vm.getHostId());
        DeployDestination dest = new DeployDestination(dc, null, null, host);
        HypervisorGuru hvGuru = _hvGuruMgr.getGuru(vmProfile.getVirtualMachine().getHypervisorType());
        VirtualMachineTO vmTO = hvGuru.implement(vmProfile);

        Nic nic = null;
        if (broadcastUri != null) {
            nic = _nicsDao.findByNetworkIdInstanceIdAndBroadcastUri(network.getId(), vm.getId(), broadcastUri.toString());
        } else {
            nic = _networkModel.getNicInNetwork(vm.getId(), network.getId());
        }

        if (nic == null) {
            s_logger.warn("Could not get a nic with " + network);
            return false;
        }

        // don't delete default NIC on a user VM
        if (nic.isDefaultNic() && vm.getType() == VirtualMachine.Type.User) {
            s_logger.warn("Failed to remove nic from " + vm + " in " + network + ", nic is default.");
            throw new CloudRuntimeException("Failed to remove nic from " + vm + " in " + network + ", nic is default.");
        }

        //Lock on nic is needed here
        Nic lock = _nicsDao.acquireInLockTable(nic.getId());
        if (lock == null) {
            //check if nic is still there. Return if it was released already
            if (_nicsDao.findById(nic.getId()) == null) {
                if (s_logger.isDebugEnabled()) {
                    s_logger.debug("Not need to remove the vm " + vm + " from network " + network + " as the vm doesn't have nic in this network");
                }
                return true;
            }
            throw new ConcurrentOperationException("Unable to lock nic " + nic.getId());
        }

        if (s_logger.isDebugEnabled()) {
            s_logger.debug("Lock is acquired for nic id " + lock.getId() + " as a part of remove vm " + vm + " from network " + network);
        }

        try {
            NicProfile nicProfile = new NicProfile(nic, network, nic.getBroadcastUri(), nic.getIsolationUri(), _networkModel.getNetworkRate(network.getId(), vm.getId()),
                    _networkModel.isSecurityGroupSupportedInNetwork(network), _networkModel.getNetworkTag(vmProfile.getVirtualMachine().getHypervisorType(), network));

            //1) Unplug the nic
            if (vm.getState() == State.Running) {
                NicTO nicTO = toNicTO(nicProfile, vmProfile.getVirtualMachine().getHypervisorType());
                s_logger.debug("Un-plugging nic for vm " + vm + " from network " + network);
                boolean result = unplugNic(network, nicTO, vmTO, context, dest);
                if (result) {
                    s_logger.debug("Nic is unplugged successfully for vm " + vm + " in network " + network);
                } else {
                    s_logger.warn("Failed to unplug nic for the vm " + vm + " from network " + network);
                    return false;
                }
            } else if (vm.getState() != State.Stopped) {
                s_logger.warn("Unable to remove vm " + vm + " from network  " + network);
                throw new ResourceUnavailableException("Unable to remove vm " + vm + " from network, is not in the right state", DataCenter.class, vm.getDataCenterId());
            }

            //2) Release the nic
            _networkMgr.releaseNic(vmProfile, nic);
            s_logger.debug("Successfully released nic " + nic + "for vm " + vm);

            //3) Remove the nic
            _networkMgr.removeNic(vmProfile, nic);
            return true;
        } finally {
            if (lock != null) {
                _nicsDao.releaseFromLockTable(lock.getId());
                if (s_logger.isDebugEnabled()) {
                    s_logger.debug("Lock is released for nic id " + lock.getId() + " as a part of remove vm " + vm + " from network " + network);
                }
            }
        }
    }

    @Override
    public void findHostAndMigrate(String vmUuid, Long newSvcOfferingId, ExcludeList excludes) throws InsufficientCapacityException, ConcurrentOperationException,
    ResourceUnavailableException {

        VMInstanceVO vm = _vmDao.findByUuid(vmUuid);
        if (vm == null) {
            throw new CloudRuntimeException("Unable to find " + vmUuid);
        }

        VirtualMachineProfile profile = new VirtualMachineProfileImpl(vm);

        Long srcHostId = vm.getHostId();
        Long oldSvcOfferingId = vm.getServiceOfferingId();
        if (srcHostId == null) {
            throw new CloudRuntimeException("Unable to scale the vm because it doesn't have a host id");
        }
        Host host = _hostDao.findById(srcHostId);
        DataCenterDeployment plan = new DataCenterDeployment(host.getDataCenterId(), host.getPodId(), host.getClusterId(), null, null, null);
        excludes.addHost(vm.getHostId());
        vm.setServiceOfferingId(newSvcOfferingId); // Need to find the destination host based on new svc offering

        DeployDestination dest = null;

        try {
            dest = _dpMgr.planDeployment(profile, plan, excludes, null);
        } catch (AffinityConflictException e2) {
            s_logger.warn("Unable to create deployment, affinity rules associted to the VM conflict", e2);
            throw new CloudRuntimeException("Unable to create deployment, affinity rules associted to the VM conflict");
        }

        if (dest != null) {
            if (s_logger.isDebugEnabled()) {
                s_logger.debug(" Found " + dest + " for scaling the vm to.");
            }
        }

        if (dest == null) {
            throw new InsufficientServerCapacityException("Unable to find a server to scale the vm to.", host.getClusterId());
        }

        excludes.addHost(dest.getHost().getId());
        try {
            migrateForScale(vm.getUuid(), srcHostId, dest, oldSvcOfferingId);
        } catch (ResourceUnavailableException e) {
            s_logger.debug("Unable to migrate to unavailable " + dest);
            throw e;
        } catch (ConcurrentOperationException e) {
            s_logger.debug("Unable to migrate VM due to: " + e.getMessage());
            throw e;
        }
    }

    @Override
    public void migrateForScale(String vmUuid, long srcHostId, DeployDestination dest, Long oldSvcOfferingId)
            throws ResourceUnavailableException, ConcurrentOperationException {
        AsyncJobExecutionContext jobContext = AsyncJobExecutionContext.getCurrentExecutionContext();
        if (!VmJobEnabled.value() || jobContext.isJobDispatchedBy(VmWorkConstants.VM_WORK_JOB_DISPATCHER)) {
            // avoid re-entrance
            VmWorkJobVO placeHolder = null;
            if (VmJobEnabled.value()) {
                VirtualMachine vm = _vmDao.findByUuid(vmUuid);
                placeHolder = createPlaceHolderWork(vm.getId());
            }
            try {
                orchestrateMigrateForScale(vmUuid, srcHostId, dest, oldSvcOfferingId);
            } finally {
                if (VmJobEnabled.value())
                    _workJobDao.expunge(placeHolder.getId());
            }
        } else {
            Outcome<VirtualMachine> outcome = migrateVmForScaleThroughJobQueue(vmUuid, srcHostId, dest, oldSvcOfferingId);

            try {
                VirtualMachine vm = outcome.get();
            } catch (InterruptedException e) {
                throw new RuntimeException("Operation is interrupted", e);
            } catch (java.util.concurrent.ExecutionException e) {
                throw new RuntimeException("Execution excetion", e);
            }

            Object jobResult = _jobMgr.unmarshallResultObject(outcome.getJob());
            if (jobResult != null) {
                if (jobResult instanceof ResourceUnavailableException)
                    throw (ResourceUnavailableException)jobResult;
                else if (jobResult instanceof ConcurrentOperationException)
                    throw (ConcurrentOperationException)jobResult;
            }
        }
    }

    private void orchestrateMigrateForScale(String vmUuid, long srcHostId, DeployDestination dest, Long oldSvcOfferingId)
            throws ResourceUnavailableException, ConcurrentOperationException {

        VMInstanceVO vm = _vmDao.findByUuid(vmUuid);
        s_logger.info("Migrating " + vm + " to " + dest);

        vm.getServiceOfferingId();
        long dstHostId = dest.getHost().getId();
        Host fromHost = _hostDao.findById(srcHostId);
        if (fromHost == null) {
            s_logger.info("Unable to find the host to migrate from: " + srcHostId);
            throw new CloudRuntimeException("Unable to find the host to migrate from: " + srcHostId);
        }

        if (fromHost.getClusterId().longValue() != dest.getCluster().getId()) {
            s_logger.info("Source and destination host are not in same cluster, unable to migrate to host: " + dest.getHost().getId());
            throw new CloudRuntimeException("Source and destination host are not in same cluster, unable to migrate to host: " + dest.getHost().getId());
        }

        VirtualMachineGuru vmGuru = getVmGuru(vm);

        long vmId = vm.getId();
        vm = _vmDao.findByUuid(vmUuid);
        if (vm == null) {
            if (s_logger.isDebugEnabled()) {
                s_logger.debug("Unable to find the vm " + vm);
            }
            throw new CloudRuntimeException("Unable to find a virtual machine with id " + vmId);
        }

        if (vm.getState() != State.Running) {
            if (s_logger.isDebugEnabled()) {
                s_logger.debug("VM is not Running, unable to migrate the vm " + vm);
            }
            throw new CloudRuntimeException("VM is not Running, unable to migrate the vm currently " + vm + " , current state: " + vm.getState().toString());
        }

        AlertManager.AlertType alertType = AlertManager.AlertType.ALERT_TYPE_USERVM_MIGRATE;
        if (VirtualMachine.Type.DomainRouter.equals(vm.getType())) {
            alertType = AlertManager.AlertType.ALERT_TYPE_DOMAIN_ROUTER_MIGRATE;
        } else if (VirtualMachine.Type.ConsoleProxy.equals(vm.getType())) {
            alertType = AlertManager.AlertType.ALERT_TYPE_CONSOLE_PROXY_MIGRATE;
        }

        VirtualMachineProfile profile = new VirtualMachineProfileImpl(vm);
        _networkMgr.prepareNicForMigration(profile, dest);
        volumeMgr.prepareForMigration(profile, dest);

        VirtualMachineTO to = toVmTO(profile);
        PrepareForMigrationCommand pfmc = new PrepareForMigrationCommand(to);

        ItWorkVO work = new ItWorkVO(UUID.randomUUID().toString(), _nodeId, State.Migrating, vm.getType(), vm.getId());
        work.setStep(Step.Prepare);
        work.setResourceType(ItWorkVO.ResourceType.Host);
        work.setResourceId(dstHostId);
        work = _workDao.persist(work);

        PrepareForMigrationAnswer pfma = null;
        try {
            pfma = (PrepareForMigrationAnswer)_agentMgr.send(dstHostId, pfmc);
            if (!pfma.getResult()) {
                String msg = "Unable to prepare for migration due to " + pfma.getDetails();
                pfma = null;
                throw new AgentUnavailableException(msg, dstHostId);
            }
        } catch (OperationTimedoutException e1) {
            throw new AgentUnavailableException("Operation timed out", dstHostId);
        } finally {
            if (pfma == null) {
                work.setStep(Step.Done);
                _workDao.update(work.getId(), work);
            }
        }

        vm.setLastHostId(srcHostId);
        try {
            if (vm == null || vm.getHostId() == null || vm.getHostId() != srcHostId || !changeState(vm, Event.MigrationRequested, dstHostId, work, Step.Migrating)) {
                s_logger.info("Migration cancelled because state has changed: " + vm);
                throw new ConcurrentOperationException("Migration cancelled because state has changed: " + vm);
            }
        } catch (NoTransitionException e1) {
            s_logger.info("Migration cancelled because " + e1.getMessage());
            throw new ConcurrentOperationException("Migration cancelled because " + e1.getMessage());
        }

        boolean migrated = false;
        try {
            boolean isWindows = _guestOsCategoryDao.findById(_guestOsDao.findById(vm.getGuestOSId()).getCategoryId()).getName().equalsIgnoreCase("Windows");
            MigrateCommand mc = new MigrateCommand(vm.getInstanceName(), dest.getHost().getPrivateIpAddress(), isWindows, to);
            mc.setHostGuid(dest.getHost().getGuid());

            try {
                MigrateAnswer ma = (MigrateAnswer)_agentMgr.send(vm.getLastHostId(), mc);
                if (!ma.getResult()) {
                    s_logger.error("Unable to migrate due to " + ma.getDetails());
                    throw new CloudRuntimeException("Unable to migrate due to " + ma.getDetails());
                }
            } catch (OperationTimedoutException e) {
                if (e.isActive()) {
                    s_logger.warn("Active migration command so scheduling a restart for " + vm);
                    _haMgr.scheduleRestart(vm, true);
                }
                throw new AgentUnavailableException("Operation timed out on migrating " + vm, dstHostId);
            }

            try {
                long newServiceOfferingId = vm.getServiceOfferingId();
                vm.setServiceOfferingId(oldSvcOfferingId); // release capacity for the old service offering only
                if (!changeState(vm, VirtualMachine.Event.OperationSucceeded, dstHostId, work, Step.Started)) {
                    throw new ConcurrentOperationException("Unable to change the state for " + vm);
                }
                vm.setServiceOfferingId(newServiceOfferingId);
            } catch (NoTransitionException e1) {
                throw new ConcurrentOperationException("Unable to change state due to " + e1.getMessage());
            }

            try {
                if (!checkVmOnHost(vm, dstHostId)) {
                    s_logger.error("Unable to complete migration for " + vm);
                    try {
                        _agentMgr.send(srcHostId, new Commands(cleanup(vm.getInstanceName())), null);
                    } catch (AgentUnavailableException e) {
                        s_logger.error("AgentUnavailableException while cleanup on source host: " + srcHostId);
                    }
                    cleanup(vmGuru, new VirtualMachineProfileImpl(vm), work, Event.AgentReportStopped, true);
                    throw new CloudRuntimeException("Unable to complete migration for " + vm);
                }
            } catch (OperationTimedoutException e) {
            }

            migrated = true;
        } finally {
            if (!migrated) {
                s_logger.info("Migration was unsuccessful.  Cleaning up: " + vm);

                _alertMgr.sendAlert(alertType, fromHost.getDataCenterId(), fromHost.getPodId(), "Unable to migrate vm " + vm.getInstanceName() + " from host " +
                        fromHost.getName() + " in zone " + dest.getDataCenter().getName() + " and pod " +
                        dest.getPod().getName(), "Migrate Command failed.  Please check logs.");
                try {
                    _agentMgr.send(dstHostId, new Commands(cleanup(vm.getInstanceName())), null);
                } catch (AgentUnavailableException ae) {
                    s_logger.info("Looks like the destination Host is unavailable for cleanup");
                }

                try {
                    stateTransitTo(vm, Event.OperationFailed, srcHostId);
                } catch (NoTransitionException e) {
                    s_logger.warn(e.getMessage());
                }
            }

            work.setStep(Step.Done);
            _workDao.update(work.getId(), work);
        }
    }

    public boolean plugNic(Network network, NicTO nic, VirtualMachineTO vm, ReservationContext context, DeployDestination dest) throws ConcurrentOperationException,
    ResourceUnavailableException, InsufficientCapacityException {
        boolean result = true;

        VMInstanceVO router = _vmDao.findById(vm.getId());
        if (router.getState() == State.Running) {
            try {
                PlugNicCommand plugNicCmd = new PlugNicCommand(nic, vm.getName(), vm.getType());

                Commands cmds = new Commands(Command.OnError.Stop);
                cmds.addCommand("plugnic", plugNicCmd);
                _agentMgr.send(dest.getHost().getId(), cmds);
                PlugNicAnswer plugNicAnswer = cmds.getAnswer(PlugNicAnswer.class);
                if (!(plugNicAnswer != null && plugNicAnswer.getResult())) {
                    s_logger.warn("Unable to plug nic for vm " + vm.getName());
                    result = false;
                }
            } catch (OperationTimedoutException e) {
                throw new AgentUnavailableException("Unable to plug nic for router " + vm.getName() + " in network " + network, dest.getHost().getId(), e);
            }
        } else {
            s_logger.warn("Unable to apply PlugNic, vm " + router + " is not in the right state " + router.getState());

            throw new ResourceUnavailableException("Unable to apply PlugNic on the backend," + " vm " + vm + " is not in the right state", DataCenter.class,
                    router.getDataCenterId());
        }

        return result;
    }

    public boolean unplugNic(Network network, NicTO nic, VirtualMachineTO vm, ReservationContext context, DeployDestination dest) throws ConcurrentOperationException,
            ResourceUnavailableException {

        boolean result = true;
        VMInstanceVO router = _vmDao.findById(vm.getId());

        if (router.getState() == State.Running) {
            try {
                Commands cmds = new Commands(Command.OnError.Stop);
                UnPlugNicCommand unplugNicCmd = new UnPlugNicCommand(nic, vm.getName());
                cmds.addCommand("unplugnic", unplugNicCmd);
                _agentMgr.send(dest.getHost().getId(), cmds);

                UnPlugNicAnswer unplugNicAnswer = cmds.getAnswer(UnPlugNicAnswer.class);
                if (!(unplugNicAnswer != null && unplugNicAnswer.getResult())) {
                    s_logger.warn("Unable to unplug nic from router " + router);
                    result = false;
                }
            } catch (OperationTimedoutException e) {
                throw new AgentUnavailableException("Unable to unplug nic from rotuer " + router + " from network " + network, dest.getHost().getId(), e);
            }
        } else if (router.getState() == State.Stopped || router.getState() == State.Stopping) {
            s_logger.debug("Vm " + router.getInstanceName() + " is in " + router.getState() + ", so not sending unplug nic command to the backend");
        } else {
            s_logger.warn("Unable to apply unplug nic, Vm " + router + " is not in the right state " + router.getState());

            throw new ResourceUnavailableException("Unable to apply unplug nic on the backend," + " vm " + router + " is not in the right state", DataCenter.class,
                    router.getDataCenterId());
        }

        return result;
    }

    @Override
    public VMInstanceVO reConfigureVm(String vmUuid, ServiceOffering oldServiceOffering,
            boolean reconfiguringOnExistingHost)
            throws ResourceUnavailableException, InsufficientServerCapacityException, ConcurrentOperationException {

        AsyncJobExecutionContext jobContext = AsyncJobExecutionContext.getCurrentExecutionContext();
        if (!VmJobEnabled.value() || jobContext.isJobDispatchedBy(VmWorkConstants.VM_WORK_JOB_DISPATCHER)) {
            // avoid re-entrance
            VmWorkJobVO placeHolder = null;
            if (VmJobEnabled.value()) {
                VirtualMachine vm = _vmDao.findByUuid(vmUuid);
                placeHolder = createPlaceHolderWork(vm.getId());
            }
            try {
                return orchestrateReConfigureVm(vmUuid, oldServiceOffering, reconfiguringOnExistingHost);
            } finally {
                if (VmJobEnabled.value())
                    _workJobDao.expunge(placeHolder.getId());
            }
        } else {
            Outcome<VirtualMachine> outcome = reconfigureVmThroughJobQueue(vmUuid, oldServiceOffering, reconfiguringOnExistingHost);

            VirtualMachine vm = null;
            try {
                vm = outcome.get();
            } catch (InterruptedException e) {
                throw new RuntimeException("Operation is interrupted", e);
            } catch (java.util.concurrent.ExecutionException e) {
                throw new RuntimeException("Execution excetion", e);
            }

            Object jobResult = _jobMgr.unmarshallResultObject(outcome.getJob());
            if (jobResult != null) {
                if (jobResult instanceof ResourceUnavailableException)
                    throw (ResourceUnavailableException)jobResult;
                else if (jobResult instanceof ConcurrentOperationException)
                    throw (ConcurrentOperationException)jobResult;
                else if (jobResult instanceof InsufficientServerCapacityException)
                    throw (InsufficientServerCapacityException)jobResult;
                else if (jobResult instanceof Throwable) {
                    s_logger.error("Unhandled exception", (Throwable)jobResult);
                    throw new RuntimeException("Unhandled exception", (Throwable)jobResult);
                }
            }

            return (VMInstanceVO)vm;
        }
    }

    private VMInstanceVO orchestrateReConfigureVm(String vmUuid, ServiceOffering oldServiceOffering, boolean reconfiguringOnExistingHost) throws ResourceUnavailableException,
    ConcurrentOperationException {
        VMInstanceVO vm = _vmDao.findByUuid(vmUuid);

        long newServiceofferingId = vm.getServiceOfferingId();
        ServiceOffering newServiceOffering = _offeringDao.findById(vm.getId(), newServiceofferingId);
        HostVO hostVo = _hostDao.findById(vm.getHostId());

        Float memoryOvercommitRatio = CapacityManager.MemOverprovisioningFactor.valueIn(hostVo.getClusterId());
        Float cpuOvercommitRatio = CapacityManager.CpuOverprovisioningFactor.valueIn(hostVo.getClusterId());
        long minMemory = (long)(newServiceOffering.getRamSize() / memoryOvercommitRatio);
        ScaleVmCommand reconfigureCmd = new ScaleVmCommand(vm.getInstanceName(), newServiceOffering.getCpu(), (int)(newServiceOffering.getSpeed() / cpuOvercommitRatio),
                newServiceOffering.getSpeed(), minMemory * 1024L * 1024L, newServiceOffering.getRamSize() * 1024L * 1024L, newServiceOffering.getLimitCpuUse());

        Long dstHostId = vm.getHostId();
        ItWorkVO work = new ItWorkVO(UUID.randomUUID().toString(), _nodeId, State.Running, vm.getType(), vm.getId());
        work.setStep(Step.Prepare);
        work.setResourceType(ItWorkVO.ResourceType.Host);
        work.setResourceId(vm.getHostId());
        work = _workDao.persist(work);
        boolean success = false;
        try {
            if (reconfiguringOnExistingHost) {
                vm.setServiceOfferingId(oldServiceOffering.getId());
                _capacityMgr.releaseVmCapacity(vm, false, false, vm.getHostId()); //release the old capacity
                vm.setServiceOfferingId(newServiceofferingId);
                _capacityMgr.allocateVmCapacity(vm, false); // lock the new capacity
            }

            Answer reconfigureAnswer = _agentMgr.send(vm.getHostId(), reconfigureCmd);
            if (reconfigureAnswer == null || !reconfigureAnswer.getResult()) {
                s_logger.error("Unable to scale vm due to " + (reconfigureAnswer == null ? "" : reconfigureAnswer.getDetails()));
                throw new CloudRuntimeException("Unable to scale vm due to " + (reconfigureAnswer == null ? "" : reconfigureAnswer.getDetails()));
            }

            success = true;
        } catch (OperationTimedoutException e) {
            throw new AgentUnavailableException("Operation timed out on reconfiguring " + vm, dstHostId);
        } catch (AgentUnavailableException e) {
            throw e;
        } finally {
            // work.setStep(Step.Done);
            //_workDao.update(work.getId(), work);
            if (!success) {
                _capacityMgr.releaseVmCapacity(vm, false, false, vm.getHostId()); // release the new capacity
                vm.setServiceOfferingId(oldServiceOffering.getId());
                _capacityMgr.allocateVmCapacity(vm, false); // allocate the old capacity
            }
        }

        return vm;

    }

    @Override
    public String getConfigComponentName() {
        return VirtualMachineManager.class.getSimpleName();
    }

    @Override
    public ConfigKey<?>[] getConfigKeys() {
        return new ConfigKey<?>[] {ClusterDeltaSyncInterval, StartRetry, VmDestroyForcestop, VmOpCancelInterval, VmOpCleanupInterval, VmOpCleanupWait, VmOpLockStateRetry,
                VmOpWaitInterval, VmJobCheckInterval, VmJobTimeout, VmJobStateReportInterval, ExecuteInSequence};
    }

    public List<StoragePoolAllocator> getStoragePoolAllocators() {
        return _storagePoolAllocators;
    }

    @Inject
    public void setStoragePoolAllocators(List<StoragePoolAllocator> storagePoolAllocators) {
        _storagePoolAllocators = storagePoolAllocators;
    }


    //
    // PowerState report handling for out-of-band changes and handling of left-over transitional VM states
    //

    @MessageHandler(topic = Topics.VM_POWER_STATE)
    private void HandlePowerStateReport(String subject, String senderAddress, Object args) {
        assert (args != null);
        Long vmId = (Long)args;

        List<VmWorkJobVO> pendingWorkJobs = _workJobDao.listPendingWorkJobs(
                VirtualMachine.Type.Instance, vmId);
        if (pendingWorkJobs.size() == 0) {
            // there is no pending operation job
            VMInstanceVO vm = _vmDao.findById(vmId);
            if (vm != null) {
                switch (vm.getPowerState()) {
                case PowerOn:
                    handlePowerOnReportWithNoPendingJobsOnVM(vm);
                    break;

                case PowerOff:
                    handlePowerOffReportWithNoPendingJobsOnVM(vm);
                    break;

                // PowerUnknown shouldn't be reported, it is a derived
                // VM power state from host state (host un-reachable)
                case PowerUnknown:
                default:
                    assert (false);
                    break;
                }
            } else {
                s_logger.warn("VM " + vmId + " no longer exists when processing VM state report");
            }
        } else {
            s_logger.info("There is pending job working on the VM. vm id: " + vmId + ", postpone power-change report by resetting power-change counters");

            // reset VM power state tracking so that we won't lost signal when VM has
            // been translated to
            _vmDao.resetVmPowerStateTracking(vmId);
        }
    }

    private void handlePowerOnReportWithNoPendingJobsOnVM(VMInstanceVO vm) {
        //
        //    1) handle left-over transitional VM states
        //    2) handle out of band VM live migration
        //    3) handle out of sync stationary states, marking VM from Stopped to Running with
        //       alert messages
        //
        switch (vm.getState()) {
        case Starting:
            s_logger.info("VM " + vm.getInstanceName() + " is at " + vm.getState() + " and we received a power-on report while there is no pending jobs on it");

            try {
                stateTransitTo(vm, VirtualMachine.Event.FollowAgentPowerOnReport, vm.getPowerHostId());
            } catch (NoTransitionException e) {
                s_logger.warn("Unexpected VM state transition exception, race-condition?", e);
            }

            s_logger.info("VM " + vm.getInstanceName() + " is sync-ed to at Running state according to power-on report from hypervisor");

            // we need to alert admin or user about this risky state transition
            _alertMgr.sendAlert(AlertManager.AlertType.ALERT_TYPE_SYNC, vm.getDataCenterId(), vm.getPodIdToDeployIn(),
                    VM_SYNC_ALERT_SUBJECT, "VM " + vm.getHostName() + "(" + vm.getInstanceName()
                            + ") state is sync-ed (Starting -> Running) from out-of-context transition. VM network environment may need to be reset");
            break;

        case Running:
            try {
                if (vm.getHostId() != null && vm.getHostId().longValue() != vm.getPowerHostId().longValue())
                    s_logger.info("Detected out of band VM migration from host " + vm.getHostId() + " to host " + vm.getPowerHostId());
                stateTransitTo(vm, VirtualMachine.Event.FollowAgentPowerOnReport, vm.getPowerHostId());
            } catch (NoTransitionException e) {
                s_logger.warn("Unexpected VM state transition exception, race-condition?", e);
            }

            break;

        case Stopping:
        case Stopped:
            s_logger.info("VM " + vm.getInstanceName() + " is at " + vm.getState() + " and we received a power-on report while there is no pending jobs on it");

            try {
                stateTransitTo(vm, VirtualMachine.Event.FollowAgentPowerOnReport, vm.getPowerHostId());
            } catch (NoTransitionException e) {
                s_logger.warn("Unexpected VM state transition exception, race-condition?", e);
            }
            _alertMgr.sendAlert(AlertManager.AlertType.ALERT_TYPE_SYNC, vm.getDataCenterId(), vm.getPodIdToDeployIn(),
                    VM_SYNC_ALERT_SUBJECT, "VM " + vm.getHostName() + "(" + vm.getInstanceName() + ") state is sync-ed (" + vm.getState()
                            + " -> Running) from out-of-context transition. VM network environment may need to be reset");

            s_logger.info("VM " + vm.getInstanceName() + " is sync-ed to at Running state according to power-on report from hypervisor");
            break;

        case Destroyed:
        case Expunging:
            s_logger.info("Receive power on report when VM is in destroyed or expunging state. vm: "
                    + vm.getId() + ", state: " + vm.getState());
            break;

        case Migrating:
            s_logger.info("VM " + vm.getInstanceName() + " is at " + vm.getState() + " and we received a power-on report while there is no pending jobs on it");
            try {
                stateTransitTo(vm, VirtualMachine.Event.FollowAgentPowerOnReport, vm.getPowerHostId());
            } catch (NoTransitionException e) {
                s_logger.warn("Unexpected VM state transition exception, race-condition?", e);
            }
            s_logger.info("VM " + vm.getInstanceName() + " is sync-ed to at Running state according to power-on report from hypervisor");
            break;

        case Error:
        default:
            s_logger.info("Receive power on report when VM is in error or unexpected state. vm: "
                    + vm.getId() + ", state: " + vm.getState());
            break;
        }
    }

    private void handlePowerOffReportWithNoPendingJobsOnVM(VMInstanceVO vm) {

        //    1) handle left-over transitional VM states
        //    2) handle out of sync stationary states, schedule force-stop to release resources
        //
        switch (vm.getState()) {
        case Starting:
        case Stopping:
        case Running:
        case Stopped:
        case Migrating:
            s_logger.info("VM " + vm.getInstanceName() + " is at " + vm.getState() + " and we received a power-off report while there is no pending jobs on it");
            try {
                stateTransitTo(vm, VirtualMachine.Event.FollowAgentPowerOffReport, vm.getPowerHostId());
            } catch (NoTransitionException e) {
                s_logger.warn("Unexpected VM state transition exception, race-condition?", e);
            }

            _alertMgr.sendAlert(AlertManager.AlertType.ALERT_TYPE_SYNC, vm.getDataCenterId(), vm.getPodIdToDeployIn(),
                    VM_SYNC_ALERT_SUBJECT, "VM " + vm.getHostName() + "(" + vm.getInstanceName() + ") state is sync-ed (" + vm.getState()
                            + " -> Stopped) from out-of-context transition.");

            s_logger.info("VM " + vm.getInstanceName() + " is sync-ed to at Stopped state according to power-on report from hypervisor");

            // TODO: we need to forcely release all resource allocation
            break;

        case Destroyed:
        case Expunging:
            break;

        case Error:
        default:
            break;
        }
    }

    private void scanStalledVMInTransitionStateOnUpHost(long hostId) {
        //
        // Check VM that is stuck in Starting, Stopping, Migrating states, we won't check
        // VMs in expunging state (this need to be handled specially)
        //
        // checking condition
        //    1) no pending VmWork job
        //    2) on hostId host and host is UP
        //
        // When host is UP, soon or later we will get a report from the host about the VM,
        // however, if VM is missing from the host report (it may happen in out of band changes
        // or from designed behave of XS/KVM), the VM may not get a chance to run the state-sync logic
        //
        // Therefore, we will scan thoses VMs on UP host based on last update timestamp, if the host is UP
        // and a VM stalls for status update, we will consider them to be powered off
        // (which is relatively safe to do so)

        long stallThresholdInMs = VmJobStateReportInterval.value() + (VmJobStateReportInterval.value() >> 1);
        Date cutTime = new Date(DateUtil.currentGMTTime().getTime() - stallThresholdInMs);
        List<Long> mostlikelyStoppedVMs = listStalledVMInTransitionStateOnUpHost(hostId, cutTime);
        for (Long vmId : mostlikelyStoppedVMs) {
            VMInstanceVO vm = _vmDao.findById(vmId);
            assert (vm != null);
            handlePowerOffReportWithNoPendingJobsOnVM(vm);
        }

        List<Long> vmsWithRecentReport = listVMInTransitionStateWithRecentReportOnUpHost(hostId, cutTime);
        for (Long vmId : vmsWithRecentReport) {
            VMInstanceVO vm = _vmDao.findById(vmId);
            assert (vm != null);
            if (vm.getPowerState() == PowerState.PowerOn)
                handlePowerOnReportWithNoPendingJobsOnVM(vm);
            else
                handlePowerOffReportWithNoPendingJobsOnVM(vm);
        }
    }

    private void scanStalledVMInTransitionStateOnDisconnectedHosts() {
        Date cutTime = new Date(DateUtil.currentGMTTime().getTime() - VmOpWaitInterval.value() * 1000);
        List<Long> stuckAndUncontrollableVMs = listStalledVMInTransitionStateOnDisconnectedHosts(cutTime);
        for (Long vmId : stuckAndUncontrollableVMs) {
            VMInstanceVO vm = _vmDao.findById(vmId);

            // We now only alert administrator about this situation
            _alertMgr.sendAlert(AlertManager.AlertType.ALERT_TYPE_SYNC, vm.getDataCenterId(), vm.getPodIdToDeployIn(),
                    VM_SYNC_ALERT_SUBJECT, "VM " + vm.getHostName() + "(" + vm.getInstanceName() + ") is stuck in " + vm.getState()
                            + " state and its host is unreachable for too long");
        }
    }

    // VMs that in transitional state without recent power state report
    private List<Long> listStalledVMInTransitionStateOnUpHost(long hostId, Date cutTime) {
        String sql = "SELECT i.* FROM vm_instance as i, host as h WHERE h.status = 'UP' " +
                     "AND h.id = ? AND i.power_state_update_time < ? AND i.host_id = h.id " +
                "AND (i.state ='Starting' OR i.state='Stopping' OR i.state='Migrating') " +
                "AND i.id NOT IN (SELECT w.vm_instance_id FROM vm_work_job AS w JOIN async_job AS j ON w.id = j.id WHERE j.job_status = ?)";

        List<Long> l = new ArrayList<Long>();
        TransactionLegacy txn = null;
        try {
            txn = TransactionLegacy.open(TransactionLegacy.CLOUD_DB);

            PreparedStatement pstmt = null;
            try {
                pstmt = txn.prepareAutoCloseStatement(sql);

                pstmt.setLong(1, hostId);
                pstmt.setString(2, DateUtil.getDateDisplayString(TimeZone.getTimeZone("GMT"), cutTime));
                pstmt.setInt(3, JobInfo.Status.IN_PROGRESS.ordinal());
                ResultSet rs = pstmt.executeQuery();
                while (rs.next()) {
                    l.add(rs.getLong(1));
                }
            } catch (SQLException e) {
            } catch (Throwable e) {
            }

        } finally {
            if (txn != null)
                txn.close();
        }
        return l;
    }

    // VMs that in transitional state and recently have power state update
    private List<Long> listVMInTransitionStateWithRecentReportOnUpHost(long hostId, Date cutTime) {
        String sql = "SELECT i.* FROM vm_instance as i, host as h WHERE h.status = 'UP' " +
                     "AND h.id = ? AND i.power_state_update_time > ? AND i.host_id = h.id " +
                "AND (i.state ='Starting' OR i.state='Stopping' OR i.state='Migrating') " +
                "AND i.id NOT IN (SELECT w.vm_instance_id FROM vm_work_job AS w JOIN async_job AS j ON w.id = j.id WHERE j.job_status = ?)";

        List<Long> l = new ArrayList<Long>();
        TransactionLegacy txn = null;
        try {
            txn = TransactionLegacy.open(TransactionLegacy.CLOUD_DB);
            PreparedStatement pstmt = null;
            try {
                pstmt = txn.prepareAutoCloseStatement(sql);

                pstmt.setLong(1, hostId);
                pstmt.setString(2, DateUtil.getDateDisplayString(TimeZone.getTimeZone("GMT"), cutTime));
                pstmt.setInt(3, JobInfo.Status.IN_PROGRESS.ordinal());
                ResultSet rs = pstmt.executeQuery();
                while (rs.next()) {
                    l.add(rs.getLong(1));
                }
            } catch (SQLException e) {
            } catch (Throwable e) {
            }
            return l;
        } finally {
            if (txn != null)
                txn.close();
        }
    }

    private List<Long> listStalledVMInTransitionStateOnDisconnectedHosts(Date cutTime) {
        String sql = "SELECT i.* FROM vm_instance as i, host as h WHERE h.status != 'UP' " +
                 "AND i.power_state_update_time < ? AND i.host_id = h.id " +
                "AND (i.state ='Starting' OR i.state='Stopping' OR i.state='Migrating') " +
                "AND i.id NOT IN (SELECT w.vm_instance_id FROM vm_work_job AS w JOIN async_job AS j ON w.id = j.id WHERE j.job_status = ?)";

        List<Long> l = new ArrayList<Long>();
        TransactionLegacy txn = null;
        try {
            txn = TransactionLegacy.open(TransactionLegacy.CLOUD_DB);
            PreparedStatement pstmt = null;
            try {
                pstmt = txn.prepareAutoCloseStatement(sql);

                pstmt.setString(1, DateUtil.getDateDisplayString(TimeZone.getTimeZone("GMT"), cutTime));
                pstmt.setInt(2, JobInfo.Status.IN_PROGRESS.ordinal());
                ResultSet rs = pstmt.executeQuery();
                while (rs.next()) {
                    l.add(rs.getLong(1));
                }
            } catch (SQLException e) {
            } catch (Throwable e) {
            }
            return l;
        } finally {
            if (txn != null)
                txn.close();
        }
    }

    //
    // VM operation based on new sync model
    //

    public class VmStateSyncOutcome extends OutcomeImpl<VirtualMachine> {
        private long _vmId;

        public VmStateSyncOutcome(final AsyncJob job, final PowerState desiredPowerState, final long vmId, final Long srcHostIdForMigration) {
            super(VirtualMachine.class, job, VmJobCheckInterval.value(), new Predicate() {
                @Override
                public boolean checkCondition() {
                    VMInstanceVO instance = _vmDao.findById(vmId);
                    if (instance.getPowerState() == desiredPowerState && (srcHostIdForMigration != null && instance.getPowerHostId() != srcHostIdForMigration))
                        return true;
                    return false;
                }
            }, Topics.VM_POWER_STATE, AsyncJob.Topics.JOB_STATE);
            _vmId = vmId;
        }

        @Override
        protected VirtualMachine retrieve() {
            return _vmDao.findById(_vmId);
        }
    }

    public class VmJobVirtualMachineOutcome extends OutcomeImpl<VirtualMachine> {
        private long _vmId;

        public VmJobVirtualMachineOutcome(final AsyncJob job, final long vmId) {
            super(VirtualMachine.class, job, VmJobCheckInterval.value(), new Predicate() {
                @Override
                public boolean checkCondition() {
                    AsyncJobVO jobVo = _entityMgr.findById(AsyncJobVO.class, job.getId());
                    assert (jobVo != null);
                    if (jobVo == null || jobVo.getStatus() != JobInfo.Status.IN_PROGRESS)
                        return true;

                    return false;
                }
            }, AsyncJob.Topics.JOB_STATE);
            _vmId = vmId;
        }

        @Override
        protected VirtualMachine retrieve() {
            return _vmDao.findById(_vmId);
        }
    }

    //
    // TODO build a common pattern to reduce code duplication in following methods
    // no time for this at current iteration
    //
    public Outcome<VirtualMachine> startVmThroughJobQueue(final String vmUuid,
            final Map<VirtualMachineProfile.Param, Object> params,
            final DeploymentPlan planToDeploy) {

        final CallContext context = CallContext.current();
        final User callingUser = context.getCallingUser();
        final Account callingAccount = context.getCallingAccount();

        final VMInstanceVO vm = _vmDao.findByUuid(vmUuid);

        Object[] result = Transaction.execute(new TransactionCallback<Object[]>() {
            @Override
            public Object[] doInTransaction(TransactionStatus status) {
                VmWorkJobVO workJob = null;

                _vmDao.lockRow(vm.getId(), true);
                List<VmWorkJobVO> pendingWorkJobs = _workJobDao.listPendingWorkJobs(VirtualMachine.Type.Instance,
                        vm.getId(), VmWorkStart.class.getName());

                if (pendingWorkJobs.size() > 0) {
                    assert (pendingWorkJobs.size() == 1);
                    workJob = pendingWorkJobs.get(0);
                } else {
                    workJob = new VmWorkJobVO(context.getContextId());

                    workJob.setDispatcher(VmWorkConstants.VM_WORK_JOB_DISPATCHER);
                    workJob.setCmd(VmWorkStart.class.getName());

                    workJob.setAccountId(callingAccount.getId());
                    workJob.setUserId(callingUser.getId());
                    workJob.setStep(VmWorkJobVO.Step.Starting);
                    workJob.setVmType(VirtualMachine.Type.Instance);
                    workJob.setVmInstanceId(vm.getId());
                    workJob.setRelated(AsyncJobExecutionContext.getOriginJobContextId());

                    // save work context info (there are some duplications)
                    VmWorkStart workInfo = new VmWorkStart(callingUser.getId(), callingAccount.getId(), vm.getId(), VirtualMachineManagerImpl.VM_WORK_JOB_HANDLER);
                    workInfo.setPlan(planToDeploy);
                    workInfo.setParams(params);
                    workJob.setCmdInfo(VmWorkSerializer.serialize(workInfo));

                    _jobMgr.submitAsyncJob(workJob, VmWorkConstants.VM_WORK_QUEUE, vm.getId());
                }

                return new Object[] {workJob, new Long(workJob.getId())};
            }
        });

        final long jobId = (Long)result[1];
        AsyncJobExecutionContext.getCurrentExecutionContext().joinJob(jobId);

        return new VmStateSyncOutcome((VmWorkJobVO)result[0],
                VirtualMachine.PowerState.PowerOn, vm.getId(), null);
    }

    public Outcome<VirtualMachine> stopVmThroughJobQueue(final String vmUuid, final boolean cleanup) {
        final CallContext context = CallContext.current();
        final Account account = context.getCallingAccount();
        final User user = context.getCallingUser();

        final VMInstanceVO vm = _vmDao.findByUuid(vmUuid);

        Object[] result = Transaction.execute(new TransactionCallback<Object[]>() {
            @Override
            public Object[] doInTransaction(TransactionStatus status) {
                _vmDao.lockRow(vm.getId(), true);

                List<VmWorkJobVO> pendingWorkJobs = _workJobDao.listPendingWorkJobs(
                        vm.getType(), vm.getId(),
                        VmWorkStop.class.getName());

                VmWorkJobVO workJob = null;
                if (pendingWorkJobs != null && pendingWorkJobs.size() > 0) {
                    assert (pendingWorkJobs.size() == 1);
                    workJob = pendingWorkJobs.get(0);
                } else {
                    workJob = new VmWorkJobVO(context.getContextId());

                    workJob.setDispatcher(VmWorkConstants.VM_WORK_JOB_DISPATCHER);
                    workJob.setCmd(VmWorkStop.class.getName());

                    workJob.setAccountId(account.getId());
                    workJob.setUserId(user.getId());
                    workJob.setStep(VmWorkJobVO.Step.Prepare);
                    workJob.setVmType(VirtualMachine.Type.Instance);
                    workJob.setVmInstanceId(vm.getId());
                    workJob.setRelated(AsyncJobExecutionContext.getOriginJobContextId());

                    // save work context info (there are some duplications)
                    VmWorkStop workInfo = new VmWorkStop(user.getId(), account.getId(), vm.getId(), VirtualMachineManagerImpl.VM_WORK_JOB_HANDLER, cleanup);
                    workJob.setCmdInfo(VmWorkSerializer.serialize(workInfo));

                    _jobMgr.submitAsyncJob(workJob, VmWorkConstants.VM_WORK_QUEUE, vm.getId());
                }

                return new Object[] {workJob, new Long(workJob.getId())};
            }
        });

        final long jobId = (Long)result[1];
        AsyncJobExecutionContext.getCurrentExecutionContext().joinJob(jobId);

        return new VmStateSyncOutcome((VmWorkJobVO)result[0],
                VirtualMachine.PowerState.PowerOff, vm.getId(), null);
    }

    public Outcome<VirtualMachine> rebootVmThroughJobQueue(final String vmUuid,
            final Map<VirtualMachineProfile.Param, Object> params) {

        final CallContext context = CallContext.current();
        final Account account = context.getCallingAccount();
        final User user = context.getCallingUser();

        final VMInstanceVO vm = _vmDao.findByUuid(vmUuid);

        Object[] result = Transaction.execute(new TransactionCallback<Object[]>() {
            @Override
            public Object[] doInTransaction(TransactionStatus status) {
                _vmDao.lockRow(vm.getId(), true);

                List<VmWorkJobVO> pendingWorkJobs = _workJobDao.listPendingWorkJobs(
                        VirtualMachine.Type.Instance, vm.getId(),
                        VmWorkReboot.class.getName());

                VmWorkJobVO workJob = null;
                if (pendingWorkJobs != null && pendingWorkJobs.size() > 0) {
                    assert (pendingWorkJobs.size() == 1);
                    workJob = pendingWorkJobs.get(0);
                } else {
                    workJob = new VmWorkJobVO(context.getContextId());

                    workJob.setDispatcher(VmWorkConstants.VM_WORK_JOB_DISPATCHER);
                    workJob.setCmd(VmWorkReboot.class.getName());

                    workJob.setAccountId(account.getId());
                    workJob.setUserId(user.getId());
                    workJob.setStep(VmWorkJobVO.Step.Prepare);
                    workJob.setVmType(VirtualMachine.Type.Instance);
                    workJob.setVmInstanceId(vm.getId());
                    workJob.setRelated(AsyncJobExecutionContext.getOriginJobContextId());

                    // save work context info (there are some duplications)
                    VmWorkReboot workInfo = new VmWorkReboot(user.getId(), account.getId(), vm.getId(), VirtualMachineManagerImpl.VM_WORK_JOB_HANDLER, params);
                    workJob.setCmdInfo(VmWorkSerializer.serialize(workInfo));

                    _jobMgr.submitAsyncJob(workJob, VmWorkConstants.VM_WORK_QUEUE, vm.getId());
                }

                return new Object[] {workJob, new Long(workJob.getId())};
            }
        });

        final long jobId = (Long)result[1];
        AsyncJobExecutionContext.getCurrentExecutionContext().joinJob(jobId);

        return new VmJobVirtualMachineOutcome((VmWorkJobVO)result[0],
                vm.getId());
    }

    public Outcome<VirtualMachine> migrateVmThroughJobQueue(final String vmUuid, final long srcHostId, final DeployDestination dest) {
        final CallContext context = CallContext.current();
        final User user = context.getCallingUser();
        final Account account = context.getCallingAccount();

        final VMInstanceVO vm = _vmDao.findByUuid(vmUuid);

        Object[] result = Transaction.execute(new TransactionCallback<Object[]>() {
            @Override
            public Object[] doInTransaction(TransactionStatus status) {

                _vmDao.lockRow(vm.getId(), true);

                List<VmWorkJobVO> pendingWorkJobs = _workJobDao.listPendingWorkJobs(
                        VirtualMachine.Type.Instance, vm.getId(),
                        VmWorkMigrate.class.getName());

                VmWorkJobVO workJob = null;
                if (pendingWorkJobs != null && pendingWorkJobs.size() > 0) {
                    assert (pendingWorkJobs.size() == 1);
                    workJob = pendingWorkJobs.get(0);
                } else {

                    workJob = new VmWorkJobVO(context.getContextId());

                    workJob.setDispatcher(VmWorkConstants.VM_WORK_JOB_DISPATCHER);
                    workJob.setCmd(VmWorkMigrate.class.getName());

                    workJob.setAccountId(account.getId());
                    workJob.setUserId(user.getId());
                    workJob.setVmType(VirtualMachine.Type.Instance);
                    workJob.setVmInstanceId(vm.getId());
                    workJob.setRelated(AsyncJobExecutionContext.getOriginJobContextId());

                    // save work context info (there are some duplications)
                    VmWorkMigrate workInfo = new VmWorkMigrate(user.getId(), account.getId(), vm.getId(), VirtualMachineManagerImpl.VM_WORK_JOB_HANDLER, srcHostId, dest);
                    workJob.setCmdInfo(VmWorkSerializer.serialize(workInfo));

                    _jobMgr.submitAsyncJob(workJob, VmWorkConstants.VM_WORK_QUEUE, vm.getId());
                }
                return new Object[] {workJob, new Long(workJob.getId())};
            }
        });

        final long jobId = (Long)result[1];
        AsyncJobExecutionContext.getCurrentExecutionContext().joinJob(jobId);

        return new VmStateSyncOutcome((VmWorkJobVO)result[0],
                VirtualMachine.PowerState.PowerOn, vm.getId(), vm.getPowerHostId());
    }

    public Outcome<VirtualMachine> migrateVmWithStorageThroughJobQueue(
            final String vmUuid, final long srcHostId, final long destHostId,
            final Map<Volume, StoragePool> volumeToPool) {

        final CallContext context = CallContext.current();
        final User user = context.getCallingUser();
        final Account account = context.getCallingAccount();

        final VMInstanceVO vm = _vmDao.findByUuid(vmUuid);

        Object[] result = Transaction.execute(new TransactionCallback<Object[]>() {
            @Override
            public Object[] doInTransaction(TransactionStatus status) {

                _vmDao.lockRow(vm.getId(), true);

                List<VmWorkJobVO> pendingWorkJobs = _workJobDao.listPendingWorkJobs(
                        VirtualMachine.Type.Instance, vm.getId(),
                        VmWorkMigrateWithStorage.class.getName());

                VmWorkJobVO workJob = null;
                if (pendingWorkJobs != null && pendingWorkJobs.size() > 0) {
                    assert (pendingWorkJobs.size() == 1);
                    workJob = pendingWorkJobs.get(0);
                } else {

                    workJob = new VmWorkJobVO(context.getContextId());

                    workJob.setDispatcher(VmWorkConstants.VM_WORK_JOB_DISPATCHER);
                    workJob.setCmd(VmWorkMigrate.class.getName());

                    workJob.setAccountId(account.getId());
                    workJob.setUserId(user.getId());
                    workJob.setVmType(VirtualMachine.Type.Instance);
                    workJob.setVmInstanceId(vm.getId());
                    workJob.setRelated(AsyncJobExecutionContext.getOriginJobContextId());

                    // save work context info (there are some duplications)
                    VmWorkMigrateWithStorage workInfo = new VmWorkMigrateWithStorage(user.getId(), account.getId(), vm.getId(),
                            VirtualMachineManagerImpl.VM_WORK_JOB_HANDLER, srcHostId, destHostId, volumeToPool);
                    workJob.setCmdInfo(VmWorkSerializer.serialize(workInfo));

                    _jobMgr.submitAsyncJob(workJob, VmWorkConstants.VM_WORK_QUEUE, vm.getId());
                }
                return new Object[] {workJob, new Long(workJob.getId())};
            }
        });

        final long jobId = (Long)result[1];
        AsyncJobExecutionContext.getCurrentExecutionContext().joinJob(jobId);

        return new VmStateSyncOutcome((VmWorkJobVO)result[0],
                VirtualMachine.PowerState.PowerOn, vm.getId(), destHostId);
    }

    public Outcome<VirtualMachine> migrateVmForScaleThroughJobQueue(
            final String vmUuid, final long srcHostId, final DeployDestination dest, final Long newSvcOfferingId) {

        final CallContext context = CallContext.current();
        final User user = context.getCallingUser();
        final Account account = context.getCallingAccount();

        final VMInstanceVO vm = _vmDao.findByUuid(vmUuid);

        Object[] result = Transaction.execute(new TransactionCallback<Object[]>() {
            @Override
            public Object[] doInTransaction(TransactionStatus status) {

                _vmDao.lockRow(vm.getId(), true);

                List<VmWorkJobVO> pendingWorkJobs = _workJobDao.listPendingWorkJobs(
                        VirtualMachine.Type.Instance, vm.getId(),
                        VmWorkMigrateForScale.class.getName());

                VmWorkJobVO workJob = null;
                if (pendingWorkJobs != null && pendingWorkJobs.size() > 0) {
                    assert (pendingWorkJobs.size() == 1);
                    workJob = pendingWorkJobs.get(0);
                } else {

                    workJob = new VmWorkJobVO(context.getContextId());

                    workJob.setDispatcher(VmWorkConstants.VM_WORK_JOB_DISPATCHER);
                    workJob.setCmd(VmWorkMigrate.class.getName());

                    workJob.setAccountId(account.getId());
                    workJob.setUserId(user.getId());
                    workJob.setVmType(VirtualMachine.Type.Instance);
                    workJob.setVmInstanceId(vm.getId());
                    workJob.setRelated(AsyncJobExecutionContext.getOriginJobContextId());

                    // save work context info (there are some duplications)
                    VmWorkMigrateForScale workInfo = new VmWorkMigrateForScale(user.getId(), account.getId(), vm.getId(),
                            VirtualMachineManagerImpl.VM_WORK_JOB_HANDLER, srcHostId, dest, newSvcOfferingId);
                    workJob.setCmdInfo(VmWorkSerializer.serialize(workInfo));

                    _jobMgr.submitAsyncJob(workJob, VmWorkConstants.VM_WORK_QUEUE, vm.getId());
                }

                return new Object[] {workJob, new Long(workJob.getId())};
            }
        });

        final long jobId = (Long)result[1];
        AsyncJobExecutionContext.getCurrentExecutionContext().joinJob(jobId);

        return new VmJobVirtualMachineOutcome((VmWorkJobVO)result[0], vm.getId());
    }

    public Outcome<VirtualMachine> migrateVmStorageThroughJobQueue(
            final String vmUuid, final StoragePool destPool) {

        final CallContext context = CallContext.current();
        final User user = context.getCallingUser();
        final Account account = context.getCallingAccount();

        final VMInstanceVO vm = _vmDao.findByUuid(vmUuid);

        Object[] result = Transaction.execute(new TransactionCallback<Object[]>() {
            @Override
            public Object[] doInTransaction(TransactionStatus status) {

                _vmDao.lockRow(vm.getId(), true);

                List<VmWorkJobVO> pendingWorkJobs = _workJobDao.listPendingWorkJobs(
                        VirtualMachine.Type.Instance, vm.getId(),
                        VmWorkStorageMigration.class.getName());

                VmWorkJobVO workJob = null;
                if (pendingWorkJobs != null && pendingWorkJobs.size() > 0) {
                    assert (pendingWorkJobs.size() == 1);
                    workJob = pendingWorkJobs.get(0);
                } else {

                    workJob = new VmWorkJobVO(context.getContextId());

                    workJob.setDispatcher(VmWorkConstants.VM_WORK_JOB_DISPATCHER);
                    workJob.setCmd(VmWorkStorageMigration.class.getName());

                    workJob.setAccountId(account.getId());
                    workJob.setUserId(user.getId());
                    workJob.setVmType(VirtualMachine.Type.Instance);
                    workJob.setVmInstanceId(vm.getId());
                    workJob.setRelated(AsyncJobExecutionContext.getOriginJobContextId());

                    // save work context info (there are some duplications)
                    VmWorkStorageMigration workInfo = new VmWorkStorageMigration(user.getId(), account.getId(), vm.getId(),
                            VirtualMachineManagerImpl.VM_WORK_JOB_HANDLER, destPool.getId());
                    workJob.setCmdInfo(VmWorkSerializer.serialize(workInfo));

                    _jobMgr.submitAsyncJob(workJob, VmWorkConstants.VM_WORK_QUEUE, vm.getId());
                }

                return new Object[] {workJob, new Long(workJob.getId())};
            }
        });

        final long jobId = (Long)result[1];
        AsyncJobExecutionContext.getCurrentExecutionContext().joinJob(jobId);

        return new VmJobVirtualMachineOutcome((VmWorkJobVO)result[0], vm.getId());
    }

    public Outcome<VirtualMachine> addVmToNetworkThroughJobQueue(
            final VirtualMachine vm, final Network network, final NicProfile requested) {

        final CallContext context = CallContext.current();
        final User user = context.getCallingUser();
        final Account account = context.getCallingAccount();

        Object[] result = Transaction.execute(new TransactionCallback<Object[]>() {
            @Override
            public Object[] doInTransaction(TransactionStatus status) {

                _vmDao.lockRow(vm.getId(), true);

                List<VmWorkJobVO> pendingWorkJobs = _workJobDao.listPendingWorkJobs(
                        VirtualMachine.Type.Instance, vm.getId(),
                        VmWorkAddVmToNetwork.class.getName());

                VmWorkJobVO workJob = null;
                if (pendingWorkJobs != null && pendingWorkJobs.size() > 0) {
                    assert (pendingWorkJobs.size() == 1);
                    workJob = pendingWorkJobs.get(0);
                } else {

                    workJob = new VmWorkJobVO(context.getContextId());

                    workJob.setDispatcher(VmWorkConstants.VM_WORK_JOB_DISPATCHER);
                    workJob.setCmd(VmWorkAddVmToNetwork.class.getName());

                    workJob.setAccountId(account.getId());
                    workJob.setUserId(user.getId());
                    workJob.setVmType(VirtualMachine.Type.Instance);
                    workJob.setVmInstanceId(vm.getId());
                    workJob.setRelated(AsyncJobExecutionContext.getOriginJobContextId());

                    // save work context info (there are some duplications)
                    VmWorkAddVmToNetwork workInfo = new VmWorkAddVmToNetwork(user.getId(), account.getId(), vm.getId(),
                            VirtualMachineManagerImpl.VM_WORK_JOB_HANDLER, network.getId(), requested);
                    workJob.setCmdInfo(VmWorkSerializer.serialize(workInfo));

                    _jobMgr.submitAsyncJob(workJob, VmWorkConstants.VM_WORK_QUEUE, vm.getId());
                }
                return new Object[] {workJob, new Long(workJob.getId())};
            }
        });

        final long jobId = (Long)result[1];
        AsyncJobExecutionContext.getCurrentExecutionContext().joinJob(jobId);

        return new VmJobVirtualMachineOutcome((VmWorkJobVO)result[0], vm.getId());
    }

    public Outcome<VirtualMachine> removeNicFromVmThroughJobQueue(
            final VirtualMachine vm, final Nic nic) {

        final CallContext context = CallContext.current();
        final User user = context.getCallingUser();
        final Account account = context.getCallingAccount();

        Object[] result = Transaction.execute(new TransactionCallback<Object[]>() {
            @Override
            public Object[] doInTransaction(TransactionStatus status) {

                _vmDao.lockRow(vm.getId(), true);

                List<VmWorkJobVO> pendingWorkJobs = _workJobDao.listPendingWorkJobs(
                        VirtualMachine.Type.Instance, vm.getId(),
                        VmWorkRemoveNicFromVm.class.getName());

                VmWorkJobVO workJob = null;
                if (pendingWorkJobs != null && pendingWorkJobs.size() > 0) {
                    assert (pendingWorkJobs.size() == 1);
                    workJob = pendingWorkJobs.get(0);
                } else {

                    workJob = new VmWorkJobVO(context.getContextId());

                    workJob.setDispatcher(VmWorkConstants.VM_WORK_JOB_DISPATCHER);
                    workJob.setCmd(VmWorkRemoveNicFromVm.class.getName());

                    workJob.setAccountId(account.getId());
                    workJob.setUserId(user.getId());
                    workJob.setVmType(VirtualMachine.Type.Instance);
                    workJob.setVmInstanceId(vm.getId());
                    workJob.setRelated(AsyncJobExecutionContext.getOriginJobContextId());

                    // save work context info (there are some duplications)
                    VmWorkRemoveNicFromVm workInfo = new VmWorkRemoveNicFromVm(user.getId(), account.getId(), vm.getId(),
                            VirtualMachineManagerImpl.VM_WORK_JOB_HANDLER, nic.getId());
                    workJob.setCmdInfo(VmWorkSerializer.serialize(workInfo));

                    _jobMgr.submitAsyncJob(workJob, VmWorkConstants.VM_WORK_QUEUE, vm.getId());
                }
                return new Object[] {workJob, new Long(workJob.getId())};
            }
        });

        final long jobId = (Long)result[1];
        AsyncJobExecutionContext.getCurrentExecutionContext().joinJob(jobId);

        return new VmJobVirtualMachineOutcome((VmWorkJobVO)result[0], vm.getId());
    }

    public Outcome<VirtualMachine> removeVmFromNetworkThroughJobQueue(
            final VirtualMachine vm, final Network network, final URI broadcastUri) {

        final CallContext context = CallContext.current();
        final User user = context.getCallingUser();
        final Account account = context.getCallingAccount();

        Object[] result = Transaction.execute(new TransactionCallback<Object[]>() {
            @Override
            public Object[] doInTransaction(TransactionStatus status) {

                _vmDao.lockRow(vm.getId(), true);

                List<VmWorkJobVO> pendingWorkJobs = _workJobDao.listPendingWorkJobs(
                        VirtualMachine.Type.Instance, vm.getId(),
                        VmWorkRemoveVmFromNetwork.class.getName());

                VmWorkJobVO workJob = null;
                if (pendingWorkJobs != null && pendingWorkJobs.size() > 0) {
                    assert (pendingWorkJobs.size() == 1);
                    workJob = pendingWorkJobs.get(0);
                } else {

                    workJob = new VmWorkJobVO(context.getContextId());

                    workJob.setDispatcher(VmWorkConstants.VM_WORK_JOB_DISPATCHER);
                    workJob.setCmd(VmWorkRemoveVmFromNetwork.class.getName());

                    workJob.setAccountId(account.getId());
                    workJob.setUserId(user.getId());
                    workJob.setVmType(VirtualMachine.Type.Instance);
                    workJob.setVmInstanceId(vm.getId());
                    workJob.setRelated(AsyncJobExecutionContext.getOriginJobContextId());

                    // save work context info (there are some duplications)
                    VmWorkRemoveVmFromNetwork workInfo = new VmWorkRemoveVmFromNetwork(user.getId(), account.getId(), vm.getId(),
                            VirtualMachineManagerImpl.VM_WORK_JOB_HANDLER, network, broadcastUri);
                    workJob.setCmdInfo(VmWorkSerializer.serialize(workInfo));

                    _jobMgr.submitAsyncJob(workJob, VmWorkConstants.VM_WORK_QUEUE, vm.getId());
                }
                return new Object[] {workJob, new Long(workJob.getId())};
            }
        });

        final long jobId = (Long)result[1];
        AsyncJobExecutionContext.getCurrentExecutionContext().joinJob(jobId);

        return new VmJobVirtualMachineOutcome((VmWorkJobVO)result[0], vm.getId());
    }

    public Outcome<VirtualMachine> reconfigureVmThroughJobQueue(
            final String vmUuid, final ServiceOffering newServiceOffering, final boolean reconfiguringOnExistingHost) {

        final CallContext context = CallContext.current();
        final User user = context.getCallingUser();
        final Account account = context.getCallingAccount();

        final VMInstanceVO vm = _vmDao.findByUuid(vmUuid);

        Object[] result = Transaction.execute(new TransactionCallback<Object[]>() {
            @Override
            public Object[] doInTransaction(TransactionStatus status) {

                _vmDao.lockRow(vm.getId(), true);

                List<VmWorkJobVO> pendingWorkJobs = _workJobDao.listPendingWorkJobs(
                        VirtualMachine.Type.Instance, vm.getId(),
                        VmWorkReconfigure.class.getName());

                VmWorkJobVO workJob = null;
                if (pendingWorkJobs != null && pendingWorkJobs.size() > 0) {
                    assert (pendingWorkJobs.size() == 1);
                    workJob = pendingWorkJobs.get(0);
                } else {

                    workJob = new VmWorkJobVO(context.getContextId());

                    workJob.setDispatcher(VmWorkConstants.VM_WORK_JOB_DISPATCHER);
                    workJob.setCmd(VmWorkReconfigure.class.getName());

                    workJob.setAccountId(account.getId());
                    workJob.setUserId(user.getId());
                    workJob.setVmType(VirtualMachine.Type.Instance);
                    workJob.setVmInstanceId(vm.getId());
                    workJob.setRelated(AsyncJobExecutionContext.getOriginJobContextId());

                    // save work context info (there are some duplications)
                    VmWorkReconfigure workInfo = new VmWorkReconfigure(user.getId(), account.getId(), vm.getId(),
                            VirtualMachineManagerImpl.VM_WORK_JOB_HANDLER, newServiceOffering.getId(), reconfiguringOnExistingHost);
                    workJob.setCmdInfo(VmWorkSerializer.serialize(workInfo));

                    _jobMgr.submitAsyncJob(workJob, VmWorkConstants.VM_WORK_QUEUE, vm.getId());
                }
                return new Object[] {workJob, new Long(workJob.getId())};
            }
        });

        final long jobId = (Long)result[1];
        AsyncJobExecutionContext.getCurrentExecutionContext().joinJob(jobId);

        return new VmJobVirtualMachineOutcome((VmWorkJobVO)result[0], vm.getId());
    }

    private Pair<JobInfo.Status, String> orchestrateStart(VmWorkStart work) throws Exception {
        VMInstanceVO vm = _entityMgr.findById(VMInstanceVO.class, work.getVmId());
        if (vm == null) {
            s_logger.info("Unable to find vm " + work.getVmId());
        }
        assert (vm != null);

        orchestrateStart(vm.getUuid(), work.getParams(), work.getPlan(), null);
        return new Pair<JobInfo.Status, String>(JobInfo.Status.SUCCEEDED, null);
    }

    private Pair<JobInfo.Status, String> orchestrateStop(VmWorkStop work) throws Exception {
        VMInstanceVO vm = _entityMgr.findById(VMInstanceVO.class, work.getVmId());
        if (vm == null) {
            s_logger.info("Unable to find vm " + work.getVmId());
        }
        assert (vm != null);

        orchestrateStop(vm.getUuid(), work.isCleanup());
        return new Pair<JobInfo.Status, String>(JobInfo.Status.SUCCEEDED, null);
    }

    private Pair<JobInfo.Status, String> orchestrateMigrate(VmWorkMigrate work) throws Exception {
        VMInstanceVO vm = _entityMgr.findById(VMInstanceVO.class, work.getVmId());
        if (vm == null) {
            s_logger.info("Unable to find vm " + work.getVmId());
        }
        assert (vm != null);

        orchestrateMigrate(vm.getUuid(), work.getSrcHostId(), work.getDeployDestination());
        return new Pair<JobInfo.Status, String>(JobInfo.Status.SUCCEEDED, null);
    }

    private Pair<JobInfo.Status, String> orchestrateMigrateWithStorage(VmWorkMigrateWithStorage work) throws Exception {
        VMInstanceVO vm = _entityMgr.findById(VMInstanceVO.class, work.getVmId());
        if (vm == null) {
            s_logger.info("Unable to find vm " + work.getVmId());
        }
        assert (vm != null);
        orchestrateMigrateWithStorage(vm.getUuid(),
                work.getSrcHostId(),
                work.getDestHostId(),
                work.getVolumeToPool());
        return new Pair<JobInfo.Status, String>(JobInfo.Status.SUCCEEDED, null);
    }

    private Pair<JobInfo.Status, String> orchestrateMigrateForScale(VmWorkMigrateForScale work) throws Exception {
        VMInstanceVO vm = _entityMgr.findById(VMInstanceVO.class, work.getVmId());
        if (vm == null) {
            s_logger.info("Unable to find vm " + work.getVmId());
        }
        assert (vm != null);
        orchestrateMigrateForScale(vm.getUuid(),
                work.getSrcHostId(),
                work.getDeployDestination(),
                work.getNewServiceOfferringId());
        return new Pair<JobInfo.Status, String>(JobInfo.Status.SUCCEEDED, null);
    }

    private Pair<JobInfo.Status, String> orchestrateReboot(VmWorkReboot work) throws Exception {
        VMInstanceVO vm = _entityMgr.findById(VMInstanceVO.class, work.getVmId());
        if (vm == null) {
            s_logger.info("Unable to find vm " + work.getVmId());
        }
        assert (vm != null);
        orchestrateReboot(vm.getUuid(), work.getParams());
        return new Pair<JobInfo.Status, String>(JobInfo.Status.SUCCEEDED, null);
    }

    private Pair<JobInfo.Status, String> orchestrateAddVmToNetwork(VmWorkAddVmToNetwork work) throws Exception {
        VMInstanceVO vm = _entityMgr.findById(VMInstanceVO.class, work.getVmId());
        if (vm == null) {
            s_logger.info("Unable to find vm " + work.getVmId());
        }
        assert (vm != null);

        Network network = _networkDao.findById(work.getNetworkId());
        NicProfile nic = orchestrateAddVmToNetwork(vm, network,
                work.getRequestedNicProfile());

        return new Pair<JobInfo.Status, String>(JobInfo.Status.SUCCEEDED, _jobMgr.marshallResultObject(new Long(nic.getId())));
    }

    private Pair<JobInfo.Status, String> orchestrateRemoveNicFromVm(VmWorkRemoveNicFromVm work) throws Exception {
        VMInstanceVO vm = _entityMgr.findById(VMInstanceVO.class, work.getVmId());
        if (vm == null) {
            s_logger.info("Unable to find vm " + work.getVmId());
        }
        assert (vm != null);
        NicVO nic = _entityMgr.findById(NicVO.class, work.getNicId());
        boolean result = orchestrateRemoveNicFromVm(vm, nic);
        return new Pair<JobInfo.Status, String>(JobInfo.Status.SUCCEEDED,
                _jobMgr.marshallResultObject(new Boolean(result)));
    }

    private Pair<JobInfo.Status, String> orchestrateRemoveVmFromNetwork(VmWorkRemoveVmFromNetwork work) throws Exception {
        VMInstanceVO vm = _entityMgr.findById(VMInstanceVO.class, work.getVmId());
        if (vm == null) {
            s_logger.info("Unable to find vm " + work.getVmId());
        }
        assert (vm != null);
        boolean result = orchestrateRemoveVmFromNetwork(vm,
                work.getNetwork(), work.getBroadcastUri());
        return new Pair<JobInfo.Status, String>(JobInfo.Status.SUCCEEDED,
                _jobMgr.marshallResultObject(new Boolean(result)));
    }

    private Pair<JobInfo.Status, String> orchestrateReconfigure(VmWorkReconfigure work) throws Exception {
        VMInstanceVO vm = _entityMgr.findById(VMInstanceVO.class, work.getVmId());
        if (vm == null) {
            s_logger.info("Unable to find vm " + work.getVmId());
        }
        assert (vm != null);

        ServiceOffering newServiceOffering = _offeringDao.findById(vm.getId(), work.getNewServiceOfferingId());

        reConfigureVm(vm.getUuid(), newServiceOffering,
                work.isSameHost());
        return new Pair<JobInfo.Status, String>(JobInfo.Status.SUCCEEDED, null);
    }

    private Pair<JobInfo.Status, String> orchestrateStorageMigration(VmWorkStorageMigration work) throws Exception {
        VMInstanceVO vm = _entityMgr.findById(VMInstanceVO.class, work.getVmId());
        if (vm == null) {
            s_logger.info("Unable to find vm " + work.getVmId());
        }
        assert (vm != null);
        StoragePool pool = (PrimaryDataStoreInfo)dataStoreMgr.getPrimaryDataStore(work.getDestStoragePoolId());
        orchestrateStorageMigration(vm.getUuid(), pool);
        return new Pair<JobInfo.Status, String>(JobInfo.Status.SUCCEEDED, null);
    }

    @Override
    public Pair<JobInfo.Status, String> handleVmWorkJob(VmWork work) throws Exception {
        return _jobHandlerProxy.handleVmWorkJob(work);
    }

    private VmWorkJobVO createPlaceHolderWork(long instanceId) {
        VmWorkJobVO workJob = new VmWorkJobVO("");

        workJob.setDispatcher(VmWorkConstants.VM_WORK_JOB_PLACEHOLDER);
        workJob.setCmd("");
        workJob.setCmdInfo("");

        workJob.setAccountId(0);
        workJob.setUserId(0);
        workJob.setStep(VmWorkJobVO.Step.Starting);
        workJob.setVmType(VirtualMachine.Type.Instance);
        workJob.setVmInstanceId(instanceId);
        workJob.setInitMsid(ManagementServerNode.getManagementServerId());

        _workJobDao.persist(workJob);

        return workJob;
    }
}<|MERGE_RESOLUTION|>--- conflicted
+++ resolved
@@ -1240,7 +1240,6 @@
                     s_logger.warn("Unable to cleanup vm " + vm + "; work state is incorrect: " + step);
                     return false;
                 }
-<<<<<<< HEAD
 
                 if (step == Step.Started || step == Step.Starting || step == Step.Release) {
                     if (vm.getHostId() != null) {
@@ -1251,18 +1250,6 @@
                     }
                 }
 
-=======
-
-                if (step == Step.Started || step == Step.Starting || step == Step.Release) {
-                    if (vm.getHostId() != null) {
-                        if (!sendStop(guru, profile, cleanUpEvenIfUnableToStop)) {
-                            s_logger.warn("Failed to stop vm " + vm + " in " + State.Starting + " state as a part of cleanup process");
-                            return false;
-                        }
-                    }
-                }
-
->>>>>>> 15385948
                 if (step != Step.Release && step != Step.Prepare && step != Step.Started && step != Step.Starting) {
                     s_logger.debug("Cleanup is not needed for vm " + vm + "; work state is incorrect: " + step);
                     return true;
