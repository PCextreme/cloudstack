// Licensed to the Apache Software Foundation (ASF) under one
// or more contributor license agreements.  See the NOTICE file
// distributed with this work for additional information
// regarding copyright ownership.  The ASF licenses this file
// to you under the Apache License, Version 2.0 (the
// "License"); you may not use this file except in compliance
// with the License.  You may obtain a copy of the License at
//
//   http://www.apache.org/licenses/LICENSE-2.0
//
// Unless required by applicable law or agreed to in writing,
// software distributed under the License is distributed on an
// "AS IS" BASIS, WITHOUT WARRANTIES OR CONDITIONS OF ANY
// KIND, either express or implied.  See the License for the
// specific language governing permissions and limitations
// under the License.
package org.apache.cloudstack.engine.orchestration;


import java.net.URI;
import java.util.ArrayList;
import java.util.Arrays;
import java.util.Collections;
import java.util.Comparator;
import java.util.HashMap;
import java.util.HashSet;
import java.util.LinkedHashMap;
import java.util.LinkedList;
import java.util.List;
import java.util.Map;
import java.util.Set;
import java.util.UUID;
import java.util.concurrent.Executors;
import java.util.concurrent.ScheduledExecutorService;
import java.util.concurrent.TimeUnit;
import java.util.stream.Collectors;

import javax.inject.Inject;
import javax.naming.ConfigurationException;

import com.cloud.network.dao.NetworkDetailVO;
import com.cloud.network.dao.NetworkDetailsDao;
import org.apache.cloudstack.acl.ControlledEntity.ACLType;
import org.apache.cloudstack.api.ApiConstants;
import org.apache.cloudstack.context.CallContext;
import org.apache.cloudstack.engine.cloud.entity.api.db.VMNetworkMapVO;
import org.apache.cloudstack.engine.cloud.entity.api.db.dao.VMNetworkMapDao;
import org.apache.cloudstack.engine.orchestration.service.NetworkOrchestrationService;
import org.apache.cloudstack.framework.config.ConfigKey;
import org.apache.cloudstack.framework.config.ConfigKey.Scope;
import org.apache.cloudstack.framework.config.Configurable;
import org.apache.cloudstack.framework.config.dao.ConfigurationDao;
import org.apache.cloudstack.framework.messagebus.MessageBus;
import org.apache.cloudstack.framework.messagebus.PublishScope;
import org.apache.cloudstack.managed.context.ManagedContextRunnable;
import org.apache.log4j.Logger;

import com.cloud.agent.AgentManager;
import com.cloud.agent.Listener;
import com.cloud.agent.api.AgentControlAnswer;
import com.cloud.agent.api.AgentControlCommand;
import com.cloud.agent.api.Answer;
import com.cloud.agent.api.CheckNetworkAnswer;
import com.cloud.agent.api.CheckNetworkCommand;
import com.cloud.agent.api.Command;
import com.cloud.agent.api.StartupCommand;
import com.cloud.agent.api.StartupRoutingCommand;
import com.cloud.agent.api.routing.NetworkElementCommand;
import com.cloud.agent.api.to.NicTO;
import com.cloud.alert.AlertManager;
import com.cloud.configuration.ConfigurationManager;
import com.cloud.configuration.Resource.ResourceType;
import com.cloud.dc.DataCenter;
import com.cloud.dc.DataCenter.NetworkType;
import com.cloud.dc.DataCenterVO;
import com.cloud.dc.DataCenterVnetVO;
import com.cloud.dc.PodVlanMapVO;
import com.cloud.dc.Vlan;
import com.cloud.dc.VlanVO;
import com.cloud.dc.dao.DataCenterDao;
import com.cloud.dc.dao.DataCenterVnetDao;
import com.cloud.dc.dao.PodVlanMapDao;
import com.cloud.dc.dao.VlanDao;
import com.cloud.deploy.DataCenterDeployment;
import com.cloud.deploy.DeployDestination;
import com.cloud.deploy.DeploymentPlan;
import com.cloud.domain.Domain;
import com.cloud.exception.ConcurrentOperationException;
import com.cloud.exception.ConnectionException;
import com.cloud.exception.InsufficientAddressCapacityException;
import com.cloud.exception.InsufficientCapacityException;
import com.cloud.exception.InsufficientVirtualNetworkCapacityException;
import com.cloud.exception.InvalidParameterValueException;
import com.cloud.exception.ResourceAllocationException;
import com.cloud.exception.ResourceUnavailableException;
import com.cloud.exception.UnsupportedServiceException;
import com.cloud.host.Host;
import com.cloud.host.Status;
import com.cloud.host.dao.HostDao;
import com.cloud.hypervisor.Hypervisor.HypervisorType;
import com.cloud.network.IpAddress;
import com.cloud.network.IpAddressManager;
import com.cloud.network.Network;
import com.cloud.network.Network.Capability;
import com.cloud.network.Network.Event;
import com.cloud.network.Network.GuestType;
import com.cloud.network.Network.Provider;
import com.cloud.network.Network.Service;
import com.cloud.network.NetworkMigrationResponder;
import com.cloud.network.NetworkModel;
import com.cloud.network.NetworkProfile;
import com.cloud.network.NetworkStateListener;
import com.cloud.network.Networks;
import com.cloud.network.Networks.BroadcastDomainType;
import com.cloud.network.Networks.TrafficType;
import com.cloud.network.PhysicalNetwork;
import com.cloud.network.PhysicalNetworkSetupInfo;
import com.cloud.network.RemoteAccessVpn;
import com.cloud.network.VpcVirtualNetworkApplianceService;
import com.cloud.network.addr.PublicIp;
import com.cloud.network.dao.AccountGuestVlanMapDao;
import com.cloud.network.dao.AccountGuestVlanMapVO;
import com.cloud.network.dao.FirewallRulesDao;
import com.cloud.network.dao.IPAddressDao;
import com.cloud.network.dao.IPAddressVO;
import com.cloud.network.dao.NetworkAccountDao;
import com.cloud.network.dao.NetworkAccountVO;
import com.cloud.network.dao.NetworkDao;
import com.cloud.network.dao.NetworkDomainDao;
import com.cloud.network.dao.NetworkDomainVO;
import com.cloud.network.dao.NetworkServiceMapDao;
import com.cloud.network.dao.NetworkServiceMapVO;
import com.cloud.network.dao.NetworkVO;
import com.cloud.network.dao.PhysicalNetworkDao;
import com.cloud.network.dao.PhysicalNetworkServiceProviderDao;
import com.cloud.network.dao.PhysicalNetworkTrafficTypeDao;
import com.cloud.network.dao.PhysicalNetworkTrafficTypeVO;
import com.cloud.network.dao.PhysicalNetworkVO;
import com.cloud.network.dao.RemoteAccessVpnDao;
import com.cloud.network.dao.RemoteAccessVpnVO;
import com.cloud.network.element.AggregatedCommandExecutor;
import com.cloud.network.element.DhcpServiceProvider;
import com.cloud.network.element.DnsServiceProvider;
import com.cloud.network.element.IpDeployer;
import com.cloud.network.element.LoadBalancingServiceProvider;
import com.cloud.network.element.NetworkElement;
import com.cloud.network.element.RedundantResource;
import com.cloud.network.element.StaticNatServiceProvider;
import com.cloud.network.element.UserDataServiceProvider;
import com.cloud.network.guru.NetworkGuru;
import com.cloud.network.guru.NetworkGuruAdditionalFunctions;
import com.cloud.network.lb.LoadBalancingRulesManager;
import com.cloud.network.router.VirtualRouter;
import com.cloud.network.rules.FirewallManager;
import com.cloud.network.rules.FirewallRule;
import com.cloud.network.rules.FirewallRule.Purpose;
import com.cloud.network.rules.FirewallRuleVO;
import com.cloud.network.rules.LoadBalancerContainer.Scheme;
import com.cloud.network.rules.PortForwardingRuleVO;
import com.cloud.network.rules.RulesManager;
import com.cloud.network.rules.StaticNatRule;
import com.cloud.network.rules.StaticNatRuleImpl;
import com.cloud.network.rules.dao.PortForwardingRulesDao;
import com.cloud.network.vpc.NetworkACLManager;
import com.cloud.network.vpc.Vpc;
import com.cloud.network.vpc.VpcManager;
import com.cloud.network.vpc.dao.PrivateIpDao;
import com.cloud.network.vpn.RemoteAccessVpnService;
import com.cloud.offering.NetworkOffering;
import com.cloud.offering.NetworkOffering.Availability;
import com.cloud.offerings.NetworkOfferingServiceMapVO;
import com.cloud.offerings.NetworkOfferingVO;
import com.cloud.offerings.dao.NetworkOfferingDao;
import com.cloud.offerings.dao.NetworkOfferingDetailsDao;
import com.cloud.offerings.dao.NetworkOfferingServiceMapDao;
import com.cloud.user.Account;
import com.cloud.user.ResourceLimitService;
import com.cloud.user.User;
import com.cloud.user.dao.AccountDao;
import com.cloud.utils.NumbersUtil;
import com.cloud.utils.Pair;
import com.cloud.utils.StringUtils;
import com.cloud.utils.UuidUtils;
import com.cloud.utils.component.AdapterBase;
import com.cloud.utils.component.ManagerBase;
import com.cloud.utils.concurrency.NamedThreadFactory;
import com.cloud.utils.db.DB;
import com.cloud.utils.db.EntityManager;
import com.cloud.utils.db.GlobalLock;
import com.cloud.utils.db.JoinBuilder.JoinType;
import com.cloud.utils.db.SearchBuilder;
import com.cloud.utils.db.SearchCriteria.Op;
import com.cloud.utils.db.Transaction;
import com.cloud.utils.db.TransactionCallback;
import com.cloud.utils.db.TransactionCallbackNoReturn;
import com.cloud.utils.db.TransactionCallbackWithExceptionNoReturn;
import com.cloud.utils.db.TransactionStatus;
import com.cloud.utils.exception.CloudRuntimeException;
import com.cloud.utils.fsm.NoTransitionException;
import com.cloud.utils.fsm.StateMachine2;
import com.cloud.utils.net.Dhcp;
import com.cloud.utils.net.NetUtils;
import com.cloud.vm.DomainRouterVO;
import com.cloud.vm.Nic;
import com.cloud.vm.Nic.ReservationStrategy;
import com.cloud.vm.NicExtraDhcpOptionVO;
import com.cloud.vm.NicIpAlias;
import com.cloud.vm.NicProfile;
import com.cloud.vm.NicVO;
import com.cloud.vm.ReservationContext;
import com.cloud.vm.ReservationContextImpl;
import com.cloud.vm.UserVmVO;
import com.cloud.vm.VMInstanceVO;
import com.cloud.vm.VirtualMachine;
import com.cloud.vm.VirtualMachine.Type;
import com.cloud.vm.VirtualMachineProfile;
import com.cloud.vm.dao.DomainRouterDao;
import com.cloud.vm.dao.NicDao;
import com.cloud.vm.dao.NicExtraDhcpOptionDao;
import com.cloud.vm.dao.NicIpAliasDao;
import com.cloud.vm.dao.NicIpAliasVO;
import com.cloud.vm.dao.NicSecondaryIpDao;
import com.cloud.vm.dao.NicSecondaryIpVO;
import com.cloud.vm.dao.UserVmDao;
import com.cloud.vm.dao.VMInstanceDao;
import com.google.common.base.Strings;

import static org.apache.commons.lang.StringUtils.isNotBlank;

/**
 * NetworkManagerImpl implements NetworkManager.
 */
public class NetworkOrchestrator extends ManagerBase implements NetworkOrchestrationService, Listener, Configurable {
    static final Logger s_logger = Logger.getLogger(NetworkOrchestrator.class);

    @Inject
    EntityManager _entityMgr;
    @Inject
    DataCenterDao _dcDao;
    @Inject
    VlanDao _vlanDao;
    @Inject
    IPAddressDao _ipAddressDao;
    @Inject
    AccountDao _accountDao;
    @Inject
    ConfigurationDao _configDao;
    @Inject
    UserVmDao _userVmDao;
    @Inject
    AlertManager _alertMgr;
    @Inject
    ConfigurationManager _configMgr;
    @Inject
    NetworkOfferingDao _networkOfferingDao;
    @Inject
    NetworkDao _networksDao;
    @Inject
    NetworkDetailsDao networkDetailsDao;
    @Inject
    NicDao _nicDao;
    @Inject
    RulesManager _rulesMgr;
    @Inject
    LoadBalancingRulesManager _lbMgr;
    @Inject
    RemoteAccessVpnService _vpnMgr;
    @Inject
    PodVlanMapDao _podVlanMapDao;
    @Inject
    NetworkOfferingDetailsDao _ntwkOffDetailsDao;
    @Inject
    AccountGuestVlanMapDao _accountGuestVlanMapDao;
    @Inject
    DataCenterVnetDao _datacenterVnetDao;
    @Inject
    NetworkAccountDao _networkAccountDao;
    @Inject
    protected NicIpAliasDao _nicIpAliasDao;
    @Inject
    protected NicExtraDhcpOptionDao _nicExtraDhcpOptionDao;
    @Inject
    protected IPAddressDao _publicIpAddressDao;
    @Inject
    protected IpAddressManager _ipAddrMgr;
    @Inject
    MessageBus _messageBus;
    @Inject
    VMNetworkMapDao _vmNetworkMapDao;
    @Inject
    DomainRouterDao _routerDao;
    @Inject
    RemoteAccessVpnDao _remoteAccessVpnDao;
    @Inject
    VpcVirtualNetworkApplianceService _routerService;

    List<NetworkGuru> networkGurus;

    @Override
    public List<NetworkGuru> getNetworkGurus() {
        return networkGurus;
    }

    public void setNetworkGurus(final List<NetworkGuru> networkGurus) {
        this.networkGurus = networkGurus;
    }

    List<NetworkElement> networkElements;

    public List<NetworkElement> getNetworkElements() {
        return networkElements;
    }

    public void setNetworkElements(final List<NetworkElement> networkElements) {
        this.networkElements = networkElements;
    }

    @Inject
    NetworkDomainDao _networkDomainDao;

    List<IpDeployer> ipDeployers;

    public List<IpDeployer> getIpDeployers() {
        return ipDeployers;
    }

    public void setIpDeployers(final List<IpDeployer> ipDeployers) {
        this.ipDeployers = ipDeployers;
    }

    List<DhcpServiceProvider> _dhcpProviders;

    public List<DhcpServiceProvider> getDhcpProviders() {
        return _dhcpProviders;
    }

    public void setDhcpProviders(final List<DhcpServiceProvider> dhcpProviders) {
        _dhcpProviders = dhcpProviders;
    }

    @Inject
    VMInstanceDao _vmDao;
    @Inject
    FirewallManager _firewallMgr;
    @Inject
    FirewallRulesDao _firewallDao;
    @Inject
    ResourceLimitService _resourceLimitMgr;

    @Inject
    NetworkOfferingServiceMapDao _ntwkOfferingSrvcDao;
    @Inject
    PhysicalNetworkDao _physicalNetworkDao;
    @Inject
    PhysicalNetworkServiceProviderDao _pNSPDao;
    @Inject
    PortForwardingRulesDao _portForwardingRulesDao;
    @Inject
    PhysicalNetworkTrafficTypeDao _pNTrafficTypeDao;
    @Inject
    AgentManager _agentMgr;
    @Inject
    HostDao _hostDao;
    @Inject
    NetworkServiceMapDao _ntwkSrvcDao;
    @Inject
    VpcManager _vpcMgr;
    @Inject
    PrivateIpDao _privateIpDao;
    @Inject
    NetworkACLManager _networkACLMgr;
    @Inject
    NetworkModel _networkModel;
    @Inject
    NicSecondaryIpDao _nicSecondaryIpDao;

    protected StateMachine2<Network.State, Network.Event, Network> _stateMachine;
    ScheduledExecutorService _executor;

    SearchBuilder<IPAddressVO> AssignIpAddressSearch;
    SearchBuilder<IPAddressVO> AssignIpAddressFromPodVlanSearch;

    HashMap<Long, Long> _lastNetworkIdsToFree = new HashMap<Long, Long>();

    @Override
    @DB
    public boolean configure(final String name, final Map<String, Object> params) throws ConfigurationException {
        // populate providers
        final Map<Network.Service, Set<Network.Provider>> defaultSharedNetworkOfferingProviders = new HashMap<Network.Service, Set<Network.Provider>>();
        final Set<Network.Provider> defaultProviders = new HashSet<Network.Provider>();

        defaultProviders.add(Network.Provider.VirtualRouter);
        defaultSharedNetworkOfferingProviders.put(Service.Dhcp, defaultProviders);
        defaultSharedNetworkOfferingProviders.put(Service.Dns, defaultProviders);
        defaultSharedNetworkOfferingProviders.put(Service.UserData, defaultProviders);

        final Map<Network.Service, Set<Network.Provider>> defaultIsolatedNetworkOfferingProviders = defaultSharedNetworkOfferingProviders;
        defaultIsolatedNetworkOfferingProviders.put(Service.Dhcp, defaultProviders);
        defaultIsolatedNetworkOfferingProviders.put(Service.Dns, defaultProviders);
        defaultIsolatedNetworkOfferingProviders.put(Service.UserData, defaultProviders);
        defaultIsolatedNetworkOfferingProviders.put(Service.Firewall, defaultProviders);
        defaultIsolatedNetworkOfferingProviders.put(Service.Gateway, defaultProviders);
        defaultIsolatedNetworkOfferingProviders.put(Service.Lb, defaultProviders);
        defaultIsolatedNetworkOfferingProviders.put(Service.StaticNat, defaultProviders);
        defaultIsolatedNetworkOfferingProviders.put(Service.PortForwarding, defaultProviders);
        defaultIsolatedNetworkOfferingProviders.put(Service.Vpn, defaultProviders);

        final Map<Network.Service, Set<Network.Provider>> defaultSharedSGEnabledNetworkOfferingProviders = new HashMap<Network.Service, Set<Network.Provider>>();
        defaultSharedSGEnabledNetworkOfferingProviders.put(Service.Dhcp, defaultProviders);
        defaultSharedSGEnabledNetworkOfferingProviders.put(Service.Dns, defaultProviders);
        defaultSharedSGEnabledNetworkOfferingProviders.put(Service.UserData, defaultProviders);
        final Set<Provider> sgProviders = new HashSet<Provider>();
        sgProviders.add(Provider.SecurityGroupProvider);
        defaultSharedSGEnabledNetworkOfferingProviders.put(Service.SecurityGroup, sgProviders);

        final Map<Network.Service, Set<Network.Provider>> defaultIsolatedSourceNatEnabledNetworkOfferingProviders = new HashMap<Network.Service, Set<Network.Provider>>();
        defaultProviders.clear();
        defaultProviders.add(Network.Provider.VirtualRouter);
        defaultIsolatedSourceNatEnabledNetworkOfferingProviders.put(Service.Dhcp, defaultProviders);
        defaultIsolatedSourceNatEnabledNetworkOfferingProviders.put(Service.Dns, defaultProviders);
        defaultIsolatedSourceNatEnabledNetworkOfferingProviders.put(Service.UserData, defaultProviders);
        defaultIsolatedSourceNatEnabledNetworkOfferingProviders.put(Service.Firewall, defaultProviders);
        defaultIsolatedSourceNatEnabledNetworkOfferingProviders.put(Service.Gateway, defaultProviders);
        defaultIsolatedSourceNatEnabledNetworkOfferingProviders.put(Service.Lb, defaultProviders);
        defaultIsolatedSourceNatEnabledNetworkOfferingProviders.put(Service.SourceNat, defaultProviders);
        defaultIsolatedSourceNatEnabledNetworkOfferingProviders.put(Service.StaticNat, defaultProviders);
        defaultIsolatedSourceNatEnabledNetworkOfferingProviders.put(Service.PortForwarding, defaultProviders);
        defaultIsolatedSourceNatEnabledNetworkOfferingProviders.put(Service.Vpn, defaultProviders);

        final Map<Network.Service, Set<Network.Provider>> defaultVPCOffProviders = new HashMap<Network.Service, Set<Network.Provider>>();
        defaultProviders.clear();
        defaultProviders.add(Network.Provider.VPCVirtualRouter);
        defaultVPCOffProviders.put(Service.Dhcp, defaultProviders);
        defaultVPCOffProviders.put(Service.Dns, defaultProviders);
        defaultVPCOffProviders.put(Service.UserData, defaultProviders);
        defaultVPCOffProviders.put(Service.NetworkACL, defaultProviders);
        defaultVPCOffProviders.put(Service.Gateway, defaultProviders);
        defaultVPCOffProviders.put(Service.Lb, defaultProviders);
        defaultVPCOffProviders.put(Service.SourceNat, defaultProviders);
        defaultVPCOffProviders.put(Service.StaticNat, defaultProviders);
        defaultVPCOffProviders.put(Service.PortForwarding, defaultProviders);
        defaultVPCOffProviders.put(Service.Vpn, defaultProviders);

        Transaction.execute(new TransactionCallbackNoReturn() {
            @Override
            public void doInTransactionWithoutResult(final TransactionStatus status) {
                NetworkOfferingVO offering = null;
                //#1 - quick cloud network offering
                if (_networkOfferingDao.findByUniqueName(NetworkOffering.QuickCloudNoServices) == null) {
                    offering = _configMgr.createNetworkOffering(NetworkOffering.QuickCloudNoServices, "Offering for QuickCloud with no services", TrafficType.Guest, null, true,
                            Availability.Optional, null, new HashMap<Network.Service, Set<Network.Provider>>(), true, Network.GuestType.Shared, false, null, true, null, true,
                            false, null, false, null, true, false, null, null);
                    offering.setState(NetworkOffering.State.Enabled);
                    _networkOfferingDao.update(offering.getId(), offering);
                }

                //#2 - SG enabled network offering
                if (_networkOfferingDao.findByUniqueName(NetworkOffering.DefaultSharedNetworkOfferingWithSGService) == null) {
                    offering = _configMgr.createNetworkOffering(NetworkOffering.DefaultSharedNetworkOfferingWithSGService, "Offering for Shared Security group enabled networks",
                            TrafficType.Guest, null, true, Availability.Optional, null, defaultSharedNetworkOfferingProviders, true, Network.GuestType.Shared, false, null, true,
                            null, true, false, null, false, null, true, false, null, null);
                    offering.setState(NetworkOffering.State.Enabled);
                    _networkOfferingDao.update(offering.getId(), offering);
                }

                //#3 - shared network offering with no SG service
                if (_networkOfferingDao.findByUniqueName(NetworkOffering.DefaultSharedNetworkOffering) == null) {
                    offering = _configMgr.createNetworkOffering(NetworkOffering.DefaultSharedNetworkOffering, "Offering for Shared networks", TrafficType.Guest, null, true,
                            Availability.Optional, null, defaultSharedNetworkOfferingProviders, true, Network.GuestType.Shared, false, null, true, null, true, false, null, false,
                            null, true, false, null, null);
                    offering.setState(NetworkOffering.State.Enabled);
                    _networkOfferingDao.update(offering.getId(), offering);
                }

                //#4 - default isolated offering with Source nat service
                if (_networkOfferingDao.findByUniqueName(NetworkOffering.DefaultIsolatedNetworkOfferingWithSourceNatService) == null) {
                    offering = _configMgr.createNetworkOffering(NetworkOffering.DefaultIsolatedNetworkOfferingWithSourceNatService,
                            "Offering for Isolated networks with Source Nat service enabled", TrafficType.Guest, null, false, Availability.Required, null,
                            defaultIsolatedSourceNatEnabledNetworkOfferingProviders, true, Network.GuestType.Isolated, false, null, true, null, false, false, null, false, null,
                            true, false, null, null);

                    offering.setState(NetworkOffering.State.Enabled);
                    _networkOfferingDao.update(offering.getId(), offering);
                }

                //#5 - default vpc offering with LB service
                if (_networkOfferingDao.findByUniqueName(NetworkOffering.DefaultIsolatedNetworkOfferingForVpcNetworks) == null) {
                    offering = _configMgr.createNetworkOffering(NetworkOffering.DefaultIsolatedNetworkOfferingForVpcNetworks,
                            "Offering for Isolated VPC networks with Source Nat service enabled", TrafficType.Guest, null, false, Availability.Optional, null,
                            defaultVPCOffProviders, true, Network.GuestType.Isolated, false, null, false, null, false, false, null, false, null, true, true, null, null);
                    offering.setState(NetworkOffering.State.Enabled);
                    _networkOfferingDao.update(offering.getId(), offering);
                }

                //#6 - default vpc offering with no LB service
                if (_networkOfferingDao.findByUniqueName(NetworkOffering.DefaultIsolatedNetworkOfferingForVpcNetworksNoLB) == null) {
                    //remove LB service
                    defaultVPCOffProviders.remove(Service.Lb);
                    offering = _configMgr.createNetworkOffering(NetworkOffering.DefaultIsolatedNetworkOfferingForVpcNetworksNoLB,
                            "Offering for Isolated VPC networks with Source Nat service enabled and LB service disabled", TrafficType.Guest, null, false, Availability.Optional,
                            null, defaultVPCOffProviders, true, Network.GuestType.Isolated, false, null, false, null, false, false, null, false, null, true, true, null, null);
                    offering.setState(NetworkOffering.State.Enabled);
                    _networkOfferingDao.update(offering.getId(), offering);
                }

                //#7 - isolated offering with source nat disabled
                if (_networkOfferingDao.findByUniqueName(NetworkOffering.DefaultIsolatedNetworkOffering) == null) {
                    offering = _configMgr.createNetworkOffering(NetworkOffering.DefaultIsolatedNetworkOffering, "Offering for Isolated networks with no Source Nat service",
                            TrafficType.Guest, null, true, Availability.Optional, null, defaultIsolatedNetworkOfferingProviders, true, Network.GuestType.Isolated, false, null,
                            true, null, true, false, null, false, null, true, false, null, null);
                    offering.setState(NetworkOffering.State.Enabled);
                    _networkOfferingDao.update(offering.getId(), offering);
                }

                //#8 - network offering with internal lb service
                final Map<Network.Service, Set<Network.Provider>> internalLbOffProviders = new HashMap<Network.Service, Set<Network.Provider>>();
                final Set<Network.Provider> defaultVpcProvider = new HashSet<Network.Provider>();
                defaultVpcProvider.add(Network.Provider.VPCVirtualRouter);

                final Set<Network.Provider> defaultInternalLbProvider = new HashSet<Network.Provider>();
                defaultInternalLbProvider.add(Network.Provider.InternalLbVm);

                internalLbOffProviders.put(Service.Dhcp, defaultVpcProvider);
                internalLbOffProviders.put(Service.Dns, defaultVpcProvider);
                internalLbOffProviders.put(Service.UserData, defaultVpcProvider);
                internalLbOffProviders.put(Service.NetworkACL, defaultVpcProvider);
                internalLbOffProviders.put(Service.Gateway, defaultVpcProvider);
                internalLbOffProviders.put(Service.Lb, defaultInternalLbProvider);
                internalLbOffProviders.put(Service.SourceNat, defaultVpcProvider);

                if (_networkOfferingDao.findByUniqueName(NetworkOffering.DefaultIsolatedNetworkOfferingForVpcNetworksWithInternalLB) == null) {
                    offering = _configMgr.createNetworkOffering(NetworkOffering.DefaultIsolatedNetworkOfferingForVpcNetworksWithInternalLB,
                            "Offering for Isolated VPC networks with Internal Lb support", TrafficType.Guest, null, false, Availability.Optional, null, internalLbOffProviders,
                            true, Network.GuestType.Isolated, false, null, false, null, false, false, null, false, null, true, true, null, null);
                    offering.setState(NetworkOffering.State.Enabled);
                    offering.setInternalLb(true);
                    offering.setPublicLb(false);
                    _networkOfferingDao.update(offering.getId(), offering);
                }

                final Map<Network.Service, Set<Network.Provider>> netscalerServiceProviders = new HashMap<Network.Service, Set<Network.Provider>>();
                final Set<Network.Provider> vrProvider = new HashSet<Network.Provider>();
                vrProvider.add(Provider.VirtualRouter);
                final Set<Network.Provider> sgProvider = new HashSet<Network.Provider>();
                sgProvider.add(Provider.SecurityGroupProvider);
                final Set<Network.Provider> nsProvider = new HashSet<Network.Provider>();
                nsProvider.add(Provider.Netscaler);
                netscalerServiceProviders.put(Service.Dhcp, vrProvider);
                netscalerServiceProviders.put(Service.Dns, vrProvider);
                netscalerServiceProviders.put(Service.UserData, vrProvider);
                netscalerServiceProviders.put(Service.SecurityGroup, sgProvider);
                netscalerServiceProviders.put(Service.StaticNat, nsProvider);
                netscalerServiceProviders.put(Service.Lb, nsProvider);

                final Map<Service, Map<Capability, String>> serviceCapabilityMap = new HashMap<Service, Map<Capability, String>>();
                final Map<Capability, String> elb = new HashMap<Capability, String>();
                elb.put(Capability.ElasticLb, "true");
                final Map<Capability, String> eip = new HashMap<Capability, String>();
                eip.put(Capability.ElasticIp, "true");
                serviceCapabilityMap.put(Service.Lb, elb);
                serviceCapabilityMap.put(Service.StaticNat, eip);

                if (_networkOfferingDao.findByUniqueName(NetworkOffering.DefaultSharedEIPandELBNetworkOffering) == null) {
                    offering = _configMgr.createNetworkOffering(NetworkOffering.DefaultSharedEIPandELBNetworkOffering,
                            "Offering for Shared networks with Elastic IP and Elastic LB capabilities", TrafficType.Guest, null, true, Availability.Optional, null,
                            netscalerServiceProviders, true, Network.GuestType.Shared, false, null, true, serviceCapabilityMap, true, false, null, false, null, true, false, null, null);
                    offering.setState(NetworkOffering.State.Enabled);
                    offering.setDedicatedLB(false);
                    _networkOfferingDao.update(offering.getId(), offering);
                }

                _networkOfferingDao.persistDefaultL2NetworkOfferings();
            }
        });

        AssignIpAddressSearch = _ipAddressDao.createSearchBuilder();
        AssignIpAddressSearch.and("dc", AssignIpAddressSearch.entity().getDataCenterId(), Op.EQ);
        AssignIpAddressSearch.and("allocated", AssignIpAddressSearch.entity().getAllocatedTime(), Op.NULL);
        AssignIpAddressSearch.and("vlanId", AssignIpAddressSearch.entity().getVlanId(), Op.IN);
        final SearchBuilder<VlanVO> vlanSearch = _vlanDao.createSearchBuilder();
        vlanSearch.and("type", vlanSearch.entity().getVlanType(), Op.EQ);
        vlanSearch.and("networkId", vlanSearch.entity().getNetworkId(), Op.EQ);
        AssignIpAddressSearch.join("vlan", vlanSearch, vlanSearch.entity().getId(), AssignIpAddressSearch.entity().getVlanId(), JoinType.INNER);
        AssignIpAddressSearch.done();

        AssignIpAddressFromPodVlanSearch = _ipAddressDao.createSearchBuilder();
        AssignIpAddressFromPodVlanSearch.and("dc", AssignIpAddressFromPodVlanSearch.entity().getDataCenterId(), Op.EQ);
        AssignIpAddressFromPodVlanSearch.and("allocated", AssignIpAddressFromPodVlanSearch.entity().getAllocatedTime(), Op.NULL);
        AssignIpAddressFromPodVlanSearch.and("vlanId", AssignIpAddressFromPodVlanSearch.entity().getVlanId(), Op.IN);

        final SearchBuilder<VlanVO> podVlanSearch = _vlanDao.createSearchBuilder();
        podVlanSearch.and("type", podVlanSearch.entity().getVlanType(), Op.EQ);
        podVlanSearch.and("networkId", podVlanSearch.entity().getNetworkId(), Op.EQ);
        final SearchBuilder<PodVlanMapVO> podVlanMapSB = _podVlanMapDao.createSearchBuilder();
        podVlanMapSB.and("podId", podVlanMapSB.entity().getPodId(), Op.EQ);
        AssignIpAddressFromPodVlanSearch.join("podVlanMapSB", podVlanMapSB, podVlanMapSB.entity().getVlanDbId(), AssignIpAddressFromPodVlanSearch.entity().getVlanId(),
                JoinType.INNER);
        AssignIpAddressFromPodVlanSearch.join("vlan", podVlanSearch, podVlanSearch.entity().getId(), AssignIpAddressFromPodVlanSearch.entity().getVlanId(), JoinType.INNER);

        AssignIpAddressFromPodVlanSearch.done();

        _executor = Executors.newScheduledThreadPool(1, new NamedThreadFactory("Network-Scavenger"));

        _agentMgr.registerForHostEvents(this, true, false, true);

        Network.State.getStateMachine().registerListener(new NetworkStateListener(_configDao));

        s_logger.info("Network Manager is configured.");

        return true;
    }

    @Override
    public boolean start() {
        final int netGcInterval = NumbersUtil.parseInt(_configDao.getValue(NetworkGcInterval.key()), 60);
        s_logger.info("Network Manager will run the NetworkGarbageCollector every '" + netGcInterval + "' seconds.");

        _executor.scheduleWithFixedDelay(new NetworkGarbageCollector(), netGcInterval, netGcInterval, TimeUnit.SECONDS);
        return true;
    }

    @Override
    public boolean stop() {
        return true;
    }

    protected NetworkOrchestrator() {
        setStateMachine();
    }

    @Override
    public List<? extends Network> setupNetwork(final Account owner, final NetworkOffering offering, final DeploymentPlan plan, final String name, final String displayText, final boolean isDefault)
            throws ConcurrentOperationException {
        return setupNetwork(owner, offering, null, plan, name, displayText, false, null, null, null, null, true);
    }

    @Override
    @DB
    public List<? extends Network> setupNetwork(final Account owner, final NetworkOffering offering, final Network predefined, final DeploymentPlan plan, final String name,
            final String displayText, final boolean errorIfAlreadySetup, final Long domainId, final ACLType aclType, final Boolean subdomainAccess, final Long vpcId,
            final Boolean isDisplayNetworkEnabled) throws ConcurrentOperationException {

        final Account locked = _accountDao.acquireInLockTable(owner.getId());
        if (locked == null) {
            throw new ConcurrentOperationException("Unable to acquire lock on " + owner);
        }

        try {
            if (predefined == null
                    || offering.getTrafficType() != TrafficType.Guest && predefined.getCidr() == null && predefined.getBroadcastUri() == null && !(predefined
                            .getBroadcastDomainType() == BroadcastDomainType.Vlan || predefined.getBroadcastDomainType() == BroadcastDomainType.Lswitch || predefined
                            .getBroadcastDomainType() == BroadcastDomainType.Vxlan)) {
                final List<NetworkVO> configs = _networksDao.listBy(owner.getId(), offering.getId(), plan.getDataCenterId());
                if (configs.size() > 0) {
                    if (s_logger.isDebugEnabled()) {
                        s_logger.debug("Found existing network configuration for offering " + offering + ": " + configs.get(0));
                    }

                    if (errorIfAlreadySetup) {
                        final InvalidParameterValueException ex = new InvalidParameterValueException(
                                "Found existing network configuration (with specified id) for offering (with specified id)");
                        ex.addProxyObject(offering.getUuid(), "offeringId");
                        ex.addProxyObject(configs.get(0).getUuid(), "networkConfigId");
                        throw ex;
                    } else {
                        return configs;
                    }
                }
            }

            final List<NetworkVO> networks = new ArrayList<NetworkVO>();

            long related = -1;

            for (final NetworkGuru guru : networkGurus) {
                final Network network = guru.design(offering, plan, predefined, owner);
                if (network == null) {
                    continue;
                }

                if (network.getId() != -1) {
                    if (network instanceof NetworkVO) {
                        networks.add((NetworkVO)network);
                    } else {
                        networks.add(_networksDao.findById(network.getId()));
                    }
                    continue;
                }

                final long id = _networksDao.getNextInSequence(Long.class, "id");
                if (related == -1) {
                    related = id;
                }

                final long relatedFile = related;
                Transaction.execute(new TransactionCallbackNoReturn() {
                    @Override
                    public void doInTransactionWithoutResult(final TransactionStatus status) {
                        final NetworkVO vo = new NetworkVO(id, network, offering.getId(), guru.getName(), owner.getDomainId(), owner.getId(), relatedFile, name, displayText, predefined
                                .getNetworkDomain(), offering.getGuestType(), plan.getDataCenterId(), plan.getPhysicalNetworkId(), aclType, offering.isSpecifyIpRanges(),
                                vpcId, offering.isRedundantRouter(), predefined.getExternalId());
                        vo.setDisplayNetwork(isDisplayNetworkEnabled == null ? true : isDisplayNetworkEnabled);
                        vo.setStrechedL2Network(offering.isSupportingStrechedL2());
                        final NetworkVO networkPersisted = _networksDao.persist(vo, vo.getGuestType() == Network.GuestType.Isolated,
                                finalizeServicesAndProvidersForNetwork(offering, plan.getPhysicalNetworkId()));
                        networks.add(networkPersisted);

                        if (network.getPvlanType() != null) {
                            NetworkDetailVO detailVO = new NetworkDetailVO(networkPersisted.getId(), ApiConstants.ISOLATED_PVLAN_TYPE, network.getPvlanType().toString(), true);
                            networkDetailsDao.persist(detailVO);
                        }

                        if (predefined instanceof NetworkVO && guru instanceof NetworkGuruAdditionalFunctions){
                            final NetworkGuruAdditionalFunctions functions = (NetworkGuruAdditionalFunctions) guru;
                            functions.finalizeNetworkDesign(networkPersisted.getId(), ((NetworkVO)predefined).getVlanIdAsUUID());
                        }

                        if (domainId != null && aclType == ACLType.Domain) {
                            _networksDao.addDomainToNetwork(id, domainId, subdomainAccess == null ? true : subdomainAccess);
                        }
                    }
                });
            }

            if (networks.size() < 1) {
                // see networkOfferingVO.java
                final CloudRuntimeException ex = new CloudRuntimeException("Unable to convert network offering with specified id to network profile");
                ex.addProxyObject(offering.getUuid(), "offeringId");
                throw ex;
            }

            return networks;
        } finally {
            s_logger.debug("Releasing lock for " + locked);
            _accountDao.releaseFromLockTable(locked.getId());
        }
    }

    @Override
    @DB
    public void allocate(final VirtualMachineProfile vm, final LinkedHashMap<? extends Network, List<? extends NicProfile>> networks, final Map<String, Map<Integer, String>> extraDhcpOptions) throws InsufficientCapacityException,
    ConcurrentOperationException {

        Transaction.execute(new TransactionCallbackWithExceptionNoReturn<InsufficientCapacityException>() {
            @Override
            public void doInTransactionWithoutResult(final TransactionStatus status) throws InsufficientCapacityException {
                int deviceId = 0;
                int size = 0;
                for (final Network ntwk : networks.keySet()) {
                    final List<? extends NicProfile> profiles = networks.get(ntwk);
                    if (profiles != null && !profiles.isEmpty()) {
                        size = size + profiles.size();
                    } else {
                        size = size + 1;
                    }
                }

                final boolean[] deviceIds = new boolean[size];
                Arrays.fill(deviceIds, false);

                final List<NicProfile> nics = new ArrayList<NicProfile>(size);
                NicProfile defaultNic = null;

                for (final Map.Entry<? extends Network, List<? extends NicProfile>> network : networks.entrySet()) {
                    final Network config = network.getKey();
                    List<? extends NicProfile> requestedProfiles = network.getValue();
                    if (requestedProfiles == null) {
                        requestedProfiles = new ArrayList<NicProfile>();
                    }
                    if (requestedProfiles.isEmpty()) {
                        requestedProfiles.add(null);
                    }

                    for (final NicProfile requested : requestedProfiles) {
                        Boolean isDefaultNic = false;
                        if (vm != null && requested != null && requested.isDefaultNic()) {
                            isDefaultNic = true;
                        }

                        while (deviceIds[deviceId] && deviceId < deviceIds.length) {
                            deviceId++;
                        }

                        final Pair<NicProfile, Integer> vmNicPair = allocateNic(requested, config, isDefaultNic, deviceId, vm);
                        NicProfile vmNic = null;
                        if (vmNicPair != null) {
                            vmNic = vmNicPair.first();
                            if (vmNic == null) {
                                continue;
                            }
                            deviceId = vmNicPair.second();
                        }

                        final int devId = vmNic.getDeviceId();
                        if (devId >= deviceIds.length) {
                            throw new IllegalArgumentException("Device id for nic is too large: " + vmNic);
                        }
                        if (deviceIds[devId]) {
                            throw new IllegalArgumentException("Conflicting device id for two different nics: " + vmNic);
                        }

                        deviceIds[devId] = true;

                        if (vmNic.isDefaultNic()) {
                            if (defaultNic != null) {
                                throw new IllegalArgumentException("You cannot specify two nics as default nics: nic 1 = " + defaultNic + "; nic 2 = " + vmNic);
                            }
                            defaultNic = vmNic;
                        }

                        nics.add(vmNic);
                        vm.addNic(vmNic);
                        saveExtraDhcpOptions(config.getUuid(), vmNic.getId(), extraDhcpOptions);
                    }
                }
                if (nics.size() != size) {
                    s_logger.warn("Number of nics " + nics.size() + " doesn't match number of requested nics " + size);
                    throw new CloudRuntimeException("Number of nics " + nics.size() + " doesn't match number of requested networks " + size);
                }

                if (nics.size() == 1) {
                    nics.get(0).setDefaultNic(true);
                }
            }
        });
    }

    @Override
    public void saveExtraDhcpOptions(final String networkUuid, final Long nicId, final Map<String, Map<Integer, String>> extraDhcpOptionMap) {

        if(extraDhcpOptionMap != null) {
            Map<Integer, String> extraDhcpOption = extraDhcpOptionMap.get(networkUuid);
            if(extraDhcpOption != null) {
                List<NicExtraDhcpOptionVO> nicExtraDhcpOptionList = new LinkedList<>();

                for (Integer code : extraDhcpOption.keySet()) {
                    Dhcp.DhcpOptionCode.valueOfInt(code); //check if code is supported or not.
                    NicExtraDhcpOptionVO nicExtraDhcpOptionVO = new NicExtraDhcpOptionVO(nicId, code, extraDhcpOption.get(code));
                    nicExtraDhcpOptionList.add(nicExtraDhcpOptionVO);
                }
                _nicExtraDhcpOptionDao.saveExtraDhcpOptions(nicExtraDhcpOptionList);
            }
        }
    }

    @DB
    @Override
    public Pair<NicProfile, Integer> allocateNic(final NicProfile requested, final Network network, final Boolean isDefaultNic, int deviceId, final VirtualMachineProfile vm)
            throws InsufficientVirtualNetworkCapacityException, InsufficientAddressCapacityException, ConcurrentOperationException {

        final NetworkVO ntwkVO = _networksDao.findById(network.getId());
        s_logger.debug("Allocating nic for vm " + vm.getVirtualMachine() + " in network " + network + " with requested profile " + requested);
        final NetworkGuru guru = AdapterBase.getAdapterByName(networkGurus, ntwkVO.getGuruName());

        if (requested != null && requested.getMode() == null) {
            requested.setMode(network.getMode());
        }
        final NicProfile profile = guru.allocate(network, requested, vm);
        if (profile == null) {
            return null;
        }

        if (isDefaultNic != null) {
            profile.setDefaultNic(isDefaultNic);
        }

        if (requested != null && requested.getMode() == null) {
            profile.setMode(requested.getMode());
        } else {
            profile.setMode(network.getMode());
        }

        NicVO vo = new NicVO(guru.getName(), vm.getId(), network.getId(), vm.getType());

        DataCenterVO dcVo = _dcDao.findById(network.getDataCenterId());
        if (dcVo.getNetworkType() == NetworkType.Basic) {
            configureNicProfileBasedOnRequestedIp(requested, profile, network);
        }

        deviceId = applyProfileToNic(vo, profile, deviceId);

        vo = _nicDao.persist(vo);

        final Integer networkRate = _networkModel.getNetworkRate(network.getId(), vm.getId());
        final NicProfile vmNic = new NicProfile(vo, network, vo.getBroadcastUri(), vo.getIsolationUri(), networkRate, _networkModel.isSecurityGroupSupportedInNetwork(network),
                _networkModel.getNetworkTag(vm.getHypervisorType(), network));

        return new Pair<NicProfile, Integer>(vmNic, Integer.valueOf(deviceId));
    }

    /**
     * If the requested IPv4 address from the NicProfile was configured then it configures the IPv4 address, Netmask and Gateway to deploy the VM with the requested IP.
     */
    protected void configureNicProfileBasedOnRequestedIp(NicProfile requestedNicProfile, NicProfile nicProfile, Network network) {
        if (requestedNicProfile == null) {
            return;
        }
        String requestedIpv4Address = requestedNicProfile.getRequestedIPv4();
        if (requestedIpv4Address == null) {
            return;
        }
        if (!NetUtils.isValidIp4(requestedIpv4Address)) {
            throw new InvalidParameterValueException(String.format("The requested [IPv4 address='%s'] is not a valid IP address", requestedIpv4Address));
        }

        VlanVO vlanVo = _vlanDao.findByNetworkIdAndIpv4(network.getId(), requestedIpv4Address);
        if (vlanVo == null) {
            throw new InvalidParameterValueException(String.format("Trying to configure a Nic with the requested [IPv4='%s'] but cannot find a Vlan for the [network id='%s']",
                    requestedIpv4Address, network.getId()));
        }

        String ipv4Gateway = vlanVo.getVlanGateway();
        String ipv4Netmask = vlanVo.getVlanNetmask();

        if (!NetUtils.isValidIp4(ipv4Gateway)) {
            throw new InvalidParameterValueException(String.format("The [IPv4Gateway='%s'] from [VlanId='%s'] is not valid", ipv4Gateway, vlanVo.getId()));
        }
        if (!NetUtils.isValidIp4Netmask(ipv4Netmask)) {
            throw new InvalidParameterValueException(String.format("The [IPv4Netmask='%s'] from [VlanId='%s'] is not valid", ipv4Netmask, vlanVo.getId()));
        }

        acquireLockAndCheckIfIpv4IsFree(network, requestedIpv4Address);

        nicProfile.setIPv4Address(requestedIpv4Address);
        nicProfile.setIPv4Gateway(ipv4Gateway);
        nicProfile.setIPv4Netmask(ipv4Netmask);

        if (nicProfile.getMacAddress() == null) {
            try {
                String macAddress = _networkModel.getNextAvailableMacAddressInNetwork(network.getId());
                nicProfile.setMacAddress(macAddress);
            } catch (InsufficientAddressCapacityException e) {
                throw new CloudRuntimeException(String.format("Cannot get next available mac address in [network id='%s']", network.getId()), e);
            }
        }
    }

    /**
     *  Acquires lock in "user_ip_address" and checks if the requested IPv4 address is Free.
     */
    protected void acquireLockAndCheckIfIpv4IsFree(Network network, String requestedIpv4Address) {
        IPAddressVO ipVO = _ipAddressDao.findByIpAndSourceNetworkId(network.getId(), requestedIpv4Address);
        if (ipVO == null) {
            throw new InvalidParameterValueException(
                    String.format("Cannot find IPAddressVO for guest [IPv4 address='%s'] and [network id='%s']", requestedIpv4Address, network.getId()));
        }
        try {
            IPAddressVO lockedIpVO = _ipAddressDao.acquireInLockTable(ipVO.getId());
            validateLockedRequestedIp(ipVO, lockedIpVO);
            lockedIpVO.setState(IPAddressVO.State.Allocated);
            _ipAddressDao.update(lockedIpVO.getId(), lockedIpVO);
        } finally {
            _ipAddressDao.releaseFromLockTable(ipVO.getId());
        }
    }

    /**
     * Validates the locked IP, throwing an exeption if the locked IP is null or the locked IP is not in 'Free' state.
     */
    protected void validateLockedRequestedIp(IPAddressVO ipVO, IPAddressVO lockedIpVO) {
        if (lockedIpVO == null) {
            throw new InvalidParameterValueException(String.format("Cannot acquire guest [IPv4 address='%s'] as it was removed while acquiring lock", ipVO.getAddress()));
        }
        if (lockedIpVO.getState() != IPAddressVO.State.Free) {
            throw new InvalidParameterValueException(
                    String.format("Cannot acquire guest [IPv4 address='%s']; The Ip address is in [state='%s']", ipVO.getAddress(), lockedIpVO.getState().toString()));
        }
    }

    protected Integer applyProfileToNic(final NicVO vo, final NicProfile profile, Integer deviceId) {
        if (profile.getDeviceId() != null) {
            vo.setDeviceId(profile.getDeviceId());
        } else if (deviceId != null) {
            vo.setDeviceId(deviceId++);
        }

        if (profile.getReservationStrategy() != null) {
            vo.setReservationStrategy(profile.getReservationStrategy());
        }

        vo.setDefaultNic(profile.isDefaultNic());

        vo.setIPv4Address(profile.getIPv4Address());
        vo.setAddressFormat(profile.getFormat());

        if (profile.getMacAddress() != null) {
            vo.setMacAddress(profile.getMacAddress());
        }

        vo.setMode(profile.getMode());
        vo.setIPv4Netmask(profile.getIPv4Netmask());
        vo.setIPv4Gateway(profile.getIPv4Gateway());

        if (profile.getBroadCastUri() != null) {
            vo.setBroadcastUri(profile.getBroadCastUri());
        }

        if (profile.getIsolationUri() != null) {
            vo.setIsolationUri(profile.getIsolationUri());
        }

        vo.setState(Nic.State.Allocated);

        vo.setIPv6Address(profile.getIPv6Address());
        vo.setIPv6Gateway(profile.getIPv6Gateway());
        vo.setIPv6Cidr(profile.getIPv6Cidr());

        return deviceId;
    }

    protected void applyProfileToNicForRelease(final NicVO vo, final NicProfile profile) {
        vo.setIPv4Gateway(profile.getIPv4Gateway());
        vo.setAddressFormat(profile.getFormat());
        vo.setIPv4Address(profile.getIPv4Address());
        vo.setIPv6Address(profile.getIPv6Address());
        vo.setMacAddress(profile.getMacAddress());
        if (profile.getReservationStrategy() != null) {
            vo.setReservationStrategy(profile.getReservationStrategy());
        }
        vo.setBroadcastUri(profile.getBroadCastUri());
        vo.setIsolationUri(profile.getIsolationUri());
        vo.setIPv4Netmask(profile.getIPv4Netmask());
    }

    protected void applyProfileToNetwork(final NetworkVO network, final NetworkProfile profile) {
        network.setBroadcastUri(profile.getBroadcastUri());
        network.setDns1(profile.getDns1());
        network.setDns2(profile.getDns2());
        network.setPhysicalNetworkId(profile.getPhysicalNetworkId());
    }

    protected NicTO toNicTO(final NicVO nic, final NicProfile profile, final NetworkVO config) {
        final NicTO to = new NicTO();
        to.setDeviceId(nic.getDeviceId());
        to.setBroadcastType(config.getBroadcastDomainType());
        to.setType(config.getTrafficType());
        to.setIp(nic.getIPv4Address());
        to.setNetmask(nic.getIPv4Netmask());
        to.setMac(nic.getMacAddress());
        to.setDns1(profile.getIPv4Dns1());
        to.setDns2(profile.getIPv4Dns2());
        if (nic.getIPv4Gateway() != null) {
            to.setGateway(nic.getIPv4Gateway());
        } else {
            to.setGateway(config.getGateway());
        }
        if (nic.getVmType() != VirtualMachine.Type.User) {
            to.setPxeDisable(true);
        }
        to.setDefaultNic(nic.isDefaultNic());
        to.setBroadcastUri(nic.getBroadcastUri());
        to.setIsolationuri(nic.getIsolationUri());
        if (profile != null) {
            to.setDns1(profile.getIPv4Dns1());
            to.setDns2(profile.getIPv4Dns2());
        }

        final Integer networkRate = _networkModel.getNetworkRate(config.getId(), null);
        to.setNetworkRateMbps(networkRate);

        to.setUuid(config.getUuid());

        return to;
    }

    boolean isNetworkImplemented(final NetworkVO network) {
        final Network.State state = network.getState();
        if (state == Network.State.Implemented) {
            return true;
        } else if (state == Network.State.Setup) {
            final DataCenterVO zone = _dcDao.findById(network.getDataCenterId());
            if (!isSharedNetworkOfferingWithServices(network.getNetworkOfferingId()) || zone.getNetworkType() == NetworkType.Basic) {
                return true;
            }
        }
        return false;
    }

    Pair<NetworkGuru, NetworkVO> implementNetwork(final long networkId, final DeployDestination dest, final ReservationContext context, final boolean isRouter) throws ConcurrentOperationException,
    ResourceUnavailableException, InsufficientCapacityException {
        Pair<NetworkGuru, NetworkVO> implemented = null;
        if (!isRouter) {
            implemented = implementNetwork(networkId, dest, context);
        } else {
            // At the time of implementing network (using implementNetwork() method), if the VR needs to be deployed then
            // it follows the same path of regular VM deployment. This leads to a nested call to implementNetwork() while
            // preparing VR nics. This flow creates issues in dealing with network state transitions. The original call
            // puts network in "Implementing" state and then the nested call again tries to put it into same state resulting
            // in issues. In order to avoid it, implementNetwork() call for VR is replaced with below code.
            final NetworkVO network = _networksDao.findById(networkId);
            final NetworkGuru guru = AdapterBase.getAdapterByName(networkGurus, network.getGuruName());
            implemented = new Pair<NetworkGuru, NetworkVO>(guru, network);
        }
        return implemented;
    }

    @Override
    @DB
    public Pair<NetworkGuru, NetworkVO> implementNetwork(final long networkId, final DeployDestination dest, final ReservationContext context) throws ConcurrentOperationException,
    ResourceUnavailableException, InsufficientCapacityException {
        final Pair<NetworkGuru, NetworkVO> implemented = new Pair<NetworkGuru, NetworkVO>(null, null);

        NetworkVO network = _networksDao.findById(networkId);
        final NetworkGuru guru = AdapterBase.getAdapterByName(networkGurus, network.getGuruName());
        if (isNetworkImplemented(network)) {
            s_logger.debug("Network id=" + networkId + " is already implemented");
            implemented.set(guru, network);
            return implemented;
        }

        // Acquire lock only when network needs to be implemented
        network = _networksDao.acquireInLockTable(networkId, NetworkLockTimeout.value());
        if (network == null) {
            // see NetworkVO.java
            final ConcurrentOperationException ex = new ConcurrentOperationException("Unable to acquire network configuration");
            ex.addProxyObject(_entityMgr.findById(Network.class, networkId).getUuid());
            throw ex;
        }

        if (s_logger.isDebugEnabled()) {
            s_logger.debug("Lock is acquired for network id " + networkId + " as a part of network implement");
        }

        try {
            if (isNetworkImplemented(network)) {
                s_logger.debug("Network id=" + networkId + " is already implemented");
                implemented.set(guru, network);
                return implemented;
            }

            if (s_logger.isDebugEnabled()) {
                s_logger.debug("Asking " + guru.getName() + " to implement " + network);
            }

            final NetworkOfferingVO offering = _networkOfferingDao.findById(network.getNetworkOfferingId());

            network.setReservationId(context.getReservationId());
            if (isSharedNetworkWithServices(network)) {
                network.setState(Network.State.Implementing);
            } else {
                stateTransitTo(network, Event.ImplementNetwork);
            }

            final Network result = guru.implement(network, offering, dest, context);
            network.setCidr(result.getCidr());
            network.setBroadcastUri(result.getBroadcastUri());
            network.setGateway(result.getGateway());
            network.setMode(result.getMode());
            network.setPhysicalNetworkId(result.getPhysicalNetworkId());
            _networksDao.update(networkId, network);

            // implement network elements and re-apply all the network rules
            implementNetworkElementsAndResources(dest, context, network, offering);

            if (isSharedNetworkWithServices(network)) {
                network.setState(Network.State.Implemented);
            } else {
                stateTransitTo(network, Event.OperationSucceeded);
            }

            network.setRestartRequired(false);
            _networksDao.update(network.getId(), network);
            implemented.set(guru, network);
            return implemented;
        } catch (final NoTransitionException e) {
            s_logger.error(e.getMessage());
            return null;
        } catch (final CloudRuntimeException e) {
            s_logger.error("Caught exception: " + e.getMessage());
            return null;
        } finally {
            if (implemented.first() == null) {
                s_logger.debug("Cleaning up because we're unable to implement the network " + network);
                try {
                    if (isSharedNetworkWithServices(network)) {
                        network.setState(Network.State.Shutdown);
                        _networksDao.update(networkId, network);
                    } else {
                        stateTransitTo(network, Event.OperationFailed);
                    }
                } catch (final NoTransitionException e) {
                    s_logger.error(e.getMessage());
                }

                try {
                    shutdownNetwork(networkId, context, false);
                } catch (final Exception e) {
                    // Don't throw this exception as it would hide the original thrown exception, just log
                    s_logger.error("Exception caught while shutting down a network as part of a failed implementation", e);
                }
            }

            _networksDao.releaseFromLockTable(networkId);
            if (s_logger.isDebugEnabled()) {
                s_logger.debug("Lock is released for network id " + networkId + " as a part of network implement");
            }
        }
    }

    @Override
    public void implementNetworkElementsAndResources(final DeployDestination dest, final ReservationContext context, final Network network, final NetworkOffering offering)
            throws ConcurrentOperationException, InsufficientAddressCapacityException, ResourceUnavailableException, InsufficientCapacityException {

        // Associate a source NAT IP (if one isn't already associated with the network) if this is a
        //     1) 'Isolated' or 'Shared' guest virtual network in the advance zone
        //     2) network has sourceNat service
        //     3) network offering does not support a shared source NAT rule

        final boolean sharedSourceNat = offering.isSharedSourceNat();
        final DataCenter zone = _dcDao.findById(network.getDataCenterId());

        if (!sharedSourceNat && _networkModel.areServicesSupportedInNetwork(network.getId(), Service.SourceNat)
                && (network.getGuestType() == Network.GuestType.Isolated || network.getGuestType() == Network.GuestType.Shared && zone.getNetworkType() == NetworkType.Advanced)) {

            List<IPAddressVO> ips = null;
            final Account owner = _entityMgr.findById(Account.class, network.getAccountId());
            if (network.getVpcId() != null) {
                ips = _ipAddressDao.listByAssociatedVpc(network.getVpcId(), true);
                if (ips.isEmpty()) {
                    final Vpc vpc = _vpcMgr.getActiveVpc(network.getVpcId());
                    s_logger.debug("Creating a source nat ip for vpc " + vpc);
                    _vpcMgr.assignSourceNatIpAddressToVpc(owner, vpc);
                }
            } else {
                ips = _ipAddressDao.listByAssociatedNetwork(network.getId(), true);
                if (ips.isEmpty()) {
                    s_logger.debug("Creating a source nat ip for network " + network);
                    _ipAddrMgr.assignSourceNatIpAddressToGuestNetwork(owner, network);
                }
            }
        }
        // get providers to implement
        final List<Provider> providersToImplement = getNetworkProviders(network.getId());
        implementNetworkElements(dest, context, network, offering, providersToImplement);

        //Reset the extra DHCP option that may have been cleared per nic.
        List<NicVO> nicVOs = _nicDao.listByNetworkId(network.getId());
        for(NicVO nicVO : nicVOs) {
            if(nicVO.getState() == Nic.State.Reserved) {
                configureExtraDhcpOptions(network, nicVO.getId());
            }
        }

        for (final NetworkElement element : networkElements) {
            if (element instanceof AggregatedCommandExecutor && providersToImplement.contains(element.getProvider())) {
                ((AggregatedCommandExecutor)element).prepareAggregatedExecution(network, dest);
            }
        }

        try {
            // reapply all the firewall/staticNat/lb rules
            s_logger.debug("Reprogramming network " + network + " as a part of network implement");
            if (!reprogramNetworkRules(network.getId(), CallContext.current().getCallingAccount(), network)) {
                s_logger.warn("Failed to re-program the network as a part of network " + network + " implement");
                // see DataCenterVO.java
                final ResourceUnavailableException ex = new ResourceUnavailableException("Unable to apply network rules as a part of network " + network + " implement", DataCenter.class,
                        network.getDataCenterId());
                ex.addProxyObject(_entityMgr.findById(DataCenter.class, network.getDataCenterId()).getUuid());
                throw ex;
            }
            for (final NetworkElement element : networkElements) {
                if (element instanceof AggregatedCommandExecutor && providersToImplement.contains(element.getProvider())) {
                    if (!((AggregatedCommandExecutor)element).completeAggregatedExecution(network, dest)) {
                        s_logger.warn("Failed to re-program the network as a part of network " + network + " implement due to aggregated commands execution failure!");
                        // see DataCenterVO.java
                        final ResourceUnavailableException ex = new ResourceUnavailableException("Unable to apply network rules as a part of network " + network + " implement", DataCenter.class,
                                network.getDataCenterId());
                        ex.addProxyObject(_entityMgr.findById(DataCenter.class, network.getDataCenterId()).getUuid());
                        throw ex;
                    }
                }
            }
        } finally {
            for (final NetworkElement element : networkElements) {
                if (element instanceof AggregatedCommandExecutor && providersToImplement.contains(element.getProvider())) {
                    ((AggregatedCommandExecutor)element).cleanupAggregatedExecution(network, dest);
                }
            }
        }
    }

    private void implementNetworkElements(final DeployDestination dest, final ReservationContext context, final Network network, final NetworkOffering offering, final List<Provider> providersToImplement)
            throws ConcurrentOperationException, ResourceUnavailableException, InsufficientCapacityException {
        for (NetworkElement element : networkElements) {
            if (providersToImplement.contains(element.getProvider())) {
                if (!_networkModel.isProviderEnabledInPhysicalNetwork(_networkModel.getPhysicalNetworkId(network), element.getProvider().getName())) {
                    // The physicalNetworkId will not get translated into a uuid by the reponse serializer,
                    // because the serializer would look up the NetworkVO class's table and retrieve the
                    // network id instead of the physical network id.
                    // So just throw this exception as is. We may need to TBD by changing the serializer.
                    throw new CloudRuntimeException("Service provider " + element.getProvider().getName() + " either doesn't exist or is not enabled in physical network id: "
                            + network.getPhysicalNetworkId());
                }

                if (s_logger.isDebugEnabled()) {
                    s_logger.debug("Asking " + element.getName() + " to implemenet " + network);
                }

                if (!element.implement(network, offering, dest, context)) {
                    CloudRuntimeException ex = new CloudRuntimeException("Failed to implement provider " + element.getProvider().getName() + " for network with specified id");
                    ex.addProxyObject(network.getUuid(), "networkId");
                    throw ex;
                }
            }
        }
    }

    // This method re-programs the rules/ips for existing network
    protected boolean reprogramNetworkRules(final long networkId, final Account caller, final Network network) throws ResourceUnavailableException {
        boolean success = true;

        //Apply egress rules first to effect the egress policy early on the guest traffic
        final List<FirewallRuleVO> firewallEgressRulesToApply = _firewallDao.listByNetworkPurposeTrafficType(networkId, Purpose.Firewall, FirewallRule.TrafficType.Egress);
        final NetworkOfferingVO offering = _networkOfferingDao.findById(network.getNetworkOfferingId());
        final DataCenter zone = _dcDao.findById(network.getDataCenterId());
        if (_networkModel.areServicesSupportedInNetwork(network.getId(), Service.Firewall) && _networkModel.areServicesSupportedInNetwork(network.getId(), Service.Firewall)
                && (network.getGuestType() == Network.GuestType.Isolated || network.getGuestType() == Network.GuestType.Shared && zone.getNetworkType() == NetworkType.Advanced)) {
            // add default egress rule to accept the traffic
            _firewallMgr.applyDefaultEgressFirewallRule(network.getId(), offering.isEgressDefaultPolicy(), true);
        }
        if (!_firewallMgr.applyFirewallRules(firewallEgressRulesToApply, false, caller)) {
            s_logger.warn("Failed to reapply firewall Egress rule(s) as a part of network id=" + networkId + " restart");
            success = false;
        }

        // associate all ip addresses
        if (!_ipAddrMgr.applyIpAssociations(network, false)) {
            s_logger.warn("Failed to apply ip addresses as a part of network id" + networkId + " restart");
            success = false;
        }

        // apply static nat
        if (!_rulesMgr.applyStaticNatsForNetwork(networkId, false, caller)) {
            s_logger.warn("Failed to apply static nats a part of network id" + networkId + " restart");
            success = false;
        }

        // apply firewall rules
        final List<FirewallRuleVO> firewallIngressRulesToApply = _firewallDao.listByNetworkPurposeTrafficType(networkId, Purpose.Firewall, FirewallRule.TrafficType.Ingress);
        if (!_firewallMgr.applyFirewallRules(firewallIngressRulesToApply, false, caller)) {
            s_logger.warn("Failed to reapply Ingress firewall rule(s) as a part of network id=" + networkId + " restart");
            success = false;
        }

        // apply port forwarding rules
        if (!_rulesMgr.applyPortForwardingRulesForNetwork(networkId, false, caller)) {
            s_logger.warn("Failed to reapply port forwarding rule(s) as a part of network id=" + networkId + " restart");
            success = false;
        }

        // apply static nat rules
        if (!_rulesMgr.applyStaticNatRulesForNetwork(networkId, false, caller)) {
            s_logger.warn("Failed to reapply static nat rule(s) as a part of network id=" + networkId + " restart");
            success = false;
        }

        // apply public load balancer rules
        if (!_lbMgr.applyLoadBalancersForNetwork(networkId, Scheme.Public)) {
            s_logger.warn("Failed to reapply Public load balancer rules as a part of network id=" + networkId + " restart");
            success = false;
        }

        // apply internal load balancer rules
        if (!_lbMgr.applyLoadBalancersForNetwork(networkId, Scheme.Internal)) {
            s_logger.warn("Failed to reapply internal load balancer rules as a part of network id=" + networkId + " restart");
            success = false;
        }

        // apply vpn rules
        final List<? extends RemoteAccessVpn> vpnsToReapply = _vpnMgr.listRemoteAccessVpns(networkId);
        if (vpnsToReapply != null) {
            for (final RemoteAccessVpn vpn : vpnsToReapply) {
                // Start remote access vpn per ip
                if (_vpnMgr.startRemoteAccessVpn(vpn.getServerAddressId(), false) == null) {
                    s_logger.warn("Failed to reapply vpn rules as a part of network id=" + networkId + " restart");
                    success = false;
                }
            }
        }

        //apply network ACLs
        if (!_networkACLMgr.applyACLToNetwork(networkId)) {
            s_logger.warn("Failed to reapply network ACLs as a part of  of network id=" + networkId + " restart");
            success = false;
        }

        return success;
    }

    protected boolean prepareElement(final NetworkElement element, final Network network, final NicProfile profile, final VirtualMachineProfile vmProfile, final DeployDestination dest,
            final ReservationContext context) throws InsufficientCapacityException, ConcurrentOperationException, ResourceUnavailableException {
        element.prepare(network, profile, vmProfile, dest, context);
        if (vmProfile.getType() == Type.User && element.getProvider() != null) {
            if (_networkModel.areServicesSupportedInNetwork(network.getId(), Service.Dhcp)
                    && _networkModel.isProviderSupportServiceInNetwork(network.getId(), Service.Dhcp, element.getProvider()) && element instanceof DhcpServiceProvider) {
                final DhcpServiceProvider sp = (DhcpServiceProvider)element;
                if (isDhcpAccrossMultipleSubnetsSupported(sp)) {
                    if (!sp.configDhcpSupportForSubnet(network, profile, vmProfile, dest, context)) {
                        return false;
                    }
                }
                if(!sp.addDhcpEntry(network, profile, vmProfile, dest, context)) {
                    return false;
                }
            }
            if (_networkModel.areServicesSupportedInNetwork(network.getId(), Service.Dns)
                    && _networkModel.isProviderSupportServiceInNetwork(network.getId(), Service.Dns, element.getProvider()) && element instanceof DnsServiceProvider) {
                final DnsServiceProvider sp = (DnsServiceProvider)element;
                if (profile.getIPv6Address() == null) {
                    if (!sp.configDnsSupportForSubnet(network, profile, vmProfile, dest, context)) {
                        return false;
                    }
                }
                if(!sp.addDnsEntry(network, profile, vmProfile, dest, context)) {
                    return false;
                }
            }
            if (_networkModel.areServicesSupportedInNetwork(network.getId(), Service.UserData)
                    && _networkModel.isProviderSupportServiceInNetwork(network.getId(), Service.UserData, element.getProvider()) && element instanceof UserDataServiceProvider) {
                final UserDataServiceProvider sp = (UserDataServiceProvider)element;
                if(!sp.addPasswordAndUserdata(network, profile, vmProfile, dest, context)){
                    return false;
                }
            }
        }
        return true;
    }

    @Override
    public boolean canUpdateInSequence(Network network, boolean forced){
        List<Provider> providers = getNetworkProviders(network.getId());

        //check if the there are no service provider other than virtualrouter.
        for(Provider provider : providers) {
            if (provider != Provider.VirtualRouter)
                throw new UnsupportedOperationException("Cannot update the network resources in sequence when providers other than virtualrouter are used");
        }
        //check if routers are in correct state before proceeding with the update
        List<DomainRouterVO> routers = _routerDao.listByNetworkAndRole(network.getId(), VirtualRouter.Role.VIRTUAL_ROUTER);
        for (DomainRouterVO router : routers){
            if (router.getRedundantState() == VirtualRouter.RedundantState.UNKNOWN) {
                if (!forced) {
                    throw new CloudRuntimeException("Domain router: "+router.getInstanceName()+" is in unknown state, Cannot update network. set parameter forced to true for forcing an update");
                }
            }
        }
        return true;
    }

    @Override
    public List<String> getServicesNotSupportedInNewOffering(Network network,long newNetworkOfferingId){
        NetworkOffering offering =_networkOfferingDao.findById(newNetworkOfferingId);
        List<String> services=_ntwkOfferingSrvcDao.listServicesForNetworkOffering(offering.getId());
        List<NetworkServiceMapVO> serviceMap= _ntwkSrvcDao.getServicesInNetwork(network.getId());
        List<String> servicesNotInNewOffering=new ArrayList<>();
        for(NetworkServiceMapVO serviceVO :serviceMap){
            boolean inlist=false;
            for(String service: services){
                if(serviceVO.getService().equalsIgnoreCase(service)){
                    inlist=true;
                    break;
                }
            }
            if(!inlist){
                //ignore Gateway service as this has no effect on the
                //behaviour of network.
                if(!serviceVO.getService().equalsIgnoreCase(Service.Gateway.getName()))
                    servicesNotInNewOffering.add(serviceVO.getService());
            }
        }
        return servicesNotInNewOffering;
    }

    @Override
    public void cleanupConfigForServicesInNetwork(List<String> services, final Network network){
        long networkId=network.getId();
        Account caller=_accountDao.findById(Account.ACCOUNT_ID_SYSTEM);
        long userId=User.UID_SYSTEM;
        //remove all PF/Static Nat rules for the network
        s_logger.info("Services:"+services+" are no longer supported in network:"+network.getUuid()+
                " after applying new network offering:"+network.getNetworkOfferingId()+" removing the related configuration");
        if(services.contains(Service.StaticNat.getName())|| services.contains(Service.PortForwarding.getName())) {
            try {
                if (_rulesMgr.revokeAllPFStaticNatRulesForNetwork(networkId, userId, caller)) {
                    s_logger.debug("Successfully cleaned up portForwarding/staticNat rules for network id=" + networkId);
                } else {
                    s_logger.warn("Failed to release portForwarding/StaticNat rules as a part of network id=" + networkId + " cleanup");
                }
                if(services.contains(Service.StaticNat.getName())){
                    //removing static nat configured on ips.
                    //optimizing the db operations using transaction.
                    Transaction.execute(new TransactionCallbackNoReturn() {
                        @Override
                        public void doInTransactionWithoutResult(TransactionStatus status) {
                            List<IPAddressVO> ips = _ipAddressDao.listStaticNatPublicIps(network.getId());
                            for (IPAddressVO ip : ips) {
                                ip.setOneToOneNat(false);
                                ip.setAssociatedWithVmId(null);
                                ip.setVmIp(null);
                                _ipAddressDao.update(ip.getId(),ip);
                            }
                        }
                    });
                }
            } catch (ResourceUnavailableException ex) {
                s_logger.warn("Failed to release portForwarding/StaticNat rules as a part of network id=" + networkId + " cleanup due to resourceUnavailable ", ex);
            }
        }
        if(services.contains(Service.SourceNat.getName())){
            Transaction.execute(new TransactionCallbackNoReturn() {
                @Override
                public void doInTransactionWithoutResult(TransactionStatus status) {
                    List<IPAddressVO> ips = _ipAddressDao.listByAssociatedNetwork(network.getId(),true);
                    //removing static nat configured on ips.
                    for (IPAddressVO ip : ips) {
                        ip.setSourceNat(false);
                        _ipAddressDao.update(ip.getId(),ip);
                    }
                }
            });
        }
        if(services.contains(Service.Lb.getName())){
            //remove all LB rules for the network
            if (_lbMgr.removeAllLoadBalanacersForNetwork(networkId, caller, userId)) {
                s_logger.debug("Successfully cleaned up load balancing rules for network id=" + networkId);
            } else {
                s_logger.warn("Failed to cleanup LB rules as a part of network id=" + networkId + " cleanup");
            }
        }

        if(services.contains(Service.Firewall.getName())){
            //revoke all firewall rules for the network
            try {
                if (_firewallMgr.revokeAllFirewallRulesForNetwork(networkId, userId, caller)) {
                    s_logger.debug("Successfully cleaned up firewallRules rules for network id=" + networkId);
                } else {
                    s_logger.warn("Failed to cleanup Firewall rules as a part of network id=" + networkId + " cleanup");
                }
            } catch (ResourceUnavailableException ex) {
                s_logger.warn("Failed to cleanup Firewall rules as a part of network id=" + networkId + " cleanup due to resourceUnavailable ", ex);
            }
        }

        //do not remove vpn service for vpc networks.
        if(services.contains(Service.Vpn.getName()) && network.getVpcId()==null){
            RemoteAccessVpnVO vpn = _remoteAccessVpnDao.findByAccountAndNetwork(network.getAccountId(),networkId);
            try {
                _vpnMgr.destroyRemoteAccessVpnForIp(vpn.getServerAddressId(), caller, true);
            } catch (ResourceUnavailableException ex) {
                s_logger.warn("Failed to cleanup remote access vpn resources of network:"+network.getUuid() + " due to Exception: ", ex);
            }
        }
    }

    @Override
    public void configureUpdateInSequence(Network network) {
        List<Provider> providers = getNetworkProviders(network.getId());
        for (NetworkElement element : networkElements) {
            if (providers.contains(element.getProvider())) {
                if (element instanceof RedundantResource) {
                    ((RedundantResource) element).configureResource(network);
                }
            }
        }
    }

    @Override
    public int getResourceCount(Network network){
        List<Provider> providers = getNetworkProviders(network.getId());
        int resourceCount=0;
        for (NetworkElement element : networkElements) {
            if (providers.contains(element.getProvider())) {
                //currently only one element implements the redundant resource interface
                if (element instanceof RedundantResource) {
                    resourceCount= ((RedundantResource) element).getResourceCount(network);
                    break;
                    }
                }
            }
        return resourceCount;
        }

    @Override
    public void configureExtraDhcpOptions(Network network, long nicId, Map<Integer, String> extraDhcpOptions) {
        if(_networkModel.areServicesSupportedInNetwork(network.getId(), Service.Dhcp)) {
            if (_networkModel.getNetworkServiceCapabilities(network.getId(), Service.Dhcp).containsKey(Capability.ExtraDhcpOptions)) {
                DhcpServiceProvider sp = getDhcpServiceProvider(network);
                sp.setExtraDhcpOptions(network, nicId, extraDhcpOptions);
            }
        }
    }

    @Override
    public void configureExtraDhcpOptions(Network network, long nicId) {
        Map<Integer, String> extraDhcpOptions = getExtraDhcpOptions(nicId);
        configureExtraDhcpOptions(network, nicId, extraDhcpOptions);
    }

    @Override
    public void finalizeUpdateInSequence(Network network, boolean success) {
        List<Provider> providers = getNetworkProviders(network.getId());
        for (NetworkElement element : networkElements) {
            if (providers.contains(element.getProvider())) {
                //currently only one element implements the redundant resource interface
                if (element instanceof RedundantResource) {
                    ((RedundantResource) element).finalize(network,success);
                    break;
                }
            }
        }
    }


    @DB
    protected void updateNic(final NicVO nic, final long networkId, final int count) {
        Transaction.execute(new TransactionCallbackNoReturn() {
            @Override
            public void doInTransactionWithoutResult(final TransactionStatus status) {
                _nicDao.update(nic.getId(), nic);

                if (nic.getVmType() == VirtualMachine.Type.User) {
                    s_logger.debug("Changing active number of nics for network id=" + networkId + " on " + count);
                    _networksDao.changeActiveNicsBy(networkId, count);
                }

                if (nic.getVmType() == VirtualMachine.Type.User
                        || nic.getVmType() == VirtualMachine.Type.DomainRouter && _networksDao.findById(networkId).getTrafficType() == TrafficType.Guest) {
                    _networksDao.setCheckForGc(networkId);
                }
            }
        });
    }

    @Override
    public void prepare(final VirtualMachineProfile vmProfile, final DeployDestination dest, final ReservationContext context) throws InsufficientCapacityException, ConcurrentOperationException,
    ResourceUnavailableException {
        final List<NicVO> nics = _nicDao.listByVmId(vmProfile.getId());

        // we have to implement default nics first - to ensure that default network elements start up first in multiple
        //nics case
        // (need for setting DNS on Dhcp to domR's Ip4 address)
        Collections.sort(nics, new Comparator<NicVO>() {

            @Override
            public int compare(final NicVO nic1, final NicVO nic2) {
                final boolean isDefault1 = nic1.isDefaultNic();
                final boolean isDefault2 = nic2.isDefaultNic();

                return isDefault1 ^ isDefault2 ? isDefault1 ^ true ? 1 : -1 : 0;
            }
        });

        for (final NicVO nic : nics) {
            final Pair<NetworkGuru, NetworkVO> implemented = implementNetwork(nic.getNetworkId(), dest, context, vmProfile.getVirtualMachine().getType() == Type.DomainRouter);
            if (implemented == null || implemented.first() == null) {
                s_logger.warn("Failed to implement network id=" + nic.getNetworkId() + " as a part of preparing nic id=" + nic.getId());
                throw new CloudRuntimeException("Failed to implement network id=" + nic.getNetworkId() + " as a part preparing nic id=" + nic.getId());
            }

            final NetworkVO network = implemented.second();
            final NicProfile profile = prepareNic(vmProfile, dest, context, nic.getId(), network);
            vmProfile.addNic(profile);
        }
    }

    @Override
    public NicProfile prepareNic(final VirtualMachineProfile vmProfile, final DeployDestination dest, final ReservationContext context, final long nicId, final Network network)
            throws InsufficientVirtualNetworkCapacityException, InsufficientAddressCapacityException, ConcurrentOperationException, InsufficientCapacityException,
            ResourceUnavailableException {

        final Integer networkRate = _networkModel.getNetworkRate(network.getId(), vmProfile.getId());
        final NetworkGuru guru = AdapterBase.getAdapterByName(networkGurus, network.getGuruName());
        final NicVO nic = _nicDao.findById(nicId);

        NicProfile profile = null;
        if (nic.getReservationStrategy() == Nic.ReservationStrategy.Start) {
            nic.setState(Nic.State.Reserving);
            nic.setReservationId(context.getReservationId());
            _nicDao.update(nic.getId(), nic);
            URI broadcastUri = nic.getBroadcastUri();
            if (broadcastUri == null) {
                broadcastUri = network.getBroadcastUri();
            }

            final URI isolationUri = nic.getIsolationUri();

            profile = new NicProfile(nic, network, broadcastUri, isolationUri,

                    networkRate, _networkModel.isSecurityGroupSupportedInNetwork(network), _networkModel.getNetworkTag(vmProfile.getHypervisorType(), network));
            guru.reserve(profile, network, vmProfile, dest, context);
            nic.setIPv4Address(profile.getIPv4Address());
            nic.setAddressFormat(profile.getFormat());
            nic.setIPv6Address(profile.getIPv6Address());
            nic.setIPv6Cidr(profile.getIPv6Cidr());
            nic.setIPv6Gateway(profile.getIPv6Gateway());
            nic.setMacAddress(profile.getMacAddress());
            nic.setIsolationUri(profile.getIsolationUri());
            nic.setBroadcastUri(profile.getBroadCastUri());
            nic.setReserver(guru.getName());
            nic.setState(Nic.State.Reserved);
            nic.setIPv4Netmask(profile.getIPv4Netmask());
            nic.setIPv4Gateway(profile.getIPv4Gateway());

            if (profile.getReservationStrategy() != null) {
                nic.setReservationStrategy(profile.getReservationStrategy());
            }

            updateNic(nic, network.getId(), 1);
        } else {
            profile = new NicProfile(nic, network, nic.getBroadcastUri(), nic.getIsolationUri(), networkRate, _networkModel.isSecurityGroupSupportedInNetwork(network),
                    _networkModel.getNetworkTag(vmProfile.getHypervisorType(), network));
            guru.updateNicProfile(profile, network);
            nic.setState(Nic.State.Reserved);
            updateNic(nic, network.getId(), 1);
        }

        final List<Provider> providersToImplement = getNetworkProviders(network.getId());
        for (final NetworkElement element : networkElements) {
            if (providersToImplement.contains(element.getProvider())) {
                if (!_networkModel.isProviderEnabledInPhysicalNetwork(_networkModel.getPhysicalNetworkId(network), element.getProvider().getName())) {
                    throw new CloudRuntimeException("Service provider " + element.getProvider().getName() + " either doesn't exist or is not enabled in physical network id: "
                            + network.getPhysicalNetworkId());
                }
                if (s_logger.isDebugEnabled()) {
                    s_logger.debug("Asking " + element.getName() + " to prepare for " + nic);
                }
                if (!prepareElement(element, network, profile, vmProfile, dest, context)) {
                    throw new InsufficientAddressCapacityException("unable to configure the dhcp service, due to insufficiant address capacity", Network.class, network.getId());
                }
            }
        }

        profile.setSecurityGroupEnabled(_networkModel.isSecurityGroupSupportedInNetwork(network));
        guru.updateNicProfile(profile, network);

        configureExtraDhcpOptions(network, nicId);
        return profile;
    }

    @Override
    public Map<Integer, String> getExtraDhcpOptions(long nicId) {
        List<NicExtraDhcpOptionVO> nicExtraDhcpOptionVOList = _nicExtraDhcpOptionDao.listByNicId(nicId);
        return nicExtraDhcpOptionVOList
                .stream()
                .collect(Collectors.toMap(NicExtraDhcpOptionVO::getCode, NicExtraDhcpOptionVO::getValue));
    }


    @Override
    public void prepareNicForMigration(final VirtualMachineProfile vm, final DeployDestination dest) {
        if(vm.getType().equals(VirtualMachine.Type.DomainRouter) && (vm.getHypervisorType().equals(HypervisorType.KVM) || vm.getHypervisorType().equals(HypervisorType.VMware))) {
            //Include nics hot plugged and not stored in DB
            prepareAllNicsForMigration(vm, dest);
            return;
        }
        final List<NicVO> nics = _nicDao.listByVmId(vm.getId());
        final ReservationContext context = new ReservationContextImpl(UUID.randomUUID().toString(), null, null);
        for (final NicVO nic : nics) {
            final NetworkVO network = _networksDao.findById(nic.getNetworkId());
            final Integer networkRate = _networkModel.getNetworkRate(network.getId(), vm.getId());

            final NetworkGuru guru = AdapterBase.getAdapterByName(networkGurus, network.getGuruName());
            final NicProfile profile = new NicProfile(nic, network, nic.getBroadcastUri(), nic.getIsolationUri(), networkRate, _networkModel.isSecurityGroupSupportedInNetwork(network),
                    _networkModel.getNetworkTag(vm.getHypervisorType(), network));
            if (guru instanceof NetworkMigrationResponder) {
                if (!((NetworkMigrationResponder)guru).prepareMigration(profile, network, vm, dest, context)) {
                    s_logger.error("NetworkGuru " + guru + " prepareForMigration failed."); // XXX: Transaction error
                }
            }
            final List<Provider> providersToImplement = getNetworkProviders(network.getId());
            for (final NetworkElement element : networkElements) {
                if (providersToImplement.contains(element.getProvider())) {
                    if (!_networkModel.isProviderEnabledInPhysicalNetwork(_networkModel.getPhysicalNetworkId(network), element.getProvider().getName())) {
                        throw new CloudRuntimeException("Service provider " + element.getProvider().getName() + " either doesn't exist or is not enabled in physical network id: "
                                + network.getPhysicalNetworkId());
                    }
                    if (element instanceof NetworkMigrationResponder) {
                        if (!((NetworkMigrationResponder)element).prepareMigration(profile, network, vm, dest, context)) {
                            s_logger.error("NetworkElement " + element + " prepareForMigration failed."); // XXX: Transaction error
                        }
                    }
                }
            }
            guru.updateNicProfile(profile, network);
            vm.addNic(profile);
        }
    }

    /*
    Prepare All Nics for migration including the nics dynamically created and not stored in DB
    This is a temporary workaround work KVM migration
    Once clean fix is added by stored dynamically nics is DB, this workaround won't be needed
     */
    @Override
    public void prepareAllNicsForMigration(final VirtualMachineProfile vm, final DeployDestination dest) {
        final List<NicVO> nics = _nicDao.listByVmId(vm.getId());
        final ReservationContext context = new ReservationContextImpl(UUID.randomUUID().toString(), null, null);
        Long guestNetworkId = null;
        for (final NicVO nic : nics) {
            final NetworkVO network = _networksDao.findById(nic.getNetworkId());
            if(network.getTrafficType().equals(TrafficType.Guest) && network.getGuestType().equals(GuestType.Isolated)){
                guestNetworkId = network.getId();
            }
            final Integer networkRate = _networkModel.getNetworkRate(network.getId(), vm.getId());

            final NetworkGuru guru = AdapterBase.getAdapterByName(networkGurus, network.getGuruName());
            final NicProfile profile = new NicProfile(nic, network, nic.getBroadcastUri(), nic.getIsolationUri(), networkRate,
                    _networkModel.isSecurityGroupSupportedInNetwork(network), _networkModel.getNetworkTag(vm.getHypervisorType(), network));
            if(guru instanceof NetworkMigrationResponder){
                if(!((NetworkMigrationResponder) guru).prepareMigration(profile, network, vm, dest, context)){
                    s_logger.error("NetworkGuru "+guru+" prepareForMigration failed."); // XXX: Transaction error
                }
            }
            final List<Provider> providersToImplement = getNetworkProviders(network.getId());
            for (final NetworkElement element : networkElements) {
                if (providersToImplement.contains(element.getProvider())) {
                    if (!_networkModel.isProviderEnabledInPhysicalNetwork(_networkModel.getPhysicalNetworkId(network), element.getProvider().getName())) {
                        throw new CloudRuntimeException("Service provider " + element.getProvider().getName() + " either doesn't exist or is not enabled in physical network id: " + network.getPhysicalNetworkId());
                    }
                    if(element instanceof NetworkMigrationResponder){
                        if(!((NetworkMigrationResponder) element).prepareMigration(profile, network, vm, dest, context)){
                            s_logger.error("NetworkElement "+element+" prepareForMigration failed."); // XXX: Transaction error
                        }
                    }
                }
            }
            guru.updateNicProfile(profile, network);
            vm.addNic(profile);
        }

        final List<String> addedURIs = new ArrayList<String>();
        if(guestNetworkId != null){
            final List<IPAddressVO> publicIps = _ipAddressDao.listByAssociatedNetwork(guestNetworkId, null);
            for (final IPAddressVO userIp : publicIps){
                final PublicIp publicIp = PublicIp.createFromAddrAndVlan(userIp, _vlanDao.findById(userIp.getVlanId()));
                final URI broadcastUri = BroadcastDomainType.Vlan.toUri(publicIp.getVlanTag());
                final long ntwkId = publicIp.getNetworkId();
                final Nic nic = _nicDao.findByNetworkIdInstanceIdAndBroadcastUri(ntwkId, vm.getId(),
                        broadcastUri.toString());
                if(nic == null && !addedURIs.contains(broadcastUri.toString())){
                    //Nic details are not available in DB
                    //Create nic profile for migration
                    s_logger.debug("Creating nic profile for migration. BroadcastUri: "+broadcastUri.toString()+" NetworkId: "+ntwkId+" Vm: "+vm.getId());
                    final NetworkVO network = _networksDao.findById(ntwkId);
                    _networkModel.getNetworkRate(network.getId(), vm.getId());
                    final NetworkGuru guru = AdapterBase.getAdapterByName(networkGurus, network.getGuruName());
                    final NicProfile profile = new NicProfile();
                    profile.setDeviceId(255); //dummyId
                    profile.setIPv4Address(userIp.getAddress().toString());
                    profile.setIPv4Netmask(publicIp.getNetmask());
                    profile.setIPv4Gateway(publicIp.getGateway());
                    profile.setMacAddress(publicIp.getMacAddress());
                    profile.setBroadcastType(network.getBroadcastDomainType());
                    profile.setTrafficType(network.getTrafficType());
                    profile.setBroadcastUri(broadcastUri);
                    profile.setIsolationUri(Networks.IsolationType.Vlan.toUri(publicIp.getVlanTag()));
                    profile.setSecurityGroupEnabled(_networkModel.isSecurityGroupSupportedInNetwork(network));
                    profile.setName(_networkModel.getNetworkTag(vm.getHypervisorType(), network));
                    profile.setNetworId(network.getId());

                    guru.updateNicProfile(profile, network);
                    vm.addNic(profile);
                    addedURIs.add(broadcastUri.toString());
                }
            }
        }
    }

    private NicProfile findNicProfileById(final VirtualMachineProfile vm, final long id) {
        for (final NicProfile nic : vm.getNics()) {
            if (nic.getId() == id) {
                return nic;
            }
        }
        return null;
    }

    @Override
    public void commitNicForMigration(final VirtualMachineProfile src, final VirtualMachineProfile dst) {
        for (final NicProfile nicSrc : src.getNics()) {
            final NetworkVO network = _networksDao.findById(nicSrc.getNetworkId());
            final NetworkGuru guru = AdapterBase.getAdapterByName(networkGurus, network.getGuruName());
            final NicProfile nicDst = findNicProfileById(dst, nicSrc.getId());
            final ReservationContext src_context = new ReservationContextImpl(nicSrc.getReservationId(), null, null);
            final ReservationContext dst_context = new ReservationContextImpl(nicDst.getReservationId(), null, null);

            if (guru instanceof NetworkMigrationResponder) {
                ((NetworkMigrationResponder)guru).commitMigration(nicSrc, network, src, src_context, dst_context);
            }
            final List<Provider> providersToImplement = getNetworkProviders(network.getId());
            for (final NetworkElement element : networkElements) {
                if (providersToImplement.contains(element.getProvider())) {
                    if (!_networkModel.isProviderEnabledInPhysicalNetwork(_networkModel.getPhysicalNetworkId(network), element.getProvider().getName())) {
                        throw new CloudRuntimeException("Service provider " + element.getProvider().getName() + " either doesn't exist or is not enabled in physical network id: "
                                + network.getPhysicalNetworkId());
                    }
                    if (element instanceof NetworkMigrationResponder) {
                        ((NetworkMigrationResponder)element).commitMigration(nicSrc, network, src, src_context, dst_context);
                    }
                }
            }
            // update the reservation id
            final NicVO nicVo = _nicDao.findById(nicDst.getId());
            nicVo.setReservationId(nicDst.getReservationId());
            _nicDao.persist(nicVo);
        }
    }

    @Override
    public void rollbackNicForMigration(final VirtualMachineProfile src, final VirtualMachineProfile dst) {
        for (final NicProfile nicDst : dst.getNics()) {
            final NetworkVO network = _networksDao.findById(nicDst.getNetworkId());
            final NetworkGuru guru = AdapterBase.getAdapterByName(networkGurus, network.getGuruName());
            final NicProfile nicSrc = findNicProfileById(src, nicDst.getId());
            final ReservationContext src_context = new ReservationContextImpl(nicSrc.getReservationId(), null, null);
            final ReservationContext dst_context = new ReservationContextImpl(nicDst.getReservationId(), null, null);

            if (guru instanceof NetworkMigrationResponder) {
                ((NetworkMigrationResponder)guru).rollbackMigration(nicDst, network, dst, src_context, dst_context);
            }
            final List<Provider> providersToImplement = getNetworkProviders(network.getId());
            for (final NetworkElement element : networkElements) {
                if (providersToImplement.contains(element.getProvider())) {
                    if (!_networkModel.isProviderEnabledInPhysicalNetwork(_networkModel.getPhysicalNetworkId(network), element.getProvider().getName())) {
                        throw new CloudRuntimeException("Service provider " + element.getProvider().getName() + " either doesn't exist or is not enabled in physical network id: "
                                + network.getPhysicalNetworkId());
                    }
                    if (element instanceof NetworkMigrationResponder) {
                        ((NetworkMigrationResponder)element).rollbackMigration(nicDst, network, dst, src_context, dst_context);
                    }
                }
            }
        }
    }

    @Override
    @DB
    public void release(final VirtualMachineProfile vmProfile, final boolean forced) throws ConcurrentOperationException, ResourceUnavailableException {
        final List<NicVO> nics = _nicDao.listByVmId(vmProfile.getId());
        for (final NicVO nic : nics) {
            releaseNic(vmProfile, nic.getId());
        }
    }

    @Override
    @DB
    public void releaseNic(final VirtualMachineProfile vmProfile, final Nic nic) throws ConcurrentOperationException, ResourceUnavailableException {
        releaseNic(vmProfile, nic.getId());
    }

    @DB
    protected void releaseNic(final VirtualMachineProfile vmProfile, final long nicId) throws ConcurrentOperationException, ResourceUnavailableException {
        final Pair<Network, NicProfile> networkToRelease = Transaction.execute(new TransactionCallback<Pair<Network, NicProfile>>() {
            @Override
            public Pair<Network, NicProfile> doInTransaction(final TransactionStatus status) {
                final NicVO nic = _nicDao.lockRow(nicId, true);
                if (nic == null) {
                    throw new ConcurrentOperationException("Unable to acquire lock on nic " + nic);
                }

                final Nic.State originalState = nic.getState();
                final NetworkVO network = _networksDao.findById(nic.getNetworkId());

                if (originalState == Nic.State.Reserved || originalState == Nic.State.Reserving) {
                    if (nic.getReservationStrategy() == Nic.ReservationStrategy.Start) {
                        final NetworkGuru guru = AdapterBase.getAdapterByName(networkGurus, network.getGuruName());
                        nic.setState(Nic.State.Releasing);
                        _nicDao.update(nic.getId(), nic);
                        final NicProfile profile = new NicProfile(nic, network, nic.getBroadcastUri(), nic.getIsolationUri(), null, _networkModel
                                .isSecurityGroupSupportedInNetwork(network), _networkModel.getNetworkTag(vmProfile.getHypervisorType(), network));
                        if (guru.release(profile, vmProfile, nic.getReservationId())) {
                            applyProfileToNicForRelease(nic, profile);
                            nic.setState(Nic.State.Allocated);
                            if (originalState == Nic.State.Reserved) {
                                updateNic(nic, network.getId(), -1);
                            } else {
                                _nicDao.update(nic.getId(), nic);
                            }
                        }
                        // Perform release on network elements
                        return new Pair<Network, NicProfile>(network, profile);
                    } else {
                        nic.setState(Nic.State.Allocated);
                        updateNic(nic, network.getId(), -1);
                    }
                }

                return null;
            }
        });

        // cleanup the entry in vm_network_map
        if(vmProfile.getType().equals(VirtualMachine.Type.User)) {
            final NicVO nic = _nicDao.findById(nicId);
            if(nic != null) {
                final NetworkVO vmNetwork = _networksDao.findById(nic.getNetworkId());
                final VMNetworkMapVO vno = _vmNetworkMapDao.findByVmAndNetworkId(vmProfile.getVirtualMachine().getId(), vmNetwork.getId());
                if(vno != null) {
                    _vmNetworkMapDao.remove(vno.getId());
                }
            }
        }

        if (networkToRelease != null) {
            final Network network = networkToRelease.first();
            final NicProfile profile = networkToRelease.second();
            final List<Provider> providersToImplement = getNetworkProviders(network.getId());
            for (final NetworkElement element : networkElements) {
                if (providersToImplement.contains(element.getProvider())) {
                    if (s_logger.isDebugEnabled()) {
                        s_logger.debug("Asking " + element.getName() + " to release " + profile);
                    }
                    //NOTE: Context appear to never be used in release method
                    //implementations. Consider removing it from interface Element
                    element.release(network, profile, vmProfile, null);
                }
            }
        }
    }

    @Override
    public void cleanupNics(final VirtualMachineProfile vm) {
        if (s_logger.isDebugEnabled()) {
            s_logger.debug("Cleaning network for vm: " + vm.getId());
        }

        final List<NicVO> nics = _nicDao.listByVmId(vm.getId());
        for (final NicVO nic : nics) {
            removeNic(vm, nic);
        }
    }

    @Override
    public void removeNic(final VirtualMachineProfile vm, final Nic nic) {
        removeNic(vm, _nicDao.findById(nic.getId()));
    }

    protected void removeNic(final VirtualMachineProfile vm, final NicVO nic) {

        if (nic.getReservationStrategy() == Nic.ReservationStrategy.Start && nic.getState() != Nic.State.Allocated) {
            // Nics with reservation strategy 'Start' should go through release phase in the Nic life cycle.
            // Ensure that release is performed before Nic is to be removed to avoid resource leaks.
            try {
                releaseNic(vm, nic.getId());
            } catch (final Exception ex) {
                s_logger.warn("Failed to release nic: " + nic.toString() + " as part of remove operation due to", ex);
            }
        }

        final NetworkVO network = _networksDao.findById(nic.getNetworkId());
        if (network != null && network.getTrafficType() == TrafficType.Guest) {
            final String nicIp = Strings.isNullOrEmpty(nic.getIPv4Address()) ? nic.getIPv6Address() : nic.getIPv4Address();
            if (!Strings.isNullOrEmpty(nicIp)) {
                NicProfile nicProfile = new NicProfile(nic.getIPv4Address(), nic.getIPv6Address(), nic.getMacAddress());
                nicProfile.setId(nic.getId());
                cleanupNicDhcpDnsEntry(network, vm, nicProfile);
            }
        }

        nic.setState(Nic.State.Deallocating);
        _nicDao.update(nic.getId(), nic);
        final NicProfile profile = new NicProfile(nic, network, null, null, null, _networkModel.isSecurityGroupSupportedInNetwork(network), _networkModel.getNetworkTag(
                vm.getHypervisorType(), network));

        /*
         * We need to release the nics with a Create ReservationStrategy here
         * because the nic is now being removed.
         */
        if (nic.getReservationStrategy() == Nic.ReservationStrategy.Create) {
            final List<Provider> providersToImplement = getNetworkProviders(network.getId());
            for (final NetworkElement element : networkElements) {
                if (providersToImplement.contains(element.getProvider())) {
                    if (s_logger.isDebugEnabled()) {
                        s_logger.debug("Asking " + element.getName() + " to release " + nic);
                    }
                    try {
                        element.release(network, profile, vm, null);
                    } catch (final ConcurrentOperationException ex) {
                        s_logger.warn("release failed during the nic " + nic.toString() + " removeNic due to ", ex);
                    } catch (final ResourceUnavailableException ex) {
                        s_logger.warn("release failed during the nic " + nic.toString() + " removeNic due to ", ex);
                    }
                }
            }
        }

        if (vm.getType() == Type.User
                && network.getTrafficType() == TrafficType.Guest
                && network.getGuestType() == GuestType.Shared
                && isLastNicInSubnet(nic)) {
            if (_networkModel.areServicesSupportedInNetwork(network.getId(), Service.Dhcp)) {
                // remove the dhcpservice ip if this is the last nic in subnet.
                final DhcpServiceProvider dhcpServiceProvider = getDhcpServiceProvider(network);
                if (dhcpServiceProvider != null
                        && isDhcpAccrossMultipleSubnetsSupported(dhcpServiceProvider)) {
                    removeDhcpServiceInSubnet(nic);
                }
            }
            if (_networkModel.areServicesSupportedInNetwork(network.getId(), Service.Dns)){
                final DnsServiceProvider dnsServiceProvider = getDnsServiceProvider(network);
                if (dnsServiceProvider != null) {
                    try {
                        if(!dnsServiceProvider.removeDnsSupportForSubnet(network)) {
                            s_logger.warn("Failed to remove the ip alias on the dns server");
                        }
                    } catch (final ResourceUnavailableException e) {
                        //failed to remove the dnsconfig.
                        s_logger.info("Unable to delete the ip alias due to unable to contact the dns server.");
                    }
                }
            }
        }

        final NetworkGuru guru = AdapterBase.getAdapterByName(networkGurus, network.getGuruName());
        guru.deallocate(network, profile, vm);
        _nicDao.remove(nic.getId());

        s_logger.debug("Removed nic id=" + nic.getId());
        //remove the secondary ip addresses corresponding to to this nic
        if (!removeVmSecondaryIpsOfNic(nic.getId())) {
            s_logger.debug("Removing nic " + nic.getId() + " secondary ip addreses failed");
        }
    }

    public boolean isDhcpAccrossMultipleSubnetsSupported(final DhcpServiceProvider dhcpServiceProvider) {

        final Map<Network.Capability, String> capabilities = dhcpServiceProvider.getCapabilities().get(Network.Service.Dhcp);
        final String supportsMultipleSubnets = capabilities.get(Network.Capability.DhcpAccrossMultipleSubnets);
        if (supportsMultipleSubnets != null && Boolean.valueOf(supportsMultipleSubnets)) {
            return true;
        }
        return false;
    }

    private boolean isLastNicInSubnet(final NicVO nic) {
        if (_nicDao.listByNetworkIdTypeAndGatewayAndBroadcastUri(nic.getNetworkId(), VirtualMachine.Type.User, nic.getIPv4Gateway(), nic.getBroadcastUri()).size() > 1) {
            return false;
        }
        return true;
    }

    @DB
    @Override
    public void removeDhcpServiceInSubnet(final Nic nic) {
        final Network network = _networksDao.findById(nic.getNetworkId());
        final DhcpServiceProvider dhcpServiceProvider = getDhcpServiceProvider(network);
        try {
            final NicIpAliasVO ipAlias = _nicIpAliasDao.findByGatewayAndNetworkIdAndState(nic.getIPv4Gateway(), network.getId(), NicIpAlias.State.active);
            if (ipAlias != null) {
                ipAlias.setState(NicIpAlias.State.revoked);
                Transaction.execute(new TransactionCallbackNoReturn() {
                    @Override
                    public void doInTransactionWithoutResult(final TransactionStatus status) {
                        _nicIpAliasDao.update(ipAlias.getId(), ipAlias);
                        final IPAddressVO aliasIpaddressVo = _publicIpAddressDao.findByIpAndSourceNetworkId(ipAlias.getNetworkId(), ipAlias.getIp4Address());
                        _publicIpAddressDao.unassignIpAddress(aliasIpaddressVo.getId());
                    }
                });
                if (!dhcpServiceProvider.removeDhcpSupportForSubnet(network)) {
                    s_logger.warn("Failed to remove the ip alias on the router, marking it as removed in db and freed the allocated ip " + ipAlias.getIp4Address());
                }
            }
        } catch (final ResourceUnavailableException e) {
            //failed to remove the dhcpconfig on the router.
            s_logger.info("Unable to delete the ip alias due to unable to contact the virtualrouter.");
        }

    }

    @Override
    public void expungeNics(final VirtualMachineProfile vm) {
        final List<NicVO> nics = _nicDao.listByVmIdIncludingRemoved(vm.getId());
        for (final NicVO nic : nics) {
            _nicDao.expunge(nic.getId());
        }
    }

    @Override
    @DB
    public Network createPrivateNetwork(final long networkOfferingId, final String name, final String displayText, final String gateway, final String cidr, final String vlanId, final boolean bypassVlanOverlapCheck, final Account owner, final PhysicalNetwork pNtwk, final Long vpcId) throws ConcurrentOperationException, InsufficientCapacityException, ResourceAllocationException {
        // create network for private gateway
        return createGuestNetwork(networkOfferingId, name, displayText, gateway, cidr, vlanId,
                bypassVlanOverlapCheck, null, owner, null, pNtwk, pNtwk.getDataCenterId(), ACLType.Account, null,
                vpcId, null, null, true, null, null, null, true);
    }

    @Override
    @DB
    public Network createGuestNetwork(final long networkOfferingId, final String name, final String displayText, final String gateway, final String cidr, String vlanId,
                                      boolean bypassVlanOverlapCheck, String networkDomain, final Account owner, final Long domainId, final PhysicalNetwork pNtwk,
                                      final long zoneId, final ACLType aclType, Boolean subdomainAccess, final Long vpcId, final String ip6Gateway, final String ip6Cidr,
                                      final Boolean isDisplayNetworkEnabled, final String isolatedPvlan, Network.PVlanType isolatedPvlanType, String externalId) throws ConcurrentOperationException, InsufficientCapacityException, ResourceAllocationException {
        // create Isolated/Shared/L2 network
        return createGuestNetwork(networkOfferingId, name, displayText, gateway, cidr, vlanId, bypassVlanOverlapCheck,
                networkDomain, owner, domainId, pNtwk, zoneId, aclType, subdomainAccess, vpcId, ip6Gateway, ip6Cidr,
                isDisplayNetworkEnabled, isolatedPvlan, isolatedPvlanType, externalId, false);
    }

    @DB
    private Network createGuestNetwork(final long networkOfferingId, final String name, final String displayText, final String gateway, final String cidr, String vlanId,
                                      boolean bypassVlanOverlapCheck, String networkDomain, final Account owner, final Long domainId, final PhysicalNetwork pNtwk,
                                      final long zoneId, final ACLType aclType, Boolean subdomainAccess, final Long vpcId, final String ip6Gateway, final String ip6Cidr,
                                      final Boolean isDisplayNetworkEnabled, final String isolatedPvlan, Network.PVlanType isolatedPvlanType, String externalId, final Boolean isPrivateNetwork) throws ConcurrentOperationException, InsufficientCapacityException, ResourceAllocationException {

        final NetworkOfferingVO ntwkOff = _networkOfferingDao.findById(networkOfferingId);
        final DataCenterVO zone = _dcDao.findById(zoneId);
        // this method supports only guest network creation
        if (ntwkOff.getTrafficType() != TrafficType.Guest) {
            s_logger.warn("Only guest networks can be created using this method");
            return null;
        }

        final boolean updateResourceCount = resourceCountNeedsUpdate(ntwkOff, aclType);
        //check resource limits
        if (updateResourceCount) {
            _resourceLimitMgr.checkResourceLimit(owner, ResourceType.network, isDisplayNetworkEnabled);
        }

        // Validate network offering
        if (ntwkOff.getState() != NetworkOffering.State.Enabled) {
            // see NetworkOfferingVO
            final InvalidParameterValueException ex = new InvalidParameterValueException("Can't use specified network offering id as its stat is not " + NetworkOffering.State.Enabled);
            ex.addProxyObject(ntwkOff.getUuid(), "networkOfferingId");
            throw ex;
        }

        // Validate physical network
        if (pNtwk.getState() != PhysicalNetwork.State.Enabled) {
            // see PhysicalNetworkVO.java
            final InvalidParameterValueException ex = new InvalidParameterValueException("Specified physical network id is" + " in incorrect state:" + pNtwk.getState());
            ex.addProxyObject(pNtwk.getUuid(), "physicalNetworkId");
            throw ex;
        }

        boolean ipv6 = false;

        if (StringUtils.isNotBlank(ip6Gateway) && StringUtils.isNotBlank(ip6Cidr)) {
            ipv6 = true;
        }
        // Validate zone
        if (zone.getNetworkType() == NetworkType.Basic) {
            // In Basic zone the network should have aclType=Domain, domainId=1, subdomainAccess=true
            if (aclType == null || aclType != ACLType.Domain) {
                throw new InvalidParameterValueException("Only AclType=Domain can be specified for network creation in Basic zone");
            }

            // Only one guest network is supported in Basic zone
            final List<NetworkVO> guestNetworks = _networksDao.listByZoneAndTrafficType(zone.getId(), TrafficType.Guest);
            if (!guestNetworks.isEmpty()) {
                throw new InvalidParameterValueException("Can't have more than one Guest network in zone with network type " + NetworkType.Basic);
            }

            // if zone is basic, only Shared network offerings w/o source nat service are allowed
            if (!(ntwkOff.getGuestType() == GuestType.Shared && !_networkModel.areServicesSupportedByNetworkOffering(ntwkOff.getId(), Service.SourceNat))) {
                throw new InvalidParameterValueException("For zone of type " + NetworkType.Basic + " only offerings of " + "guestType " + GuestType.Shared + " with disabled "
                        + Service.SourceNat.getName() + " service are allowed");
            }

            if (domainId == null || domainId != Domain.ROOT_DOMAIN) {
                throw new InvalidParameterValueException("Guest network in Basic zone should be dedicated to ROOT domain");
            }

            if (subdomainAccess == null) {
                subdomainAccess = true;
            } else if (!subdomainAccess) {
                throw new InvalidParameterValueException("Subdomain access should be set to true for the" + " guest network in the Basic zone");
            }

            if (vlanId == null) {
                vlanId = Vlan.UNTAGGED;
            } else {
                if (!vlanId.equalsIgnoreCase(Vlan.UNTAGGED)) {
                    throw new InvalidParameterValueException("Only vlan " + Vlan.UNTAGGED + " can be created in " + "the zone of type " + NetworkType.Basic);
                }
            }

        } else if (zone.getNetworkType() == NetworkType.Advanced) {
            if (zone.isSecurityGroupEnabled()) {
                if (isolatedPvlan != null) {
                    throw new InvalidParameterValueException("Isolated Private VLAN is not supported with security group!");
                }
                // Only Account specific Isolated network with sourceNat service disabled are allowed in security group
                // enabled zone
                if (ntwkOff.getGuestType() != GuestType.Shared) {
                    throw new InvalidParameterValueException("Only shared guest network can be created in security group enabled zone");
                }
                if (_networkModel.areServicesSupportedByNetworkOffering(ntwkOff.getId(), Service.SourceNat)) {
                    throw new InvalidParameterValueException("Service SourceNat is not allowed in security group enabled zone");
                }
            }

            //don't allow eip/elb networks in Advance zone
            if (ntwkOff.isElasticIp() || ntwkOff.isElasticLb()) {
                throw new InvalidParameterValueException("Elastic IP and Elastic LB services are supported in zone of type " + NetworkType.Basic);
            }
        }

        if (ipv6 && NetUtils.getIp6CidrSize(ip6Cidr) != 64) {
            throw new InvalidParameterValueException("IPv6 subnet should be exactly 64-bits in size");
        }

        //TODO(VXLAN): Support VNI specified
        // VlanId can be specified only when network offering supports it
        final boolean vlanSpecified = vlanId != null;
        if (vlanSpecified != ntwkOff.isSpecifyVlan()) {
            if (vlanSpecified) {
                throw new InvalidParameterValueException("Can't specify vlan; corresponding offering says specifyVlan=false");
            } else {
                throw new InvalidParameterValueException("Vlan has to be specified; corresponding offering says specifyVlan=true");
            }
        }

        if (vlanSpecified) {
<<<<<<< HEAD
            URI uri = BroadcastDomainType.fromString(vlanId);
            // Aux: generate secondary URI for secondary VLAN ID (if provided) for performing checks
            URI secondaryUri = isNotBlank(isolatedPvlan) ? BroadcastDomainType.fromString(isolatedPvlan) : null;
=======
            URI uri = encodeVlanIdIntoBroadcastUri(vlanId, pNtwk);
>>>>>>> d6152b37
            //don't allow to specify vlan tag used by physical network for dynamic vlan allocation
            if (!(bypassVlanOverlapCheck && ntwkOff.getGuestType() == GuestType.Shared) && _dcDao.findVnet(zoneId, pNtwk.getId(), BroadcastDomainType.getValue(uri)).size() > 0) {
                throw new InvalidParameterValueException("The VLAN tag " + vlanId + " is already being used for dynamic vlan allocation for the guest network in zone "
                        + zone.getName());
            }
            if (secondaryUri != null && !(bypassVlanOverlapCheck && ntwkOff.getGuestType() == GuestType.Shared) &&
                    _dcDao.findVnet(zoneId, pNtwk.getId(), BroadcastDomainType.getValue(secondaryUri)).size() > 0) {
                throw new InvalidParameterValueException("The VLAN tag " + isolatedPvlan + " is already being used for dynamic vlan allocation for the guest network in zone "
                        + zone.getName());
            }
            if (! UuidUtils.validateUUID(vlanId)){
                // For Isolated and L2 networks, don't allow to create network with vlan that already exists in the zone
                if (!hasGuestBypassVlanOverlapCheck(bypassVlanOverlapCheck, ntwkOff, isPrivateNetwork)) {
                    if (_networksDao.listByZoneAndUriAndGuestType(zoneId, uri.toString(), null).size() > 0) {
                        throw new InvalidParameterValueException("Network with vlan " + vlanId + " already exists or overlaps with other network vlans in zone " + zoneId);
                    } else if (secondaryUri != null && _networksDao.listByZoneAndUriAndGuestType(zoneId, secondaryUri.toString(), null).size() > 0) {
                        throw new InvalidParameterValueException("Network with vlan " + isolatedPvlan + " already exists or overlaps with other network vlans in zone " + zoneId);
                    } else {
                        final List<DataCenterVnetVO> dcVnets = _datacenterVnetDao.findVnet(zoneId, BroadcastDomainType.getValue(uri));
                        //for the network that is created as part of private gateway,
                        //the vnet is not coming from the data center vnet table, so the list can be empty
                        if (!dcVnets.isEmpty()) {
                            final DataCenterVnetVO dcVnet = dcVnets.get(0);
                            // Fail network creation if specified vlan is dedicated to a different account
                            if (dcVnet.getAccountGuestVlanMapId() != null) {
                                final Long accountGuestVlanMapId = dcVnet.getAccountGuestVlanMapId();
                                final AccountGuestVlanMapVO map = _accountGuestVlanMapDao.findById(accountGuestVlanMapId);
                                if (map.getAccountId() != owner.getAccountId()) {
                                    throw new InvalidParameterValueException("Vlan " + vlanId + " is dedicated to a different account");
                                }
                                // Fail network creation if owner has a dedicated range of vlans but the specified vlan belongs to the system pool
                            } else {
                                final List<AccountGuestVlanMapVO> maps = _accountGuestVlanMapDao.listAccountGuestVlanMapsByAccount(owner.getAccountId());
                                if (maps != null && !maps.isEmpty()) {
                                    final int vnetsAllocatedToAccount = _datacenterVnetDao.countVnetsAllocatedToAccount(zoneId, owner.getAccountId());
                                    final int vnetsDedicatedToAccount = _datacenterVnetDao.countVnetsDedicatedToAccount(zoneId, owner.getAccountId());
                                    if (vnetsAllocatedToAccount < vnetsDedicatedToAccount) {
                                        throw new InvalidParameterValueException("Specified vlan " + vlanId + " doesn't belong" + " to the vlan range dedicated to the owner "
                                                + owner.getAccountName());
                                    }
                                }
                            }
                        }
                    }
                } else {
                    // don't allow to creating shared network with given Vlan ID, if there already exists a isolated network or
                    // shared network with same Vlan ID in the zone
                    if (!bypassVlanOverlapCheck && _networksDao.listByZoneAndUriAndGuestType(zoneId, uri.toString(), GuestType.Isolated).size() > 0 ) {
                        throw new InvalidParameterValueException("There is an existing isolated/shared network that overlaps with vlan id:" + vlanId + " in zone " + zoneId);
                    }
                }
            }

        }

        // If networkDomain is not specified, take it from the global configuration
        if (_networkModel.areServicesSupportedByNetworkOffering(networkOfferingId, Service.Dns)) {
            final Map<Network.Capability, String> dnsCapabilities = _networkModel.getNetworkOfferingServiceCapabilities(_entityMgr.findById(NetworkOffering.class, networkOfferingId),
                    Service.Dns);
            final String isUpdateDnsSupported = dnsCapabilities.get(Capability.AllowDnsSuffixModification);
            if (isUpdateDnsSupported == null || !Boolean.valueOf(isUpdateDnsSupported)) {
                if (networkDomain != null) {
                    // TBD: NetworkOfferingId and zoneId. Send uuids instead.
                    throw new InvalidParameterValueException("Domain name change is not supported by network offering id=" + networkOfferingId + " in zone id=" + zoneId);
                }
            } else {
                if (networkDomain == null) {
                    // 1) Get networkDomain from the corresponding account/domain/zone
                    if (aclType == ACLType.Domain) {
                        networkDomain = _networkModel.getDomainNetworkDomain(domainId, zoneId);
                    } else if (aclType == ACLType.Account) {
                        networkDomain = _networkModel.getAccountNetworkDomain(owner.getId(), zoneId);
                    }

                    // 2) If null, generate networkDomain using domain suffix from the global config variables
                    if (networkDomain == null) {
                        networkDomain = "cs" + Long.toHexString(owner.getId()) + GuestDomainSuffix.valueIn(zoneId);
                    }

                } else {
                    // validate network domain
                    if (!NetUtils.verifyDomainName(networkDomain)) {
                        throw new InvalidParameterValueException("Invalid network domain. Total length shouldn't exceed 190 chars. Each domain "
                                + "label must be between 1 and 63 characters long, can contain ASCII letters 'a' through 'z', the digits '0' through '9', "
                                + "and the hyphen ('-'); can't start or end with \"-\"");
                    }
                }
            }
        }

        // In Advance zone Cidr for Shared networks and Isolated networks w/o source nat service can't be NULL - 2.2.x
        // limitation, remove after we introduce support for multiple ip ranges
        // with different Cidrs for the same Shared network
        final boolean cidrRequired = zone.getNetworkType() == NetworkType.Advanced
                && ntwkOff.getTrafficType() == TrafficType.Guest
                && (ntwkOff.getGuestType() == GuestType.Shared || (ntwkOff.getGuestType() == GuestType.Isolated
                && !_networkModel.areServicesSupportedByNetworkOffering(ntwkOff.getId(), Service.SourceNat)));
        if (cidr == null && ip6Cidr == null && cidrRequired) {
            throw new InvalidParameterValueException("StartIp/endIp/gateway/netmask are required when create network of" + " type " + Network.GuestType.Shared
                    + " and network of type " + GuestType.Isolated + " with service " + Service.SourceNat.getName() + " disabled");
        }

        checkL2OfferingServices(ntwkOff);

        // No cidr can be specified in Basic zone
        if (zone.getNetworkType() == NetworkType.Basic && cidr != null) {
            throw new InvalidParameterValueException("StartIp/endIp/gateway/netmask can't be specified for zone of type " + NetworkType.Basic);
        }

        // Check if cidr is RFC1918 compliant if the network is Guest Isolated for IPv4
        if (cidr != null && ntwkOff.getGuestType() == Network.GuestType.Isolated && ntwkOff.getTrafficType() == TrafficType.Guest) {
            if (!NetUtils.validateGuestCidr(cidr)) {
                throw new InvalidParameterValueException("Virtual Guest Cidr " + cidr + " is not RFC 1918 or 6598 compliant");
            }
        }

        final String networkDomainFinal = networkDomain;
        final String vlanIdFinal = vlanId;
        final Boolean subdomainAccessFinal = subdomainAccess;
        final Network network = Transaction.execute(new TransactionCallback<Network>() {
            @Override
            public Network doInTransaction(final TransactionStatus status) {
                Long physicalNetworkId = null;
                if (pNtwk != null) {
                    physicalNetworkId = pNtwk.getId();
                }
                final DataCenterDeployment plan = new DataCenterDeployment(zoneId, null, null, null, null, physicalNetworkId);
                final NetworkVO userNetwork = new NetworkVO();
                userNetwork.setNetworkDomain(networkDomainFinal);

                if (cidr != null && gateway != null) {
                    userNetwork.setCidr(cidr);
                    userNetwork.setGateway(gateway);
                }

                if (StringUtils.isNotBlank(ip6Gateway) && StringUtils.isNotBlank(ip6Cidr)) {
                    userNetwork.setIp6Cidr(ip6Cidr);
                    userNetwork.setIp6Gateway(ip6Gateway);
                }

                if (externalId != null) {
                    userNetwork.setExternalId(externalId);
                }

                if (vlanIdFinal != null) {
                    if (isolatedPvlan == null) {
                        URI uri = null;
                        if (UuidUtils.validateUUID(vlanIdFinal)){
                            //Logical router's UUID provided as VLAN_ID
                            userNetwork.setVlanIdAsUUID(vlanIdFinal); //Set transient field
                        } else {
                            uri = encodeVlanIdIntoBroadcastUri(vlanIdFinal, pNtwk);
                        }
                        userNetwork.setBroadcastUri(uri);
                        if (!vlanIdFinal.equalsIgnoreCase(Vlan.UNTAGGED)) {
                            userNetwork.setBroadcastDomainType(BroadcastDomainType.Vlan);
                        } else {
                            userNetwork.setBroadcastDomainType(BroadcastDomainType.Native);
                        }
                    } else {
                        if (vlanIdFinal.equalsIgnoreCase(Vlan.UNTAGGED)) {
                            throw new InvalidParameterValueException("Cannot support pvlan with untagged primary vlan!");
                        }
                        URI uri = NetUtils.generateUriForPvlan(vlanIdFinal, isolatedPvlan);
                        if (_networksDao.listByPhysicalNetworkPvlan(physicalNetworkId, uri.toString(), isolatedPvlanType).size() > 0) {
                            throw new InvalidParameterValueException("Network with primary vlan " + vlanIdFinal +
                                    " and secondary vlan " + isolatedPvlan + " type " + isolatedPvlanType +
                                    " already exists or overlaps with other network pvlans in zone " + zoneId);
                        }
                        userNetwork.setBroadcastUri(uri);
                        userNetwork.setBroadcastDomainType(BroadcastDomainType.Pvlan);
                        userNetwork.setPvlanType(isolatedPvlanType);
                    }
                }

                final List<? extends Network> networks = setupNetwork(owner, ntwkOff, userNetwork, plan, name, displayText, true, domainId, aclType, subdomainAccessFinal, vpcId,
                        isDisplayNetworkEnabled);

                Network network = null;
                if (networks == null || networks.isEmpty()) {
                    throw new CloudRuntimeException("Fail to create a network");
                } else {
                    if (networks.size() > 0 && networks.get(0).getGuestType() == Network.GuestType.Isolated && networks.get(0).getTrafficType() == TrafficType.Guest) {
                        Network defaultGuestNetwork = networks.get(0);
                        for (final Network nw : networks) {
                            if (nw.getCidr() != null && nw.getCidr().equals(zone.getGuestNetworkCidr())) {
                                defaultGuestNetwork = nw;
                            }
                        }
                        network = defaultGuestNetwork;
                    } else {
                        // For shared network
                        network = networks.get(0);
                    }
                }

                if (updateResourceCount) {
                    _resourceLimitMgr.incrementResourceCount(owner.getId(), ResourceType.network, isDisplayNetworkEnabled);
                }

                return network;
            }
        });

        CallContext.current().setEventDetails("Network Id: " + network.getId());
        CallContext.current().putContextParameter(Network.class, network.getUuid());
        return network;
    }

    /**
     * Encodes VLAN/VXLAN ID into a Broadcast URI according to the isolation method from the Physical Network.
     * @return Broadcast URI, e.g. 'vlan://vlan_ID' or 'vxlan://vlxan_ID'
     */
    protected URI encodeVlanIdIntoBroadcastUri(String vlanId, PhysicalNetwork pNtwk) {
        if (pNtwk == null) {
            throw new InvalidParameterValueException(String.format("Failed to encode VLAN/VXLAN %s into a Broadcast URI. Physical Network cannot be null.", vlanId));
        }

        if(StringUtils.isNotBlank(pNtwk.getIsolationMethods().get(0))) {
            String isolationMethod = pNtwk.getIsolationMethods().get(0).toLowerCase();
            String vxlan = BroadcastDomainType.Vxlan.toString().toLowerCase();
            if(isolationMethod.equals(vxlan)) {
                return BroadcastDomainType.encodeStringIntoBroadcastUri(vlanId, BroadcastDomainType.Vxlan);
            }
        }
        return BroadcastDomainType.fromString(vlanId);
    }

  /**
   * Checks bypass VLAN id/range overlap check during network creation for guest networks
   * @param bypassVlanOverlapCheck bypass VLAN id/range overlap check
   * @param ntwkOff network offering
   */
  private boolean hasGuestBypassVlanOverlapCheck(final boolean bypassVlanOverlapCheck, final NetworkOfferingVO ntwkOff, final boolean isPrivateNetwork) {
    return bypassVlanOverlapCheck && (ntwkOff.getGuestType() != GuestType.Isolated || isPrivateNetwork);
  }

  /**
     * Checks for L2 network offering services. Only 2 cases allowed:
     * - No services
     * - User Data service only, provided by ConfigDrive
     * @param ntwkOff network offering
     */
    protected void checkL2OfferingServices(NetworkOfferingVO ntwkOff) {
        if (ntwkOff.getGuestType() == GuestType.L2 && !_networkModel.listNetworkOfferingServices(ntwkOff.getId()).isEmpty() &&
                (!_networkModel.areServicesSupportedByNetworkOffering(ntwkOff.getId(), Service.UserData) ||
                        (_networkModel.areServicesSupportedByNetworkOffering(ntwkOff.getId(), Service.UserData) &&
                                _networkModel.listNetworkOfferingServices(ntwkOff.getId()).size() > 1))) {
            throw new InvalidParameterValueException("For L2 networks, only UserData service is allowed");
        }
    }

    @Override
    @DB
    public boolean shutdownNetwork(final long networkId, final ReservationContext context, final boolean cleanupElements) {
        NetworkVO network = _networksDao.findById(networkId);
        if (network.getState() == Network.State.Allocated) {
            s_logger.debug("Network is already shutdown: " + network);
            return true;
        }

        if (network.getState() != Network.State.Implemented && network.getState() != Network.State.Shutdown) {
            s_logger.debug("Network is not implemented: " + network);
            return false;
        }

        try {
            //do global lock for the network
            network = _networksDao.acquireInLockTable(networkId, NetworkLockTimeout.value());
            if (network == null) {
                s_logger.warn("Unable to acquire lock for the network " + network + " as a part of network shutdown");
                return false;
            }
            if (s_logger.isDebugEnabled()) {
                s_logger.debug("Lock is acquired for network " + network + " as a part of network shutdown");
            }

            if (network.getState() == Network.State.Allocated) {
                s_logger.debug("Network is already shutdown: " + network);
                return true;
            }

            if (network.getState() != Network.State.Implemented && network.getState() != Network.State.Shutdown) {
                s_logger.debug("Network is not implemented: " + network);
                return false;
            }

            if (isSharedNetworkWithServices(network)) {
                network.setState(Network.State.Shutdown);
                _networksDao.update(network.getId(), network);
            } else {
                try {
                    stateTransitTo(network, Event.DestroyNetwork);
                } catch (final NoTransitionException e) {
                    network.setState(Network.State.Shutdown);
                    _networksDao.update(network.getId(), network);
                }
            }

            final boolean success = shutdownNetworkElementsAndResources(context, cleanupElements, network);

            final NetworkVO networkFinal = network;
            final boolean result = Transaction.execute(new TransactionCallback<Boolean>() {
                @Override
                public Boolean doInTransaction(final TransactionStatus status) {
                    boolean result = false;

                    if (success) {
                        if (s_logger.isDebugEnabled()) {
                            s_logger.debug("Network id=" + networkId + " is shutdown successfully, cleaning up corresponding resources now.");
                        }
                        final NetworkGuru guru = AdapterBase.getAdapterByName(networkGurus, networkFinal.getGuruName());
                        final NetworkProfile profile = convertNetworkToNetworkProfile(networkFinal.getId());
                        guru.shutdown(profile, _networkOfferingDao.findById(networkFinal.getNetworkOfferingId()));

                        applyProfileToNetwork(networkFinal, profile);
                        final DataCenterVO zone = _dcDao.findById(networkFinal.getDataCenterId());
                        if (isSharedNetworkOfferingWithServices(networkFinal.getNetworkOfferingId()) && zone.getNetworkType() == NetworkType.Advanced) {
                            networkFinal.setState(Network.State.Setup);
                        } else {
                            try {
                                stateTransitTo(networkFinal, Event.OperationSucceeded);
                            } catch (final NoTransitionException e) {
                                networkFinal.setState(Network.State.Allocated);
                                networkFinal.setRestartRequired(false);
                            }
                        }
                        _networksDao.update(networkFinal.getId(), networkFinal);
                        _networksDao.clearCheckForGc(networkId);
                        result = true;
                    } else {
                        try {
                            stateTransitTo(networkFinal, Event.OperationFailed);
                        } catch (final NoTransitionException e) {
                            networkFinal.setState(Network.State.Implemented);
                            _networksDao.update(networkFinal.getId(), networkFinal);
                        }
                        result = false;
                    }

                    return result;
                }
            });

            return result;
        } finally {
            if (network != null) {
                _networksDao.releaseFromLockTable(network.getId());
                if (s_logger.isDebugEnabled()) {
                    s_logger.debug("Lock is released for network " + network + " as a part of network shutdown");
                }
            }
        }
    }

    @Override
    public boolean shutdownNetworkElementsAndResources(final ReservationContext context, final boolean cleanupElements, final Network network) {

        // get providers to shutdown
        final List<Provider> providersToShutdown = getNetworkProviders(network.getId());

        // 1) Cleanup all the rules for the network. If it fails, just log the failure and proceed with shutting down
        // the elements
        boolean cleanupResult = true;
        boolean cleanupNeeded = false;
        try {
            for (final Provider provider: providersToShutdown) {
                if (provider.cleanupNeededOnShutdown()) {
                    cleanupNeeded = true;
                    break;
                }
            }
            if (cleanupNeeded) {
                cleanupResult = shutdownNetworkResources(network.getId(), context.getAccount(), context.getCaller().getId());
            }
        } catch (final Exception ex) {
            s_logger.warn("shutdownNetworkRules failed during the network " + network + " shutdown due to ", ex);
        } finally {
            // just warn the administrator that the network elements failed to shutdown
            if (!cleanupResult) {
                s_logger.warn("Failed to cleanup network id=" + network.getId() + " resources as a part of shutdownNetwork");
            }
        }

        // 2) Shutdown all the network elements
        boolean success = true;
        for (final NetworkElement element : networkElements) {
            if (providersToShutdown.contains(element.getProvider())) {
                try {
                    if (s_logger.isDebugEnabled()) {
                        s_logger.debug("Sending network shutdown to " + element.getName());
                    }
                    if (!element.shutdown(network, context, cleanupElements)) {
                        s_logger.warn("Unable to complete shutdown of the network elements due to element: " + element.getName());
                        success = false;
                    }
                } catch (final ResourceUnavailableException e) {
                    s_logger.warn("Unable to complete shutdown of the network elements due to element: " + element.getName(), e);
                    success = false;
                } catch (final ConcurrentOperationException e) {
                    s_logger.warn("Unable to complete shutdown of the network elements due to element: " + element.getName(), e);
                    success = false;
                } catch (final Exception e) {
                    s_logger.warn("Unable to complete shutdown of the network elements due to element: " + element.getName(), e);
                    success = false;
                }
            }
        }
        return success;
    }

    @Override
    @DB
    public boolean destroyNetwork(final long networkId, final ReservationContext context, final boolean forced) {
        final Account callerAccount = context.getAccount();

        NetworkVO network = _networksDao.findById(networkId);
        if (network == null) {
            s_logger.debug("Unable to find network with id: " + networkId);
            return false;
        }
        // Make sure that there are no user vms in the network that are not Expunged/Error
        final List<UserVmVO> userVms = _userVmDao.listByNetworkIdAndStates(networkId);

        for (final UserVmVO vm : userVms) {
            if (!(vm.getState() == VirtualMachine.State.Expunging && vm.getRemoved() != null)) {
                s_logger.warn("Can't delete the network, not all user vms are expunged. Vm " + vm + " is in " + vm.getState() + " state");
                return false;
            }
        }

        // Don't allow to delete network via api call when it has vms assigned to it
        final int nicCount = getActiveNicsInNetwork(networkId);
        if (nicCount > 0) {
            s_logger.debug("The network id=" + networkId + " has active Nics, but shouldn't.");
            // at this point we have already determined that there are no active user vms in network
            // if the op_networks table shows active nics, it's a bug in releasing nics updating op_networks
            _networksDao.changeActiveNicsBy(networkId, -1 * nicCount);
        }

        //In Basic zone, make sure that there are no non-removed console proxies and SSVMs using the network
        final DataCenter zone = _entityMgr.findById(DataCenter.class, network.getDataCenterId());
        if (zone.getNetworkType() == NetworkType.Basic) {
            final List<VMInstanceVO> systemVms = _vmDao.listNonRemovedVmsByTypeAndNetwork(network.getId(), Type.ConsoleProxy, Type.SecondaryStorageVm);
            if (systemVms != null && !systemVms.isEmpty()) {
                s_logger.warn("Can't delete the network, not all consoleProxy/secondaryStorage vms are expunged");
                return false;
            }
        }

        // Shutdown network first
        shutdownNetwork(networkId, context, false);

        // get updated state for the network
        network = _networksDao.findById(networkId);
        if (network.getState() != Network.State.Allocated && network.getState() != Network.State.Setup && !forced) {
            s_logger.debug("Network is not not in the correct state to be destroyed: " + network.getState());
            return false;
        }

        boolean success = true;
        if (!cleanupNetworkResources(networkId, callerAccount, context.getCaller().getId())) {
            s_logger.warn("Unable to delete network id=" + networkId + ": failed to cleanup network resources");
            return false;
        }

        // get providers to destroy
        final List<Provider> providersToDestroy = getNetworkProviders(network.getId());
        for (final NetworkElement element : networkElements) {
            if (providersToDestroy.contains(element.getProvider())) {
                try {
                    if (s_logger.isDebugEnabled()) {
                        s_logger.debug("Sending destroy to " + element);
                    }

                    if (!element.destroy(network, context)) {
                        success = false;
                        s_logger.warn("Unable to complete destroy of the network: failed to destroy network element " + element.getName());
                    }
                } catch (final ResourceUnavailableException e) {
                    s_logger.warn("Unable to complete destroy of the network due to element: " + element.getName(), e);
                    success = false;
                } catch (final ConcurrentOperationException e) {
                    s_logger.warn("Unable to complete destroy of the network due to element: " + element.getName(), e);
                    success = false;
                } catch (final Exception e) {
                    s_logger.warn("Unable to complete destroy of the network due to element: " + element.getName(), e);
                    success = false;
                }
            }
        }

        if (success) {
            if (s_logger.isDebugEnabled()) {
                s_logger.debug("Network id=" + networkId + " is destroyed successfully, cleaning up corresponding resources now.");
            }

            final NetworkVO networkFinal = network;
            try {
                Transaction.execute(new TransactionCallbackNoReturn() {
                    @Override
                    public void doInTransactionWithoutResult(final TransactionStatus status) {
                        final NetworkGuru guru = AdapterBase.getAdapterByName(networkGurus, networkFinal.getGuruName());

                        if (!guru.trash(networkFinal, _networkOfferingDao.findById(networkFinal.getNetworkOfferingId()))) {
                            throw new CloudRuntimeException("Failed to trash network.");
                        }

                        if (!deleteVlansInNetwork(networkFinal.getId(), context.getCaller().getId(), callerAccount)) {
                            s_logger.warn("Failed to delete network " + networkFinal + "; was unable to cleanup corresponding ip ranges");
                            throw new CloudRuntimeException("Failed to delete network " + networkFinal + "; was unable to cleanup corresponding ip ranges");
                        } else {
                            // commit transaction only when ips and vlans for the network are released successfully
                            try {
                                stateTransitTo(networkFinal, Event.DestroyNetwork);
                            } catch (final NoTransitionException e) {
                                s_logger.debug(e.getMessage());
                            }
                            if (_networksDao.remove(networkFinal.getId())) {
                                final NetworkDomainVO networkDomain = _networkDomainDao.getDomainNetworkMapByNetworkId(networkFinal.getId());
                                if (networkDomain != null) {
                                    _networkDomainDao.remove(networkDomain.getId());
                                }

                                final NetworkAccountVO networkAccount = _networkAccountDao.getAccountNetworkMapByNetworkId(networkFinal.getId());
                                if (networkAccount != null) {
                                    _networkAccountDao.remove(networkAccount.getId());
                                }
                            }

                            final NetworkOffering ntwkOff = _entityMgr.findById(NetworkOffering.class, networkFinal.getNetworkOfferingId());
                            final boolean updateResourceCount = resourceCountNeedsUpdate(ntwkOff, networkFinal.getAclType());
                            if (updateResourceCount) {
                                _resourceLimitMgr.decrementResourceCount(networkFinal.getAccountId(), ResourceType.network, networkFinal.getDisplayNetwork());
                            }
                        }
                    }
                });
                if (_networksDao.findById(network.getId()) == null) {
                    // remove its related ACL permission
                    final Pair<Class<?>, Long> networkMsg = new Pair<Class<?>, Long>(Network.class, networkFinal.getId());
                    _messageBus.publish(_name, EntityManager.MESSAGE_REMOVE_ENTITY_EVENT, PublishScope.LOCAL, networkMsg);
                }
                return true;
            } catch (final CloudRuntimeException e) {
                s_logger.error("Failed to delete network", e);
                return false;
            }
        }

        return success;
    }

    @Override
    public boolean resourceCountNeedsUpdate(final NetworkOffering ntwkOff, final ACLType aclType) {
        //Update resource count only for Isolated account specific non-system networks
        final boolean updateResourceCount = ntwkOff.getGuestType() == GuestType.Isolated && !ntwkOff.isSystemOnly() && aclType == ACLType.Account;
        return updateResourceCount;
    }

    protected boolean deleteVlansInNetwork(final long networkId, final long userId, final Account callerAccount) {

        //cleanup Public vlans
        final List<VlanVO> publicVlans = _vlanDao.listVlansByNetworkId(networkId);
        boolean result = true;
        for (final VlanVO vlan : publicVlans) {
            if (!_configMgr.deleteVlanAndPublicIpRange(userId, vlan.getId(), callerAccount)) {
                s_logger.warn("Failed to delete vlan " + vlan.getId() + ");");
                result = false;
            }
        }

        //cleanup private vlans
        final int privateIpAllocCount = _privateIpDao.countAllocatedByNetworkId(networkId);
        if (privateIpAllocCount > 0) {
            s_logger.warn("Can't delete Private ip range for network " + networkId + " as it has allocated ip addresses");
            result = false;
        } else {
            _privateIpDao.deleteByNetworkId(networkId);
            s_logger.debug("Deleted ip range for private network id=" + networkId);
        }
        return result;
    }

    public class NetworkGarbageCollector extends ManagedContextRunnable {
        @Override
        protected void runInContext() {
            final GlobalLock gcLock = GlobalLock.getInternLock("Network.GC.Lock");
            try {
                if (gcLock.lock(3)) {
                    try {
                        reallyRun();
                    } finally {
                        gcLock.unlock();
                    }
                }
            } finally {
                gcLock.releaseRef();
            }
        }

        public void reallyRun() {
            try {
                final List<Long> shutdownList = new ArrayList<Long>();
                final long currentTime = System.currentTimeMillis() / 1000;
                final HashMap<Long, Long> stillFree = new HashMap<Long, Long>();

                final List<Long> networkIds = _networksDao.findNetworksToGarbageCollect();
                final int netGcWait = NumbersUtil.parseInt(_configDao.getValue(NetworkGcWait.key()), 60);
                s_logger.info("NetworkGarbageCollector uses '" + netGcWait + "' seconds for GC interval.");

                for (final Long networkId : networkIds) {

                    if (!_networkModel.isNetworkReadyForGc(networkId)) {
                        continue;
                    }

                    final Long time = _lastNetworkIdsToFree.remove(networkId);
                    if (time == null) {
                        if (s_logger.isDebugEnabled()) {
                            s_logger.debug("We found network " + networkId + " to be free for the first time.  Adding it to the list: " + currentTime);
                        }
                        stillFree.put(networkId, currentTime);
                    } else if (time > currentTime - netGcWait) {
                        if (s_logger.isDebugEnabled()) {
                            s_logger.debug("Network " + networkId + " is still free but it's not time to shutdown yet: " + time);
                        }
                        stillFree.put(networkId, time);
                    } else {
                        shutdownList.add(networkId);
                    }
                }

                _lastNetworkIdsToFree = stillFree;

                final CallContext cctx = CallContext.current();

                for (final Long networkId : shutdownList) {

                    // If network is removed, unset gc flag for it
                    if (_networksDao.findById(networkId) == null) {
                        s_logger.debug("Network id=" + networkId + " is removed, so clearing up corresponding gc check");
                        _networksDao.clearCheckForGc(networkId);
                    } else {
                        try {

                            final User caller = cctx.getCallingUser();
                            final Account owner = cctx.getCallingAccount();

                            final ReservationContext context = new ReservationContextImpl(null, null, caller, owner);

                            shutdownNetwork(networkId, context, false);
                        } catch (final Exception e) {
                            s_logger.warn("Unable to shutdown network: " + networkId);
                        }
                    }
                }
            } catch (final Exception e) {
                s_logger.warn("Caught exception while running network gc: ", e);
            }
        }
    }

    @Override
    public boolean startNetwork(final long networkId, final DeployDestination dest, final ReservationContext context) throws ConcurrentOperationException, ResourceUnavailableException,
    InsufficientCapacityException {

        // Check if network exists
        final NetworkVO network = _networksDao.findById(networkId);
        if (network == null) {
            final InvalidParameterValueException ex = new InvalidParameterValueException("Network with specified id doesn't exist");
            ex.addProxyObject(String.valueOf(networkId), "networkId");
            throw ex;
        }

        // implement the network
        s_logger.debug("Starting network " + network + "...");
        final Pair<NetworkGuru, NetworkVO> implementedNetwork = implementNetwork(networkId, dest, context);
        if (implementedNetwork== null || implementedNetwork.first() == null) {
            s_logger.warn("Failed to start the network " + network);
            return false;
        } else {
            return true;
        }
    }

    @Override
    public boolean restartNetwork(final Long networkId, final Account callerAccount, final User callerUser, final boolean cleanup) throws ConcurrentOperationException, ResourceUnavailableException,
    InsufficientCapacityException {
        boolean status = true;
        boolean restartRequired = false;
        final NetworkVO network = _networksDao.findById(networkId);

        s_logger.debug("Restarting network " + networkId + "...");

        final ReservationContext context = new ReservationContextImpl(null, null, callerUser, callerAccount);
        final NetworkOffering offering = _networkOfferingDao.findByIdIncludingRemoved(network.getNetworkOfferingId());
        final DeployDestination dest = new DeployDestination(_dcDao.findById(network.getDataCenterId()), null, null, null);

        if (cleanup) {
            if (!rollingRestartRouters(network, offering, dest, context)) {
                status = false;
                restartRequired = true;
            }
            setRestartRequired(network, restartRequired);
            return status;
        }

        s_logger.debug("Implementing the network " + network + " elements and resources as a part of network restart without cleanup");
        try {
            implementNetworkElementsAndResources(dest, context, network, offering);
            setRestartRequired(network, false);
            return true;
        } catch (final Exception ex) {
            s_logger.warn("Failed to implement network " + network + " elements and resources as a part of network restart due to ", ex);
            return false;
        }
    }

    @Override
    public void destroyExpendableRouters(final List<? extends VirtualRouter> routers, final ReservationContext context) throws ResourceUnavailableException {
        final List<VirtualRouter> remainingRouters = new ArrayList<>();
        for (final VirtualRouter router : routers) {
            if (router.getState() == VirtualMachine.State.Stopped ||
                    router.getState() == VirtualMachine.State.Error ||
                    router.getState() == VirtualMachine.State.Shutdown ||
                    router.getState() == VirtualMachine.State.Unknown) {
                s_logger.debug("Destroying old router " + router);
                _routerService.destroyRouter(router.getId(), context.getAccount(), context.getCaller().getId());
            } else {
                remainingRouters.add(router);
            }
        }

        if (remainingRouters.size() < 2) {
            return;
        }

        VirtualRouter backupRouter = null;
        for (final VirtualRouter router : remainingRouters) {
            if (router.getRedundantState() == VirtualRouter.RedundantState.BACKUP) {
                backupRouter = router;
            }
        }
        if (backupRouter == null) {
            backupRouter = routers.get(routers.size() - 1);
        }
        if (backupRouter != null) {
            _routerService.destroyRouter(backupRouter.getId(), context.getAccount(), context.getCaller().getId());
        }
    }

    @Override
    public boolean areRoutersRunning(final List<? extends VirtualRouter> routers) {
        for (final VirtualRouter router : routers) {
            if (router.getState() != VirtualMachine.State.Running) {
                s_logger.debug("Found new router " + router.getInstanceName() + " to be in non-Running state: " + router.getState() + ". Please try restarting network again.");
                return false;
            }
        }
        return true;
    }

    /**
     * Cleanup entry on VR file specified by type
     */
    @Override
    public void cleanupNicDhcpDnsEntry(Network network, VirtualMachineProfile vmProfile, NicProfile nicProfile) {

        final List<Provider> networkProviders = getNetworkProviders(network.getId());
        for (final NetworkElement element : networkElements) {
            if (networkProviders.contains(element.getProvider())) {
                if (!_networkModel.isProviderEnabledInPhysicalNetwork(_networkModel.getPhysicalNetworkId(network), element.getProvider().getName())) {
                    throw new CloudRuntimeException("Service provider " + element.getProvider().getName() + " either doesn't exist or is not enabled in physical network id: "
                            + network.getPhysicalNetworkId());
                }
                if (vmProfile.getType() == Type.User && element.getProvider() != null) {
                    if (_networkModel.areServicesSupportedInNetwork(network.getId(), Service.Dhcp)
                            && _networkModel.isProviderSupportServiceInNetwork(network.getId(), Service.Dhcp, element.getProvider()) && element instanceof DhcpServiceProvider) {
                        final DhcpServiceProvider sp = (DhcpServiceProvider) element;
                        try {
                            sp.removeDhcpEntry(network, nicProfile, vmProfile);
                        } catch (ResourceUnavailableException e) {
                            s_logger.error("Failed to remove dhcp-dns entry due to: ", e);
                        }
                    }
                }
            }
        }
    }

    /**
     * rollingRestartRouters performs restart of routers of a network by first
     * deploying a new VR and then destroying old VRs in rolling fashion. For
     * non-redundant network, it will re-program the new router as final step
     * otherwise deploys a backup router for the network.
     * @param network network to be restarted
     * @param offering network offering
     * @param dest deployment destination
     * @param context reservation context
     * @return returns true when the rolling restart operation succeeds
     * @throws ResourceUnavailableException
     * @throws ConcurrentOperationException
     * @throws InsufficientCapacityException
     */
    private boolean rollingRestartRouters(final NetworkVO network, final NetworkOffering offering, final DeployDestination dest, final ReservationContext context) throws ResourceUnavailableException, ConcurrentOperationException, InsufficientCapacityException {
        if (!NetworkOrchestrationService.RollingRestartEnabled.value()) {
            if (shutdownNetworkElementsAndResources(context, true, network)) {
                implementNetworkElementsAndResources(dest, context, network, offering);
                return true;
            }
            s_logger.debug("Failed to shutdown the network elements and resources as a part of network restart: " + network.getState());
            return false;
        }
        s_logger.debug("Performing rolling restart of routers of network " + network);
        destroyExpendableRouters(_routerDao.findByNetwork(network.getId()), context);

        final List<Provider> providersToImplement = getNetworkProviders(network.getId());
        final List<DomainRouterVO> oldRouters = _routerDao.findByNetwork(network.getId());

        // Deploy a new router
        if (oldRouters.size() > 0) {
            network.setRollingRestart(true);
        }
        implementNetworkElements(dest, context, network, offering, providersToImplement);
        if (oldRouters.size() > 0) {
            network.setRollingRestart(false);
        }

        // For redundant network wait for 3*advert_int+skew_seconds for VRRP to kick in
        if (network.isRedundant() || (oldRouters.size() == 1 && oldRouters.get(0).getIsRedundantRouter())) {
            try {
                Thread.sleep(NetworkOrchestrationService.RVRHandoverTime);
            } catch (final InterruptedException ignored) {}
        }

        // Destroy old routers
        for (final DomainRouterVO oldRouter : oldRouters) {
            _routerService.stopRouter(oldRouter.getId(), true);
            _routerService.destroyRouter(oldRouter.getId(), context.getAccount(), context.getCaller().getId());
        }

        if (network.isRedundant()) {
            // Add a new backup router for redundant network
            implementNetworkElements(dest, context, network, offering, providersToImplement);
        } else {
            // Re-apply rules for non-redundant network
            implementNetworkElementsAndResources(dest, context, network, offering);
        }

        return areRoutersRunning(_routerDao.findByNetwork(network.getId()));
    }

    private void setRestartRequired(final NetworkVO network, final boolean restartRequired) {
        s_logger.debug("Marking network " + network + " with restartRequired=" + restartRequired);
        network.setRestartRequired(restartRequired);
        _networksDao.update(network.getId(), network);
    }

    protected int getActiveNicsInNetwork(final long networkId) {
        return _networksDao.getActiveNicsIn(networkId);
    }

    @Override
    public NetworkProfile convertNetworkToNetworkProfile(final long networkId) {
        final NetworkVO network = _networksDao.findById(networkId);
        final NetworkGuru guru = AdapterBase.getAdapterByName(networkGurus, network.getGuruName());
        final NetworkProfile profile = new NetworkProfile(network);
        guru.updateNetworkProfile(profile);

        return profile;
    }

    @Override
    public UserDataServiceProvider getPasswordResetProvider(final Network network) {
        final String passwordProvider = _ntwkSrvcDao.getProviderForServiceInNetwork(network.getId(), Service.UserData);

        if (passwordProvider == null) {
            s_logger.debug("Network " + network + " doesn't support service " + Service.UserData.getName());
            return null;
        }

        return (UserDataServiceProvider)_networkModel.getElementImplementingProvider(passwordProvider);
    }

    @Override
    public UserDataServiceProvider getSSHKeyResetProvider(final Network network) {
        final String SSHKeyProvider = _ntwkSrvcDao.getProviderForServiceInNetwork(network.getId(), Service.UserData);

        if (SSHKeyProvider == null) {
            s_logger.debug("Network " + network + " doesn't support service " + Service.UserData.getName());
            return null;
        }

        return (UserDataServiceProvider)_networkModel.getElementImplementingProvider(SSHKeyProvider);
    }

    @Override
    public DhcpServiceProvider getDhcpServiceProvider(final Network network) {
        final String DhcpProvider = _ntwkSrvcDao.getProviderForServiceInNetwork(network.getId(), Service.Dhcp);

        if (DhcpProvider == null) {
            s_logger.debug("Network " + network + " doesn't support service " + Service.Dhcp.getName());
            return null;
        }

        final NetworkElement element = _networkModel.getElementImplementingProvider(DhcpProvider);
        if ( element instanceof DhcpServiceProvider ) {
            return (DhcpServiceProvider)element;
        } else {
            return null;
        }
    }

    @Override
    public DnsServiceProvider getDnsServiceProvider(final Network network) {
        final String dnsProvider = _ntwkSrvcDao.getProviderForServiceInNetwork(network.getId(), Service.Dns);

        if (dnsProvider == null) {
            s_logger.debug("Network " + network + " doesn't support service " + Service.Dhcp.getName());
            return null;
        }

        return  (DnsServiceProvider) _networkModel.getElementImplementingProvider(dnsProvider);
    }

    protected boolean isSharedNetworkWithServices(final Network network) {
        assert network != null;
        final DataCenter zone = _entityMgr.findById(DataCenter.class, network.getDataCenterId());
        if (network.getGuestType() == Network.GuestType.Shared && zone.getNetworkType() == NetworkType.Advanced
                && isSharedNetworkOfferingWithServices(network.getNetworkOfferingId())) {
            return true;
        }
        return false;
    }

    protected boolean isSharedNetworkOfferingWithServices(final long networkOfferingId) {
        final NetworkOfferingVO networkOffering = _networkOfferingDao.findById(networkOfferingId);
        if (networkOffering.getGuestType() == Network.GuestType.Shared
                && (_networkModel.areServicesSupportedByNetworkOffering(networkOfferingId, Service.SourceNat)
                        || _networkModel.areServicesSupportedByNetworkOffering(networkOfferingId, Service.StaticNat)
                        || _networkModel.areServicesSupportedByNetworkOffering(networkOfferingId, Service.Firewall)
                        || _networkModel.areServicesSupportedByNetworkOffering(networkOfferingId, Service.PortForwarding) || _networkModel.areServicesSupportedByNetworkOffering(
                                networkOfferingId, Service.Lb))) {
            return true;
        }
        return false;
    }

    @Override
    public List<? extends Nic> listVmNics(final long vmId, final Long nicId, final Long networkId, String keyword) {
        List<NicVO> result = null;

        if (keyword == null || keyword.isEmpty()) {
            if (nicId == null && networkId == null) {
                result = _nicDao.listByVmId(vmId);
            } else {
                result = _nicDao.listByVmIdAndNicIdAndNtwkId(vmId, nicId, networkId);
            }
        } else {
            result = _nicDao.listByVmIdAndKeyword(vmId, keyword);
        }

        for (final NicVO nic : result) {
            if (_networkModel.isProviderForNetwork(Provider.NiciraNvp, nic.getNetworkId())) {
                //For NSX Based networks, add nsxlogicalswitch, nsxlogicalswitchport to each result
                s_logger.info("Listing NSX logical switch and logical switch por for each nic");
                final NetworkVO network = _networksDao.findById(nic.getNetworkId());
                final NetworkGuru guru = AdapterBase.getAdapterByName(networkGurus, network.getGuruName());
                final NetworkGuruAdditionalFunctions guruFunctions = (NetworkGuruAdditionalFunctions) guru;

                final Map<String, ? extends Object> nsxParams = guruFunctions.listAdditionalNicParams(nic.getUuid());
                if (nsxParams != null){
                    final String lswitchUuuid = nsxParams.containsKey(NetworkGuruAdditionalFunctions.NSX_LSWITCH_UUID)
                            ? (String) nsxParams.get(NetworkGuruAdditionalFunctions.NSX_LSWITCH_UUID) : null;
                    final String lswitchPortUuuid = nsxParams.containsKey(NetworkGuruAdditionalFunctions.NSX_LSWITCHPORT_UUID)
                            ? (String) nsxParams.get(NetworkGuruAdditionalFunctions.NSX_LSWITCHPORT_UUID) : null;
                    nic.setNsxLogicalSwitchUuid(lswitchUuuid);
                    nic.setNsxLogicalSwitchPortUuid(lswitchPortUuuid);
                }
            }
        }

        return result;
    }

    @DB
    @Override
    public boolean reallocate(final VirtualMachineProfile vm, final DataCenterDeployment dest) throws InsufficientCapacityException, ConcurrentOperationException {
        final VMInstanceVO vmInstance = _vmDao.findById(vm.getId());
        final DataCenterVO dc = _dcDao.findById(vmInstance.getDataCenterId());
        if (dc.getNetworkType() == NetworkType.Basic) {
            final List<NicVO> nics = _nicDao.listByVmId(vmInstance.getId());
            final NetworkVO network = _networksDao.findById(nics.get(0).getNetworkId());
            final LinkedHashMap<Network, List<? extends NicProfile>> profiles = new LinkedHashMap<Network, List<? extends NicProfile>>();
            profiles.put(network, new ArrayList<NicProfile>());

            Transaction.execute(new TransactionCallbackWithExceptionNoReturn<InsufficientCapacityException>() {
                @Override
                public void doInTransactionWithoutResult(final TransactionStatus status) throws InsufficientCapacityException {
                    cleanupNics(vm);
                    allocate(vm, profiles, null);
                }
            });
        }
        return true;
    }

    private boolean cleanupNetworkResources(final long networkId, final Account caller, final long callerUserId) {
        boolean success = true;
        final Network network = _networksDao.findById(networkId);

        //remove all PF/Static Nat rules for the network
        try {
            if (_rulesMgr.revokeAllPFStaticNatRulesForNetwork(networkId, callerUserId, caller)) {
                s_logger.debug("Successfully cleaned up portForwarding/staticNat rules for network id=" + networkId);
            } else {
                success = false;
                s_logger.warn("Failed to release portForwarding/StaticNat rules as a part of network id=" + networkId + " cleanup");
            }
        } catch (final ResourceUnavailableException ex) {
            success = false;
            // shouldn't even come here as network is being cleaned up after all network elements are shutdown
            s_logger.warn("Failed to release portForwarding/StaticNat rules as a part of network id=" + networkId + " cleanup due to resourceUnavailable ", ex);
        }

        //remove all LB rules for the network
        if (_lbMgr.removeAllLoadBalanacersForNetwork(networkId, caller, callerUserId)) {
            s_logger.debug("Successfully cleaned up load balancing rules for network id=" + networkId);
        } else {
            // shouldn't even come here as network is being cleaned up after all network elements are shutdown
            success = false;
            s_logger.warn("Failed to cleanup LB rules as a part of network id=" + networkId + " cleanup");
        }

        //revoke all firewall rules for the network
        try {
            if (_firewallMgr.revokeAllFirewallRulesForNetwork(networkId, callerUserId, caller)) {
                s_logger.debug("Successfully cleaned up firewallRules rules for network id=" + networkId);
            } else {
                success = false;
                s_logger.warn("Failed to cleanup Firewall rules as a part of network id=" + networkId + " cleanup");
            }
        } catch (final ResourceUnavailableException ex) {
            success = false;
            // shouldn't even come here as network is being cleaned up after all network elements are shutdown
            s_logger.warn("Failed to cleanup Firewall rules as a part of network id=" + networkId + " cleanup due to resourceUnavailable ", ex);
        }

        //revoke all network ACLs for network
        try {
            if (_networkACLMgr.revokeACLItemsForNetwork(networkId)) {
                s_logger.debug("Successfully cleaned up NetworkACLs for network id=" + networkId);
            } else {
                success = false;
                s_logger.warn("Failed to cleanup NetworkACLs as a part of network id=" + networkId + " cleanup");
            }
        } catch (final ResourceUnavailableException ex) {
            success = false;
            s_logger.warn("Failed to cleanup Network ACLs as a part of network id=" + networkId + " cleanup due to resourceUnavailable ", ex);
        }

        //release all ip addresses
        final List<IPAddressVO> ipsToRelease = _ipAddressDao.listByAssociatedNetwork(networkId, null);
        for (final IPAddressVO ipToRelease : ipsToRelease) {
            if (ipToRelease.getVpcId() == null) {
                if (!ipToRelease.isPortable()) {
                    final IPAddressVO ip = _ipAddrMgr.markIpAsUnavailable(ipToRelease.getId());
                    assert ip != null : "Unable to mark the ip address id=" + ipToRelease.getId() + " as unavailable.";
                } else {
                    // portable IP address are associated with owner, until explicitly requested to be disassociated
                    // so as part of network clean up just break IP association with guest network
                    ipToRelease.setAssociatedWithNetworkId(null);
                    _ipAddressDao.update(ipToRelease.getId(), ipToRelease);
                    s_logger.debug("Portable IP address " + ipToRelease + " is no longer associated with any network");
                }
            } else {
                _vpcMgr.unassignIPFromVpcNetwork(ipToRelease.getId(), network.getId());
            }
        }

        try {
            if (!_ipAddrMgr.applyIpAssociations(network, true)) {
                s_logger.warn("Unable to apply ip address associations for " + network);
                success = false;
            }
        } catch (final ResourceUnavailableException e) {
            throw new CloudRuntimeException("We should never get to here because we used true when applyIpAssociations", e);
        }

        return success;
    }

    private boolean shutdownNetworkResources(final long networkId, final Account caller, final long callerUserId) {
        // This method cleans up network rules on the backend w/o touching them in the DB
        boolean success = true;
        final Network network = _networksDao.findById(networkId);

        // Mark all PF rules as revoked and apply them on the backend (not in the DB)
        final List<PortForwardingRuleVO> pfRules = _portForwardingRulesDao.listByNetwork(networkId);
        if (s_logger.isDebugEnabled()) {
            s_logger.debug("Releasing " + pfRules.size() + " port forwarding rules for network id=" + networkId + " as a part of shutdownNetworkRules");
        }

        for (final PortForwardingRuleVO pfRule : pfRules) {
            s_logger.trace("Marking pf rule " + pfRule + " with Revoke state");
            pfRule.setState(FirewallRule.State.Revoke);
        }

        try {
            if (!_firewallMgr.applyRules(pfRules, true, false)) {
                s_logger.warn("Failed to cleanup pf rules as a part of shutdownNetworkRules");
                success = false;
            }
        } catch (final ResourceUnavailableException ex) {
            s_logger.warn("Failed to cleanup pf rules as a part of shutdownNetworkRules due to ", ex);
            success = false;
        }

        // Mark all static rules as revoked and apply them on the backend (not in the DB)
        final List<FirewallRuleVO> firewallStaticNatRules = _firewallDao.listByNetworkAndPurpose(networkId, Purpose.StaticNat);
        final List<StaticNatRule> staticNatRules = new ArrayList<StaticNatRule>();
        if (s_logger.isDebugEnabled()) {
            s_logger.debug("Releasing " + firewallStaticNatRules.size() + " static nat rules for network id=" + networkId + " as a part of shutdownNetworkRules");
        }

        for (final FirewallRuleVO firewallStaticNatRule : firewallStaticNatRules) {
            s_logger.trace("Marking static nat rule " + firewallStaticNatRule + " with Revoke state");
            final IpAddress ip = _ipAddressDao.findById(firewallStaticNatRule.getSourceIpAddressId());
            final FirewallRuleVO ruleVO = _firewallDao.findById(firewallStaticNatRule.getId());

            if (ip == null || !ip.isOneToOneNat() || ip.getAssociatedWithVmId() == null) {
                throw new InvalidParameterValueException("Source ip address of the rule id=" + firewallStaticNatRule.getId() + " is not static nat enabled");
            }

            //String dstIp = _networkModel.getIpInNetwork(ip.getAssociatedWithVmId(), firewallStaticNatRule.getNetworkId());
            ruleVO.setState(FirewallRule.State.Revoke);
            staticNatRules.add(new StaticNatRuleImpl(ruleVO, ip.getVmIp()));
        }

        try {
            if (!_firewallMgr.applyRules(staticNatRules, true, false)) {
                s_logger.warn("Failed to cleanup static nat rules as a part of shutdownNetworkRules");
                success = false;
            }
        } catch (final ResourceUnavailableException ex) {
            s_logger.warn("Failed to cleanup static nat rules as a part of shutdownNetworkRules due to ", ex);
            success = false;
        }

        try {
            if (!_lbMgr.revokeLoadBalancersForNetwork(networkId, Scheme.Public)) {
                s_logger.warn("Failed to cleanup public lb rules as a part of shutdownNetworkRules");
                success = false;
            }
        } catch (final ResourceUnavailableException ex) {
            s_logger.warn("Failed to cleanup public lb rules as a part of shutdownNetworkRules due to ", ex);
            success = false;
        }

        try {
            if (!_lbMgr.revokeLoadBalancersForNetwork(networkId, Scheme.Internal)) {
                s_logger.warn("Failed to cleanup internal lb rules as a part of shutdownNetworkRules");
                success = false;
            }
        } catch (final ResourceUnavailableException ex) {
            s_logger.warn("Failed to cleanup public lb rules as a part of shutdownNetworkRules due to ", ex);
            success = false;
        }

        // revoke all firewall rules for the network w/o applying them on the DB
        final List<FirewallRuleVO> firewallRules = _firewallDao.listByNetworkPurposeTrafficType(networkId, Purpose.Firewall, FirewallRule.TrafficType.Ingress);
        if (s_logger.isDebugEnabled()) {
            s_logger.debug("Releasing " + firewallRules.size() + " firewall ingress rules for network id=" + networkId + " as a part of shutdownNetworkRules");
        }

        for (final FirewallRuleVO firewallRule : firewallRules) {
            s_logger.trace("Marking firewall ingress rule " + firewallRule + " with Revoke state");
            firewallRule.setState(FirewallRule.State.Revoke);
        }

        try {
            if (!_firewallMgr.applyRules(firewallRules, true, false)) {
                s_logger.warn("Failed to cleanup firewall ingress rules as a part of shutdownNetworkRules");
                success = false;
            }
        } catch (final ResourceUnavailableException ex) {
            s_logger.warn("Failed to cleanup firewall ingress rules as a part of shutdownNetworkRules due to ", ex);
            success = false;
        }

        final List<FirewallRuleVO> firewallEgressRules = _firewallDao.listByNetworkPurposeTrafficType(networkId, Purpose.Firewall, FirewallRule.TrafficType.Egress);
        if (s_logger.isDebugEnabled()) {
            s_logger.debug("Releasing " + firewallEgressRules.size() + " firewall egress rules for network id=" + networkId + " as a part of shutdownNetworkRules");
        }

        try {
            // delete default egress rule
            final DataCenter zone = _dcDao.findById(network.getDataCenterId());
            if (_networkModel.areServicesSupportedInNetwork(network.getId(), Service.Firewall)
                    && (network.getGuestType() == Network.GuestType.Isolated || network.getGuestType() == Network.GuestType.Shared && zone.getNetworkType() == NetworkType.Advanced)) {
                // add default egress rule to accept the traffic
                _firewallMgr.applyDefaultEgressFirewallRule(network.getId(), _networkModel.getNetworkEgressDefaultPolicy(networkId), false);
            }

        } catch (final ResourceUnavailableException ex) {
            s_logger.warn("Failed to cleanup firewall default egress rule as a part of shutdownNetworkRules due to ", ex);
            success = false;
        }

        for (final FirewallRuleVO firewallRule : firewallEgressRules) {
            s_logger.trace("Marking firewall egress rule " + firewallRule + " with Revoke state");
            firewallRule.setState(FirewallRule.State.Revoke);
        }

        try {
            if (!_firewallMgr.applyRules(firewallEgressRules, true, false)) {
                s_logger.warn("Failed to cleanup firewall egress rules as a part of shutdownNetworkRules");
                success = false;
            }
        } catch (final ResourceUnavailableException ex) {
            s_logger.warn("Failed to cleanup firewall egress rules as a part of shutdownNetworkRules due to ", ex);
            success = false;
        }

        if (network.getVpcId() != null) {
            if (s_logger.isDebugEnabled()) {
                s_logger.debug("Releasing Network ACL Items for network id=" + networkId + " as a part of shutdownNetworkRules");
            }

            try {
                //revoke all Network ACLs for the network w/o applying them in the DB
                if (!_networkACLMgr.revokeACLItemsForNetwork(networkId)) {
                    s_logger.warn("Failed to cleanup network ACLs as a part of shutdownNetworkRules");
                    success = false;
                }
            } catch (final ResourceUnavailableException ex) {
                s_logger.warn("Failed to cleanup network ACLs as a part of shutdownNetworkRules due to ", ex);
                success = false;
            }

        }

        //release all static nats for the network
        if (!_rulesMgr.applyStaticNatForNetwork(networkId, false, caller, true)) {
            s_logger.warn("Failed to disable static nats as part of shutdownNetworkRules for network id " + networkId);
            success = false;
        }

        // Get all ip addresses, mark as releasing and release them on the backend
        final List<IPAddressVO> userIps = _ipAddressDao.listByAssociatedNetwork(networkId, null);
        final List<PublicIp> publicIpsToRelease = new ArrayList<PublicIp>();
        if (userIps != null && !userIps.isEmpty()) {
            for (final IPAddressVO userIp : userIps) {
                userIp.setState(IpAddress.State.Releasing);
                final PublicIp publicIp = PublicIp.createFromAddrAndVlan(userIp, _vlanDao.findById(userIp.getVlanId()));
                publicIpsToRelease.add(publicIp);
            }
        }

        try {
            if (!_ipAddrMgr.applyIpAssociations(network, true, true, publicIpsToRelease)) {
                s_logger.warn("Unable to apply ip address associations for " + network + " as a part of shutdownNetworkRules");
                success = false;
            }
        } catch (final ResourceUnavailableException e) {
            throw new CloudRuntimeException("We should never get to here because we used true when applyIpAssociations", e);
        }

        return success;
    }

    @Override
    public boolean processAnswers(final long agentId, final long seq, final Answer[] answers) {
        return false;
    }

    @Override
    public boolean processCommands(final long agentId, final long seq, final Command[] commands) {
        return false;
    }

    @Override
    public AgentControlAnswer processControlCommand(final long agentId, final AgentControlCommand cmd) {
        return null;
    }

    public void processHostAdded(long hostId) {
    }

    @Override
    public void processConnect(final Host host, final StartupCommand cmd, final boolean forRebalance) throws ConnectionException {
        if (!(cmd instanceof StartupRoutingCommand)) {
            return;
        }
        final long hostId = host.getId();
        final StartupRoutingCommand startup = (StartupRoutingCommand)cmd;

        final String dataCenter = startup.getDataCenter();

        long dcId = -1;
        DataCenterVO dc = _dcDao.findByName(dataCenter);
        if (dc == null) {
            try {
                dcId = Long.parseLong(dataCenter);
                dc = _dcDao.findById(dcId);
            } catch (final NumberFormatException e) {
            }
        }
        if (dc == null) {
            throw new IllegalArgumentException("Host " + startup.getPrivateIpAddress() + " sent incorrect data center: " + dataCenter);
        }
        dcId = dc.getId();
        final HypervisorType hypervisorType = startup.getHypervisorType();

        if (s_logger.isDebugEnabled()) {
            s_logger.debug("Host's hypervisorType is: " + hypervisorType);
        }

        final List<PhysicalNetworkSetupInfo> networkInfoList = new ArrayList<PhysicalNetworkSetupInfo>();

        // list all physicalnetworks in the zone & for each get the network names
        final List<PhysicalNetworkVO> physicalNtwkList = _physicalNetworkDao.listByZone(dcId);
        for (final PhysicalNetworkVO pNtwk : physicalNtwkList) {
            final String publicName = _pNTrafficTypeDao.getNetworkTag(pNtwk.getId(), TrafficType.Public, hypervisorType);
            final String privateName = _pNTrafficTypeDao.getNetworkTag(pNtwk.getId(), TrafficType.Management, hypervisorType);
            final String guestName = _pNTrafficTypeDao.getNetworkTag(pNtwk.getId(), TrafficType.Guest, hypervisorType);
            final String storageName = _pNTrafficTypeDao.getNetworkTag(pNtwk.getId(), TrafficType.Storage, hypervisorType);
            // String controlName = _pNTrafficTypeDao._networkModel.getNetworkTag(pNtwk.getId(), TrafficType.Control, hypervisorType);
            final PhysicalNetworkSetupInfo info = new PhysicalNetworkSetupInfo();
            info.setPhysicalNetworkId(pNtwk.getId());
            info.setGuestNetworkName(guestName);
            info.setPrivateNetworkName(privateName);
            info.setPublicNetworkName(publicName);
            info.setStorageNetworkName(storageName);
            final PhysicalNetworkTrafficTypeVO mgmtTraffic = _pNTrafficTypeDao.findBy(pNtwk.getId(), TrafficType.Management);
            if (mgmtTraffic != null) {
                final String vlan = mgmtTraffic.getVlan();
                info.setMgmtVlan(vlan);
            }
            networkInfoList.add(info);
        }

        // send the names to the agent
        if (s_logger.isDebugEnabled()) {
            s_logger.debug("Sending CheckNetworkCommand to check the Network is setup correctly on Agent");
        }
        final CheckNetworkCommand nwCmd = new CheckNetworkCommand(networkInfoList);

        final CheckNetworkAnswer answer = (CheckNetworkAnswer)_agentMgr.easySend(hostId, nwCmd);

        if (answer == null) {
            s_logger.warn("Unable to get an answer to the CheckNetworkCommand from agent:" + host.getId());
            throw new ConnectionException(true, "Unable to get an answer to the CheckNetworkCommand from agent: " + host.getId());
        }

        if (!answer.getResult()) {
            s_logger.warn("Unable to setup agent " + hostId + " due to " + answer.getDetails() );
            final String msg = "Incorrect Network setup on agent, Reinitialize agent after network names are setup, details : " + answer.getDetails();
            _alertMgr.sendAlert(AlertManager.AlertType.ALERT_TYPE_HOST, dcId, host.getPodId(), msg, msg);
            throw new ConnectionException(true, msg);
        } else {
            if (answer.needReconnect()) {
                throw new ConnectionException(false, "Reinitialize agent after network setup.");
            }
            if (s_logger.isDebugEnabled()) {
                s_logger.debug("Network setup is correct on Agent");
            }
            return;
        }
    }

    @Override
    public boolean processDisconnect(final long agentId, final Status state) {
        return false;
    }

    @Override
    public void processHostAboutToBeRemoved(long hostId) {
    }

    @Override
    public void processHostRemoved(long hostId, long clusterId) {
    }

    @Override
    public boolean isRecurring() {
        return false;
    }

    @Override
    public int getTimeout() {
        return 0;
    }

    @Override
    public boolean processTimeout(final long agentId, final long seq) {
        return false;
    }

    @Override
    public Map<String, String> finalizeServicesAndProvidersForNetwork(final NetworkOffering offering, final Long physicalNetworkId) {
        final Map<String, String> svcProviders = new HashMap<String, String>();
        final Map<String, List<String>> providerSvcs = new HashMap<String, List<String>>();
        final List<NetworkOfferingServiceMapVO> servicesMap = _ntwkOfferingSrvcDao.listByNetworkOfferingId(offering.getId());

        final boolean checkPhysicalNetwork = physicalNetworkId != null ? true : false;

        for (final NetworkOfferingServiceMapVO serviceMap : servicesMap) {
            if (svcProviders.containsKey(serviceMap.getService())) {
                // FIXME - right now we pick up the first provider from the list, need to add more logic based on
                // provider load, etc
                continue;
            }

            final String service = serviceMap.getService();
            String provider = serviceMap.getProvider();

            if (provider == null) {
                provider = _networkModel.getDefaultUniqueProviderForService(service).getName();
            }

            // check that provider is supported
            if (checkPhysicalNetwork) {
                if (!_pNSPDao.isServiceProviderEnabled(physicalNetworkId, provider, service)) {
                    throw new UnsupportedServiceException("Provider " + provider + " is either not enabled or doesn't " + "support service " + service + " in physical network id="
                            + physicalNetworkId);
                }
            }

            svcProviders.put(service, provider);
            List<String> l = providerSvcs.get(provider);
            if (l == null) {
                providerSvcs.put(provider, l = new ArrayList<String>());
            }
            l.add(service);
        }

        return svcProviders;
    }

    private List<Provider> getNetworkProviders(final long networkId) {
        final List<String> providerNames = _ntwkSrvcDao.getDistinctProviders(networkId);
        final List<Provider> providers = new ArrayList<Provider>();
        for (final String providerName : providerNames) {
            providers.add(Network.Provider.getProvider(providerName));
        }

        return providers;
    }

    @Override
    public boolean setupDns(final Network network, final Provider provider) {
        final boolean dnsProvided = _networkModel.isProviderSupportServiceInNetwork(network.getId(), Service.Dns, provider);
        final boolean dhcpProvided = _networkModel.isProviderSupportServiceInNetwork(network.getId(), Service.Dhcp, provider);

        final boolean setupDns = dnsProvided || dhcpProvided;
        return setupDns;
    }

    protected NicProfile getNicProfileForVm(final Network network, final NicProfile requested, final VirtualMachine vm) {
        NicProfile nic = null;
        if (requested != null && requested.getBroadCastUri() != null) {
            final String broadcastUri = requested.getBroadCastUri().toString();
            final String ipAddress = requested.getIPv4Address();
            final NicVO nicVO = _nicDao.findByNetworkIdInstanceIdAndBroadcastUri(network.getId(), vm.getId(), broadcastUri);
            if (nicVO != null) {
                if (ipAddress == null || nicVO.getIPv4Address().equals(ipAddress)) {
                    nic = _networkModel.getNicProfile(vm, network.getId(), broadcastUri);
                }
            }
        } else {
            final NicVO nicVO = _nicDao.findByNtwkIdAndInstanceId(network.getId(), vm.getId());
            if (nicVO != null) {
                nic = _networkModel.getNicProfile(vm, network.getId(), null);
            }
        }
        return nic;
    }

    @Override
    public NicProfile createNicForVm(final Network network, final NicProfile requested, final ReservationContext context, final VirtualMachineProfile vmProfile, final boolean prepare)
            throws InsufficientVirtualNetworkCapacityException, InsufficientAddressCapacityException, ConcurrentOperationException, InsufficientCapacityException,
            ResourceUnavailableException {

        final VirtualMachine vm = vmProfile.getVirtualMachine();
        final DataCenter dc = _entityMgr.findById(DataCenter.class, network.getDataCenterId());
        final Host host = _hostDao.findById(vm.getHostId());
        final DeployDestination dest = new DeployDestination(dc, null, null, host);

        NicProfile nic = getNicProfileForVm(network, requested, vm);

        //1) allocate nic (if needed) Always allocate if it is a user vm
        if (nic == null || vmProfile.getType() == VirtualMachine.Type.User) {
            final int deviceId = _nicDao.getFreeDeviceId(vm.getId());

            nic = allocateNic(requested, network, false, deviceId, vmProfile).first();

            if (nic == null) {
                throw new CloudRuntimeException("Failed to allocate nic for vm " + vm + " in network " + network);
            }

            //Update vm_network_map table
            if(vmProfile.getType() == VirtualMachine.Type.User) {
                final VMNetworkMapVO vno = new VMNetworkMapVO(vm.getId(), network.getId());
                _vmNetworkMapDao.persist(vno);
            }
            s_logger.debug("Nic is allocated successfully for vm " + vm + " in network " + network);
        }

        //2) prepare nic
        if (prepare) {
            final Pair<NetworkGuru, NetworkVO> implemented = implementNetwork(nic.getNetworkId(), dest, context, vmProfile.getVirtualMachine().getType() == Type.DomainRouter);
            if (implemented == null || implemented.first() == null) {
                s_logger.warn("Failed to implement network id=" + nic.getNetworkId() + " as a part of preparing nic id=" + nic.getId());
                throw new CloudRuntimeException("Failed to implement network id=" + nic.getNetworkId() + " as a part preparing nic id=" + nic.getId());
            }
            nic = prepareNic(vmProfile, dest, context, nic.getId(), implemented.second());
            s_logger.debug("Nic is prepared successfully for vm " + vm + " in network " + network);
        }

        return nic;
    }

    @Override
    public List<NicProfile> getNicProfiles(final VirtualMachine vm) {
        final List<NicVO> nics = _nicDao.listByVmId(vm.getId());
        final List<NicProfile> profiles = new ArrayList<NicProfile>();

        if (nics != null) {
            for (final Nic nic : nics) {
                final NetworkVO network = _networksDao.findById(nic.getNetworkId());
                final Integer networkRate = _networkModel.getNetworkRate(network.getId(), vm.getId());

                final NetworkGuru guru = AdapterBase.getAdapterByName(networkGurus, network.getGuruName());
                final NicProfile profile = new NicProfile(nic, network, nic.getBroadcastUri(), nic.getIsolationUri(), networkRate,
                        _networkModel.isSecurityGroupSupportedInNetwork(network), _networkModel.getNetworkTag(vm.getHypervisorType(), network));
                guru.updateNicProfile(profile, network);
                profiles.add(profile);
            }
        }
        return profiles;
    }

    @Override
    public Map<String, String> getSystemVMAccessDetails(final VirtualMachine vm) {
        final Map<String, String> accessDetails = new HashMap<>();
        accessDetails.put(NetworkElementCommand.ROUTER_NAME, vm.getInstanceName());
        String privateIpAddress = null;
        for (final NicProfile profile : getNicProfiles(vm)) {
            if (profile == null) {
                continue;
            }
            final Network network = _networksDao.findById(profile.getNetworkId());
            if (network == null) {
                continue;
            }
            final String address = profile.getIPv4Address();
            if (network.getTrafficType() == Networks.TrafficType.Control) {
                accessDetails.put(NetworkElementCommand.ROUTER_IP, address);
            }
            if (network.getTrafficType() == Networks.TrafficType.Guest) {
                accessDetails.put(NetworkElementCommand.ROUTER_GUEST_IP, address);
            }
            if (network.getTrafficType() == Networks.TrafficType.Management) {
                privateIpAddress = address;
            }
            if (network.getTrafficType() != null && !Strings.isNullOrEmpty(address)) {
                accessDetails.put(network.getTrafficType().name(), address);
            }
        }
        if (privateIpAddress != null && Strings.isNullOrEmpty(accessDetails.get(NetworkElementCommand.ROUTER_IP))) {
            accessDetails.put(NetworkElementCommand.ROUTER_IP,  privateIpAddress);
        }
        return accessDetails;
    }

    protected boolean stateTransitTo(final NetworkVO network, final Network.Event e) throws NoTransitionException {
        return _stateMachine.transitTo(network, e, null, _networksDao);
    }

    private void setStateMachine() {
        _stateMachine = Network.State.getStateMachine();
    }

    private Map<Service, Set<Provider>> getServiceProvidersMap(final long networkId) {
        final Map<Service, Set<Provider>> map = new HashMap<Service, Set<Provider>>();
        final List<NetworkServiceMapVO> nsms = _ntwkSrvcDao.getServicesInNetwork(networkId);
        for (final NetworkServiceMapVO nsm : nsms) {
            Set<Provider> providers = map.get(Service.getService(nsm.getService()));
            if (providers == null) {
                providers = new HashSet<Provider>();
            }
            providers.add(Provider.getProvider(nsm.getProvider()));
            map.put(Service.getService(nsm.getService()), providers);
        }
        return map;
    }

    @Override
    public List<Provider> getProvidersForServiceInNetwork(final Network network, final Service service) {
        final Map<Service, Set<Provider>> service2ProviderMap = getServiceProvidersMap(network.getId());
        if (service2ProviderMap.get(service) != null) {
            final List<Provider> providers = new ArrayList<Provider>(service2ProviderMap.get(service));
            return providers;
        }
        return null;
    }

    protected List<NetworkElement> getElementForServiceInNetwork(final Network network, final Service service) {
        final List<NetworkElement> elements = new ArrayList<NetworkElement>();
        final List<Provider> providers = getProvidersForServiceInNetwork(network, service);
        //Only support one provider now
        if (providers == null) {
            s_logger.error("Cannot find " + service.getName() + " provider for network " + network.getId());
            return null;
        }
        if (providers.size() != 1 && service != Service.Lb) {
            //support more than one LB providers only
            s_logger.error("Found " + providers.size() + " " + service.getName() + " providers for network!" + network.getId());
            return null;
        }

        for (final Provider provider : providers) {
            final NetworkElement element = _networkModel.getElementImplementingProvider(provider.getName());
            s_logger.info("Let " + element.getName() + " handle " + service.getName() + " in network " + network.getId());
            elements.add(element);
        }
        return elements;
    }

    @Override
    public StaticNatServiceProvider getStaticNatProviderForNetwork(final Network network) {
        //only one provider per Static nat service is supoprted
        final NetworkElement element = getElementForServiceInNetwork(network, Service.StaticNat).get(0);
        assert element instanceof StaticNatServiceProvider;
        return (StaticNatServiceProvider)element;
    }

    @Override
    public LoadBalancingServiceProvider getLoadBalancingProviderForNetwork(final Network network, final Scheme lbScheme) {
        final List<NetworkElement> lbElements = getElementForServiceInNetwork(network, Service.Lb);
        NetworkElement lbElement = null;
        if (lbElements.size() > 1) {
            String providerName = null;
            //get network offering details
            final NetworkOffering off = _entityMgr.findById(NetworkOffering.class, network.getNetworkOfferingId());
            if (lbScheme == Scheme.Public) {
                providerName = _ntwkOffDetailsDao.getDetail(off.getId(), NetworkOffering.Detail.PublicLbProvider);
            } else {
                providerName = _ntwkOffDetailsDao.getDetail(off.getId(), NetworkOffering.Detail.InternalLbProvider);
            }
            if (providerName == null) {
                throw new InvalidParameterValueException("Can't find Lb provider supporting scheme " + lbScheme.toString() + " in network " + network);
            }
            lbElement = _networkModel.getElementImplementingProvider(providerName);
        } else if (lbElements.size() == 1) {
            lbElement = lbElements.get(0);
        }

        assert lbElement != null;
        assert lbElement instanceof LoadBalancingServiceProvider;
        return (LoadBalancingServiceProvider)lbElement;
    }

    @Override
    public boolean isNetworkInlineMode(final Network network) {
        final NetworkOfferingVO offering = _networkOfferingDao.findById(network.getNetworkOfferingId());
        return offering.isInline();
    }

    @Override
    public boolean isSecondaryIpSetForNic(final long nicId) {
        final NicVO nic = _nicDao.findById(nicId);
        return nic.getSecondaryIp();
    }

    private boolean removeVmSecondaryIpsOfNic(final long nicId) {
        Transaction.execute(new TransactionCallbackNoReturn() {
            @Override
            public void doInTransactionWithoutResult(final TransactionStatus status) {
                final List<NicSecondaryIpVO> ipList = _nicSecondaryIpDao.listByNicId(nicId);
                if (ipList != null) {
                    for (final NicSecondaryIpVO ip : ipList) {
                        _nicSecondaryIpDao.remove(ip.getId());
                    }
                    s_logger.debug("Revoving nic secondary ip entry ...");
                }
            }
        });

        return true;
    }

    @Override
    public NicVO savePlaceholderNic(final Network network, final String ip4Address, final String ip6Address, final Type vmType) {
        final NicVO nic = new NicVO(null, null, network.getId(), null);
        nic.setIPv4Address(ip4Address);
        nic.setIPv6Address(ip6Address);
        nic.setReservationStrategy(ReservationStrategy.PlaceHolder);
        nic.setState(Nic.State.Reserved);
        nic.setVmType(vmType);
        return _nicDao.persist(nic);
    }

    @DB
    @Override
    public Pair<NicProfile, Integer> importNic(final String macAddress, int deviceId, final Network network, final Boolean isDefaultNic, final VirtualMachine vm, final Network.IpAddresses ipAddresses)
            throws ConcurrentOperationException, InsufficientVirtualNetworkCapacityException, InsufficientAddressCapacityException {
        s_logger.debug("Allocating nic for vm " + vm.getUuid() + " in network " + network + " during import");
        String guestIp = null;
        if (ipAddresses != null && !Strings.isNullOrEmpty(ipAddresses.getIp4Address())) {
            if (ipAddresses.getIp4Address().equals("auto")) {
                ipAddresses.setIp4Address(null);
            }
            if (network.getGuestType() != GuestType.L2) {
                guestIp = _ipAddrMgr.acquireGuestIpAddress(network, ipAddresses.getIp4Address());
            } else {
                guestIp = null;
            }
            if (guestIp == null && network.getGuestType() != GuestType.L2 && !_networkModel.listNetworkOfferingServices(network.getNetworkOfferingId()).isEmpty()) {
                throw new InsufficientVirtualNetworkCapacityException("Unable to acquire Guest IP  address for network " + network, DataCenter.class,
                        network.getDataCenterId());
            }
        }
        final String finalGuestIp = guestIp;
        final NicVO vo = Transaction.execute(new TransactionCallback<NicVO>() {
            @Override
            public NicVO doInTransaction(TransactionStatus status) {
                NicVO vo = new NicVO(network.getGuruName(), vm.getId(), network.getId(), vm.getType());
                vo.setMacAddress(macAddress);
                vo.setAddressFormat(Networks.AddressFormat.Ip4);
                if (NetUtils.isValidIp4(finalGuestIp) && !Strings.isNullOrEmpty(network.getGateway())) {
                    vo.setIPv4Address(finalGuestIp);
                    vo.setIPv4Gateway(network.getGateway());
                    if (!Strings.isNullOrEmpty(network.getCidr())) {
                        vo.setIPv4Netmask(NetUtils.cidr2Netmask(network.getCidr()));
                    }
                }
                vo.setBroadcastUri(network.getBroadcastUri());
                vo.setMode(network.getMode());
                vo.setState(Nic.State.Reserved);
                vo.setReservationStrategy(ReservationStrategy.Start);
                vo.setReservationId(UUID.randomUUID().toString());
                vo.setIsolationUri(network.getBroadcastUri());
                vo.setDeviceId(deviceId);
                vo.setDefaultNic(isDefaultNic);
                vo = _nicDao.persist(vo);

                int count = 1;
                if (vo.getVmType() == VirtualMachine.Type.User) {
                    s_logger.debug("Changing active number of nics for network id=" + network.getUuid() + " on " + count);
                    _networksDao.changeActiveNicsBy(network.getId(), count);
                }
                if (vo.getVmType() == VirtualMachine.Type.User
                        || vo.getVmType() == VirtualMachine.Type.DomainRouter && _networksDao.findById(network.getId()).getTrafficType() == TrafficType.Guest) {
                    _networksDao.setCheckForGc(network.getId());
                }

                return vo;
            }
        });

        final Integer networkRate = _networkModel.getNetworkRate(network.getId(), vm.getId());
        final NicProfile vmNic = new NicProfile(vo, network, vo.getBroadcastUri(), vo.getIsolationUri(), networkRate, _networkModel.isSecurityGroupSupportedInNetwork(network),
                _networkModel.getNetworkTag(vm.getHypervisorType(), network));

        return new Pair<NicProfile, Integer>(vmNic, Integer.valueOf(deviceId));
    }

    @Override
    public String getConfigComponentName() {
        return NetworkOrchestrationService.class.getSimpleName();
    }

    public static final ConfigKey<Integer> NetworkGcWait = new ConfigKey<Integer>(Integer.class, "network.gc.wait", "Advanced", "600",
            "Time (in seconds) to wait before shutting down a network that's not in used", false, Scope.Global, null);
    public static final ConfigKey<Integer> NetworkGcInterval = new ConfigKey<Integer>(Integer.class, "network.gc.interval", "Advanced", "600",
            "Seconds to wait before checking for networks to shutdown", true, Scope.Global, null);

    @Override
    public ConfigKey<?>[] getConfigKeys() {
        return new ConfigKey<?>[] {NetworkGcWait, NetworkGcInterval, NetworkLockTimeout,
                GuestDomainSuffix, NetworkThrottlingRate, MinVRVersion,
                PromiscuousMode, MacAddressChanges, ForgedTransmits, RollingRestartEnabled};
    }
}<|MERGE_RESOLUTION|>--- conflicted
+++ resolved
@@ -2311,13 +2311,9 @@
         }
 
         if (vlanSpecified) {
-<<<<<<< HEAD
-            URI uri = BroadcastDomainType.fromString(vlanId);
+            URI uri = encodeVlanIdIntoBroadcastUri(vlanId, pNtwk);
             // Aux: generate secondary URI for secondary VLAN ID (if provided) for performing checks
             URI secondaryUri = isNotBlank(isolatedPvlan) ? BroadcastDomainType.fromString(isolatedPvlan) : null;
-=======
-            URI uri = encodeVlanIdIntoBroadcastUri(vlanId, pNtwk);
->>>>>>> d6152b37
             //don't allow to specify vlan tag used by physical network for dynamic vlan allocation
             if (!(bypassVlanOverlapCheck && ntwkOff.getGuestType() == GuestType.Shared) && _dcDao.findVnet(zoneId, pNtwk.getId(), BroadcastDomainType.getValue(uri)).size() > 0) {
                 throw new InvalidParameterValueException("The VLAN tag " + vlanId + " is already being used for dynamic vlan allocation for the guest network in zone "
