// Licensed to the Apacohe Software Foundation (ASF) under one
// or more contributor license agreements.  See the NOTICE file
// distributed with this work for additional information
// regarding copyright ownership.  The ASF licenses this file
// to you under the Apache License, Version 2.0 (the
// "License"); you may not use this file except in compliance
// with the License.  You may obtain a copy of the License at
//
//   http://www.apache.org/licenses/LICENSE-2.0
//
// Unless required by applicable law or agreed to in writing,
// software distributed under the License is distributed on an
// "AS IS" BASIS, WITHOUT WARRANTIES OR CONDITIONS OF ANY
// KIND, either express or implied.  See the License for the
// specific language governing permissions and limitations
// under the License.

package com.cloud.vm;

import java.net.URI;
import java.sql.PreparedStatement;
import java.sql.ResultSet;
import java.sql.SQLException;
import java.util.ArrayList;
import java.util.Arrays;
import java.util.Collections;
import java.util.Comparator;
import java.util.Date;
import java.util.HashMap;
import java.util.LinkedHashMap;
import java.util.List;
import java.util.Map;
import java.util.Map.Entry;
import java.util.TimeZone;
import java.util.UUID;
import java.util.concurrent.Executors;
import java.util.concurrent.ScheduledExecutorService;
import java.util.concurrent.TimeUnit;

import javax.inject.Inject;
import javax.naming.ConfigurationException;

import org.apache.cloudstack.affinity.dao.AffinityGroupVMMapDao;
import org.apache.cloudstack.api.ApiConstants;
import org.apache.cloudstack.api.command.admin.vm.MigrateVMCmd;
import org.apache.cloudstack.api.command.admin.volume.MigrateVolumeCmdByAdmin;
import org.apache.cloudstack.api.command.user.volume.MigrateVolumeCmd;
import org.apache.cloudstack.ca.CAManager;
import org.apache.cloudstack.context.CallContext;
import org.apache.cloudstack.engine.orchestration.service.NetworkOrchestrationService;
import org.apache.cloudstack.engine.orchestration.service.VolumeOrchestrationService;
import org.apache.cloudstack.engine.subsystem.api.storage.DataStoreManager;
import org.apache.cloudstack.engine.subsystem.api.storage.PrimaryDataStoreInfo;
import org.apache.cloudstack.engine.subsystem.api.storage.StoragePoolAllocator;
import org.apache.cloudstack.framework.ca.Certificate;
import org.apache.cloudstack.framework.config.ConfigKey;
import org.apache.cloudstack.framework.config.Configurable;
import org.apache.cloudstack.framework.config.dao.ConfigurationDao;
import org.apache.cloudstack.framework.jobs.AsyncJob;
import org.apache.cloudstack.framework.jobs.AsyncJobExecutionContext;
import org.apache.cloudstack.framework.jobs.AsyncJobManager;
import org.apache.cloudstack.framework.jobs.Outcome;
import org.apache.cloudstack.framework.jobs.dao.VmWorkJobDao;
import org.apache.cloudstack.framework.jobs.impl.AsyncJobVO;
import org.apache.cloudstack.framework.jobs.impl.JobSerializerHelper;
import org.apache.cloudstack.framework.jobs.impl.OutcomeImpl;
import org.apache.cloudstack.framework.jobs.impl.VmWorkJobVO;
import org.apache.cloudstack.framework.messagebus.MessageBus;
import org.apache.cloudstack.framework.messagebus.MessageDispatcher;
import org.apache.cloudstack.framework.messagebus.MessageHandler;
import org.apache.cloudstack.jobs.JobInfo;
import org.apache.cloudstack.managed.context.ManagedContextRunnable;
import org.apache.cloudstack.storage.datastore.db.PrimaryDataStoreDao;
import org.apache.cloudstack.storage.datastore.db.StoragePoolVO;
import org.apache.cloudstack.storage.to.VolumeObjectTO;
import org.apache.cloudstack.utils.identity.ManagementServerNode;
import org.apache.cloudstack.vm.UnmanagedVMsManager;
import org.apache.commons.collections.CollectionUtils;
import org.apache.commons.collections.MapUtils;
import org.apache.commons.lang.BooleanUtils;
import org.apache.log4j.Logger;

import com.cloud.agent.AgentManager;
import com.cloud.agent.Listener;
import com.cloud.agent.api.AgentControlAnswer;
import com.cloud.agent.api.AgentControlCommand;
import com.cloud.agent.api.Answer;
import com.cloud.agent.api.AttachOrDettachConfigDriveCommand;
import com.cloud.agent.api.CheckVirtualMachineAnswer;
import com.cloud.agent.api.CheckVirtualMachineCommand;
import com.cloud.agent.api.ClusterVMMetaDataSyncAnswer;
import com.cloud.agent.api.ClusterVMMetaDataSyncCommand;
import com.cloud.agent.api.Command;
import com.cloud.agent.api.MigrateCommand;
import com.cloud.agent.api.MigrateVmToPoolAnswer;
import com.cloud.agent.api.ModifyTargetsCommand;
import com.cloud.agent.api.PingRoutingCommand;
import com.cloud.agent.api.PlugNicAnswer;
import com.cloud.agent.api.PlugNicCommand;
import com.cloud.agent.api.PrepareForMigrationAnswer;
import com.cloud.agent.api.PrepareForMigrationCommand;
import com.cloud.agent.api.RebootAnswer;
import com.cloud.agent.api.RebootCommand;
import com.cloud.agent.api.ReplugNicAnswer;
import com.cloud.agent.api.ReplugNicCommand;
import com.cloud.agent.api.RestoreVMSnapshotAnswer;
import com.cloud.agent.api.RestoreVMSnapshotCommand;
import com.cloud.agent.api.ScaleVmCommand;
import com.cloud.agent.api.StartAnswer;
import com.cloud.agent.api.StartCommand;
import com.cloud.agent.api.StartupCommand;
import com.cloud.agent.api.StartupRoutingCommand;
import com.cloud.agent.api.StopAnswer;
import com.cloud.agent.api.StopCommand;
import com.cloud.agent.api.UnPlugNicAnswer;
import com.cloud.agent.api.UnPlugNicCommand;
import com.cloud.agent.api.UnregisterVMCommand;
import com.cloud.agent.api.routing.NetworkElementCommand;
import com.cloud.agent.api.to.DiskTO;
import com.cloud.agent.api.to.DpdkTO;
import com.cloud.agent.api.to.GPUDeviceTO;
import com.cloud.agent.api.to.NicTO;
import com.cloud.agent.api.to.VirtualMachineTO;
import com.cloud.agent.manager.Commands;
import com.cloud.agent.manager.allocator.HostAllocator;
import com.cloud.alert.AlertManager;
import com.cloud.capacity.CapacityManager;
import com.cloud.configuration.Resource.ResourceType;
import com.cloud.dc.ClusterDetailsDao;
import com.cloud.dc.ClusterDetailsVO;
import com.cloud.dc.DataCenter;
import com.cloud.dc.DataCenterVO;
import com.cloud.dc.HostPodVO;
import com.cloud.dc.Pod;
import com.cloud.dc.dao.ClusterDao;
import com.cloud.dc.dao.DataCenterDao;
import com.cloud.dc.dao.HostPodDao;
import com.cloud.deploy.DataCenterDeployment;
import com.cloud.deploy.DeployDestination;
import com.cloud.deploy.DeploymentPlan;
import com.cloud.deploy.DeploymentPlanner;
import com.cloud.deploy.DeploymentPlanner.ExcludeList;
import com.cloud.deploy.DeploymentPlanningManager;
import com.cloud.event.EventTypes;
import com.cloud.event.UsageEventUtils;
import com.cloud.event.UsageEventVO;
import com.cloud.exception.AffinityConflictException;
import com.cloud.exception.AgentUnavailableException;
import com.cloud.exception.ConcurrentOperationException;
import com.cloud.exception.ConnectionException;
import com.cloud.exception.InsufficientCapacityException;
import com.cloud.exception.InsufficientServerCapacityException;
import com.cloud.exception.InvalidParameterValueException;
import com.cloud.exception.OperationTimedoutException;
import com.cloud.exception.ResourceUnavailableException;
import com.cloud.exception.StorageUnavailableException;
import com.cloud.ha.HighAvailabilityManager;
import com.cloud.ha.HighAvailabilityManager.WorkType;
import com.cloud.host.Host;
import com.cloud.host.HostVO;
import com.cloud.host.Status;
import com.cloud.host.dao.HostDao;
import com.cloud.hypervisor.Hypervisor.HypervisorType;
import com.cloud.hypervisor.HypervisorGuru;
import com.cloud.hypervisor.HypervisorGuruManager;
import com.cloud.network.Network;
import com.cloud.network.NetworkModel;
import com.cloud.network.dao.NetworkDao;
import com.cloud.network.dao.NetworkDetailVO;
import com.cloud.network.dao.NetworkDetailsDao;
import com.cloud.network.dao.NetworkVO;
import com.cloud.network.router.VirtualRouter;
import com.cloud.network.security.SecurityGroupManager;
import com.cloud.offering.DiskOffering;
import com.cloud.offering.DiskOfferingInfo;
import com.cloud.offering.NetworkOffering;
import com.cloud.offering.ServiceOffering;
import com.cloud.offerings.dao.NetworkOfferingDetailsDao;
import com.cloud.org.Cluster;
import com.cloud.resource.ResourceManager;
import com.cloud.resource.ResourceState;
import com.cloud.service.ServiceOfferingVO;
import com.cloud.service.dao.ServiceOfferingDao;
import com.cloud.storage.DiskOfferingVO;
import com.cloud.storage.ScopeType;
import com.cloud.storage.Storage.ImageFormat;
import com.cloud.storage.StorageManager;
import com.cloud.storage.StoragePool;
import com.cloud.storage.VMTemplateVO;
import com.cloud.storage.Volume;
import com.cloud.storage.Volume.Type;
import com.cloud.storage.VolumeApiService;
import com.cloud.storage.VolumeVO;
import com.cloud.storage.dao.DiskOfferingDao;
import com.cloud.storage.dao.GuestOSCategoryDao;
import com.cloud.storage.dao.GuestOSDao;
import com.cloud.storage.dao.StoragePoolHostDao;
import com.cloud.storage.dao.VMTemplateDao;
import com.cloud.storage.dao.VolumeDao;
import com.cloud.template.VirtualMachineTemplate;
import com.cloud.user.Account;
import com.cloud.user.ResourceLimitService;
import com.cloud.user.User;
import com.cloud.utils.DateUtil;
import com.cloud.utils.Journal;
import com.cloud.utils.Pair;
import com.cloud.utils.Predicate;
import com.cloud.utils.ReflectionUse;
import com.cloud.utils.StringUtils;
import com.cloud.utils.Ternary;
import com.cloud.utils.component.ManagerBase;
import com.cloud.utils.concurrency.NamedThreadFactory;
import com.cloud.utils.db.DB;
import com.cloud.utils.db.EntityManager;
import com.cloud.utils.db.GlobalLock;
import com.cloud.utils.db.Transaction;
import com.cloud.utils.db.TransactionCallback;
import com.cloud.utils.db.TransactionCallbackWithException;
import com.cloud.utils.db.TransactionCallbackWithExceptionNoReturn;
import com.cloud.utils.db.TransactionLegacy;
import com.cloud.utils.db.TransactionStatus;
import com.cloud.utils.exception.CloudRuntimeException;
import com.cloud.utils.exception.ExecutionException;
import com.cloud.utils.fsm.NoTransitionException;
import com.cloud.utils.fsm.StateMachine2;
import com.cloud.vm.ItWorkVO.Step;
import com.cloud.vm.VirtualMachine.Event;
import com.cloud.vm.VirtualMachine.PowerState;
import com.cloud.vm.VirtualMachine.State;
import com.cloud.vm.dao.NicDao;
import com.cloud.vm.dao.UserVmDao;
import com.cloud.vm.dao.UserVmDetailsDao;
import com.cloud.vm.dao.VMInstanceDao;
import com.cloud.vm.snapshot.VMSnapshotManager;
import com.cloud.vm.snapshot.VMSnapshotVO;
import com.cloud.vm.snapshot.dao.VMSnapshotDao;
import com.google.common.base.Strings;

public class VirtualMachineManagerImpl extends ManagerBase implements VirtualMachineManager, VmWorkJobHandler, Listener, Configurable {
    private static final Logger s_logger = Logger.getLogger(VirtualMachineManagerImpl.class);

    public static final String VM_WORK_JOB_HANDLER = VirtualMachineManagerImpl.class.getSimpleName();

    private static final String VM_SYNC_ALERT_SUBJECT = "VM state sync alert";

    @Inject
    private UserVmManager _userVmMgr;
    @Inject
    private DataStoreManager dataStoreMgr;
    @Inject
    private NetworkOrchestrationService _networkMgr;
    @Inject
    private NetworkModel _networkModel;
    @Inject
    private AgentManager _agentMgr;
    @Inject
    private VMInstanceDao _vmDao;
    @Inject
    private ServiceOfferingDao _offeringDao;
    @Inject
    private DiskOfferingDao _diskOfferingDao;
    @Inject
    private VMTemplateDao _templateDao;
    @Inject
    private ItWorkDao _workDao;
    @Inject
    private UserVmDao _userVmDao;
    @Inject
    private UserVmService _userVmService;
    @Inject
    private CapacityManager _capacityMgr;
    @Inject
    private NicDao _nicsDao;
    @Inject
    private HostDao _hostDao;
    @Inject
    private AlertManager _alertMgr;
    @Inject
    private GuestOSCategoryDao _guestOsCategoryDao;
    @Inject
    private GuestOSDao _guestOsDao;
    @Inject
    private VolumeDao _volsDao;
    @Inject
    private HighAvailabilityManager _haMgr;
    @Inject
    private HostPodDao _podDao;
    @Inject
    private DataCenterDao _dcDao;
    @Inject
    private ClusterDao _clusterDao;
    @Inject
    private PrimaryDataStoreDao _storagePoolDao;
    @Inject
    private HypervisorGuruManager _hvGuruMgr;
    @Inject
    private NetworkDao _networkDao;
    @Inject
    private StoragePoolHostDao _poolHostDao;
    @Inject
    private VMSnapshotDao _vmSnapshotDao;
    @Inject
    private AffinityGroupVMMapDao _affinityGroupVMMapDao;
    @Inject
    private EntityManager _entityMgr;
    @Inject
    private GuestOSCategoryDao _guestOSCategoryDao;
    @Inject
    private GuestOSDao _guestOSDao;
    @Inject
    private ServiceOfferingDao _serviceOfferingDao;
    @Inject
    private CAManager caManager;
    @Inject
    private ResourceManager _resourceMgr;
    @Inject
    private ResourceLimitService _resourceLimitMgr;
    @Inject
    private VMSnapshotManager _vmSnapshotMgr;
    @Inject
    private ClusterDetailsDao _clusterDetailsDao;
    @Inject
    private UserVmDetailsDao userVmDetailsDao;
    @Inject
    private ConfigurationDao _configDao;
    @Inject
    private VolumeOrchestrationService volumeMgr;
    @Inject
    private DeploymentPlanningManager _dpMgr;
    @Inject
    private MessageBus _messageBus;
    @Inject
    private VirtualMachinePowerStateSync _syncMgr;
    @Inject
    private VmWorkJobDao _workJobDao;
    @Inject
    private AsyncJobManager _jobMgr;
    @Inject
    private StorageManager storageMgr;
    @Inject
    private NetworkOfferingDetailsDao networkOfferingDetailsDao;
    @Inject
    private NetworkDetailsDao networkDetailsDao;
    @Inject
    private SecurityGroupManager _securityGroupManager;

    VmWorkJobHandlerProxy _jobHandlerProxy = new VmWorkJobHandlerProxy(this);

    Map<VirtualMachine.Type, VirtualMachineGuru> _vmGurus = new HashMap<VirtualMachine.Type, VirtualMachineGuru>();
    protected StateMachine2<State, VirtualMachine.Event, VirtualMachine> _stateMachine;

    static final ConfigKey<Integer> StartRetry = new ConfigKey<Integer>("Advanced", Integer.class, "start.retry", "10",
            "Number of times to retry create and start commands", true);
    static final ConfigKey<Integer> VmOpWaitInterval = new ConfigKey<Integer>("Advanced", Integer.class, "vm.op.wait.interval", "120",
            "Time (in seconds) to wait before checking if a previous operation has succeeded", true);

    static final ConfigKey<Integer> VmOpLockStateRetry = new ConfigKey<Integer>("Advanced", Integer.class, "vm.op.lock.state.retry", "5",
            "Times to retry locking the state of a VM for operations, -1 means forever", true);
    static final ConfigKey<Long> VmOpCleanupInterval = new ConfigKey<Long>("Advanced", Long.class, "vm.op.cleanup.interval", "86400",
            "Interval to run the thread that cleans up the vm operations (in seconds)", false);
    static final ConfigKey<Long> VmOpCleanupWait = new ConfigKey<Long>("Advanced", Long.class, "vm.op.cleanup.wait", "3600",
            "Time (in seconds) to wait before cleanuping up any vm work items", true);
    static final ConfigKey<Long> VmOpCancelInterval = new ConfigKey<Long>("Advanced", Long.class, "vm.op.cancel.interval", "3600",
            "Time (in seconds) to wait before cancelling a operation", false);
    static final ConfigKey<Boolean> VmDestroyForcestop = new ConfigKey<Boolean>("Advanced", Boolean.class, "vm.destroy.forcestop", "false",
            "On destroy, force-stop takes this value ", true);
    static final ConfigKey<Integer> ClusterDeltaSyncInterval = new ConfigKey<Integer>("Advanced", Integer.class, "sync.interval", "60",
            "Cluster Delta sync interval in seconds",
            false);
    static final ConfigKey<Integer> ClusterVMMetaDataSyncInterval = new ConfigKey<Integer>("Advanced", Integer.class, "vmmetadata.sync.interval", "180", "Cluster VM metadata sync interval in seconds",
            false);

    static final ConfigKey<Long> VmJobCheckInterval = new ConfigKey<Long>("Advanced",
            Long.class, "vm.job.check.interval", "3000",
            "Interval in milliseconds to check if the job is complete", false);
    static final ConfigKey<Long> VmJobTimeout = new ConfigKey<Long>("Advanced",
            Long.class, "vm.job.timeout", "600000",
            "Time in milliseconds to wait before attempting to cancel a job", false);
    static final ConfigKey<Integer> VmJobStateReportInterval = new ConfigKey<Integer>("Advanced",
            Integer.class, "vm.job.report.interval", "60",
            "Interval to send application level pings to make sure the connection is still working", false);

    static final ConfigKey<Boolean> HaVmRestartHostUp = new ConfigKey<Boolean>("Advanced", Boolean.class, "ha.vm.restart.hostup", "true",
            "If an out-of-band stop of a VM is detected and its host is up, then power on the VM", true);

    ScheduledExecutorService _executor = null;

    private long _nodeId;

    private List<StoragePoolAllocator> _storagePoolAllocators;

    private List<HostAllocator> hostAllocators;

    public List<HostAllocator> getHostAllocators() {
        return hostAllocators;
    }

    public void setHostAllocators(final List<HostAllocator> hostAllocators) {
        this.hostAllocators = hostAllocators;
    }

    @Override
    public void registerGuru(final VirtualMachine.Type type, final VirtualMachineGuru guru) {
        synchronized (_vmGurus) {
            _vmGurus.put(type, guru);
        }
    }

    @Override
    @DB
    public void allocate(final String vmInstanceName, final VirtualMachineTemplate template, final ServiceOffering serviceOffering,
            final DiskOfferingInfo rootDiskOfferingInfo, final List<DiskOfferingInfo> dataDiskOfferings,
            final LinkedHashMap<? extends Network, List<? extends NicProfile>> auxiliaryNetworks, final DeploymentPlan plan, final HypervisorType hyperType, final Map<String, Map<Integer, String>> extraDhcpOptions, final Map<Long, DiskOffering> datadiskTemplateToDiskOfferingMap)
                    throws InsufficientCapacityException {

        final VMInstanceVO vm = _vmDao.findVMByInstanceName(vmInstanceName);
        final Account owner = _entityMgr.findById(Account.class, vm.getAccountId());

        if (s_logger.isDebugEnabled()) {
            s_logger.debug("Allocating entries for VM: " + vm);
        }

        vm.setDataCenterId(plan.getDataCenterId());
        if (plan.getPodId() != null) {
            vm.setPodIdToDeployIn(plan.getPodId());
        }
        assert plan.getClusterId() == null && plan.getPoolId() == null : "We currently don't support cluster and pool preset yet";
        final VMInstanceVO vmFinal = _vmDao.persist(vm);

        final VirtualMachineProfileImpl vmProfile = new VirtualMachineProfileImpl(vmFinal, template, serviceOffering, null, null);

        Transaction.execute(new TransactionCallbackWithExceptionNoReturn<InsufficientCapacityException>() {
            @Override
            public void doInTransactionWithoutResult(final TransactionStatus status) throws InsufficientCapacityException {
                if (s_logger.isDebugEnabled()) {
                    s_logger.debug("Allocating nics for " + vmFinal);
                }

                try {
                    if (!vmProfile.getBootArgs().contains("ExternalLoadBalancerVm")) {
                        _networkMgr.allocate(vmProfile, auxiliaryNetworks, extraDhcpOptions);
                    }
                } catch (final ConcurrentOperationException e) {
                    throw new CloudRuntimeException("Concurrent operation while trying to allocate resources for the VM", e);
                }

                if (s_logger.isDebugEnabled()) {
                    s_logger.debug("Allocating disks for " + vmFinal);
                }

                if (template.getFormat() == ImageFormat.ISO) {
                    volumeMgr.allocateRawVolume(Type.ROOT, "ROOT-" + vmFinal.getId(), rootDiskOfferingInfo.getDiskOffering(), rootDiskOfferingInfo.getSize(),
                            rootDiskOfferingInfo.getMinIops(), rootDiskOfferingInfo.getMaxIops(), vmFinal, template, owner, null);
                } else if (template.getFormat() == ImageFormat.BAREMETAL) {
                    // Do nothing
                } else {
                    volumeMgr.allocateTemplatedVolume(Type.ROOT, "ROOT-" + vmFinal.getId(), rootDiskOfferingInfo.getDiskOffering(), rootDiskOfferingInfo.getSize(),
                            rootDiskOfferingInfo.getMinIops(), rootDiskOfferingInfo.getMaxIops(), template, vmFinal, owner);
                }

                if (dataDiskOfferings != null) {
                    for (final DiskOfferingInfo dataDiskOfferingInfo : dataDiskOfferings) {
                        volumeMgr.allocateRawVolume(Type.DATADISK, "DATA-" + vmFinal.getId(), dataDiskOfferingInfo.getDiskOffering(), dataDiskOfferingInfo.getSize(),
                                dataDiskOfferingInfo.getMinIops(), dataDiskOfferingInfo.getMaxIops(), vmFinal, template, owner, null);
                    }
                }
                if (datadiskTemplateToDiskOfferingMap != null && !datadiskTemplateToDiskOfferingMap.isEmpty()) {
                    int diskNumber = 1;
                    for (Entry<Long, DiskOffering> dataDiskTemplateToDiskOfferingMap : datadiskTemplateToDiskOfferingMap.entrySet()) {
                        DiskOffering diskOffering = dataDiskTemplateToDiskOfferingMap.getValue();
                        long diskOfferingSize = diskOffering.getDiskSize() / (1024 * 1024 * 1024);
                        VMTemplateVO dataDiskTemplate = _templateDao.findById(dataDiskTemplateToDiskOfferingMap.getKey());
                        volumeMgr.allocateRawVolume(Type.DATADISK, "DATA-" + vmFinal.getId() + "-" + String.valueOf(diskNumber), diskOffering, diskOfferingSize, null, null,
                                vmFinal, dataDiskTemplate, owner, Long.valueOf(diskNumber));
                        diskNumber++;
                    }
                }
            }
        });

        if (s_logger.isDebugEnabled()) {
            s_logger.debug("Allocation completed for VM: " + vmFinal);
        }
    }

    @Override
    public void allocate(final String vmInstanceName, final VirtualMachineTemplate template, final ServiceOffering serviceOffering,
            final LinkedHashMap<? extends Network, List<? extends NicProfile>> networks, final DeploymentPlan plan, final HypervisorType hyperType) throws InsufficientCapacityException {
        allocate(vmInstanceName, template, serviceOffering, new DiskOfferingInfo(serviceOffering), new ArrayList<DiskOfferingInfo>(), networks, plan, hyperType, null, null);
    }

    private VirtualMachineGuru getVmGuru(final VirtualMachine vm) {
        if(vm != null) {
            return _vmGurus.get(vm.getType());
        }
        return null;
    }

    @Override
    public void expunge(final String vmUuid) throws ResourceUnavailableException {
        try {
            advanceExpunge(vmUuid);
        } catch (final OperationTimedoutException e) {
            throw new CloudRuntimeException("Operation timed out", e);
        } catch (final ConcurrentOperationException e) {
            throw new CloudRuntimeException("Concurrent operation ", e);
        }
    }

    @Override
    public void advanceExpunge(final String vmUuid) throws ResourceUnavailableException, OperationTimedoutException, ConcurrentOperationException {
        final VMInstanceVO vm = _vmDao.findByUuid(vmUuid);
        advanceExpunge(vm);
    }

    protected void advanceExpunge(VMInstanceVO vm) throws ResourceUnavailableException, OperationTimedoutException, ConcurrentOperationException {
        if (vm == null || vm.getRemoved() != null) {
            if (s_logger.isDebugEnabled()) {
                s_logger.debug("Unable to find vm or vm is destroyed: " + vm);
            }
            return;
        }

        advanceStop(vm.getUuid(), VmDestroyForcestop.value());
        vm = _vmDao.findByUuid(vm.getUuid());

        try {
            if (!stateTransitTo(vm, VirtualMachine.Event.ExpungeOperation, vm.getHostId())) {
                s_logger.debug("Unable to destroy the vm because it is not in the correct state: " + vm);
                throw new CloudRuntimeException("Unable to destroy " + vm);

            }
        } catch (final NoTransitionException e) {
            s_logger.debug("Unable to destroy the vm because it is not in the correct state: " + vm);
            throw new CloudRuntimeException("Unable to destroy " + vm, e);
        }

        if (s_logger.isDebugEnabled()) {
            s_logger.debug("Destroying vm " + vm);
        }

        final VirtualMachineProfile profile = new VirtualMachineProfileImpl(vm);

        final HypervisorGuru hvGuru = _hvGuruMgr.getGuru(vm.getHypervisorType());

        s_logger.debug("Cleaning up NICS");
        final List<Command> nicExpungeCommands = hvGuru.finalizeExpungeNics(vm, profile.getNics());
        _networkMgr.cleanupNics(profile);

        s_logger.debug("Cleaning up hypervisor data structures (ex. SRs in XenServer) for managed storage");

        final List<Command> volumeExpungeCommands = hvGuru.finalizeExpungeVolumes(vm);

        final Long hostId = vm.getHostId() != null ? vm.getHostId() : vm.getLastHostId();

        List<Map<String, String>> targets = getTargets(hostId, vm.getId());

        if (volumeExpungeCommands != null && volumeExpungeCommands.size() > 0 && hostId != null) {
            final Commands cmds = new Commands(Command.OnError.Stop);

            for (final Command volumeExpungeCommand : volumeExpungeCommands) {
                cmds.addCommand(volumeExpungeCommand);
            }

            _agentMgr.send(hostId, cmds);

            if (!cmds.isSuccessful()) {
                for (final Answer answer : cmds.getAnswers()) {
                    if (!answer.getResult()) {
                        s_logger.warn("Failed to expunge vm due to: " + answer.getDetails());

                        throw new CloudRuntimeException("Unable to expunge " + vm + " due to " + answer.getDetails());
                    }
                }
            }
        }

        if (hostId != null) {
            volumeMgr.revokeAccess(vm.getId(), hostId);
        }

        // Clean up volumes based on the vm's instance id
        volumeMgr.cleanupVolumes(vm.getId());

        if (hostId != null && CollectionUtils.isNotEmpty(targets)) {
            removeDynamicTargets(hostId, targets);
        }

        final VirtualMachineGuru guru = getVmGuru(vm);
        guru.finalizeExpunge(vm);
        //remove the overcommit details from the uservm details
        userVmDetailsDao.removeDetails(vm.getId());

        // send hypervisor-dependent commands before removing
        final List<Command> finalizeExpungeCommands = hvGuru.finalizeExpunge(vm);
        if (finalizeExpungeCommands != null && finalizeExpungeCommands.size() > 0) {
            if (hostId != null) {
                final Commands cmds = new Commands(Command.OnError.Stop);
                for (final Command command : finalizeExpungeCommands) {
                    cmds.addCommand(command);
                }
                if (nicExpungeCommands != null) {
                    for (final Command command : nicExpungeCommands) {
                        cmds.addCommand(command);
                    }
                }
                _agentMgr.send(hostId, cmds);
                if (!cmds.isSuccessful()) {
                    for (final Answer answer : cmds.getAnswers()) {
                        if (!answer.getResult()) {
                            s_logger.warn("Failed to expunge vm due to: " + answer.getDetails());
                            throw new CloudRuntimeException("Unable to expunge " + vm + " due to " + answer.getDetails());
                        }
                    }
                }
            }
        }

        if (s_logger.isDebugEnabled()) {
            s_logger.debug("Expunged " + vm);
        }

    }

    private List<Map<String, String>> getTargets(Long hostId, long vmId) {
        List<Map<String, String>> targets = new ArrayList<>();

        HostVO hostVO = _hostDao.findById(hostId);

        if (hostVO == null || hostVO.getHypervisorType() != HypervisorType.VMware) {
            return targets;
        }

        List<VolumeVO> volumes = _volsDao.findByInstance(vmId);

        if (CollectionUtils.isEmpty(volumes)) {
            return targets;
        }

        for (VolumeVO volume : volumes) {
            StoragePoolVO storagePoolVO = _storagePoolDao.findById(volume.getPoolId());

            if (storagePoolVO != null && storagePoolVO.isManaged()) {
                Map<String, String> target = new HashMap<>();

                target.put(ModifyTargetsCommand.STORAGE_HOST, storagePoolVO.getHostAddress());
                target.put(ModifyTargetsCommand.STORAGE_PORT, String.valueOf(storagePoolVO.getPort()));
                target.put(ModifyTargetsCommand.IQN, volume.get_iScsiName());

                targets.add(target);
            }
        }

        return targets;
    }

    private void removeDynamicTargets(long hostId, List<Map<String, String>> targets) {
        ModifyTargetsCommand cmd = new ModifyTargetsCommand();

        cmd.setTargets(targets);
        cmd.setApplyToAllHostsInCluster(true);
        cmd.setAdd(false);
        cmd.setTargetTypeToRemove(ModifyTargetsCommand.TargetTypeToRemove.DYNAMIC);

        sendModifyTargetsCommand(cmd, hostId);
    }

    private void sendModifyTargetsCommand(ModifyTargetsCommand cmd, long hostId) {
        Answer answer = _agentMgr.easySend(hostId, cmd);

        if (answer == null) {
            String msg = "Unable to get an answer to the modify targets command";

            s_logger.warn(msg);
        }
        else if (!answer.getResult()) {
            String msg = "Unable to modify target on the following host: " + hostId;

            s_logger.warn(msg);
        }
    }

    @Override
    public boolean start() {
        // TODO, initial delay is hardcoded
        _executor.scheduleAtFixedRate(new CleanupTask(), 5, VmJobStateReportInterval.value(), TimeUnit.SECONDS);
        _executor.scheduleAtFixedRate(new TransitionTask(),  VmOpCleanupInterval.value(), VmOpCleanupInterval.value(), TimeUnit.SECONDS);
        cancelWorkItems(_nodeId);

        volumeMgr.cleanupStorageJobs();
        // cleanup left over place holder works
        _workJobDao.expungeLeftoverWorkJobs(ManagementServerNode.getManagementServerId());
        return true;
    }

    @Override
    public boolean stop() {
        return true;
    }

    @Override
    public boolean configure(final String name, final Map<String, Object> xmlParams) throws ConfigurationException {
        ReservationContextImpl.init(_entityMgr);
        VirtualMachineProfileImpl.init(_entityMgr);
        VmWorkMigrate.init(_entityMgr);

        _executor = Executors.newScheduledThreadPool(1, new NamedThreadFactory("Vm-Operations-Cleanup"));
        _nodeId = ManagementServerNode.getManagementServerId();

        _agentMgr.registerForHostEvents(this, true, true, true);

        _messageBus.subscribe(VirtualMachineManager.Topics.VM_POWER_STATE, MessageDispatcher.getDispatcher(this));

        return true;
    }

    protected VirtualMachineManagerImpl() {
        setStateMachine();
    }

    @Override
    public void start(final String vmUuid, final Map<VirtualMachineProfile.Param, Object> params) {
        start(vmUuid, params, null, null);
    }

    @Override
    public void start(final String vmUuid, final Map<VirtualMachineProfile.Param, Object> params, final DeploymentPlan planToDeploy, final DeploymentPlanner planner) {
        try {
            advanceStart(vmUuid, params, planToDeploy, planner);
        } catch (final ConcurrentOperationException e) {
            throw new CloudRuntimeException("Unable to start a VM due to concurrent operation", e).add(VirtualMachine.class, vmUuid);
        } catch (final InsufficientCapacityException e) {
            throw new CloudRuntimeException("Unable to start a VM due to insufficient capacity", e).add(VirtualMachine.class, vmUuid);
        } catch (final ResourceUnavailableException e) {
            if(e.getScope() != null && e.getScope().equals(VirtualRouter.class)){
                throw new CloudRuntimeException("Network is unavailable. Please contact administrator", e).add(VirtualMachine.class, vmUuid);
            }
            throw new CloudRuntimeException("Unable to start a VM due to unavailable resources", e).add(VirtualMachine.class, vmUuid);
        }

    }

    protected boolean checkWorkItems(final VMInstanceVO vm, final State state) throws ConcurrentOperationException {
        while (true) {
            final ItWorkVO vo = _workDao.findByOutstandingWork(vm.getId(), state);
            if (vo == null) {
                if (s_logger.isDebugEnabled()) {
                    s_logger.debug("Unable to find work for VM: " + vm + " and state: " + state);
                }
                return true;
            }

            if (vo.getStep() == Step.Done) {
                if (s_logger.isDebugEnabled()) {
                    s_logger.debug("Work for " + vm + " is " + vo.getStep());
                }
                return true;
            }

            // also check DB to get latest VM state to detect vm update from concurrent process before idle waiting to get an early exit
            final VMInstanceVO instance = _vmDao.findById(vm.getId());
            if (instance != null && instance.getState() == State.Running) {
                if (s_logger.isDebugEnabled()) {
                    s_logger.debug("VM is already started in DB: " + vm);
                }
                return true;
            }

            if (vo.getSecondsTaskIsInactive() > VmOpCancelInterval.value()) {
                s_logger.warn("The task item for vm " + vm + " has been inactive for " + vo.getSecondsTaskIsInactive());
                return false;
            }

            try {
                Thread.sleep(VmOpWaitInterval.value()*1000);
            } catch (final InterruptedException e) {
                s_logger.info("Waiting for " + vm + " but is interrupted");
                throw new ConcurrentOperationException("Waiting for " + vm + " but is interrupted");
            }
            s_logger.debug("Waiting some more to make sure there's no activity on " + vm);
        }

    }

    @DB
    protected Ternary<VMInstanceVO, ReservationContext, ItWorkVO> changeToStartState(final VirtualMachineGuru vmGuru, final VMInstanceVO vm, final User caller,
            final Account account) throws ConcurrentOperationException {
        final long vmId = vm.getId();

        ItWorkVO work = new ItWorkVO(UUID.randomUUID().toString(), _nodeId, State.Starting, vm.getType(), vm.getId());
        int retry = VmOpLockStateRetry.value();
        while (retry-- != 0) {
            try {
                final ItWorkVO workFinal = work;
                final Ternary<VMInstanceVO, ReservationContext, ItWorkVO> result =
                        Transaction.execute(new TransactionCallbackWithException<Ternary<VMInstanceVO, ReservationContext, ItWorkVO>, NoTransitionException>() {
                            @Override
                            public Ternary<VMInstanceVO, ReservationContext, ItWorkVO> doInTransaction(final TransactionStatus status) throws NoTransitionException {
                                final Journal journal = new Journal.LogJournal("Creating " + vm, s_logger);
                                final ItWorkVO work = _workDao.persist(workFinal);
                                final ReservationContextImpl context = new ReservationContextImpl(work.getId(), journal, caller, account);

                                if (stateTransitTo(vm, Event.StartRequested, null, work.getId())) {
                                    if (s_logger.isDebugEnabled()) {
                                        s_logger.debug("Successfully transitioned to start state for " + vm + " reservation id = " + work.getId());
                                    }
                                    return new Ternary<VMInstanceVO, ReservationContext, ItWorkVO>(vm, context, work);
                                }

                                return new Ternary<VMInstanceVO, ReservationContext, ItWorkVO>(null, null, work);
                            }
                        });

                work = result.third();
                if (result.first() != null) {
                    return result;
                }
            } catch (final NoTransitionException e) {
                if (s_logger.isDebugEnabled()) {
                    s_logger.debug("Unable to transition into Starting state due to " + e.getMessage());
                }
            }

            final VMInstanceVO instance = _vmDao.findById(vmId);
            if (instance == null) {
                throw new ConcurrentOperationException("Unable to acquire lock on " + vm);
            }

            if (s_logger.isDebugEnabled()) {
                s_logger.debug("Determining why we're unable to update the state to Starting for " + instance + ".  Retry=" + retry);
            }

            final State state = instance.getState();
            if (state == State.Running) {
                if (s_logger.isDebugEnabled()) {
                    s_logger.debug("VM is already started: " + vm);
                }
                return null;
            }

            if (state.isTransitional()) {
                if (!checkWorkItems(vm, state)) {
                    throw new ConcurrentOperationException("There are concurrent operations on " + vm);
                } else {
                    continue;
                }
            }

            if (state != State.Stopped) {
                s_logger.debug("VM " + vm + " is not in a state to be started: " + state);
                return null;
            }
        }

        throw new ConcurrentOperationException("Unable to change the state of " + vm);
    }

    protected <T extends VMInstanceVO> boolean changeState(final T vm, final Event event, final Long hostId, final ItWorkVO work, final Step step) throws NoTransitionException {
        // FIXME: We should do this better.
        Step previousStep = null;
        if (work != null) {
            previousStep = work.getStep();
            _workDao.updateStep(work, step);
        }
        boolean result = false;
        try {
            result = stateTransitTo(vm, event, hostId);
            return result;
        } finally {
            if (!result && work != null) {
                _workDao.updateStep(work, previousStep);
            }
        }
    }

    protected boolean areAffinityGroupsAssociated(final VirtualMachineProfile vmProfile) {
        final VirtualMachine vm = vmProfile.getVirtualMachine();
        final long vmGroupCount = _affinityGroupVMMapDao.countAffinityGroupsForVm(vm.getId());

        if (vmGroupCount > 0) {
            return true;
        }
        return false;
    }

    @Override
    public void advanceStart(final String vmUuid, final Map<VirtualMachineProfile.Param, Object> params, final DeploymentPlanner planner)
            throws InsufficientCapacityException, ConcurrentOperationException, ResourceUnavailableException {
        advanceStart(vmUuid, params, null, planner);
    }

    @Override
    public void advanceStart(final String vmUuid, final Map<VirtualMachineProfile.Param, Object> params, final DeploymentPlan planToDeploy, final DeploymentPlanner planner)
            throws InsufficientCapacityException, ConcurrentOperationException, ResourceUnavailableException {

        final AsyncJobExecutionContext jobContext = AsyncJobExecutionContext.getCurrentExecutionContext();
        if ( jobContext.isJobDispatchedBy(VmWorkConstants.VM_WORK_JOB_DISPATCHER)) {
            if (s_logger.isTraceEnabled()) {
                s_logger.trace(String.format("start parameter value of %s == %s during dispatching",
                        VirtualMachineProfile.Param.BootIntoSetup.getName(),
                        (params == null?"<very null>":params.get(VirtualMachineProfile.Param.BootIntoSetup))));
            }
            // avoid re-entrance
            VmWorkJobVO placeHolder = null;
            final VirtualMachine vm = _vmDao.findByUuid(vmUuid);
            placeHolder = createPlaceHolderWork(vm.getId());
            try {
                orchestrateStart(vmUuid, params, planToDeploy, planner);
            } finally {
                if (placeHolder != null) {
                    _workJobDao.expunge(placeHolder.getId());
                }
            }
        } else {
            if (s_logger.isTraceEnabled()) {
                s_logger.trace(String.format("start parameter value of %s == %s during processing of queued job",
                        VirtualMachineProfile.Param.BootIntoSetup.getName(),
                        (params == null?"<very null>":params.get(VirtualMachineProfile.Param.BootIntoSetup))));
            }
            final Outcome<VirtualMachine> outcome = startVmThroughJobQueue(vmUuid, params, planToDeploy, planner);

            try {
                final VirtualMachine vm = outcome.get();
            } catch (final InterruptedException e) {
                throw new RuntimeException("Operation is interrupted", e);
            } catch (final java.util.concurrent.ExecutionException e) {
                throw new RuntimeException("Execution excetion", e);
            }

            final Object jobResult = _jobMgr.unmarshallResultObject(outcome.getJob());
            if (jobResult != null) {
                if (jobResult instanceof ConcurrentOperationException) {
                    throw (ConcurrentOperationException)jobResult;
                } else if (jobResult instanceof ResourceUnavailableException) {
                    throw (ResourceUnavailableException)jobResult;
                } else if (jobResult instanceof InsufficientCapacityException) {
                    throw (InsufficientCapacityException)jobResult;
                } else if (jobResult instanceof RuntimeException) {
                    throw (RuntimeException)jobResult;
                } else if (jobResult instanceof Throwable) {
                    throw new RuntimeException("Unexpected exception", (Throwable)jobResult);
                }
            }
        }
    }

    private void setupAgentSecurity(final Host vmHost, final Map<String, String> sshAccessDetails, final VirtualMachine vm) throws AgentUnavailableException, OperationTimedoutException {
        final String csr = caManager.generateKeyStoreAndCsr(vmHost, sshAccessDetails);
        if (!Strings.isNullOrEmpty(csr)) {
            final Map<String, String> ipAddressDetails = new HashMap<>(sshAccessDetails);
            ipAddressDetails.remove(NetworkElementCommand.ROUTER_NAME);
            final Certificate certificate = caManager.issueCertificate(csr, Arrays.asList(vm.getHostName(), vm.getInstanceName()),
                    new ArrayList<>(ipAddressDetails.values()), CAManager.CertValidityPeriod.value(), null);
            final boolean result = caManager.deployCertificate(vmHost, certificate, false, sshAccessDetails);
            if (!result) {
                s_logger.error("Failed to setup certificate for system vm: " + vm.getInstanceName());
            }
        } else {
            s_logger.error("Failed to setup keystore and generate CSR for system vm: " + vm.getInstanceName());
        }
    }

    @Override
    public void orchestrateStart(final String vmUuid, final Map<VirtualMachineProfile.Param, Object> params, final DeploymentPlan planToDeploy, final DeploymentPlanner planner)
            throws InsufficientCapacityException, ConcurrentOperationException, ResourceUnavailableException {

        final CallContext cctxt = CallContext.current();
        final Account account = cctxt.getCallingAccount();
        final User caller = cctxt.getCallingUser();

        VMInstanceVO vm = _vmDao.findByUuid(vmUuid);

        final VirtualMachineGuru vmGuru = getVmGuru(vm);

        final Ternary<VMInstanceVO, ReservationContext, ItWorkVO> start = changeToStartState(vmGuru, vm, caller, account);
        if (start == null) {
            return;
        }

        vm = start.first();
        final ReservationContext ctx = start.second();
        ItWorkVO work = start.third();

        VMInstanceVO startedVm = null;
        final ServiceOfferingVO offering = _offeringDao.findById(vm.getId(), vm.getServiceOfferingId());
        final VirtualMachineTemplate template = _entityMgr.findByIdIncludingRemoved(VirtualMachineTemplate.class, vm.getTemplateId());

        DataCenterDeployment plan = new DataCenterDeployment(vm.getDataCenterId(), vm.getPodIdToDeployIn(), null, null, null, null, ctx);
        if (planToDeploy != null && planToDeploy.getDataCenterId() != 0) {
            if (s_logger.isDebugEnabled()) {
                s_logger.debug("advanceStart: DeploymentPlan is provided, using dcId:" + planToDeploy.getDataCenterId() + ", podId: " + planToDeploy.getPodId() +
                        ", clusterId: " + planToDeploy.getClusterId() + ", hostId: " + planToDeploy.getHostId() + ", poolId: " + planToDeploy.getPoolId());
            }
            plan =
                    new DataCenterDeployment(planToDeploy.getDataCenterId(), planToDeploy.getPodId(), planToDeploy.getClusterId(), planToDeploy.getHostId(),
                            planToDeploy.getPoolId(), planToDeploy.getPhysicalNetworkId(), ctx);
        }

        final HypervisorGuru hvGuru = _hvGuruMgr.getGuru(vm.getHypervisorType());

        // check resource count if ResoureCountRunningVMsonly.value() = true
        final Account owner = _entityMgr.findById(Account.class, vm.getAccountId());
        if (VirtualMachine.Type.User.equals(vm.type) && ResoureCountRunningVMsonly.value()) {
            resourceCountIncrement(owner.getAccountId(),new Long(offering.getCpu()), new Long(offering.getRamSize()));
        }

        boolean canRetry = true;
        ExcludeList avoids = null;
        try {
            final Journal journal = start.second().getJournal();

            if (planToDeploy != null) {
                avoids = planToDeploy.getAvoids();
            }
            if (avoids == null) {
                avoids = new ExcludeList();
            }
            if (s_logger.isDebugEnabled()) {
                s_logger.debug("Deploy avoids pods: " + avoids.getPodsToAvoid() + ", clusters: " + avoids.getClustersToAvoid() + ", hosts: " + avoids.getHostsToAvoid());
            }

            boolean planChangedByVolume = false;
            boolean reuseVolume = true;
            final DataCenterDeployment originalPlan = plan;

            int retry = StartRetry.value();
            while (retry-- != 0) { // It's != so that it can match -1.

                if (reuseVolume) {
                    // edit plan if this vm's ROOT volume is in READY state already
                    final List<VolumeVO> vols = _volsDao.findReadyRootVolumesByInstance(vm.getId());
                    for (final VolumeVO vol : vols) {
                        // make sure if the templateId is unchanged. If it is changed,
                        // let planner
                        // reassign pool for the volume even if it ready.
                        final Long volTemplateId = vol.getTemplateId();
                        if (volTemplateId != null && volTemplateId.longValue() != template.getId()) {
                            if (s_logger.isDebugEnabled()) {
                                s_logger.debug(vol + " of " + vm + " is READY, but template ids don't match, let the planner reassign a new pool");
                            }
                            continue;
                        }

                        final StoragePool pool = (StoragePool)dataStoreMgr.getPrimaryDataStore(vol.getPoolId());
                        if (!pool.isInMaintenance()) {
                            if (s_logger.isDebugEnabled()) {
                                s_logger.debug("Root volume is ready, need to place VM in volume's cluster");
                            }
                            final long rootVolDcId = pool.getDataCenterId();
                            final Long rootVolPodId = pool.getPodId();
                            final Long rootVolClusterId = pool.getClusterId();
                            if (planToDeploy != null && planToDeploy.getDataCenterId() != 0) {
                                final Long clusterIdSpecified = planToDeploy.getClusterId();
                                if (clusterIdSpecified != null && rootVolClusterId != null) {
                                    if (rootVolClusterId.longValue() != clusterIdSpecified.longValue()) {
                                        // cannot satisfy the plan passed in to the
                                        // planner
                                        if (s_logger.isDebugEnabled()) {
                                            s_logger.debug("Cannot satisfy the deployment plan passed in since the ready Root volume is in different cluster. volume's cluster: " +
                                                    rootVolClusterId + ", cluster specified: " + clusterIdSpecified);
                                        }
                                        throw new ResourceUnavailableException(
                                                "Root volume is ready in different cluster, Deployment plan provided cannot be satisfied, unable to create a deployment for " +
                                                        vm, Cluster.class, clusterIdSpecified);
                                    }
                                }
                                plan =
                                        new DataCenterDeployment(planToDeploy.getDataCenterId(), planToDeploy.getPodId(), planToDeploy.getClusterId(),
                                                planToDeploy.getHostId(), vol.getPoolId(), null, ctx);
                            } else {
                                plan = new DataCenterDeployment(rootVolDcId, rootVolPodId, rootVolClusterId, null, vol.getPoolId(), null, ctx);
                                if (s_logger.isDebugEnabled()) {
                                    s_logger.debug(vol + " is READY, changing deployment plan to use this pool's dcId: " + rootVolDcId + " , podId: " + rootVolPodId +
                                            " , and clusterId: " + rootVolClusterId);
                                }
                                planChangedByVolume = true;
                            }
                        }
                    }
                }

                final VirtualMachineProfileImpl vmProfile = new VirtualMachineProfileImpl(vm, template, offering, owner, params);
                logBootModeParameters(params);
                DeployDestination dest = null;
                try {
                    dest = _dpMgr.planDeployment(vmProfile, plan, avoids, planner);
                } catch (final AffinityConflictException e2) {
                    s_logger.warn("Unable to create deployment, affinity rules associted to the VM conflict", e2);
                    throw new CloudRuntimeException("Unable to create deployment, affinity rules associted to the VM conflict");
                }

                if (dest == null) {
                    if (planChangedByVolume) {
                        plan = originalPlan;
                        planChangedByVolume = false;
                        //do not enter volume reuse for next retry, since we want to look for resources outside the volume's cluster
                        reuseVolume = false;
                        continue;
                    }
                    throw new InsufficientServerCapacityException("Unable to create a deployment for " + vmProfile, DataCenter.class, plan.getDataCenterId(),
                            areAffinityGroupsAssociated(vmProfile));
                }

                if (dest != null) {
                    avoids.addHost(dest.getHost().getId());
                    journal.record("Deployment found ", vmProfile, dest);
                }

                long destHostId = dest.getHost().getId();
                vm.setPodIdToDeployIn(dest.getPod().getId());
                final Long cluster_id = dest.getCluster().getId();
                final ClusterDetailsVO cluster_detail_cpu = _clusterDetailsDao.findDetail(cluster_id, VmDetailConstants.CPU_OVER_COMMIT_RATIO);
                final ClusterDetailsVO cluster_detail_ram = _clusterDetailsDao.findDetail(cluster_id, VmDetailConstants.MEMORY_OVER_COMMIT_RATIO);
                //storing the value of overcommit in the user_vm_details table for doing a capacity check in case the cluster overcommit ratio is changed.
                if (userVmDetailsDao.findDetail(vm.getId(), VmDetailConstants.CPU_OVER_COMMIT_RATIO) == null &&
                        (Float.parseFloat(cluster_detail_cpu.getValue()) > 1f || Float.parseFloat(cluster_detail_ram.getValue()) > 1f)) {
                    userVmDetailsDao.addDetail(vm.getId(), VmDetailConstants.CPU_OVER_COMMIT_RATIO, cluster_detail_cpu.getValue(), true);
                    userVmDetailsDao.addDetail(vm.getId(), VmDetailConstants.MEMORY_OVER_COMMIT_RATIO, cluster_detail_ram.getValue(), true);
                } else if (userVmDetailsDao.findDetail(vm.getId(), VmDetailConstants.CPU_OVER_COMMIT_RATIO) != null) {
                    userVmDetailsDao.addDetail(vm.getId(), VmDetailConstants.CPU_OVER_COMMIT_RATIO, cluster_detail_cpu.getValue(), true);
                    userVmDetailsDao.addDetail(vm.getId(), VmDetailConstants.MEMORY_OVER_COMMIT_RATIO, cluster_detail_ram.getValue(), true);
                }

                vmProfile.setCpuOvercommitRatio(Float.parseFloat(cluster_detail_cpu.getValue()));
                vmProfile.setMemoryOvercommitRatio(Float.parseFloat(cluster_detail_ram.getValue()));
                StartAnswer startAnswer = null;

                try {
                    if (!changeState(vm, Event.OperationRetry, destHostId, work, Step.Prepare)) {
                        throw new ConcurrentOperationException("Unable to update the state of the Virtual Machine "+vm.getUuid()+" oldstate: "+vm.getState()+ "Event :"+Event.OperationRetry);
                    }
                } catch (final NoTransitionException e1) {
                    throw new ConcurrentOperationException(e1.getMessage());
                }

                try {
                    resetVmNicsDeviceId(vm.getId());
                    _networkMgr.prepare(vmProfile, new DeployDestination(dest.getDataCenter(), dest.getPod(), null, null, dest.getStorageForDisks()), ctx);
                    if (vm.getHypervisorType() != HypervisorType.BareMetal) {
                        volumeMgr.prepare(vmProfile, dest);
                    }

                    //since StorageMgr succeeded in volume creation, reuse Volume for further tries until current cluster has capacity
                    if (!reuseVolume) {
                        reuseVolume = true;
                    }

                    Commands cmds = null;
                    vmGuru.finalizeVirtualMachineProfile(vmProfile, dest, ctx);

                    final VirtualMachineTO vmTO = hvGuru.implement(vmProfile);

                    checkAndSetEnterSetupMode(vmTO, params);

                    handlePath(vmTO.getDisks(), vm.getHypervisorType());

                    cmds = new Commands(Command.OnError.Stop);

                    cmds.addCommand(new StartCommand(vmTO, dest.getHost(), getExecuteInSequence(vm.getHypervisorType())));

                    vmGuru.finalizeDeployment(cmds, vmProfile, dest, ctx);

                    // Get VM extraConfig from DB and set to VM TO
                    addExtraConfig(vmTO);

                    work = _workDao.findById(work.getId());
                    if (work == null || work.getStep() != Step.Prepare) {
                        throw new ConcurrentOperationException("Work steps have been changed: " + work);
                    }

                    _workDao.updateStep(work, Step.Starting);

                    _agentMgr.send(destHostId, cmds);

                    _workDao.updateStep(work, Step.Started);

                    startAnswer = cmds.getAnswer(StartAnswer.class);
                    if (startAnswer != null && startAnswer.getResult()) {
                        handlePath(vmTO.getDisks(), startAnswer.getIqnToData());

                        final String host_guid = startAnswer.getHost_guid();

                        if (host_guid != null) {
                            final HostVO finalHost = _resourceMgr.findHostByGuid(host_guid);
                            if (finalHost == null) {
                                throw new CloudRuntimeException("Host Guid " + host_guid + " doesn't exist in DB, something went wrong while processing start answer: "+startAnswer);
                            }
                            destHostId = finalHost.getId();
                        }
                        if (vmGuru.finalizeStart(vmProfile, destHostId, cmds, ctx)) {
                            syncDiskChainChange(startAnswer);

                            if (!changeState(vm, Event.OperationSucceeded, destHostId, work, Step.Done)) {
                                s_logger.error("Unable to transition to a new state. VM uuid: "+vm.getUuid()+    "VM oldstate:"+vm.getState()+"Event:"+Event.OperationSucceeded);
                                throw new ConcurrentOperationException("Failed to deploy VM"+ vm.getUuid());
                            }

                            // Update GPU device capacity
                            final GPUDeviceTO gpuDevice = startAnswer.getVirtualMachine().getGpuDevice();
                            if (gpuDevice != null) {
                                _resourceMgr.updateGPUDetails(destHostId, gpuDevice.getGroupDetails());
                            }

                            // Remove the information on whether it was a deploy vm request.The deployvm=true information
                            // is set only when the vm is being deployed. When a vm is started from a stop state the
                            // information isn't set,
                            if (userVmDetailsDao.findDetail(vm.getId(), VmDetailConstants.DEPLOY_VM) != null) {
                                userVmDetailsDao.removeDetail(vm.getId(), VmDetailConstants.DEPLOY_VM);
                            }

                            startedVm = vm;
                            if (s_logger.isDebugEnabled()) {
                                s_logger.debug("Start completed for VM " + vm);
                            }
                            final Host vmHost = _hostDao.findById(destHostId);
                            if (vmHost != null && (VirtualMachine.Type.ConsoleProxy.equals(vm.getType()) ||
                                    VirtualMachine.Type.SecondaryStorageVm.equals(vm.getType())) && caManager.canProvisionCertificates()) {
                                final Map<String, String> sshAccessDetails = _networkMgr.getSystemVMAccessDetails(vm);
                                for (int retries = 3; retries > 0; retries--) {
                                    try {
                                        setupAgentSecurity(vmHost, sshAccessDetails, vm);
                                        return;
                                    } catch (final Exception e) {
                                        s_logger.error("Retrying after catching exception while trying to secure agent for systemvm id=" + vm.getId(), e);
                                    }
                                }
                                throw new CloudRuntimeException("Failed to setup and secure agent for systemvm id=" + vm.getId());
                            }
                            return;
                        } else {
                            if (s_logger.isDebugEnabled()) {
                                s_logger.info("The guru did not like the answers so stopping " + vm);
                            }
                            StopCommand stopCmd = new StopCommand(vm, getExecuteInSequence(vm.getHypervisorType()), false);
                            stopCmd.setControlIp(getControlNicIpForVM(vm));
                            final StopCommand cmd = stopCmd;
                            final Answer answer = _agentMgr.easySend(destHostId, cmd);
                            if (answer != null && answer instanceof StopAnswer) {
                                final StopAnswer stopAns = (StopAnswer)answer;
                                if (vm.getType() == VirtualMachine.Type.User) {
                                    final String platform = stopAns.getPlatform();
                                    if (platform != null) {
                                        final Map<String,String> vmmetadata = new HashMap<String,String>();
                                        vmmetadata.put(vm.getInstanceName(), platform);
                                        syncVMMetaData(vmmetadata);
                                    }
                                }
                            }

                            if (answer == null || !answer.getResult()) {
                                s_logger.warn("Unable to stop " + vm + " due to " + (answer != null ? answer.getDetails() : "no answers"));
                                _haMgr.scheduleStop(vm, destHostId, WorkType.ForceStop);
                                throw new ExecutionException("Unable to stop this VM, "+vm.getUuid()+" so we are unable to retry the start operation");
                            }
                            throw new ExecutionException("Unable to start  VM:"+vm.getUuid()+" due to error in finalizeStart, not retrying");
                        }
                    }
                    s_logger.info("Unable to start VM on " + dest.getHost() + " due to " + (startAnswer == null ? " no start answer" : startAnswer.getDetails()));
                    if (startAnswer != null && startAnswer.getContextParam("stopRetry") != null) {
                        break;
                    }

                } catch (OperationTimedoutException e) {
                    s_logger.debug("Unable to send the start command to host " + dest.getHost()+" failed to start VM: "+vm.getUuid());
                    if (e.isActive()) {
                        _haMgr.scheduleStop(vm, destHostId, WorkType.CheckStop);
                    }
                    canRetry = false;
                    throw new AgentUnavailableException("Unable to start " + vm.getHostName(), destHostId, e);
                } catch (final ResourceUnavailableException e) {
                    s_logger.info("Unable to contact resource.", e);
                    if (!avoids.add(e)) {
                        if (e.getScope() == Volume.class || e.getScope() == Nic.class) {
                            throw e;
                        } else {
                            s_logger.warn("unexpected ResourceUnavailableException : " + e.getScope().getName(), e);
                            throw e;
                        }
                    }
                } catch (final InsufficientCapacityException e) {
                    s_logger.info("Insufficient capacity ", e);
                    if (!avoids.add(e)) {
                        if (e.getScope() == Volume.class || e.getScope() == Nic.class) {
                            throw e;
                        } else {
                            s_logger.warn("unexpected InsufficientCapacityException : " + e.getScope().getName(), e);
                        }
                    }
                } catch (final ExecutionException e) {
                    s_logger.error("Failed to start instance " + vm, e);
                    throw new AgentUnavailableException("Unable to start instance due to " + e.getMessage(), destHostId, e);
                } catch (final NoTransitionException e) {
                    s_logger.error("Failed to start instance " + vm, e);
                    throw new AgentUnavailableException("Unable to start instance due to " + e.getMessage(), destHostId, e);
                } finally {
                    if (startedVm == null && canRetry) {
                        final Step prevStep = work.getStep();
                        _workDao.updateStep(work, Step.Release);
                        // If previous step was started/ing && we got a valid answer
                        if ((prevStep == Step.Started || prevStep == Step.Starting) && startAnswer != null && startAnswer.getResult()) {  //TODO check the response of cleanup and record it in DB for retry
                            cleanup(vmGuru, vmProfile, work, Event.OperationFailed, false);
                        } else {
                            //if step is not starting/started, send cleanup command with force=true
                            cleanup(vmGuru, vmProfile, work, Event.OperationFailed, true);
                        }
                    }
                }
            }
        } finally {
            if (startedVm == null) {
                if (VirtualMachine.Type.User.equals(vm.type) && ResoureCountRunningVMsonly.value()) {
                    resourceCountDecrement(owner.getAccountId(),new Long(offering.getCpu()), new Long(offering.getRamSize()));
                }
                if (canRetry) {
                    try {
                        changeState(vm, Event.OperationFailed, null, work, Step.Done);
                    } catch (final NoTransitionException e) {
                        throw new ConcurrentOperationException(e.getMessage());
                    }
                }
            }

            if (planToDeploy != null) {
                planToDeploy.setAvoids(avoids);
            }
        }

        if (startedVm == null) {
            throw new CloudRuntimeException("Unable to start instance '" + vm.getHostName() + "' (" + vm.getUuid() + "), see management server log for details");
        }
    }

<<<<<<< HEAD
    private void logBootModeParameters(Map<VirtualMachineProfile.Param, Object> params) {
        StringBuffer msgBuf = new StringBuffer("Uefi params ");
        boolean log = false;
        if (params.get(VirtualMachineProfile.Param.UefiFlag) != null) {
            msgBuf.append(String.format("UefiFlag: %s ", params.get(VirtualMachineProfile.Param.UefiFlag)));
            log = true;
        }
        if (params.get(VirtualMachineProfile.Param.BootType) != null) {
            msgBuf.append(String.format("Boot Type: %s ", params.get(VirtualMachineProfile.Param.BootType)));
            log = true;
        }
        if (params.get(VirtualMachineProfile.Param.BootMode) != null) {
            msgBuf.append(String.format("Boot Mode: %s ", params.get(VirtualMachineProfile.Param.BootMode)));
            log = true;
        }
        if (params.get(VirtualMachineProfile.Param.BootIntoSetup) != null) {
            msgBuf.append(String.format("Boot into Setup: %s ", params.get(VirtualMachineProfile.Param.BootIntoSetup)));
            log = true;
        }
        if (log) {
            s_logger.info(msgBuf.toString());
=======
    private void resetVmNicsDeviceId(Long vmId) {
        final List<NicVO> nics = _nicsDao.listByVmId(vmId);
        Collections.sort(nics, new Comparator<NicVO>() {
            @Override
            public int compare(NicVO nic1, NicVO nic2) {
                Long nicDevId1 = Long.valueOf(nic1.getDeviceId());
                Long nicDevId2 = Long.valueOf(nic2.getDeviceId());
                return nicDevId1.compareTo(nicDevId2);
            }
        });
        int deviceId = 0;
        for (final NicVO nic : nics) {
            if (nic.getDeviceId() != deviceId) {
                nic.setDeviceId(deviceId);
                _nicsDao.update(nic.getId(),nic);
            }
            deviceId ++;
>>>>>>> a529470b
        }
    }

    // Add extra config data to the vmTO as a Map
    private void addExtraConfig(VirtualMachineTO vmTO) {
        Map<String, String> details = vmTO.getDetails();
        for (String key : details.keySet()) {
            if (key.startsWith(ApiConstants.EXTRA_CONFIG)) {
                vmTO.addExtraConfig(key, details.get(key));
            }
        }
    }

    // for managed storage on KVM, need to make sure the path field of the volume in question is populated with the IQN
    private void handlePath(final DiskTO[] disks, final HypervisorType hypervisorType) {
        if (hypervisorType != HypervisorType.KVM) {
            return;
        }

        if (disks != null) {
            for (final DiskTO disk : disks) {
                final Map<String, String> details = disk.getDetails();
                final boolean isManaged = details != null && Boolean.parseBoolean(details.get(DiskTO.MANAGED));

                if (isManaged && disk.getPath() == null) {
                    final Long volumeId = disk.getData().getId();
                    final VolumeVO volume = _volsDao.findById(volumeId);

                    disk.setPath(volume.get_iScsiName());

                    if (disk.getData() instanceof VolumeObjectTO) {
                        final VolumeObjectTO volTo = (VolumeObjectTO)disk.getData();

                        volTo.setPath(volume.get_iScsiName());
                    }

                    volume.setPath(volume.get_iScsiName());

                    _volsDao.update(volumeId, volume);
                }
            }
        }
    }

    // for managed storage on XenServer and VMware, need to update the DB with a path if the VDI/VMDK file was newly created
    private void handlePath(final DiskTO[] disks, final Map<String, Map<String, String>> iqnToData) {
        if (disks != null && iqnToData != null) {
            for (final DiskTO disk : disks) {
                final Map<String, String> details = disk.getDetails();
                final boolean isManaged = details != null && Boolean.parseBoolean(details.get(DiskTO.MANAGED));

                if (isManaged) {
                    final Long volumeId = disk.getData().getId();
                    final VolumeVO volume = _volsDao.findById(volumeId);
                    final String iScsiName = volume.get_iScsiName();

                    boolean update = false;

                    final Map<String, String> data = iqnToData.get(iScsiName);

                    if (data != null) {
                        final String path = data.get(StartAnswer.PATH);

                        if (path != null) {
                            volume.setPath(path);

                            update = true;
                        }

                        final String imageFormat = data.get(StartAnswer.IMAGE_FORMAT);

                        if (imageFormat != null) {
                            volume.setFormat(ImageFormat.valueOf(imageFormat));

                            update = true;
                        }

                        if (update) {
                            _volsDao.update(volumeId, volume);
                        }
                    }
                }
            }
        }
    }

    private void syncDiskChainChange(final StartAnswer answer) {
        final VirtualMachineTO vmSpec = answer.getVirtualMachine();

        for (final DiskTO disk : vmSpec.getDisks()) {
            if (disk.getType() != Volume.Type.ISO) {
                final VolumeObjectTO vol = (VolumeObjectTO)disk.getData();
                final VolumeVO volume = _volsDao.findById(vol.getId());

                // Use getPath() from VolumeVO to get a fresh copy of what's in the DB.
                // Before doing this, in a certain situation, getPath() from VolumeObjectTO
                // returned null instead of an actual path (because it was out of date with the DB).
                if(vol.getPath() != null) {
                    volumeMgr.updateVolumeDiskChain(vol.getId(), vol.getPath(), vol.getChainInfo());
                } else {
                    volumeMgr.updateVolumeDiskChain(vol.getId(), volume.getPath(), vol.getChainInfo());
                }
            }
        }
    }

    @Override
    public void stop(final String vmUuid) throws ResourceUnavailableException {
        try {
            advanceStop(vmUuid, false);
        } catch (final OperationTimedoutException e) {
            throw new AgentUnavailableException("Unable to stop vm because the operation to stop timed out", e.getAgentId(), e);
        } catch (final ConcurrentOperationException e) {
            throw new CloudRuntimeException("Unable to stop vm because of a concurrent operation", e);
        }

    }

    @Override
    public void stopForced(String vmUuid) throws ResourceUnavailableException {
        try {
            advanceStop(vmUuid, true);
        } catch (final OperationTimedoutException e) {
            throw new AgentUnavailableException("Unable to stop vm because the operation to stop timed out", e.getAgentId(), e);
        } catch (final ConcurrentOperationException e) {
            throw new CloudRuntimeException("Unable to stop vm because of a concurrent operation", e);
        }
    }

    @Override
    public boolean getExecuteInSequence(final HypervisorType hypervisorType) {
        if (HypervisorType.KVM == hypervisorType || HypervisorType.XenServer == hypervisorType || HypervisorType.Hyperv == hypervisorType || HypervisorType.LXC == hypervisorType) {
            return false;
        } else if (HypervisorType.VMware == hypervisorType) {
            final Boolean fullClone = HypervisorGuru.VmwareFullClone.value();
            return fullClone;
        } else {
            return ExecuteInSequence.value();
        }
    }

    @Override
    public boolean unmanage(String vmUuid) {
        VMInstanceVO vm = _vmDao.findByUuid(vmUuid);
        if (vm == null || vm.getRemoved() != null) {
            throw new CloudRuntimeException("Could not find VM with id = " + vmUuid);
        }

        final List<VmWorkJobVO> pendingWorkJobs = _workJobDao.listPendingWorkJobs(VirtualMachine.Type.Instance, vm.getId());
        if (CollectionUtils.isNotEmpty(pendingWorkJobs) || _haMgr.hasPendingHaWork(vm.getId())) {
            String msg = "There are pending jobs or HA tasks working on the VM with id: " + vm.getId() + ", can't unmanage the VM.";
            s_logger.info(msg);
            throw new ConcurrentOperationException(msg);
        }

        Boolean result = Transaction.execute(new TransactionCallback<Boolean>() {
            @Override
            public Boolean doInTransaction(TransactionStatus status) {

                if (s_logger.isDebugEnabled()) {
                    s_logger.debug("Unmanaging vm " + vm);
                }

                final VirtualMachineProfile profile = new VirtualMachineProfileImpl(vm);
                final HypervisorGuru hvGuru = _hvGuruMgr.getGuru(vm.getHypervisorType());
                final VirtualMachineGuru guru = getVmGuru(vm);

                try {
                    unmanageVMSnapshots(vm);
                    unmanageVMNics(profile, vm);
                    unmanageVMVolumes(vm);

                    guru.finalizeUnmanage(vm);
                } catch (Exception e) {
                    s_logger.error("Error while unmanaging VM " + vm, e);
                    return false;
                }

                return true;
            }
        });

        return BooleanUtils.isTrue(result);
    }

    /**
     * Clean up VM snapshots (if any) from DB
     */
    private void unmanageVMSnapshots(VMInstanceVO vm) {
        _vmSnapshotMgr.deleteVMSnapshotsFromDB(vm.getId(), true);
    }

    /**
     * Clean up volumes for a VM to be unmanaged from CloudStack
     */
    private void unmanageVMVolumes(VMInstanceVO vm) {
        final Long hostId = vm.getHostId() != null ? vm.getHostId() : vm.getLastHostId();
        if (hostId != null) {
            volumeMgr.revokeAccess(vm.getId(), hostId);
        }
        volumeMgr.unmanageVolumes(vm.getId());

        List<Map<String, String>> targets = getTargets(hostId, vm.getId());
        if (hostId != null && CollectionUtils.isNotEmpty(targets)) {
            removeDynamicTargets(hostId, targets);
        }
    }

    /**
     * Clean up NICs for a VM to be unmanaged from CloudStack:
     * - If 'unmanage.vm.preserve.nics' = true: then the NICs are not removed but still Allocated, to preserve MAC addresses
     * - If 'unmanage.vm.preserve.nics' = false: then the NICs are removed while unmanaging
     */
    private void unmanageVMNics(VirtualMachineProfile profile, VMInstanceVO vm) {
        s_logger.debug("Cleaning up NICs");
        Boolean preserveNics = UnmanagedVMsManager.UnmanageVMPreserveNic.valueIn(vm.getDataCenterId());
        if (BooleanUtils.isTrue(preserveNics)) {
            s_logger.debug("Preserve NICs configuration enabled");
            profile.setParameter(VirtualMachineProfile.Param.PreserveNics, true);
        }
        _networkMgr.unmanageNics(profile);
    }

    private List<Map<String, String>> getVolumesToDisconnect(VirtualMachine vm) {
        List<Map<String, String>> volumesToDisconnect = new ArrayList<>();

        List<VolumeVO> volumes = _volsDao.findByInstance(vm.getId());

        if (CollectionUtils.isEmpty(volumes)) {
            return volumesToDisconnect;
        }

        for (VolumeVO volume : volumes) {
            StoragePoolVO storagePool = _storagePoolDao.findById(volume.getPoolId());

            if (storagePool != null && storagePool.isManaged()) {
                Map<String, String> info = new HashMap<>(3);

                info.put(DiskTO.STORAGE_HOST, storagePool.getHostAddress());
                info.put(DiskTO.STORAGE_PORT, String.valueOf(storagePool.getPort()));
                info.put(DiskTO.IQN, volume.get_iScsiName());

                volumesToDisconnect.add(info);
            }
        }

        return volumesToDisconnect;
    }

    protected boolean sendStop(final VirtualMachineGuru guru, final VirtualMachineProfile profile, final boolean force, final boolean checkBeforeCleanup) {
        final VirtualMachine vm = profile.getVirtualMachine();
        StopCommand stpCmd = new StopCommand(vm, getExecuteInSequence(vm.getHypervisorType()), checkBeforeCleanup);
        stpCmd.setControlIp(getControlNicIpForVM(vm));
        stpCmd.setVolumesToDisconnect(getVolumesToDisconnect(vm));
        final StopCommand stop = stpCmd;
        try {
            Answer answer = null;
            if(vm.getHostId() != null) {
                answer = _agentMgr.send(vm.getHostId(), stop);
            }
            if (answer != null && answer instanceof StopAnswer) {
                final StopAnswer stopAns = (StopAnswer)answer;
                if (vm.getType() == VirtualMachine.Type.User) {
                    final String platform = stopAns.getPlatform();
                    if (platform != null) {
                        final UserVmVO userVm = _userVmDao.findById(vm.getId());
                        _userVmDao.loadDetails(userVm);
                        userVm.setDetail(VmDetailConstants.PLATFORM, platform);
                        _userVmDao.saveDetails(userVm);
                    }
                }

                final GPUDeviceTO gpuDevice = stop.getGpuDevice();
                if (gpuDevice != null) {
                    _resourceMgr.updateGPUDetails(vm.getHostId(), gpuDevice.getGroupDetails());
                }
                if (!answer.getResult()) {
                    final String details = answer.getDetails();
                    s_logger.debug("Unable to stop VM due to " + details);
                    return false;
                }

                guru.finalizeStop(profile, answer);
            } else {
                s_logger.error("Invalid answer received in response to a StopCommand for " + vm.getInstanceName());
                return false;
            }

        } catch (final AgentUnavailableException e) {
            if (!force) {
                return false;
            }
        } catch (final OperationTimedoutException e) {
            if (!force) {
                return false;
            }
        }

        return true;
    }

    protected boolean cleanup(final VirtualMachineGuru guru, final VirtualMachineProfile profile, final ItWorkVO work, final Event event, final boolean cleanUpEvenIfUnableToStop) {
        final VirtualMachine vm = profile.getVirtualMachine();
        final State state = vm.getState();
        s_logger.debug("Cleaning up resources for the vm " + vm + " in " + state + " state");
        try {
            if (state == State.Starting) {
                if (work != null) {
                    final Step step = work.getStep();
                    if (step == Step.Starting && !cleanUpEvenIfUnableToStop) {
                        s_logger.warn("Unable to cleanup vm " + vm + "; work state is incorrect: " + step);
                        return false;
                    }

                    if (step == Step.Started || step == Step.Starting || step == Step.Release) {
                        if (vm.getHostId() != null) {
                            if (!sendStop(guru, profile, cleanUpEvenIfUnableToStop, false)) {
                                s_logger.warn("Failed to stop vm " + vm + " in " + State.Starting + " state as a part of cleanup process");
                                return false;
                            }
                        }
                    }

                    if (step != Step.Release && step != Step.Prepare && step != Step.Started && step != Step.Starting) {
                        s_logger.debug("Cleanup is not needed for vm " + vm + "; work state is incorrect: " + step);
                        return true;
                    }
                } else {
                    if (vm.getHostId() != null) {
                        if (!sendStop(guru, profile, cleanUpEvenIfUnableToStop, false)) {
                            s_logger.warn("Failed to stop vm " + vm + " in " + State.Starting + " state as a part of cleanup process");
                            return false;
                        }
                    }
                }

            } else if (state == State.Stopping) {
                if (vm.getHostId() != null) {
                    if (!sendStop(guru, profile, cleanUpEvenIfUnableToStop, false)) {
                        s_logger.warn("Failed to stop vm " + vm + " in " + State.Stopping + " state as a part of cleanup process");
                        return false;
                    }
                }
            } else if (state == State.Migrating) {
                if (vm.getHostId() != null) {
                    if (!sendStop(guru, profile, cleanUpEvenIfUnableToStop, false)) {
                        s_logger.warn("Failed to stop vm " + vm + " in " + State.Migrating + " state as a part of cleanup process");
                        return false;
                    }
                }
                if (vm.getLastHostId() != null) {
                    if (!sendStop(guru, profile, cleanUpEvenIfUnableToStop, false)) {
                        s_logger.warn("Failed to stop vm " + vm + " in " + State.Migrating + " state as a part of cleanup process");
                        return false;
                    }
                }
            } else if (state == State.Running) {
                if (!sendStop(guru, profile, cleanUpEvenIfUnableToStop, false)) {
                    s_logger.warn("Failed to stop vm " + vm + " in " + State.Running + " state as a part of cleanup process");
                    return false;
                }
            }
        } finally {
            try {
                _networkMgr.release(profile, cleanUpEvenIfUnableToStop);
                s_logger.debug("Successfully released network resources for the vm " + vm);
            } catch (final Exception e) {
                s_logger.warn("Unable to release some network resources.", e);
            }

            volumeMgr.release(profile);
            s_logger.debug(String.format("Successfully cleaned up resources for the VM %s in %s state", vm, state));
        }

        return true;
    }

    @Override
    public void advanceStop(final String vmUuid, final boolean cleanUpEvenIfUnableToStop)
            throws AgentUnavailableException, OperationTimedoutException, ConcurrentOperationException {

        final AsyncJobExecutionContext jobContext = AsyncJobExecutionContext.getCurrentExecutionContext();
        if (jobContext.isJobDispatchedBy(VmWorkConstants.VM_WORK_JOB_DISPATCHER)) {
            // avoid re-entrance

            VmWorkJobVO placeHolder = null;
            final VirtualMachine vm = _vmDao.findByUuid(vmUuid);
            placeHolder = createPlaceHolderWork(vm.getId());
            try {
                orchestrateStop(vmUuid, cleanUpEvenIfUnableToStop);
            } finally {
                if (placeHolder != null) {
                    _workJobDao.expunge(placeHolder.getId());
                }
            }

        } else {
            final Outcome<VirtualMachine> outcome = stopVmThroughJobQueue(vmUuid, cleanUpEvenIfUnableToStop);

            try {
                final VirtualMachine vm = outcome.get();
            } catch (final InterruptedException e) {
                throw new RuntimeException("Operation is interrupted", e);
            } catch (final java.util.concurrent.ExecutionException e) {
                throw new RuntimeException("Execution excetion", e);
            }

            final Object jobResult = _jobMgr.unmarshallResultObject(outcome.getJob());
            if (jobResult != null) {
                if (jobResult instanceof AgentUnavailableException) {
                    throw (AgentUnavailableException)jobResult;
                } else if (jobResult instanceof ConcurrentOperationException) {
                    throw (ConcurrentOperationException)jobResult;
                } else if (jobResult instanceof OperationTimedoutException) {
                    throw (OperationTimedoutException)jobResult;
                } else if (jobResult instanceof RuntimeException) {
                    throw (RuntimeException)jobResult;
                } else if (jobResult instanceof Throwable) {
                    throw new RuntimeException("Unexpected exception", (Throwable)jobResult);
                }
            }
        }
    }

    private void orchestrateStop(final String vmUuid, final boolean cleanUpEvenIfUnableToStop) throws AgentUnavailableException, OperationTimedoutException, ConcurrentOperationException {
        final VMInstanceVO vm = _vmDao.findByUuid(vmUuid);

        advanceStop(vm, cleanUpEvenIfUnableToStop);
    }

    private void advanceStop(final VMInstanceVO vm, final boolean cleanUpEvenIfUnableToStop) throws AgentUnavailableException, OperationTimedoutException,
    ConcurrentOperationException {
        final State state = vm.getState();
        if (state == State.Stopped) {
            if (s_logger.isDebugEnabled()) {
                s_logger.debug("VM is already stopped: " + vm);
            }
            return;
        }

        if (state == State.Destroyed || state == State.Expunging || state == State.Error) {
            if (s_logger.isDebugEnabled()) {
                s_logger.debug("Stopped called on " + vm + " but the state is " + state);
            }
            return;
        }
        // grab outstanding work item if any
        final ItWorkVO work = _workDao.findByOutstandingWork(vm.getId(), vm.getState());
        if (work != null) {
            if (s_logger.isDebugEnabled()) {
                s_logger.debug("Found an outstanding work item for this vm " + vm + " with state:" + vm.getState() + ", work id:" + work.getId());
            }
        }
        final Long hostId = vm.getHostId();
        if (hostId == null) {
            if (!cleanUpEvenIfUnableToStop) {
                if (s_logger.isDebugEnabled()) {
                    s_logger.debug("HostId is null but this is not a forced stop, cannot stop vm " + vm + " with state:" + vm.getState());
                }
                throw new CloudRuntimeException("Unable to stop " + vm);
            }
            try {
                stateTransitTo(vm, Event.AgentReportStopped, null, null);
            } catch (final NoTransitionException e) {
                s_logger.warn(e.getMessage());
            }
            // mark outstanding work item if any as done
            if (work != null) {
                if (s_logger.isDebugEnabled()) {
                    s_logger.debug("Updating work item to Done, id:" + work.getId());
                }
                work.setStep(Step.Done);
                _workDao.update(work.getId(), work);
            }
            return;
        } else {
            HostVO host = _hostDao.findById(hostId);
            if (!cleanUpEvenIfUnableToStop && vm.getState() == State.Running && host.getResourceState() == ResourceState.PrepareForMaintenance) {
                s_logger.debug("Host is in PrepareForMaintenance state - Stop VM operation on the VM id: " + vm.getId() + " is not allowed");
                throw new CloudRuntimeException("Stop VM operation on the VM id: " + vm.getId() + " is not allowed as host is preparing for maintenance mode");
            }
        }

        final VirtualMachineGuru vmGuru = getVmGuru(vm);
        final VirtualMachineProfile profile = new VirtualMachineProfileImpl(vm);

        try {
            if (!stateTransitTo(vm, Event.StopRequested, vm.getHostId())) {
                throw new ConcurrentOperationException("VM is being operated on.");
            }
        } catch (final NoTransitionException e1) {
            if (!cleanUpEvenIfUnableToStop) {
                throw new CloudRuntimeException("We cannot stop " + vm + " when it is in state " + vm.getState());
            }
            final boolean doCleanup = true;
            if (s_logger.isDebugEnabled()) {
                s_logger.debug("Unable to transition the state but we're moving on because it's forced stop");
            }

            if (doCleanup) {
                if (cleanup(vmGuru, new VirtualMachineProfileImpl(vm), work, Event.StopRequested, cleanUpEvenIfUnableToStop)) {
                    try {
                        if (s_logger.isDebugEnabled() && work != null) {
                            s_logger.debug("Updating work item to Done, id:" + work.getId());
                        }
                        if (!changeState(vm, Event.AgentReportStopped, null, work, Step.Done)) {
                            throw new CloudRuntimeException("Unable to stop " + vm);
                        }

                    } catch (final NoTransitionException e) {
                        s_logger.warn("Unable to cleanup " + vm);
                        throw new CloudRuntimeException("Unable to stop " + vm, e);
                    }
                } else {
                    if (s_logger.isDebugEnabled()) {
                        s_logger.debug("Failed to cleanup VM: " + vm);
                    }
                    throw new CloudRuntimeException("Failed to cleanup " + vm + " , current state " + vm.getState());
                }
            }
        }

        if (vm.getState() != State.Stopping) {
            throw new CloudRuntimeException("We cannot proceed with stop VM " + vm + " since it is not in 'Stopping' state, current state: " + vm.getState());
        }

        vmGuru.prepareStop(profile);

        final StopCommand stop = new StopCommand(vm, getExecuteInSequence(vm.getHypervisorType()), false, cleanUpEvenIfUnableToStop);
        stop.setControlIp(getControlNicIpForVM(vm));

        boolean stopped = false;
        Answer answer = null;
        try {
            answer = _agentMgr.send(vm.getHostId(), stop);
            if (answer != null) {
                if (answer instanceof StopAnswer) {
                    final StopAnswer stopAns = (StopAnswer)answer;
                    if (vm.getType() == VirtualMachine.Type.User) {
                        final String platform = stopAns.getPlatform();
                        if (platform != null) {
                            final UserVmVO userVm = _userVmDao.findById(vm.getId());
                            _userVmDao.loadDetails(userVm);
                            userVm.setDetail(VmDetailConstants.PLATFORM, platform);
                            _userVmDao.saveDetails(userVm);
                        }
                    }
                }
                stopped = answer.getResult();
                if (!stopped) {
                    throw new CloudRuntimeException("Unable to stop the virtual machine due to " + answer.getDetails());
                }
                vmGuru.finalizeStop(profile, answer);
                final GPUDeviceTO gpuDevice = stop.getGpuDevice();
                if (gpuDevice != null) {
                    _resourceMgr.updateGPUDetails(vm.getHostId(), gpuDevice.getGroupDetails());
                }
            } else {
                throw new CloudRuntimeException("Invalid answer received in response to a StopCommand on " + vm.instanceName);
            }

        } catch (final AgentUnavailableException e) {
            s_logger.warn("Unable to stop vm, agent unavailable: " + e.toString());
        } catch (final OperationTimedoutException e) {
            s_logger.warn("Unable to stop vm, operation timed out: " + e.toString());
        } finally {
            if (!stopped) {
                if (!cleanUpEvenIfUnableToStop) {
                    s_logger.warn("Unable to stop vm " + vm);
                    try {
                        stateTransitTo(vm, Event.OperationFailed, vm.getHostId());
                    } catch (final NoTransitionException e) {
                        s_logger.warn("Unable to transition the state " + vm);
                    }
                    throw new CloudRuntimeException("Unable to stop " + vm);
                } else {
                    s_logger.warn("Unable to actually stop " + vm + " but continue with release because it's a force stop");
                    vmGuru.finalizeStop(profile, answer);
                }
            }
        }

        if (s_logger.isDebugEnabled()) {
            s_logger.debug(vm + " is stopped on the host.  Proceeding to release resource held.");
        }

        try {
            _networkMgr.release(profile, cleanUpEvenIfUnableToStop);
            s_logger.debug("Successfully released network resources for the vm " + vm);
        } catch (final Exception e) {
            s_logger.warn("Unable to release some network resources.", e);
        }

        try {
            if (vm.getHypervisorType() != HypervisorType.BareMetal) {
                volumeMgr.release(profile);
                s_logger.debug("Successfully released storage resources for the vm " + vm);
            }
        } catch (final Exception e) {
            s_logger.warn("Unable to release storage resources.", e);
        }

        try {
            if (work != null) {
                if (s_logger.isDebugEnabled()) {
                    s_logger.debug("Updating the outstanding work item to Done, id:" + work.getId());
                }
                work.setStep(Step.Done);
                _workDao.update(work.getId(), work);
            }

            boolean result = stateTransitTo(vm, Event.OperationSucceeded, null);
            if (result) {
                if (VirtualMachine.Type.User.equals(vm.type) && ResoureCountRunningVMsonly.value()) {
                    //update resource count if stop successfully
                    ServiceOfferingVO offering = _offeringDao.findById(vm.getId(), vm.getServiceOfferingId());
                    resourceCountDecrement(vm.getAccountId(),new Long(offering.getCpu()), new Long(offering.getRamSize()));
                }
            } else {
                throw new CloudRuntimeException("unable to stop " + vm);
            }
        } catch (final NoTransitionException e) {
            s_logger.warn(e.getMessage());
            throw new CloudRuntimeException("Unable to stop " + vm);
        }
    }

    private void setStateMachine() {
        _stateMachine = VirtualMachine.State.getStateMachine();
    }

    protected boolean stateTransitTo(final VMInstanceVO vm, final VirtualMachine.Event e, final Long hostId, final String reservationId) throws NoTransitionException {
        // if there are active vm snapshots task, state change is not allowed

        vm.setReservationId(reservationId);
        return _stateMachine.transitTo(vm, e, new Pair<Long, Long>(vm.getHostId(), hostId), _vmDao);
    }

    @Override
    public boolean stateTransitTo(final VirtualMachine vm1, final VirtualMachine.Event e, final Long hostId) throws NoTransitionException {
        final VMInstanceVO vm = (VMInstanceVO)vm1;

        final State oldState = vm.getState();
        if (oldState == State.Starting) {
            if (e == Event.OperationSucceeded) {
                vm.setLastHostId(hostId);
            }
        } else if (oldState == State.Stopping) {
            if (e == Event.OperationSucceeded) {
                vm.setLastHostId(vm.getHostId());
            }
        }
        return _stateMachine.transitTo(vm, e, new Pair<Long, Long>(vm.getHostId(), hostId), _vmDao);
    }

    @Override
    public void destroy(final String vmUuid, final boolean expunge) throws AgentUnavailableException, OperationTimedoutException, ConcurrentOperationException {
        VMInstanceVO vm = _vmDao.findByUuid(vmUuid);
        if (vm == null || vm.getState() == State.Destroyed || vm.getState() == State.Expunging || vm.getRemoved() != null) {
            if (s_logger.isDebugEnabled()) {
                s_logger.debug("Unable to find vm or vm is destroyed: " + vm);
            }
            return;
        }

        if (s_logger.isDebugEnabled()) {
            s_logger.debug("Destroying vm " + vm + ", expunge flag " + (expunge ? "on" : "off"));
        }

        advanceStop(vmUuid, VmDestroyForcestop.value());

        deleteVMSnapshots(vm, expunge);

        Transaction.execute(new TransactionCallbackWithExceptionNoReturn<CloudRuntimeException>() {
            @Override
            public void doInTransactionWithoutResult(final TransactionStatus status) throws CloudRuntimeException {
                VMInstanceVO vm = _vmDao.findByUuid(vmUuid);
                try {
                    if (!stateTransitTo(vm, VirtualMachine.Event.DestroyRequested, vm.getHostId())) {
                        s_logger.debug("Unable to destroy the vm because it is not in the correct state: " + vm);
                        throw new CloudRuntimeException("Unable to destroy " + vm);
                    } else {
                        if (expunge) {
                            if (!stateTransitTo(vm, VirtualMachine.Event.ExpungeOperation, vm.getHostId())) {
                                s_logger.debug("Unable to expunge the vm because it is not in the correct state: " + vm);
                                throw new CloudRuntimeException("Unable to expunge " + vm);
                            }
                        }
                    }
                } catch (final NoTransitionException e) {
                    s_logger.debug(e.getMessage());
                    throw new CloudRuntimeException("Unable to destroy " + vm, e);
                }
            }
        });
    }

    /**
     * Delete vm snapshots depending on vm's hypervisor type. For Vmware, vm snapshots removal is delegated to vm cleanup thread
     * to reduce tasks sent to hypervisor (one tasks to delete vm snapshots and vm itself
     * instead of one task for each vm snapshot plus another for the vm)
     * @param vm vm
     * @param expunge indicates if vm should be expunged
     */
    private void deleteVMSnapshots(VMInstanceVO vm, boolean expunge) {
        if (! vm.getHypervisorType().equals(HypervisorType.VMware)) {
            if (!_vmSnapshotMgr.deleteAllVMSnapshots(vm.getId(), null)) {
                s_logger.debug("Unable to delete all snapshots for " + vm);
                throw new CloudRuntimeException("Unable to delete vm snapshots for " + vm);
            }
        }
        else {
            if (expunge) {
                _vmSnapshotMgr.deleteVMSnapshotsFromDB(vm.getId(), false);
            }
        }
    }

    protected boolean checkVmOnHost(final VirtualMachine vm, final long hostId) throws AgentUnavailableException, OperationTimedoutException {
        final Answer answer = _agentMgr.send(hostId, new CheckVirtualMachineCommand(vm.getInstanceName()));
        if (answer == null || !answer.getResult()) {
            return false;
        }
        if (answer instanceof CheckVirtualMachineAnswer) {
            final CheckVirtualMachineAnswer vmAnswer = (CheckVirtualMachineAnswer)answer;
            if (vmAnswer.getState() == PowerState.PowerOff) {
                return false;
            }
        }

        UserVmVO userVm = _userVmDao.findById(vm.getId());
        if (userVm != null) {
            List<VMSnapshotVO> vmSnapshots = _vmSnapshotDao.findByVm(vm.getId());
            RestoreVMSnapshotCommand command = _vmSnapshotMgr.createRestoreCommand(userVm, vmSnapshots);
            if (command != null) {
                RestoreVMSnapshotAnswer restoreVMSnapshotAnswer = (RestoreVMSnapshotAnswer) _agentMgr.send(hostId, command);
                if (restoreVMSnapshotAnswer == null || !restoreVMSnapshotAnswer.getResult()) {
                    s_logger.warn("Unable to restore the vm snapshot from image file after live migration of vm with vmsnapshots: " + restoreVMSnapshotAnswer.getDetails());
                }
            }
        }

        return true;
    }

    @Override
    public void storageMigration(final String vmUuid, final StoragePool destPool) {
        final AsyncJobExecutionContext jobContext = AsyncJobExecutionContext.getCurrentExecutionContext();
        if (jobContext.isJobDispatchedBy(VmWorkConstants.VM_WORK_JOB_DISPATCHER)) {
            // avoid re-entrance
            VmWorkJobVO placeHolder = null;
            final VirtualMachine vm = _vmDao.findByUuid(vmUuid);
            placeHolder = createPlaceHolderWork(vm.getId());
            try {
                orchestrateStorageMigration(vmUuid, destPool);
            } finally {
                if (placeHolder != null) {
                    _workJobDao.expunge(placeHolder.getId());
                }
            }
        } else {
            final Outcome<VirtualMachine> outcome = migrateVmStorageThroughJobQueue(vmUuid, destPool);

            try {
                final VirtualMachine vm = outcome.get();
            } catch (final InterruptedException e) {
                throw new RuntimeException("Operation is interrupted", e);
            } catch (final java.util.concurrent.ExecutionException e) {
                throw new RuntimeException("Execution excetion", e);
            }

            final Object jobResult = _jobMgr.unmarshallResultObject(outcome.getJob());
            if (jobResult != null) {
                if (jobResult instanceof RuntimeException) {
                    throw (RuntimeException)jobResult;
                } else if (jobResult instanceof Throwable) {
                    throw new RuntimeException("Unexpected exception", (Throwable)jobResult);
                }
            }
        }
    }

    private void orchestrateStorageMigration(final String vmUuid, final StoragePool destPool) {
        final VMInstanceVO vm = _vmDao.findByUuid(vmUuid);

        preStorageMigrationStateCheck(destPool, vm);

        try {
            if(s_logger.isDebugEnabled()) {
                s_logger.debug(String.format("Offline migration of %s vm %s with volumes",
                                vm.getHypervisorType().toString(),
                                vm.getInstanceName()));
            }

            migrateThroughHypervisorOrStorage(destPool, vm);

        } catch (ConcurrentOperationException
                | InsufficientCapacityException // possibly InsufficientVirtualNetworkCapacityException or InsufficientAddressCapacityException
                | StorageUnavailableException e) {
            String msg = String.format("Failed to migrate VM: %s", vmUuid);
            s_logger.debug(msg);
            throw new CloudRuntimeException(msg, e);
        } finally {
            try {
                stateTransitTo(vm, Event.AgentReportStopped, null);
            } catch (final NoTransitionException e) {
                String anotherMEssage = String.format("failed to change vm state of VM: %s", vmUuid);
                s_logger.debug(anotherMEssage);
                throw new CloudRuntimeException(anotherMEssage, e);
            }
        }
    }

    private Answer[] attemptHypervisorMigration(StoragePool destPool, VMInstanceVO vm) {
        final HypervisorGuru hvGuru = _hvGuruMgr.getGuru(vm.getHypervisorType());
        // OfflineVmwareMigration: in case of vmware call vcenter to do it for us.
        // OfflineVmwareMigration: should we check the proximity of source and destination
        // OfflineVmwareMigration: if we are in the same cluster/datacentre/pool or whatever?
        // OfflineVmwareMigration: we are checking on success to optionally delete an old vm if we are not
        List<Command> commandsToSend = hvGuru.finalizeMigrate(vm, destPool);

        Long hostId = vm.getHostId();
        // OfflineVmwareMigration: probably this is null when vm is stopped
        if(hostId == null) {
            hostId = vm.getLastHostId();
            if (s_logger.isDebugEnabled()) {
                s_logger.debug(String.format("host id is null, using last host id %d", hostId) );
            }
        }

        if(CollectionUtils.isNotEmpty(commandsToSend)) {
            Commands commandsContainer = new Commands(Command.OnError.Stop);
            commandsContainer.addCommands(commandsToSend);
            try {
                // OfflineVmwareMigration: change to the call back variety?
                // OfflineVmwareMigration: getting a Long seq to be filled with _agentMgr.send(hostId, commandsContainer, this)
                return  _agentMgr.send(hostId, commandsContainer);
            } catch (AgentUnavailableException | OperationTimedoutException e) {
                throw new CloudRuntimeException(String.format("Failed to migrate VM: %s", vm.getUuid()),e);
            }
        }
        return null;
    }

    private void afterHypervisorMigrationCleanup(StoragePool destPool, VMInstanceVO vm, HostVO srcHost, Long srcClusterId, Answer[] hypervisorMigrationResults) throws InsufficientCapacityException {
        boolean isDebugEnabled = s_logger.isDebugEnabled();
        if(isDebugEnabled) {
            String msg = String.format("cleaning up after hypervisor pool migration volumes for VM %s(%s) to pool %s(%s)", vm.getInstanceName(), vm.getUuid(), destPool.getName(), destPool.getUuid());
            s_logger.debug(msg);
        }
        setDestinationPoolAndReallocateNetwork(destPool, vm);
        // OfflineVmwareMigration: don't set this to null or have another way to address the command; twice migrating will lead to an NPE
        Long destPodId = destPool.getPodId();
        Long vmPodId = vm.getPodIdToDeployIn();
        if (destPodId == null || ! destPodId.equals(vmPodId)) {
            if(isDebugEnabled) {
                String msg = String.format("resetting lasHost for VM %s(%s) as pod (%s) is no good.", vm.getInstanceName(), vm.getUuid(), destPodId);
                s_logger.debug(msg);
            }

            vm.setLastHostId(null);
            vm.setPodIdToDeployIn(destPodId);
            // OfflineVmwareMigration: a consecutive migration will fail probably (no host not pod)
        }// else keep last host set for this vm
        markVolumesInPool(vm,destPool, hypervisorMigrationResults);
        // OfflineVmwareMigration: deal with answers, if (hypervisorMigrationResults.length > 0)
        // OfflineVmwareMigration: iterate over the volumes for data updates
    }

    private void markVolumesInPool(VMInstanceVO vm, StoragePool destPool, Answer[] hypervisorMigrationResults) {
        MigrateVmToPoolAnswer relevantAnswer = null;
        for (Answer answer : hypervisorMigrationResults) {
            if (s_logger.isTraceEnabled()) {
                s_logger.trace(String.format("received an %s: %s", answer.getClass().getSimpleName(), answer));
            }
            if (answer instanceof MigrateVmToPoolAnswer) {
                relevantAnswer = (MigrateVmToPoolAnswer) answer;
            }
        }
        if (relevantAnswer == null) {
            throw new CloudRuntimeException("no relevant migration results found");
        }
        List<VolumeVO> volumes = _volsDao.findUsableVolumesForInstance(vm.getId());
        if(s_logger.isDebugEnabled()) {
            String msg = String.format("found %d volumes for VM %s(uuid:%s, id:%d)", volumes.size(), vm.getInstanceName(), vm.getUuid(), vm.getId());
            s_logger.debug(msg);
        }
        for (VolumeObjectTO result : relevantAnswer.getVolumeTos() ) {
            if(s_logger.isDebugEnabled()) {
                s_logger.debug(String.format("updating volume (%d) with path '%s' on pool '%d'", result.getId(), result.getPath(), destPool.getId()));
            }
            VolumeVO volume = _volsDao.findById(result.getId());
            volume.setPath(result.getPath());
            volume.setPoolId(destPool.getId());
            _volsDao.update(volume.getId(), volume);
        }
    }

    private void migrateThroughHypervisorOrStorage(StoragePool destPool, VMInstanceVO vm) throws StorageUnavailableException, InsufficientCapacityException {
        final VirtualMachineProfile profile = new VirtualMachineProfileImpl(vm);
        final Long srchostId = vm.getHostId() != null ? vm.getHostId() : vm.getLastHostId();
        final HostVO srcHost = _hostDao.findById(srchostId);
        final Long srcClusterId = srcHost.getClusterId();
        Answer[] hypervisorMigrationResults = attemptHypervisorMigration(destPool, vm);
        boolean migrationResult = false;
        if (hypervisorMigrationResults == null) {
            // OfflineVmwareMigration: if the HypervisorGuru can't do it, let the volume manager take care of it.
            migrationResult = volumeMgr.storageMigration(profile, destPool);
            if (migrationResult) {
                afterStorageMigrationCleanup(destPool, vm, srcHost, srcClusterId);
            } else {
                s_logger.debug("Storage migration failed");
            }
        } else {
            afterHypervisorMigrationCleanup(destPool, vm, srcHost, srcClusterId, hypervisorMigrationResults);
        }
    }

    private void preStorageMigrationStateCheck(StoragePool destPool, VMInstanceVO vm) {
        if (destPool == null) {
            throw new CloudRuntimeException("Unable to migrate vm: missing destination storage pool");
        }

        checkDestinationForTags(destPool, vm);
        try {
            stateTransitTo(vm, Event.StorageMigrationRequested, null);
        } catch (final NoTransitionException e) {
            String msg = String.format("Unable to migrate vm: %s", vm.getUuid());
            s_logger.debug(msg);
            throw new CloudRuntimeException(msg, e);
        }
    }

    private void checkDestinationForTags(StoragePool destPool, VMInstanceVO vm) {
        List<VolumeVO> vols = _volsDao.findUsableVolumesForInstance(vm.getId());
        // OfflineVmwareMigration: iterate over volumes
        // OfflineVmwareMigration: get disk offering
        List<String> storageTags = storageMgr.getStoragePoolTagList(destPool.getId());
        for(Volume vol : vols) {
            DiskOfferingVO diskOffering = _diskOfferingDao.findById(vol.getDiskOfferingId());
            List<String> volumeTags = StringUtils.csvTagsToList(diskOffering.getTags());
            if(! matches(volumeTags, storageTags)) {
                String msg = String.format("destination pool '%s' with tags '%s', does not support the volume diskoffering for volume '%s' (tags: '%s') ",
                        destPool.getName(),
                        StringUtils.listToCsvTags(storageTags),
                        vol.getName(),
                        StringUtils.listToCsvTags(volumeTags)
                );
                throw new CloudRuntimeException(msg);
            }
        }
    }

    static boolean matches(List<String> volumeTags, List<String> storagePoolTags) {
        // OfflineVmwareMigration: commons collections 4 allows for Collections.containsAll(volumeTags,storagePoolTags);
        boolean result = true;
        if (volumeTags != null) {
            for (String tag : volumeTags) {
                // there is a volume tags so
                if (storagePoolTags == null || !storagePoolTags.contains(tag)) {
                    result = false;
                    break;
                }
            }
        }
        return result;
    }


    private void afterStorageMigrationCleanup(StoragePool destPool, VMInstanceVO vm, HostVO srcHost, Long srcClusterId) throws InsufficientCapacityException {
        setDestinationPoolAndReallocateNetwork(destPool, vm);

        //when start the vm next time, don;'t look at last_host_id, only choose the host based on volume/storage pool
        vm.setLastHostId(null);
        vm.setPodIdToDeployIn(destPool.getPodId());

        // If VM was cold migrated between clusters belonging to two different VMware DCs,
        // unregister the VM from the source host and cleanup the associated VM files.
        if (vm.getHypervisorType().equals(HypervisorType.VMware)) {
            afterStorageMigrationVmwareVMcleanup(destPool, vm, srcHost, srcClusterId);
        }
    }

    private void setDestinationPoolAndReallocateNetwork(StoragePool destPool, VMInstanceVO vm) throws InsufficientCapacityException {
        //if the vm is migrated to different pod in basic mode, need to reallocate ip

        if (destPool.getPodId() != null && !destPool.getPodId().equals(vm.getPodIdToDeployIn())) {
            if (s_logger.isDebugEnabled()) {
                String msg = String.format("as the pod for vm %s has changed we are reallocating its network", vm.getInstanceName());
                s_logger.debug(msg);
            }
            final DataCenterDeployment plan = new DataCenterDeployment(vm.getDataCenterId(), destPool.getPodId(), null, null, null, null);
            final VirtualMachineProfileImpl vmProfile = new VirtualMachineProfileImpl(vm, null, null, null, null);
            _networkMgr.reallocate(vmProfile, plan);
        }
    }

    private void afterStorageMigrationVmwareVMcleanup(StoragePool destPool, VMInstanceVO vm, HostVO srcHost, Long srcClusterId) {
        // OfflineVmwareMigration: this should only happen on storage migration, else the guru would already have issued the command
        final Long destClusterId = destPool.getClusterId();
        if (srcClusterId != null && destClusterId != null && ! srcClusterId.equals(destClusterId)) {
            final String srcDcName = _clusterDetailsDao.getVmwareDcName(srcClusterId);
            final String destDcName = _clusterDetailsDao.getVmwareDcName(destClusterId);
            if (srcDcName != null && destDcName != null && !srcDcName.equals(destDcName)) {
                removeStaleVmFromSource(vm, srcHost);
            }
        }
    }

    // OfflineVmwareMigration: on port forward refator this to be done in two
    // OfflineVmwareMigration: command creation in the guru.migrat method
    // OfflineVmwareMigration: sending up in the attemptHypevisorMigration with execute in sequence (responsibility of the guru)
    private void removeStaleVmFromSource(VMInstanceVO vm, HostVO srcHost) {
        s_logger.debug("Since VM's storage was successfully migrated across VMware Datacenters, unregistering VM: " + vm.getInstanceName() +
                " from source host: " + srcHost.getId());
        final UnregisterVMCommand uvc = new UnregisterVMCommand(vm.getInstanceName());
        uvc.setCleanupVmFiles(true);
        try {
            _agentMgr.send(srcHost.getId(), uvc);
        } catch (final Exception e) {
            throw new CloudRuntimeException("Failed to unregister VM: " + vm.getInstanceName() + " from source host: " + srcHost.getId() +
                    " after successfully migrating VM's storage across VMware Datacenters");
        }
    }

    @Override
    public void migrate(final String vmUuid, final long srcHostId, final DeployDestination dest)
            throws ResourceUnavailableException, ConcurrentOperationException {

        final AsyncJobExecutionContext jobContext = AsyncJobExecutionContext.getCurrentExecutionContext();
        if (jobContext.isJobDispatchedBy(VmWorkConstants.VM_WORK_JOB_DISPATCHER)) {
            // avoid re-entrance
            VmWorkJobVO placeHolder = null;
            final VirtualMachine vm = _vmDao.findByUuid(vmUuid);
            placeHolder = createPlaceHolderWork(vm.getId());
            try {
                orchestrateMigrate(vmUuid, srcHostId, dest);
            } finally {
                if (placeHolder != null) {
                    _workJobDao.expunge(placeHolder.getId());
                }
            }
        } else {
            final Outcome<VirtualMachine> outcome = migrateVmThroughJobQueue(vmUuid, srcHostId, dest);

            try {
                final VirtualMachine vm = outcome.get();
            } catch (final InterruptedException e) {
                throw new RuntimeException("Operation is interrupted", e);
            } catch (final java.util.concurrent.ExecutionException e) {
                throw new RuntimeException("Execution excetion", e);
            }

            final Object jobResult = _jobMgr.unmarshallResultObject(outcome.getJob());
            if (jobResult != null) {
                if (jobResult instanceof ResourceUnavailableException) {
                    throw (ResourceUnavailableException)jobResult;
                } else if (jobResult instanceof ConcurrentOperationException) {
                    throw (ConcurrentOperationException)jobResult;
                } else if (jobResult instanceof RuntimeException) {
                    throw (RuntimeException)jobResult;
                } else if (jobResult instanceof Throwable) {
                    throw new RuntimeException("Unexpected exception", (Throwable)jobResult);
                }

            }
        }
    }

    private void orchestrateMigrate(final String vmUuid, final long srcHostId, final DeployDestination dest) throws ResourceUnavailableException, ConcurrentOperationException {
        final VMInstanceVO vm = _vmDao.findByUuid(vmUuid);
        if (vm == null) {
            if (s_logger.isDebugEnabled()) {
                s_logger.debug("Unable to find the vm " + vmUuid);
            }
            throw new CloudRuntimeException("Unable to find a virtual machine with id " + vmUuid);
        }
        migrate(vm, srcHostId, dest);
    }

    protected void migrate(final VMInstanceVO vm, final long srcHostId, final DeployDestination dest) throws ResourceUnavailableException, ConcurrentOperationException {
        s_logger.info("Migrating " + vm + " to " + dest);
        final UserVmVO userVm = _userVmDao.findById(vm.getId());
        final long dstHostId = dest.getHost().getId();
        final Host fromHost = _hostDao.findById(srcHostId);
        if (fromHost == null) {
            s_logger.info("Unable to find the host to migrate from: " + srcHostId);
            throw new CloudRuntimeException("Unable to find the host to migrate from: " + srcHostId);
        }

        if (fromHost.getClusterId().longValue() != dest.getCluster().getId()) {
            final List<VolumeVO> volumes = _volsDao.findCreatedByInstance(vm.getId());
            for (final VolumeVO volume : volumes) {
                if (!_storagePoolDao.findById(volume.getPoolId()).getScope().equals(ScopeType.ZONE)) {
                    s_logger.info("Source and destination host are not in same cluster and all volumes are not on zone wide primary store, unable to migrate to host: "
                            + dest.getHost().getId());
                    throw new CloudRuntimeException(
                            "Source and destination host are not in same cluster and all volumes are not on zone wide primary store, unable to migrate to host: "
                                    + dest.getHost().getId());
                }
            }
        }

        final VirtualMachineGuru vmGuru = getVmGuru(vm);

        if (vm.getState() != State.Running) {
            if (s_logger.isDebugEnabled()) {
                s_logger.debug("VM is not Running, unable to migrate the vm " + vm);
            }
            throw new CloudRuntimeException("VM is not Running, unable to migrate the vm currently " + vm + " , current state: " + vm.getState().toString());
        }

        AlertManager.AlertType alertType = AlertManager.AlertType.ALERT_TYPE_USERVM_MIGRATE;
        if (VirtualMachine.Type.DomainRouter.equals(vm.getType())) {
            alertType = AlertManager.AlertType.ALERT_TYPE_DOMAIN_ROUTER_MIGRATE;
        } else if (VirtualMachine.Type.ConsoleProxy.equals(vm.getType())) {
            alertType = AlertManager.AlertType.ALERT_TYPE_CONSOLE_PROXY_MIGRATE;
        }

        final VirtualMachineProfile vmSrc = new VirtualMachineProfileImpl(vm);
        for (final NicProfile nic : _networkMgr.getNicProfiles(vm)) {
            vmSrc.addNic(nic);
        }

        final VirtualMachineProfile profile = new VirtualMachineProfileImpl(vm, null, _offeringDao.findById(vm.getId(), vm.getServiceOfferingId()), null, null);
        _networkMgr.prepareNicForMigration(profile, dest);
        volumeMgr.prepareForMigration(profile, dest);
        profile.setConfigDriveLabel(VmConfigDriveLabel.value());

        final VirtualMachineTO to = toVmTO(profile);
        final PrepareForMigrationCommand pfmc = new PrepareForMigrationCommand(to);

        ItWorkVO work = new ItWorkVO(UUID.randomUUID().toString(), _nodeId, State.Migrating, vm.getType(), vm.getId());
        work.setStep(Step.Prepare);
        work.setResourceType(ItWorkVO.ResourceType.Host);
        work.setResourceId(dstHostId);
        work = _workDao.persist(work);

        Answer pfma = null;
        try {
            pfma = _agentMgr.send(dstHostId, pfmc);
            if (pfma == null || !pfma.getResult()) {
                final String details = pfma != null ? pfma.getDetails() : "null answer returned";
                final String msg = "Unable to prepare for migration due to " + details;
                pfma = null;
                throw new AgentUnavailableException(msg, dstHostId);
            }
        } catch (final OperationTimedoutException e1) {
            throw new AgentUnavailableException("Operation timed out", dstHostId);
        } finally {
            if (pfma == null) {
                _networkMgr.rollbackNicForMigration(vmSrc, profile);
                work.setStep(Step.Done);
                _workDao.update(work.getId(), work);
            }
        }

        vm.setLastHostId(srcHostId);
        try {
            if (vm == null || vm.getHostId() == null || vm.getHostId() != srcHostId || !changeState(vm, Event.MigrationRequested, dstHostId, work, Step.Migrating)) {
                _networkMgr.rollbackNicForMigration(vmSrc, profile);
                s_logger.info("Migration cancelled because state has changed: " + vm);
                throw new ConcurrentOperationException("Migration cancelled because state has changed: " + vm);
            }
        } catch (final NoTransitionException e1) {
            _networkMgr.rollbackNicForMigration(vmSrc, profile);
            s_logger.info("Migration cancelled because " + e1.getMessage());
            throw new ConcurrentOperationException("Migration cancelled because " + e1.getMessage());
        } catch (final CloudRuntimeException e2) {
            _networkMgr.rollbackNicForMigration(vmSrc, profile);
            s_logger.info("Migration cancelled because " + e2.getMessage());
            work.setStep(Step.Done);
            _workDao.update(work.getId(), work);
            try {
                stateTransitTo(vm, Event.OperationFailed, srcHostId);
            } catch (final NoTransitionException e3) {
                s_logger.warn(e3.getMessage());
            }
            throw new CloudRuntimeException("Migration cancelled because " + e2.getMessage());
        }

        boolean migrated = false;
        Map<String, DpdkTO> dpdkInterfaceMapping = null;
        try {
            final boolean isWindows = _guestOsCategoryDao.findById(_guestOsDao.findById(vm.getGuestOSId()).getCategoryId()).getName().equalsIgnoreCase("Windows");
            final MigrateCommand mc = new MigrateCommand(vm.getInstanceName(), dest.getHost().getPrivateIpAddress(), isWindows, to, getExecuteInSequence(vm.getHypervisorType()));

            boolean kvmAutoConvergence = StorageManager.KvmAutoConvergence.value();
            mc.setAutoConvergence(kvmAutoConvergence);
            mc.setHostGuid(dest.getHost().getGuid());

            dpdkInterfaceMapping = ((PrepareForMigrationAnswer) pfma).getDpdkInterfaceMapping();
            if (MapUtils.isNotEmpty(dpdkInterfaceMapping)) {
                mc.setDpdkInterfaceMapping(dpdkInterfaceMapping);
            }

            try {
                final Answer ma = _agentMgr.send(vm.getLastHostId(), mc);
                if (ma == null || !ma.getResult()) {
                    final String details = ma != null ? ma.getDetails() : "null answer returned";
                    throw new CloudRuntimeException(details);
                }
            } catch (final OperationTimedoutException e) {
                if (e.isActive()) {
                    s_logger.warn("Active migration command so scheduling a restart for " + vm);
                    _haMgr.scheduleRestart(vm, true);
                }
                throw new AgentUnavailableException("Operation timed out on migrating " + vm, dstHostId);
            }

            try {
                if (!changeState(vm, VirtualMachine.Event.OperationSucceeded, dstHostId, work, Step.Started)) {
                    throw new ConcurrentOperationException("Unable to change the state for " + vm);
                }
            } catch (final NoTransitionException e1) {
                throw new ConcurrentOperationException("Unable to change state due to " + e1.getMessage());
            }

            try {
                if (!checkVmOnHost(vm, dstHostId)) {
                    s_logger.error("Unable to complete migration for " + vm);
                    try {
                        _agentMgr.send(srcHostId, new Commands(cleanup(vm, dpdkInterfaceMapping)), null);
                    } catch (final AgentUnavailableException e) {
                        s_logger.error("AgentUnavailableException while cleanup on source host: " + srcHostId);
                    }
                    cleanup(vmGuru, new VirtualMachineProfileImpl(vm), work, Event.AgentReportStopped, true);
                    throw new CloudRuntimeException("Unable to complete migration for " + vm);
                }
            } catch (final OperationTimedoutException e) {
                s_logger.debug("Error while checking the vm " + vm + " on host " + dstHostId, e);
            }
            migrated = true;
        } finally {
            if (!migrated) {
                s_logger.info("Migration was unsuccessful.  Cleaning up: " + vm);
                _networkMgr.rollbackNicForMigration(vmSrc, profile);

                _alertMgr.sendAlert(alertType, fromHost.getDataCenterId(), fromHost.getPodId(),
                        "Unable to migrate vm " + vm.getInstanceName() + " from host " + fromHost.getName() + " in zone " + dest.getDataCenter().getName() + " and pod " +
                                dest.getPod().getName(), "Migrate Command failed.  Please check logs.");
                try {
                    _agentMgr.send(dstHostId, new Commands(cleanup(vm, dpdkInterfaceMapping)), null);
                } catch (final AgentUnavailableException ae) {
                    s_logger.info("Looks like the destination Host is unavailable for cleanup");
                }
                _networkMgr.setHypervisorHostname(profile, dest, false);
                try {
                    stateTransitTo(vm, Event.OperationFailed, srcHostId);
                } catch (final NoTransitionException e) {
                    s_logger.warn(e.getMessage());
                }
            } else {
                _networkMgr.commitNicForMigration(vmSrc, profile);
                _networkMgr.setHypervisorHostname(profile, dest, true);
            }

            work.setStep(Step.Done);
            _workDao.update(work.getId(), work);
        }
    }

    /**
     * We create the mapping of volumes and storage pool to migrate the VMs according to the information sent by the user.
     * If the user did not enter a complete mapping, the volumes that were left behind will be auto mapped using {@link #createStoragePoolMappingsForVolumes(VirtualMachineProfile, Host, Map, List)}
     */
    protected Map<Volume, StoragePool> createMappingVolumeAndStoragePool(VirtualMachineProfile profile, Host targetHost, Map<Long, Long> userDefinedMapOfVolumesAndStoragePools) {
        Map<Volume, StoragePool> volumeToPoolObjectMap = buildMapUsingUserInformation(profile, targetHost, userDefinedMapOfVolumesAndStoragePools);

        List<Volume> volumesNotMapped = findVolumesThatWereNotMappedByTheUser(profile, volumeToPoolObjectMap);
        createStoragePoolMappingsForVolumes(profile, targetHost, volumeToPoolObjectMap, volumesNotMapped);
        return volumeToPoolObjectMap;
    }

    /**
     *  Given the map of volume to target storage pool entered by the user, we check for other volumes that the VM might have and were not configured.
     *  This map can be then used by CloudStack to find new target storage pools according to the target host.
     */
    protected List<Volume> findVolumesThatWereNotMappedByTheUser(VirtualMachineProfile profile, Map<Volume, StoragePool> volumeToStoragePoolObjectMap) {
        List<VolumeVO> allVolumes = _volsDao.findUsableVolumesForInstance(profile.getId());
        List<Volume> volumesNotMapped = new ArrayList<>();
        for (Volume volume : allVolumes) {
            if (!volumeToStoragePoolObjectMap.containsKey(volume)) {
                volumesNotMapped.add(volume);
            }
        }
        return volumesNotMapped;
    }

    /**
     *  Builds the map of storage pools and volumes with the information entered by the user. Before creating the an entry we validate if the migration is feasible checking if the migration is allowed and if the target host can access the defined target storage pool.
     */
    protected Map<Volume, StoragePool> buildMapUsingUserInformation(VirtualMachineProfile profile, Host targetHost, Map<Long, Long> userDefinedVolumeToStoragePoolMap) {
        Map<Volume, StoragePool> volumeToPoolObjectMap = new HashMap<>();
        if (MapUtils.isEmpty(userDefinedVolumeToStoragePoolMap)) {
            return volumeToPoolObjectMap;
        }
        for(Long volumeId: userDefinedVolumeToStoragePoolMap.keySet()) {
            VolumeVO volume = _volsDao.findById(volumeId);

            Long poolId = userDefinedVolumeToStoragePoolMap.get(volumeId);
            StoragePoolVO targetPool = _storagePoolDao.findById(poolId);
            StoragePoolVO currentPool = _storagePoolDao.findById(volume.getPoolId());

            executeManagedStorageChecksWhenTargetStoragePoolProvided(currentPool, volume, targetPool);
            if (_poolHostDao.findByPoolHost(targetPool.getId(), targetHost.getId()) == null) {
                throw new CloudRuntimeException(
                        String.format("Cannot migrate the volume [%s] to the storage pool [%s] while migrating VM [%s] to target host [%s]. The host does not have access to the storage pool entered.",
                                volume.getUuid(), targetPool.getUuid(), profile.getUuid(), targetHost.getUuid()));
            }
            if (currentPool.getId() == targetPool.getId()) {
                s_logger.info(String.format("The volume [%s] is already allocated in storage pool [%s].", volume.getUuid(), targetPool.getUuid()));
            }
            volumeToPoolObjectMap.put(volume, targetPool);
        }
        return volumeToPoolObjectMap;
    }

    /**
     *  Executes the managed storage checks for the mapping<volume, storage pool> entered by the user. The checks execute by this method are the following.
     *  <ul>
     *      <li> If the current storage pool of the volume is not a managed storage, we do not need to validate anything here.
     *      <li> If the current storage pool is a managed storage and the target storage pool ID is different from the current one, we throw an exception.
     *  </ul>
     */
    protected void executeManagedStorageChecksWhenTargetStoragePoolProvided(StoragePoolVO currentPool, VolumeVO volume, StoragePoolVO targetPool) {
        if (!currentPool.isManaged()) {
            return;
        }
        if (currentPool.getId() == targetPool.getId()) {
            return;
        }
        throw new CloudRuntimeException(String.format("Currently, a volume on managed storage can only be 'migrated' to itself " + "[volumeId=%s, currentStoragePoolId=%s, targetStoragePoolId=%s].",
                volume.getUuid(), currentPool.getUuid(), targetPool.getUuid()));
    }

    /**
     * For each one of the volumes we will map it to a storage pool that is available via the target host.
     * An exception is thrown if we cannot find a storage pool that is accessible in the target host to migrate the volume to.
     */
    protected void createStoragePoolMappingsForVolumes(VirtualMachineProfile profile, Host targetHost, Map<Volume, StoragePool> volumeToPoolObjectMap, List<Volume> allVolumes) {
        for (Volume volume : allVolumes) {
            StoragePoolVO currentPool = _storagePoolDao.findById(volume.getPoolId());

            executeManagedStorageChecksWhenTargetStoragePoolNotProvided(targetHost, currentPool, volume);
            if (ScopeType.HOST.equals(currentPool.getScope()) || isStorageCrossClusterMigration(targetHost, currentPool)) {
                createVolumeToStoragePoolMappingIfPossible(profile, targetHost, volumeToPoolObjectMap, volume, currentPool);
            } else {
                volumeToPoolObjectMap.put(volume, currentPool);
            }
        }
    }

    /**
     *  Executes the managed storage checks for the volumes that the user has not entered a mapping of <volume, storage pool>. The following checks are performed.
     *   <ul>
     *      <li> If the current storage pool is not a managed storage, we do not need to proceed with this method;
     *      <li> We check if the target host has access to the current managed storage pool. If it does not have an exception will be thrown.
     *   </ul>
     */
    protected void executeManagedStorageChecksWhenTargetStoragePoolNotProvided(Host targetHost, StoragePoolVO currentPool, Volume volume) {
        if (!currentPool.isManaged()) {
            return;
        }
        if (_poolHostDao.findByPoolHost(currentPool.getId(), targetHost.getId()) == null) {
            throw new CloudRuntimeException(String.format("The target host does not have access to the volume's managed storage pool. [volumeId=%s, storageId=%s, targetHostId=%s].", volume.getUuid(),
                    currentPool.getUuid(), targetHost.getUuid()));
        }
    }

    /**
     *  Return true if the VM migration is a cross cluster migration. To execute that, we check if the volume current storage pool cluster is different from the target host cluster.
     */
    protected boolean isStorageCrossClusterMigration(Host targetHost, StoragePoolVO currentPool) {
        return ScopeType.CLUSTER.equals(currentPool.getScope()) && currentPool.getClusterId() != targetHost.getClusterId();
    }

    /**
     * We will add a mapping of volume to storage pool if needed. The conditions to add a mapping are the following:
     * <ul>
     *  <li> The candidate storage pool where the volume is to be allocated can be accessed by the target host
     *  <li> If no storage pool is found to allocate the volume we throw an exception.
     * </ul>
     *
     * Side note: this method should only be called if the volume is on local storage or if we are executing a cross cluster migration.
     */
    protected void createVolumeToStoragePoolMappingIfPossible(VirtualMachineProfile profile, Host targetHost, Map<Volume, StoragePool> volumeToPoolObjectMap, Volume volume,
            StoragePoolVO currentPool) {
        List<StoragePool> storagePoolList = getCandidateStoragePoolsToMigrateLocalVolume(profile, targetHost, volume);

        if (CollectionUtils.isEmpty(storagePoolList)) {
            throw new CloudRuntimeException(String.format("There is not storage pools available at the target host [%s] to migrate volume [%s]", targetHost.getUuid(), volume.getUuid()));
        }

        Collections.shuffle(storagePoolList);
        boolean canTargetHostAccessVolumeCurrentStoragePool = false;
        for (StoragePool storagePool : storagePoolList) {
            if (storagePool.getId() == currentPool.getId()) {
                canTargetHostAccessVolumeCurrentStoragePool = true;
                break;
            }

        }
        if (!canTargetHostAccessVolumeCurrentStoragePool) {
            volumeToPoolObjectMap.put(volume, _storagePoolDao.findByUuid(storagePoolList.get(0).getUuid()));
        }
    }

    /**
     * We use {@link StoragePoolAllocator} objects to find storage pools connected to the targetHost where we would be able to allocate the given volume.
     */
    protected List<StoragePool> getCandidateStoragePoolsToMigrateLocalVolume(VirtualMachineProfile profile, Host targetHost, Volume volume) {
        List<StoragePool> poolList = new ArrayList<>();

        DiskOfferingVO diskOffering = _diskOfferingDao.findById(volume.getDiskOfferingId());
        DiskProfile diskProfile = new DiskProfile(volume, diskOffering, profile.getHypervisorType());
        DataCenterDeployment plan = new DataCenterDeployment(targetHost.getDataCenterId(), targetHost.getPodId(), targetHost.getClusterId(), targetHost.getId(), null, null);
        ExcludeList avoid = new ExcludeList();

        StoragePoolVO volumeStoragePool = _storagePoolDao.findById(volume.getPoolId());
        if (volumeStoragePool.isLocal()) {
            diskProfile.setUseLocalStorage(true);
        }
        for (StoragePoolAllocator allocator : _storagePoolAllocators) {
            List<StoragePool> poolListFromAllocator = allocator.allocateToPool(diskProfile, profile, plan, avoid, StoragePoolAllocator.RETURN_UPTO_ALL);
            if (CollectionUtils.isEmpty(poolListFromAllocator)) {
                continue;
            }
            for (StoragePool pool : poolListFromAllocator) {
                if (pool.isLocal() || isStorageCrossClusterMigration(targetHost, volumeStoragePool)) {
                    poolList.add(pool);
                }
            }
        }
        return poolList;
    }

    private <T extends VMInstanceVO> void moveVmToMigratingState(final T vm, final Long hostId, final ItWorkVO work) throws ConcurrentOperationException {
        // Put the vm in migrating state.
        try {
            if (!changeState(vm, Event.MigrationRequested, hostId, work, Step.Migrating)) {
                s_logger.info("Migration cancelled because state has changed: " + vm);
                throw new ConcurrentOperationException("Migration cancelled because state has changed: " + vm);
            }
        } catch (final NoTransitionException e) {
            s_logger.info("Migration cancelled because " + e.getMessage());
            throw new ConcurrentOperationException("Migration cancelled because " + e.getMessage());
        }
    }

    private <T extends VMInstanceVO> void moveVmOutofMigratingStateOnSuccess(final T vm, final Long hostId, final ItWorkVO work) throws ConcurrentOperationException {
        // Put the vm in running state.
        try {
            if (!changeState(vm, Event.OperationSucceeded, hostId, work, Step.Started)) {
                s_logger.error("Unable to change the state for " + vm);
                throw new ConcurrentOperationException("Unable to change the state for " + vm);
            }
        } catch (final NoTransitionException e) {
            s_logger.error("Unable to change state due to " + e.getMessage());
            throw new ConcurrentOperationException("Unable to change state due to " + e.getMessage());
        }
    }

    @Override
    public void migrateWithStorage(final String vmUuid, final long srcHostId, final long destHostId, final Map<Long, Long> volumeToPool)
            throws ResourceUnavailableException, ConcurrentOperationException {

        final AsyncJobExecutionContext jobContext = AsyncJobExecutionContext.getCurrentExecutionContext();
        if (jobContext.isJobDispatchedBy(VmWorkConstants.VM_WORK_JOB_DISPATCHER)) {
            // avoid re-entrance

            VmWorkJobVO placeHolder = null;
            final VirtualMachine vm = _vmDao.findByUuid(vmUuid);
            placeHolder = createPlaceHolderWork(vm.getId());
            try {
                orchestrateMigrateWithStorage(vmUuid, srcHostId, destHostId, volumeToPool);
            } finally {
                if (placeHolder != null) {
                    _workJobDao.expunge(placeHolder.getId());
                }
            }

        } else {
            final Outcome<VirtualMachine> outcome = migrateVmWithStorageThroughJobQueue(vmUuid, srcHostId, destHostId, volumeToPool);

            try {
                final VirtualMachine vm = outcome.get();
            } catch (final InterruptedException e) {
                throw new RuntimeException("Operation is interrupted", e);
            } catch (final java.util.concurrent.ExecutionException e) {
                throw new RuntimeException("Execution excetion", e);
            }

            final Object jobException = _jobMgr.unmarshallResultObject(outcome.getJob());
            if (jobException != null) {
                if (jobException instanceof ResourceUnavailableException) {
                    throw (ResourceUnavailableException)jobException;
                } else if (jobException instanceof ConcurrentOperationException) {
                    throw (ConcurrentOperationException)jobException;
                } else if (jobException instanceof RuntimeException) {
                    throw (RuntimeException)jobException;
                } else if (jobException instanceof Throwable) {
                    throw new RuntimeException("Unexpected exception", (Throwable)jobException);
                }
            }
        }
    }

    private void orchestrateMigrateWithStorage(final String vmUuid, final long srcHostId, final long destHostId, final Map<Long, Long> volumeToPool) throws ResourceUnavailableException,
    ConcurrentOperationException {

        final VMInstanceVO vm = _vmDao.findByUuid(vmUuid);

        final HostVO srcHost = _hostDao.findById(srcHostId);
        final HostVO destHost = _hostDao.findById(destHostId);
        final VirtualMachineGuru vmGuru = getVmGuru(vm);

        final DataCenterVO dc = _dcDao.findById(destHost.getDataCenterId());
        final HostPodVO pod = _podDao.findById(destHost.getPodId());
        final Cluster cluster = _clusterDao.findById(destHost.getClusterId());
        final DeployDestination destination = new DeployDestination(dc, pod, cluster, destHost);

        // Create a map of which volume should go in which storage pool.
        final VirtualMachineProfile profile = new VirtualMachineProfileImpl(vm);
        final Map<Volume, StoragePool> volumeToPoolMap = createMappingVolumeAndStoragePool(profile, destHost, volumeToPool);

        // If none of the volumes have to be migrated, fail the call. Administrator needs to make a call for migrating
        // a vm and not migrating a vm with storage.
        if (volumeToPoolMap == null || volumeToPoolMap.isEmpty()) {
            throw new InvalidParameterValueException("Migration of the vm " + vm + "from host " + srcHost + " to destination host " + destHost +
                    " doesn't involve migrating the volumes.");
        }

        AlertManager.AlertType alertType = AlertManager.AlertType.ALERT_TYPE_USERVM_MIGRATE;
        if (VirtualMachine.Type.DomainRouter.equals(vm.getType())) {
            alertType = AlertManager.AlertType.ALERT_TYPE_DOMAIN_ROUTER_MIGRATE;
        } else if (VirtualMachine.Type.ConsoleProxy.equals(vm.getType())) {
            alertType = AlertManager.AlertType.ALERT_TYPE_CONSOLE_PROXY_MIGRATE;
        }

        _networkMgr.prepareNicForMigration(profile, destination);
        volumeMgr.prepareForMigration(profile, destination);
        final HypervisorGuru hvGuru = _hvGuruMgr.getGuru(vm.getHypervisorType());
        final VirtualMachineTO to = hvGuru.implement(profile);

        ItWorkVO work = new ItWorkVO(UUID.randomUUID().toString(), _nodeId, State.Migrating, vm.getType(), vm.getId());
        work.setStep(Step.Prepare);
        work.setResourceType(ItWorkVO.ResourceType.Host);
        work.setResourceId(destHostId);
        work = _workDao.persist(work);


        // Put the vm in migrating state.
        vm.setLastHostId(srcHostId);
        vm.setPodIdToDeployIn(destHost.getPodId());
        moveVmToMigratingState(vm, destHostId, work);
        List<String[]> vmData = null;

        boolean migrated = false;
        try {

            // config drive: Detach the config drive at source host
            // After migration successful attach the config drive in destination host
            // On migration failure VM will be stopped, So configIso will be deleted

            Nic defaultNic = _networkModel.getDefaultNic(vm.getId());

            if (defaultNic != null) {
                UserVmVO userVm = _userVmDao.findById(vm.getId());
                Map<String, String> details = userVmDetailsDao.listDetailsKeyPairs(vm.getId());
                userVm.setDetails(details);

                Network network = _networkModel.getNetwork(defaultNic.getNetworkId());
                if (_networkModel.isSharedNetworkWithoutServices(network.getId())) {
                    final String serviceOffering = _serviceOfferingDao.findByIdIncludingRemoved(vm.getId(), vm.getServiceOfferingId()).getDisplayText();
                    boolean isWindows = _guestOSCategoryDao.findById(_guestOSDao.findById(vm.getGuestOSId()).getCategoryId()).getName().equalsIgnoreCase("Windows");
                    vmData = _networkModel.generateVmData(userVm.getUserData(), serviceOffering, vm.getDataCenterId(), vm.getInstanceName(), vm.getHostName(), vm.getId(),
                            vm.getUuid(), defaultNic.getMacAddress(), userVm.getDetail("SSH.PublicKey"), (String) profile.getParameter(VirtualMachineProfile.Param.VmPassword), isWindows, VirtualMachineManager.getHypervisorHostname(destination.getHost().getName()));
                    String vmName = vm.getInstanceName();
                    String configDriveIsoRootFolder = "/tmp";
                    String isoFile = configDriveIsoRootFolder + "/" + vmName + "/configDrive/" + vmName + ".iso";
                    profile.setVmData(vmData);
                    profile.setConfigDriveLabel(VmConfigDriveLabel.value());
                    profile.setConfigDriveIsoRootFolder(configDriveIsoRootFolder);
                    profile.setConfigDriveIsoFile(isoFile);

                    // At source host detach the config drive iso.
                    AttachOrDettachConfigDriveCommand dettachCommand = new AttachOrDettachConfigDriveCommand(vm.getInstanceName(), vmData, VmConfigDriveLabel.value(), false);
                    try {
                        _agentMgr.send(srcHost.getId(), dettachCommand);
                        s_logger.debug("Deleted config drive ISO for  vm " + vm.getInstanceName() + " In host " + srcHost);
                    } catch (OperationTimedoutException e) {
                        s_logger.debug("TIme out occured while exeuting command AttachOrDettachConfigDrive " + e.getMessage());

                    }
                }
            }

            // Migrate the vm and its volume.
            volumeMgr.migrateVolumes(vm, to, srcHost, destHost, volumeToPoolMap);

            // Put the vm back to running state.
            moveVmOutofMigratingStateOnSuccess(vm, destHost.getId(), work);

            try {
                if (!checkVmOnHost(vm, destHostId)) {
                    s_logger.error("Vm not found on destination host. Unable to complete migration for " + vm);
                    try {
                        _agentMgr.send(srcHostId, new Commands(cleanup(vm.getInstanceName())), null);
                    } catch (final AgentUnavailableException e) {
                        s_logger.error("AgentUnavailableException while cleanup on source host: " + srcHostId);
                    }
                    cleanup(vmGuru, new VirtualMachineProfileImpl(vm), work, Event.AgentReportStopped, true);
                    throw new CloudRuntimeException("VM not found on desintation host. Unable to complete migration for " + vm);
                }
            } catch (final OperationTimedoutException e) {
                s_logger.warn("Error while checking the vm " + vm + " is on host " + destHost, e);
            }
            migrated = true;
        } finally {
            if (!migrated) {
                s_logger.info("Migration was unsuccessful.  Cleaning up: " + vm);
                _alertMgr.sendAlert(alertType, srcHost.getDataCenterId(), srcHost.getPodId(),
                        "Unable to migrate vm " + vm.getInstanceName() + " from host " + srcHost.getName() + " in zone " + dc.getName() + " and pod " + dc.getName(),
                        "Migrate Command failed.  Please check logs.");
                try {
                    _agentMgr.send(destHostId, new Commands(cleanup(vm.getInstanceName())), null);
                    vm.setPodIdToDeployIn(srcHost.getPodId());
                    stateTransitTo(vm, Event.OperationFailed, srcHostId);
                } catch (final AgentUnavailableException e) {
                    s_logger.warn("Looks like the destination Host is unavailable for cleanup.", e);
                } catch (final NoTransitionException e) {
                    s_logger.error("Error while transitioning vm from migrating to running state.", e);
                }
                _networkMgr.setHypervisorHostname(profile, destination, false);
            } else {
                _networkMgr.setHypervisorHostname(profile, destination, true);
            }

            work.setStep(Step.Done);
            _workDao.update(work.getId(), work);
        }
    }

    @Override
    public VirtualMachineTO toVmTO(final VirtualMachineProfile profile) {
        final HypervisorGuru hvGuru = _hvGuruMgr.getGuru(profile.getVirtualMachine().getHypervisorType());
        final VirtualMachineTO to = hvGuru.implement(profile);
        return to;
    }

    protected void cancelWorkItems(final long nodeId) {
        final GlobalLock scanLock = GlobalLock.getInternLock("vmmgr.cancel.workitem");

        try {
            if (scanLock.lock(3)) {
                try {
                    final List<ItWorkVO> works = _workDao.listWorkInProgressFor(nodeId);
                    for (final ItWorkVO work : works) {
                        s_logger.info("Handling unfinished work item: " + work);
                        try {
                            final VMInstanceVO vm = _vmDao.findById(work.getInstanceId());
                            if (vm != null) {
                                if (work.getType() == State.Starting) {
                                    _haMgr.scheduleRestart(vm, true);
                                    work.setManagementServerId(_nodeId);
                                    work.setStep(Step.Done);
                                    _workDao.update(work.getId(), work);
                                } else if (work.getType() == State.Stopping) {
                                    _haMgr.scheduleStop(vm, vm.getHostId(), WorkType.CheckStop);
                                    work.setManagementServerId(_nodeId);
                                    work.setStep(Step.Done);
                                    _workDao.update(work.getId(), work);
                                } else if (work.getType() == State.Migrating) {
                                    _haMgr.scheduleMigration(vm);
                                    work.setStep(Step.Done);
                                    _workDao.update(work.getId(), work);
                                }
                            }
                        } catch (final Exception e) {
                            s_logger.error("Error while handling " + work, e);
                        }
                    }
                } finally {
                    scanLock.unlock();
                }
            }
        } finally {
            scanLock.releaseRef();
        }
    }

    @Override
    public void migrateAway(final String vmUuid, final long srcHostId) throws InsufficientServerCapacityException {
        final AsyncJobExecutionContext jobContext = AsyncJobExecutionContext.getCurrentExecutionContext();
        if (jobContext.isJobDispatchedBy(VmWorkConstants.VM_WORK_JOB_DISPATCHER)) {
            // avoid re-entrance

            VmWorkJobVO placeHolder = null;
            final VirtualMachine vm = _vmDao.findByUuid(vmUuid);
            placeHolder = createPlaceHolderWork(vm.getId());
            try {
                try {
                    orchestrateMigrateAway(vmUuid, srcHostId, null);
                } catch (final InsufficientServerCapacityException e) {
                    s_logger.warn("Failed to deploy vm " + vmUuid + " with original planner, sending HAPlanner");
                    orchestrateMigrateAway(vmUuid, srcHostId, _haMgr.getHAPlanner());
                }
            } finally {
                _workJobDao.expunge(placeHolder.getId());
            }
        } else {
            final Outcome<VirtualMachine> outcome = migrateVmAwayThroughJobQueue(vmUuid, srcHostId);

            try {
                final VirtualMachine vm = outcome.get();
            } catch (final InterruptedException e) {
                throw new RuntimeException("Operation is interrupted", e);
            } catch (final java.util.concurrent.ExecutionException e) {
                throw new RuntimeException("Execution excetion", e);
            }

            final Object jobException = _jobMgr.unmarshallResultObject(outcome.getJob());
            if (jobException != null) {
                if (jobException instanceof InsufficientServerCapacityException) {
                    throw (InsufficientServerCapacityException)jobException;
                } else if (jobException instanceof ConcurrentOperationException) {
                    throw (ConcurrentOperationException)jobException;
                } else if (jobException instanceof RuntimeException) {
                    throw (RuntimeException)jobException;
                } else if (jobException instanceof Throwable) {
                    throw new RuntimeException("Unexpected exception", (Throwable)jobException);
                }
            }
        }
    }

    private void orchestrateMigrateAway(final String vmUuid, final long srcHostId, final DeploymentPlanner planner) throws InsufficientServerCapacityException {
        final VMInstanceVO vm = _vmDao.findByUuid(vmUuid);
        if (vm == null) {
            s_logger.debug("Unable to find a VM for " + vmUuid);
            throw new CloudRuntimeException("Unable to find " + vmUuid);
        }

        ServiceOfferingVO offeringVO = _offeringDao.findById(vm.getId(), vm.getServiceOfferingId());
        final VirtualMachineProfile profile = new VirtualMachineProfileImpl(vm, null, offeringVO, null, null);

        final Long hostId = vm.getHostId();
        if (hostId == null) {
            s_logger.debug("Unable to migrate because the VM doesn't have a host id: " + vm);
            throw new CloudRuntimeException("Unable to migrate " + vmUuid);
        }

        final Host host = _hostDao.findById(hostId);
        Long poolId = null;
        final List<VolumeVO> vols = _volsDao.findReadyRootVolumesByInstance(vm.getId());
        for (final VolumeVO rootVolumeOfVm : vols) {
            final StoragePoolVO rootDiskPool = _storagePoolDao.findById(rootVolumeOfVm.getPoolId());
            if (rootDiskPool != null) {
                poolId = rootDiskPool.getId();
            }
        }

        final DataCenterDeployment plan = new DataCenterDeployment(host.getDataCenterId(), host.getPodId(), host.getClusterId(), null, poolId, null);
        final ExcludeList excludes = new ExcludeList();
        excludes.addHost(hostId);

        DeployDestination dest = null;
        while (true) {

            try {
                plan.setMigrationPlan(true);
                dest = _dpMgr.planDeployment(profile, plan, excludes, planner);
            } catch (final AffinityConflictException e2) {
                s_logger.warn("Unable to create deployment, affinity rules associted to the VM conflict", e2);
                throw new CloudRuntimeException("Unable to create deployment, affinity rules associted to the VM conflict");
            }

            if (dest != null) {
                if (s_logger.isDebugEnabled()) {
                    s_logger.debug("Found destination " + dest + " for migrating to.");
                }
            } else {
                if (s_logger.isDebugEnabled()) {
                    s_logger.debug("Unable to find destination for migrating the vm " + profile);
                }
                throw new InsufficientServerCapacityException("Unable to find a server to migrate to.", host.getClusterId());
            }

            excludes.addHost(dest.getHost().getId());
            try {
                migrate(vm, srcHostId, dest);
                return;
            } catch (final ResourceUnavailableException e) {
                s_logger.debug("Unable to migrate to unavailable " + dest);
            } catch (final ConcurrentOperationException e) {
                s_logger.debug("Unable to migrate VM due to: " + e.getMessage());
            }

            try {
                advanceStop(vmUuid, true);
                throw new CloudRuntimeException("Unable to migrate " + vm);
            } catch (final ResourceUnavailableException e) {
                s_logger.debug("Unable to stop VM due to " + e.getMessage());
                throw new CloudRuntimeException("Unable to migrate " + vm);
            } catch (final ConcurrentOperationException e) {
                s_logger.debug("Unable to stop VM due to " + e.getMessage());
                throw new CloudRuntimeException("Unable to migrate " + vm);
            } catch (final OperationTimedoutException e) {
                s_logger.debug("Unable to stop VM due to " + e.getMessage());
                throw new CloudRuntimeException("Unable to migrate " + vm);
            }
        }
    }

    protected class CleanupTask extends ManagedContextRunnable {
        @Override
        protected void runInContext() {
            s_logger.trace("VM Operation Thread Running");
            try {
                _workDao.cleanup(VmOpCleanupWait.value());
                final Date cutDate = new Date(DateUtil.currentGMTTime().getTime() - VmOpCleanupInterval.value() * 1000);
                _workJobDao.expungeCompletedWorkJobs(cutDate);
            } catch (final Exception e) {
                s_logger.error("VM Operations failed due to ", e);
            }
        }
    }

    @Override
    public boolean isVirtualMachineUpgradable(final VirtualMachine vm, final ServiceOffering offering) {
        boolean isMachineUpgradable = true;
        for (final HostAllocator allocator : hostAllocators) {
            isMachineUpgradable = allocator.isVirtualMachineUpgradable(vm, offering);
            if (isMachineUpgradable) {
                continue;
            } else {
                break;
            }
        }

        return isMachineUpgradable;
    }

    @Override
    public void reboot(final String vmUuid, final Map<VirtualMachineProfile.Param, Object> params) throws InsufficientCapacityException, ResourceUnavailableException {
        try {
            advanceReboot(vmUuid, params);
        } catch (final ConcurrentOperationException e) {
            throw new CloudRuntimeException("Unable to reboot a VM due to concurrent operation", e);
        }
    }

    @Override
    public void advanceReboot(final String vmUuid, final Map<VirtualMachineProfile.Param, Object> params)
            throws InsufficientCapacityException, ConcurrentOperationException, ResourceUnavailableException {

        final AsyncJobExecutionContext jobContext = AsyncJobExecutionContext.getCurrentExecutionContext();
        if ( jobContext.isJobDispatchedBy(VmWorkConstants.VM_WORK_JOB_DISPATCHER)) {
            // avoid re-entrance
            VmWorkJobVO placeHolder = null;
            final VirtualMachine vm = _vmDao.findByUuid(vmUuid);
            placeHolder = createPlaceHolderWork(vm.getId());
            try {
                if (s_logger.isTraceEnabled()) {
                    s_logger.trace(String.format("reboot parameter value of %s == %s at orchestration", VirtualMachineProfile.Param.BootIntoSetup.getName(),
                            (params == null? "<very null>":params.get(VirtualMachineProfile.Param.BootIntoSetup))));
                }
                orchestrateReboot(vmUuid, params);
            } finally {
                if (placeHolder != null) {
                    _workJobDao.expunge(placeHolder.getId());
                }
            }
        } else {
            if (s_logger.isTraceEnabled()) {
                s_logger.trace(String.format("reboot parameter value of %s == %s through job-queue", VirtualMachineProfile.Param.BootIntoSetup.getName(),
                        (params == null? "<very null>":params.get(VirtualMachineProfile.Param.BootIntoSetup))));
            }
            final Outcome<VirtualMachine> outcome = rebootVmThroughJobQueue(vmUuid, params);

            try {
                final VirtualMachine vm = outcome.get();
            } catch (final InterruptedException e) {
                throw new RuntimeException("Operation is interrupted", e);
            } catch (final java.util.concurrent.ExecutionException e) {
                throw new RuntimeException("Execution excetion", e);
            }

            final Object jobResult = _jobMgr.unmarshallResultObject(outcome.getJob());
            if (jobResult != null) {
                if (jobResult instanceof ResourceUnavailableException) {
                    throw (ResourceUnavailableException)jobResult;
                } else if (jobResult instanceof ConcurrentOperationException) {
                    throw (ConcurrentOperationException)jobResult;
                } else if (jobResult instanceof InsufficientCapacityException) {
                    throw (InsufficientCapacityException)jobResult;
                } else if (jobResult instanceof RuntimeException) {
                    throw (RuntimeException)jobResult;
                } else if (jobResult instanceof Throwable) {
                    throw new RuntimeException("Unexpected exception", (Throwable)jobResult);
                }
            }
        }
    }

    private void orchestrateReboot(final String vmUuid, final Map<VirtualMachineProfile.Param, Object> params) throws InsufficientCapacityException, ConcurrentOperationException,
    ResourceUnavailableException {
        final VMInstanceVO vm = _vmDao.findByUuid(vmUuid);
        // if there are active vm snapshots task, state change is not allowed
        if(_vmSnapshotMgr.hasActiveVMSnapshotTasks(vm.getId())){
            s_logger.error("Unable to reboot VM " + vm + " due to: " + vm.getInstanceName() + " has active VM snapshots tasks");
            throw new CloudRuntimeException("Unable to reboot VM " + vm + " due to: " + vm.getInstanceName() + " has active VM snapshots tasks");
        }
        final DataCenter dc = _entityMgr.findById(DataCenter.class, vm.getDataCenterId());
        final Host host = _hostDao.findById(vm.getHostId());
        if (host == null) {
            // Should findById throw an Exception is the host is not found?
            throw new CloudRuntimeException("Unable to retrieve host with id " + vm.getHostId());
        }
        final Cluster cluster = _entityMgr.findById(Cluster.class, host.getClusterId());
        final Pod pod = _entityMgr.findById(Pod.class, host.getPodId());
        final DeployDestination dest = new DeployDestination(dc, pod, cluster, host);

        try {

            final Commands cmds = new Commands(Command.OnError.Stop);
            RebootCommand rebootCmd = new RebootCommand(vm.getInstanceName(), getExecuteInSequence(vm.getHypervisorType()));
            VirtualMachineTO vmTo = getVmTO(vm.getId());
            checkAndSetEnterSetupMode(vmTo, params);
            rebootCmd.setVirtualMachine(vmTo);
            cmds.addCommand(rebootCmd);
            _agentMgr.send(host.getId(), cmds);

            final Answer rebootAnswer = cmds.getAnswer(RebootAnswer.class);
            if (rebootAnswer != null && rebootAnswer.getResult()) {
                if (dc.isSecurityGroupEnabled() && vm.getType() == VirtualMachine.Type.User) {
                    List<Long> affectedVms = new ArrayList<Long>();
                    affectedVms.add(vm.getId());
                    _securityGroupManager.scheduleRulesetUpdateToHosts(affectedVms, true, null);
                }
                return;
            }
            s_logger.info("Unable to reboot VM " + vm + " on " + dest.getHost() + " due to " + (rebootAnswer == null ? " no reboot answer" : rebootAnswer.getDetails()));
        } catch (final OperationTimedoutException e) {
            s_logger.warn("Unable to send the reboot command to host " + dest.getHost() + " for the vm " + vm + " due to operation timeout", e);
            throw new CloudRuntimeException("Failed to reboot the vm on host " + dest.getHost());
        }
    }

    private void checkAndSetEnterSetupMode(VirtualMachineTO vmTo, Map<VirtualMachineProfile.Param, Object> params) {
        Boolean enterSetup = (Boolean)params.get(VirtualMachineProfile.Param.BootIntoSetup);
        if (s_logger.isTraceEnabled()) {
            s_logger.trace(String.format("orchestrating VM reboot for '%s' %s set to %s", vmTo.getName(), VirtualMachineProfile.Param.BootIntoSetup, enterSetup));
        }
        vmTo.setEnterHardwareSetup(enterSetup == null ? false : enterSetup);
    }

    protected VirtualMachineTO getVmTO(Long vmId) {
        final VMInstanceVO vm = _vmDao.findById(vmId);
        final VirtualMachineProfile profile = new VirtualMachineProfileImpl(vm);
        final List<NicVO> nics = _nicsDao.listByVmId(profile.getId());
        Collections.sort(nics, new Comparator<NicVO>() {
            @Override
            public int compare(NicVO nic1, NicVO nic2) {
                Long nicId1 = Long.valueOf(nic1.getDeviceId());
                Long nicId2 = Long.valueOf(nic2.getDeviceId());
                return nicId1.compareTo(nicId2);
            }
        });
        for (final NicVO nic : nics) {
            final Network network = _networkModel.getNetwork(nic.getNetworkId());
            final NicProfile nicProfile =
                    new NicProfile(nic, network, nic.getBroadcastUri(), nic.getIsolationUri(), null, _networkModel.isSecurityGroupSupportedInNetwork(network),
                            _networkModel.getNetworkTag(profile.getHypervisorType(), network));
            profile.addNic(nicProfile);
        }
        final VirtualMachineTO to = toVmTO(profile);
        return to;
    }

    public Command cleanup(final VirtualMachine vm, Map<String, DpdkTO> dpdkInterfaceMapping) {
        StopCommand cmd = new StopCommand(vm, getExecuteInSequence(vm.getHypervisorType()), false);
        cmd.setControlIp(getControlNicIpForVM(vm));
        if (MapUtils.isNotEmpty(dpdkInterfaceMapping)) {
            cmd.setDpdkInterfaceMapping(dpdkInterfaceMapping);
        }
        return cmd;
    }

    private String getControlNicIpForVM(VirtualMachine vm) {
        if (vm.getType() == VirtualMachine.Type.ConsoleProxy || vm.getType() == VirtualMachine.Type.SecondaryStorageVm) {
            NicVO nic = _nicsDao.getControlNicForVM(vm.getId());
            return nic.getIPv4Address();
        } else if (vm.getType() == VirtualMachine.Type.DomainRouter) {
            return vm.getPrivateIpAddress();
        } else {
            return null;
        }
    }
    public Command cleanup(final String vmName) {
        VirtualMachine vm = _vmDao.findVMByInstanceName(vmName);

        StopCommand cmd = new StopCommand(vmName, getExecuteInSequence(null), false);
        cmd.setControlIp(getControlNicIpForVM(vm));
        return cmd;
    }


    // this is XenServer specific
    public void syncVMMetaData(final Map<String, String> vmMetadatum) {
        if (vmMetadatum == null || vmMetadatum.isEmpty()) {
            return;
        }
        List<Pair<Pair<String, VirtualMachine.Type>, Pair<Long, String>>> vmDetails = _userVmDao.getVmsDetailByNames(vmMetadatum.keySet(), "platform");
        for (final Map.Entry<String, String> entry : vmMetadatum.entrySet()) {
            final String name = entry.getKey();
            final String platform = entry.getValue();
            if (platform == null || platform.isEmpty()) {
                continue;
            }

            boolean found = false;
            for(Pair<Pair<String, VirtualMachine.Type>, Pair<Long, String>> vmDetail : vmDetails ) {
                Pair<String, VirtualMachine.Type> vmNameTypePair = vmDetail.first();
                if(vmNameTypePair.first().equals(name)) {
                    found = true;
                    if(vmNameTypePair.second() == VirtualMachine.Type.User) {
                        Pair<Long, String> detailPair = vmDetail.second();
                        String platformDetail = detailPair.second();

                        if (platformDetail != null && platformDetail.equals(platform)) {
                            break;
                        }
                        updateVmMetaData(detailPair.first(), platform);
                    }
                    break;
                }
            }

            if(!found) {
                VMInstanceVO vm = _vmDao.findVMByInstanceName(name);
                if(vm != null && vm.getType() == VirtualMachine.Type.User) {
                    updateVmMetaData(vm.getId(), platform);
                }
            }
        }
    }

    // this is XenServer specific
    private void updateVmMetaData(Long vmId, String platform) {
        UserVmVO userVm = _userVmDao.findById(vmId);
        _userVmDao.loadDetails(userVm);
        if ( userVm.details.containsKey(VmDetailConstants.TIME_OFFSET)) {
            userVm.details.remove(VmDetailConstants.TIME_OFFSET);
        }
        userVm.setDetail(VmDetailConstants.PLATFORM,  platform);
        String pvdriver = "xenserver56";
        if ( platform.contains("device_id")) {
            pvdriver = "xenserver61";
        }
        if (!userVm.details.containsKey(VmDetailConstants.HYPERVISOR_TOOLS_VERSION) || !userVm.details.get(VmDetailConstants.HYPERVISOR_TOOLS_VERSION).equals(pvdriver)) {
            userVm.setDetail(VmDetailConstants.HYPERVISOR_TOOLS_VERSION, pvdriver);
        }
        _userVmDao.saveDetails(userVm);
    }

    @Override
    public boolean isRecurring() {
        return true;
    }

    @Override
    public boolean processAnswers(final long agentId, final long seq, final Answer[] answers) {
        for (final Answer answer : answers) {
            if ( answer instanceof ClusterVMMetaDataSyncAnswer) {
                final ClusterVMMetaDataSyncAnswer cvms = (ClusterVMMetaDataSyncAnswer)answer;
                if (!cvms.isExecuted()) {
                    syncVMMetaData(cvms.getVMMetaDatum());
                    cvms.setExecuted();
                }
            }
        }
        return true;
    }

    @Override
    public boolean processTimeout(final long agentId, final long seq) {
        return true;
    }

    @Override
    public int getTimeout() {
        return -1;
    }

    @Override
    public boolean processCommands(final long agentId, final long seq, final Command[] cmds) {
        boolean processed = false;
        for (final Command cmd : cmds) {
            if (cmd instanceof PingRoutingCommand) {
                final PingRoutingCommand ping = (PingRoutingCommand)cmd;
                if (ping.getHostVmStateReport() != null) {
                    _syncMgr.processHostVmStatePingReport(agentId, ping.getHostVmStateReport());
                }

                // take the chance to scan VMs that are stuck in transitional states
                // and are missing from the report
                scanStalledVMInTransitionStateOnUpHost(agentId);
                processed = true;
            }
        }
        return processed;
    }

    @Override
    public AgentControlAnswer processControlCommand(final long agentId, final AgentControlCommand cmd) {
        return null;
    }

    @Override
    public boolean processDisconnect(final long agentId, final Status state) {
        return true;
    }

    @Override
    public void processHostAboutToBeRemoved(long hostId) {
    }

    @Override
    public void processHostRemoved(long hostId, long clusterId) {
    }

    @Override
    public void processHostAdded(long hostId) {
    }

    @Override
    public void processConnect(final Host agent, final StartupCommand cmd, final boolean forRebalance) throws ConnectionException {
        if (!(cmd instanceof StartupRoutingCommand)) {
            return;
        }

        if(s_logger.isDebugEnabled()) {
            s_logger.debug("Received startup command from hypervisor host. host id: " + agent.getId());
        }

        _syncMgr.resetHostSyncState(agent.getId());

        if (forRebalance) {
            s_logger.debug("Not processing listener " + this + " as connect happens on rebalance process");
            return;
        }
        final Long clusterId = agent.getClusterId();
        final long agentId = agent.getId();

        if (agent.getHypervisorType() == HypervisorType.XenServer) { // only for Xen
            // initiate the cron job
            final ClusterVMMetaDataSyncCommand syncVMMetaDataCmd = new ClusterVMMetaDataSyncCommand(ClusterVMMetaDataSyncInterval.value(), clusterId);
            try {
                final long seq_no = _agentMgr.send(agentId, new Commands(syncVMMetaDataCmd), this);
                s_logger.debug("Cluster VM metadata sync started with jobid " + seq_no);
            } catch (final AgentUnavailableException e) {
                s_logger.fatal("The Cluster VM metadata sync process failed for cluster id " + clusterId + " with ", e);
            }
        }
    }

    protected class TransitionTask extends ManagedContextRunnable {
        @Override
        protected void runInContext() {
            final GlobalLock lock = GlobalLock.getInternLock("TransitionChecking");
            if (lock == null) {
                s_logger.debug("Couldn't get the global lock");
                return;
            }

            if (!lock.lock(30)) {
                s_logger.debug("Couldn't lock the db");
                return;
            }
            try {
                scanStalledVMInTransitionStateOnDisconnectedHosts();

                final List<VMInstanceVO> instances = _vmDao.findVMInTransition(new Date(DateUtil.currentGMTTime().getTime() - AgentManager.Wait.value() * 1000), State.Starting, State.Stopping);
                for (final VMInstanceVO instance : instances) {
                    final State state = instance.getState();
                    if (state == State.Stopping) {
                        _haMgr.scheduleStop(instance, instance.getHostId(), WorkType.CheckStop);
                    } else if (state == State.Starting) {
                        _haMgr.scheduleRestart(instance, true);
                    }
                }
            } catch (final Exception e) {
                s_logger.warn("Caught the following exception on transition checking", e);
            } finally {
                lock.unlock();
            }
        }
    }

    @Override
    public VMInstanceVO findById(final long vmId) {
        return _vmDao.findById(vmId);
    }

    @Override
    public void checkIfCanUpgrade(final VirtualMachine vmInstance, final ServiceOffering newServiceOffering) {
        if (newServiceOffering == null) {
            throw new InvalidParameterValueException("Invalid parameter, newServiceOffering can't be null");
        }

        // Check that the VM is stopped / running
        if (!(vmInstance.getState().equals(State.Stopped) || vmInstance.getState().equals(State.Running))) {
            s_logger.warn("Unable to upgrade virtual machine " + vmInstance.toString() + " in state " + vmInstance.getState());
            throw new InvalidParameterValueException("Unable to upgrade virtual machine " + vmInstance.toString() + " " + " in state " + vmInstance.getState() +
                    "; make sure the virtual machine is stopped/running");
        }

        // Check if the service offering being upgraded to is what the VM is already running with
        if (!newServiceOffering.isDynamic() && vmInstance.getServiceOfferingId() == newServiceOffering.getId()) {
            if (s_logger.isInfoEnabled()) {
                s_logger.info("Not upgrading vm " + vmInstance.toString() + " since it already has the requested " + "service offering (" + newServiceOffering.getName() +
                        ")");
            }

            throw new InvalidParameterValueException("Not upgrading vm " + vmInstance.toString() + " since it already " + "has the requested service offering (" +
                    newServiceOffering.getName() + ")");
        }

        final ServiceOfferingVO currentServiceOffering = _offeringDao.findByIdIncludingRemoved(vmInstance.getId(), vmInstance.getServiceOfferingId());

        // Check that the service offering being upgraded to has the same Guest IP type as the VM's current service offering
        // NOTE: With the new network refactoring in 2.2, we shouldn't need the check for same guest IP type anymore.
        /*
         * if (!currentServiceOffering.getGuestIpType().equals(newServiceOffering.getGuestIpType())) { String errorMsg =
         * "The service offering being upgraded to has a guest IP type: " + newServiceOffering.getGuestIpType(); errorMsg +=
         * ". Please select a service offering with the same guest IP type as the VM's current service offering (" +
         * currentServiceOffering.getGuestIpType() + ")."; throw new InvalidParameterValueException(errorMsg); }
         */

        // Check that the service offering being upgraded to has the same storage pool preference as the VM's current service
        // offering
        if (currentServiceOffering.isUseLocalStorage() != newServiceOffering.isUseLocalStorage()) {
            throw new InvalidParameterValueException("Unable to upgrade virtual machine " + vmInstance.toString() +
                    ", cannot switch between local storage and shared storage service offerings.  Current offering " + "useLocalStorage=" +
                    currentServiceOffering.isUseLocalStorage() + ", target offering useLocalStorage=" + newServiceOffering.isUseLocalStorage());
        }

        // if vm is a system vm, check if it is a system service offering, if yes return with error as it cannot be used for user vms
        if (currentServiceOffering.isSystemUse() != newServiceOffering.isSystemUse()) {
            throw new InvalidParameterValueException("isSystem property is different for current service offering and new service offering");
        }

        // Check that there are enough resources to upgrade the service offering
        if (!isVirtualMachineUpgradable(vmInstance, newServiceOffering)) {
            throw new InvalidParameterValueException("Unable to upgrade virtual machine, not enough resources available " + "for an offering of " +
                    newServiceOffering.getCpu() + " cpu(s) at " + newServiceOffering.getSpeed() + " Mhz, and " + newServiceOffering.getRamSize() + " MB of memory");
        }

        // Check that the service offering being upgraded to has all the tags of the current service offering.
        final List<String> currentTags = StringUtils.csvTagsToList(currentServiceOffering.getTags());
        final List<String> newTags = StringUtils.csvTagsToList(newServiceOffering.getTags());
        if (!newTags.containsAll(currentTags)) {
            throw new InvalidParameterValueException("Unable to upgrade virtual machine; the current service offering " + " should have tags as subset of " +
                    "the new service offering tags. Current service offering tags: " + currentTags + "; " + "new service " + "offering tags: " + newTags);
        }
    }

    @Override
    public boolean upgradeVmDb(final long vmId, final ServiceOffering newServiceOffering, ServiceOffering currentServiceOffering) {

        final VMInstanceVO vmForUpdate = _vmDao.findById(vmId);
        vmForUpdate.setServiceOfferingId(newServiceOffering.getId());
        final ServiceOffering newSvcOff = _entityMgr.findById(ServiceOffering.class, newServiceOffering.getId());
        vmForUpdate.setHaEnabled(newSvcOff.isOfferHA());
        vmForUpdate.setLimitCpuUse(newSvcOff.getLimitCpuUse());
        vmForUpdate.setServiceOfferingId(newSvcOff.getId());
        if (newServiceOffering.isDynamic()) {
            saveCustomOfferingDetails(vmId, newServiceOffering);
        }
        if (currentServiceOffering.isDynamic() && !newServiceOffering.isDynamic()) {
            removeCustomOfferingDetails(vmId);
        }
        return _vmDao.update(vmId, vmForUpdate);
    }

    @Override
    public NicProfile addVmToNetwork(final VirtualMachine vm, final Network network, final NicProfile requested)
            throws ConcurrentOperationException, ResourceUnavailableException, InsufficientCapacityException {

        final AsyncJobExecutionContext jobContext = AsyncJobExecutionContext.getCurrentExecutionContext();
        if (jobContext.isJobDispatchedBy(VmWorkConstants.VM_WORK_JOB_DISPATCHER)) {
            // avoid re-entrance
            VmWorkJobVO placeHolder = null;
            placeHolder = createPlaceHolderWork(vm.getId());
            try {
                return orchestrateAddVmToNetwork(vm, network, requested);
            } finally {
                if (placeHolder != null) {
                    _workJobDao.expunge(placeHolder.getId());
                }
            }
        } else {
            final Outcome<VirtualMachine> outcome = addVmToNetworkThroughJobQueue(vm, network, requested);

            try {
                outcome.get();
            } catch (final InterruptedException e) {
                throw new RuntimeException("Operation is interrupted", e);
            } catch (final java.util.concurrent.ExecutionException e) {
                throw new RuntimeException("Execution exception", e);
            }

            final Object jobException = _jobMgr.unmarshallResultObject(outcome.getJob());
            if (jobException != null) {
                if (jobException instanceof ResourceUnavailableException) {
                    throw (ResourceUnavailableException)jobException;
                } else if (jobException instanceof ConcurrentOperationException) {
                    throw (ConcurrentOperationException)jobException;
                } else if (jobException instanceof InsufficientCapacityException) {
                    throw (InsufficientCapacityException)jobException;
                } else if (jobException instanceof RuntimeException) {
                    throw (RuntimeException)jobException;
                } else if (jobException instanceof Throwable) {
                    throw new RuntimeException("Unexpected exception", (Throwable)jobException);
                } else if (jobException instanceof NicProfile) {
                    return (NicProfile)jobException;
                }
            }

            throw new RuntimeException("Unexpected job execution result");
        }
    }

    private NicProfile orchestrateAddVmToNetwork(final VirtualMachine vm, final Network network, final NicProfile requested) throws ConcurrentOperationException, ResourceUnavailableException,
    InsufficientCapacityException {
        final CallContext cctx = CallContext.current();

        s_logger.debug("Adding vm " + vm + " to network " + network + "; requested nic profile " + requested);
        final VMInstanceVO vmVO = _vmDao.findById(vm.getId());
        final ReservationContext context = new ReservationContextImpl(null, null, cctx.getCallingUser(), cctx.getCallingAccount());

        final VirtualMachineProfileImpl vmProfile = new VirtualMachineProfileImpl(vmVO, null, null, null, null);

        final DataCenter dc = _entityMgr.findById(DataCenter.class, network.getDataCenterId());
        final Host host = _hostDao.findById(vm.getHostId());
        final DeployDestination dest = new DeployDestination(dc, null, null, host);

        //check vm state
        if (vm.getState() == State.Running) {
            //1) allocate and prepare nic
            final NicProfile nic = _networkMgr.createNicForVm(network, requested, context, vmProfile, true);

            //2) Convert vmProfile to vmTO
            final HypervisorGuru hvGuru = _hvGuruMgr.getGuru(vmProfile.getVirtualMachine().getHypervisorType());
            final VirtualMachineTO vmTO = hvGuru.implement(vmProfile);

            //3) Convert nicProfile to NicTO
            final NicTO nicTO = toNicTO(nic, vmProfile.getVirtualMachine().getHypervisorType());

            if (network != null) {
                final Map<NetworkOffering.Detail, String> details = networkOfferingDetailsDao.getNtwkOffDetails(network.getNetworkOfferingId());
                if (details != null) {
                    details.putIfAbsent(NetworkOffering.Detail.PromiscuousMode, NetworkOrchestrationService.PromiscuousMode.value().toString());
                    details.putIfAbsent(NetworkOffering.Detail.MacAddressChanges, NetworkOrchestrationService.MacAddressChanges.value().toString());
                    details.putIfAbsent(NetworkOffering.Detail.ForgedTransmits, NetworkOrchestrationService.ForgedTransmits.value().toString());
                }
                nicTO.setDetails(details);
            }

            //4) plug the nic to the vm
            s_logger.debug("Plugging nic for vm " + vm + " in network " + network);

            boolean result = false;
            try {
                result = plugNic(network, nicTO, vmTO, context, dest);
                if (result) {
                    s_logger.debug("Nic is plugged successfully for vm " + vm + " in network " + network + ". Vm  is a part of network now");
                    final long isDefault = nic.isDefaultNic() ? 1 : 0;
                    // insert nic's Id into DB as resource_name
                    if(VirtualMachine.Type.User.equals(vmVO.getType())) {
                        //Log usage event for user Vms only
                        UsageEventUtils.publishUsageEvent(EventTypes.EVENT_NETWORK_OFFERING_ASSIGN, vmVO.getAccountId(), vmVO.getDataCenterId(), vmVO.getId(),
                                Long.toString(nic.getId()), network.getNetworkOfferingId(), null, isDefault, VirtualMachine.class.getName(), vmVO.getUuid(), vm.isDisplay());
                    }
                    return nic;
                } else {
                    s_logger.warn("Failed to plug nic to the vm " + vm + " in network " + network);
                    return null;
                }
            } finally {
                if (!result) {
                    s_logger.debug("Removing nic " + nic + " from vm " + vmProfile.getVirtualMachine() + " as nic plug failed on the backend");
                    _networkMgr.removeNic(vmProfile, _nicsDao.findById(nic.getId()));
                }
            }
        } else if (vm.getState() == State.Stopped) {
            //1) allocate nic
            return _networkMgr.createNicForVm(network, requested, context, vmProfile, false);
        } else {
            s_logger.warn("Unable to add vm " + vm + " to network  " + network);
            throw new ResourceUnavailableException("Unable to add vm " + vm + " to network, is not in the right state", DataCenter.class, vm.getDataCenterId());
        }
    }

    @Override
    public NicTO toNicTO(final NicProfile nic, final HypervisorType hypervisorType) {
        final HypervisorGuru hvGuru = _hvGuruMgr.getGuru(hypervisorType);

        final NicTO nicTO = hvGuru.toNicTO(nic);
        return nicTO;
    }

    @Override
    public boolean removeNicFromVm(final VirtualMachine vm, final Nic nic)
            throws ConcurrentOperationException, ResourceUnavailableException {

        final AsyncJobExecutionContext jobContext = AsyncJobExecutionContext.getCurrentExecutionContext();
        if (jobContext.isJobDispatchedBy(VmWorkConstants.VM_WORK_JOB_DISPATCHER)) {
            // avoid re-entrance
            VmWorkJobVO placeHolder = null;
            placeHolder = createPlaceHolderWork(vm.getId());
            try {
                return orchestrateRemoveNicFromVm(vm, nic);
            } finally {
                if (placeHolder != null) {
                    _workJobDao.expunge(placeHolder.getId());
                }
            }

        } else {
            final Outcome<VirtualMachine> outcome = removeNicFromVmThroughJobQueue(vm, nic);

            try {
                outcome.get();
            } catch (final InterruptedException e) {
                throw new RuntimeException("Operation is interrupted", e);
            } catch (final java.util.concurrent.ExecutionException e) {
                throw new RuntimeException("Execution excetion", e);
            }

            final Object jobResult = _jobMgr.unmarshallResultObject(outcome.getJob());
            if (jobResult != null) {
                if (jobResult instanceof ResourceUnavailableException) {
                    throw (ResourceUnavailableException)jobResult;
                } else if (jobResult instanceof ConcurrentOperationException) {
                    throw (ConcurrentOperationException)jobResult;
                } else if (jobResult instanceof RuntimeException) {
                    throw (RuntimeException)jobResult;
                } else if (jobResult instanceof Throwable) {
                    throw new RuntimeException("Unexpected exception", (Throwable)jobResult);
                } else if (jobResult instanceof Boolean) {
                    return (Boolean)jobResult;
                }
            }

            throw new RuntimeException("Job failed with un-handled exception");
        }
    }

    private boolean orchestrateRemoveNicFromVm(final VirtualMachine vm, final Nic nic) throws ConcurrentOperationException, ResourceUnavailableException {
        final CallContext cctx = CallContext.current();
        final VMInstanceVO vmVO = _vmDao.findById(vm.getId());
        final NetworkVO network = _networkDao.findById(nic.getNetworkId());
        final ReservationContext context = new ReservationContextImpl(null, null, cctx.getCallingUser(), cctx.getCallingAccount());

        final VirtualMachineProfileImpl vmProfile = new VirtualMachineProfileImpl(vmVO, null, null, null, null);

        final DataCenter dc = _entityMgr.findById(DataCenter.class, network.getDataCenterId());
        final Host host = _hostDao.findById(vm.getHostId());
        final DeployDestination dest = new DeployDestination(dc, null, null, host);
        final HypervisorGuru hvGuru = _hvGuruMgr.getGuru(vmProfile.getVirtualMachine().getHypervisorType());
        final VirtualMachineTO vmTO = hvGuru.implement(vmProfile);

        final NicProfile nicProfile =
                new NicProfile(nic, network, nic.getBroadcastUri(), nic.getIsolationUri(), _networkModel.getNetworkRate(network.getId(), vm.getId()),
                        _networkModel.isSecurityGroupSupportedInNetwork(network), _networkModel.getNetworkTag(vmProfile.getVirtualMachine().getHypervisorType(), network));

        //1) Unplug the nic
        if (vm.getState() == State.Running) {
            final NicTO nicTO = toNicTO(nicProfile, vmProfile.getVirtualMachine().getHypervisorType());
            s_logger.debug("Un-plugging nic " + nic + " for vm " + vm + " from network " + network);
            final boolean result = unplugNic(network, nicTO, vmTO, context, dest);
            if (result) {
                s_logger.debug("Nic is unplugged successfully for vm " + vm + " in network " + network);
                final long isDefault = nic.isDefaultNic() ? 1 : 0;
                UsageEventUtils.publishUsageEvent(EventTypes.EVENT_NETWORK_OFFERING_REMOVE, vm.getAccountId(), vm.getDataCenterId(), vm.getId(),
                        Long.toString(nic.getId()), network.getNetworkOfferingId(), null, isDefault, VirtualMachine.class.getName(), vm.getUuid(), vm.isDisplay());
            } else {
                s_logger.warn("Failed to unplug nic for the vm " + vm + " from network " + network);
                return false;
            }
        } else if (vm.getState() != State.Stopped) {
            s_logger.warn("Unable to remove vm " + vm + " from network  " + network);
            throw new ResourceUnavailableException("Unable to remove vm " + vm + " from network, is not in the right state", DataCenter.class, vm.getDataCenterId());
        }

        //2) Release the nic
        _networkMgr.releaseNic(vmProfile, nic);
        s_logger.debug("Successfully released nic " + nic + "for vm " + vm);

        //3) Remove the nic
        _networkMgr.removeNic(vmProfile, nic);
        _nicsDao.remove(nic.getId());
        return true;
    }

    @Override
    @DB
    public boolean removeVmFromNetwork(final VirtualMachine vm, final Network network, final URI broadcastUri) throws ConcurrentOperationException, ResourceUnavailableException {
        // TODO will serialize on the VM object later to resolve operation conflicts
        return orchestrateRemoveVmFromNetwork(vm, network, broadcastUri);
    }

    @DB
    private boolean orchestrateRemoveVmFromNetwork(final VirtualMachine vm, final Network network, final URI broadcastUri) throws ConcurrentOperationException, ResourceUnavailableException {
        final CallContext cctx = CallContext.current();
        final VMInstanceVO vmVO = _vmDao.findById(vm.getId());
        final ReservationContext context = new ReservationContextImpl(null, null, cctx.getCallingUser(), cctx.getCallingAccount());

        final VirtualMachineProfileImpl vmProfile = new VirtualMachineProfileImpl(vmVO, null, null, null, null);

        final DataCenter dc = _entityMgr.findById(DataCenter.class, network.getDataCenterId());
        final Host host = _hostDao.findById(vm.getHostId());
        final DeployDestination dest = new DeployDestination(dc, null, null, host);
        final HypervisorGuru hvGuru = _hvGuruMgr.getGuru(vmProfile.getVirtualMachine().getHypervisorType());
        final VirtualMachineTO vmTO = hvGuru.implement(vmProfile);

        Nic nic = null;
        if (broadcastUri != null) {
            nic = _nicsDao.findByNetworkIdInstanceIdAndBroadcastUri(network.getId(), vm.getId(), broadcastUri.toString());
        } else {
            nic = _networkModel.getNicInNetwork(vm.getId(), network.getId());
        }

        if (nic == null) {
            s_logger.warn("Could not get a nic with " + network);
            return false;
        }

        // don't delete default NIC on a user VM
        if (nic.isDefaultNic() && vm.getType() == VirtualMachine.Type.User) {
            s_logger.warn("Failed to remove nic from " + vm + " in " + network + ", nic is default.");
            throw new CloudRuntimeException("Failed to remove nic from " + vm + " in " + network + ", nic is default.");
        }

        //Lock on nic is needed here
        final Nic lock = _nicsDao.acquireInLockTable(nic.getId());
        if (lock == null) {
            //check if nic is still there. Return if it was released already
            if (_nicsDao.findById(nic.getId()) == null) {
                if (s_logger.isDebugEnabled()) {
                    s_logger.debug("Not need to remove the vm " + vm + " from network " + network + " as the vm doesn't have nic in this network");
                }
                return true;
            }
            throw new ConcurrentOperationException("Unable to lock nic " + nic.getId());
        }

        if (s_logger.isDebugEnabled()) {
            s_logger.debug("Lock is acquired for nic id " + lock.getId() + " as a part of remove vm " + vm + " from network " + network);
        }

        try {
            final NicProfile nicProfile =
                    new NicProfile(nic, network, nic.getBroadcastUri(), nic.getIsolationUri(), _networkModel.getNetworkRate(network.getId(), vm.getId()),
                            _networkModel.isSecurityGroupSupportedInNetwork(network), _networkModel.getNetworkTag(vmProfile.getVirtualMachine().getHypervisorType(), network));

            //1) Unplug the nic
            if (vm.getState() == State.Running) {
                final NicTO nicTO = toNicTO(nicProfile, vmProfile.getVirtualMachine().getHypervisorType());
                s_logger.debug("Un-plugging nic for vm " + vm + " from network " + network);
                final boolean result = unplugNic(network, nicTO, vmTO, context, dest);
                if (result) {
                    s_logger.debug("Nic is unplugged successfully for vm " + vm + " in network " + network);
                } else {
                    s_logger.warn("Failed to unplug nic for the vm " + vm + " from network " + network);
                    return false;
                }
            } else if (vm.getState() != State.Stopped) {
                s_logger.warn("Unable to remove vm " + vm + " from network  " + network);
                throw new ResourceUnavailableException("Unable to remove vm " + vm + " from network, is not in the right state", DataCenter.class, vm.getDataCenterId());
            }

            //2) Release the nic
            _networkMgr.releaseNic(vmProfile, nic);
            s_logger.debug("Successfully released nic " + nic + "for vm " + vm);

            //3) Remove the nic
            _networkMgr.removeNic(vmProfile, nic);
            return true;
        } finally {
            if (lock != null) {
                _nicsDao.releaseFromLockTable(lock.getId());
                if (s_logger.isDebugEnabled()) {
                    s_logger.debug("Lock is released for nic id " + lock.getId() + " as a part of remove vm " + vm + " from network " + network);
                }
            }
        }
    }

    @Override
    public void findHostAndMigrate(final String vmUuid, final Long newSvcOfferingId, final Map<String, String> customParameters, final ExcludeList excludes) throws InsufficientCapacityException, ConcurrentOperationException,
    ResourceUnavailableException {

        final VMInstanceVO vm = _vmDao.findByUuid(vmUuid);
        if (vm == null) {
            throw new CloudRuntimeException("Unable to find " + vmUuid);
        }
        ServiceOfferingVO newServiceOffering = _offeringDao.findById(newSvcOfferingId);
        if (newServiceOffering.isDynamic()) {
            newServiceOffering.setDynamicFlag(true);
            newServiceOffering = _offeringDao.getComputeOffering(newServiceOffering, customParameters);
        }
        final VirtualMachineProfile profile = new VirtualMachineProfileImpl(vm, null, newServiceOffering, null, null);

        final Long srcHostId = vm.getHostId();
        final Long oldSvcOfferingId = vm.getServiceOfferingId();
        if (srcHostId == null) {
            throw new CloudRuntimeException("Unable to scale the vm because it doesn't have a host id");
        }
        final Host host = _hostDao.findById(srcHostId);
        final DataCenterDeployment plan = new DataCenterDeployment(host.getDataCenterId(), host.getPodId(), host.getClusterId(), null, null, null);
        excludes.addHost(vm.getHostId());
        vm.setServiceOfferingId(newSvcOfferingId); // Need to find the destination host based on new svc offering

        DeployDestination dest = null;

        try {
            dest = _dpMgr.planDeployment(profile, plan, excludes, null);
        } catch (final AffinityConflictException e2) {
            s_logger.warn("Unable to create deployment, affinity rules associted to the VM conflict", e2);
            throw new CloudRuntimeException("Unable to create deployment, affinity rules associted to the VM conflict");
        }

        if (dest != null) {
            if (s_logger.isDebugEnabled()) {
                s_logger.debug(" Found " + dest + " for scaling the vm to.");
            }
        }

        if (dest == null) {
            throw new InsufficientServerCapacityException("Unable to find a server to scale the vm to.", host.getClusterId());
        }

        excludes.addHost(dest.getHost().getId());
        try {
            migrateForScale(vm.getUuid(), srcHostId, dest, oldSvcOfferingId);
        } catch (final ResourceUnavailableException e) {
            s_logger.debug("Unable to migrate to unavailable " + dest);
            throw e;
        } catch (final ConcurrentOperationException e) {
            s_logger.debug("Unable to migrate VM due to: " + e.getMessage());
            throw e;
        }
    }

    @Override
    public void migrateForScale(final String vmUuid, final long srcHostId, final DeployDestination dest, final Long oldSvcOfferingId)
            throws ResourceUnavailableException, ConcurrentOperationException {
        final AsyncJobExecutionContext jobContext = AsyncJobExecutionContext.getCurrentExecutionContext();
        if (jobContext.isJobDispatchedBy(VmWorkConstants.VM_WORK_JOB_DISPATCHER)) {
            // avoid re-entrance
            VmWorkJobVO placeHolder = null;
            final VirtualMachine vm = _vmDao.findByUuid(vmUuid);
            placeHolder = createPlaceHolderWork(vm.getId());
            try {
                orchestrateMigrateForScale(vmUuid, srcHostId, dest, oldSvcOfferingId);
            } finally {
                if (placeHolder != null) {
                    _workJobDao.expunge(placeHolder.getId());
                }
            }
        } else {
            final Outcome<VirtualMachine> outcome = migrateVmForScaleThroughJobQueue(vmUuid, srcHostId, dest, oldSvcOfferingId);

            try {
                final VirtualMachine vm = outcome.get();
            } catch (final InterruptedException e) {
                throw new RuntimeException("Operation is interrupted", e);
            } catch (final java.util.concurrent.ExecutionException e) {
                throw new RuntimeException("Execution excetion", e);
            }

            final Object jobResult = _jobMgr.unmarshallResultObject(outcome.getJob());
            if (jobResult != null) {
                if (jobResult instanceof ResourceUnavailableException) {
                    throw (ResourceUnavailableException)jobResult;
                } else if (jobResult instanceof ConcurrentOperationException) {
                    throw (ConcurrentOperationException)jobResult;
                } else if (jobResult instanceof RuntimeException) {
                    throw (RuntimeException)jobResult;
                } else if (jobResult instanceof Throwable) {
                    throw new RuntimeException("Unexpected exception", (Throwable)jobResult);
                }
            }
        }
    }

    private void orchestrateMigrateForScale(final String vmUuid, final long srcHostId, final DeployDestination dest, final Long oldSvcOfferingId)
            throws ResourceUnavailableException, ConcurrentOperationException {

        VMInstanceVO vm = _vmDao.findByUuid(vmUuid);
        s_logger.info("Migrating " + vm + " to " + dest);

        vm.getServiceOfferingId();
        final long dstHostId = dest.getHost().getId();
        final Host fromHost = _hostDao.findById(srcHostId);
        if (fromHost == null) {
            s_logger.info("Unable to find the host to migrate from: " + srcHostId);
            throw new CloudRuntimeException("Unable to find the host to migrate from: " + srcHostId);
        }

        if (fromHost.getClusterId().longValue() != dest.getCluster().getId()) {
            s_logger.info("Source and destination host are not in same cluster, unable to migrate to host: " + dstHostId);
            throw new CloudRuntimeException("Source and destination host are not in same cluster, unable to migrate to host: " + dest.getHost().getId());
        }

        final VirtualMachineGuru vmGuru = getVmGuru(vm);

        final long vmId = vm.getId();
        vm = _vmDao.findByUuid(vmUuid);
        if (vm == null) {
            if (s_logger.isDebugEnabled()) {
                s_logger.debug("Unable to find the vm " + vm);
            }
            throw new CloudRuntimeException("Unable to find a virtual machine with id " + vmId);
        }

        if (vm.getState() != State.Running) {
            if (s_logger.isDebugEnabled()) {
                s_logger.debug("VM is not Running, unable to migrate the vm " + vm);
            }
            throw new CloudRuntimeException("VM is not Running, unable to migrate the vm currently " + vm + " , current state: " + vm.getState().toString());
        }

        AlertManager.AlertType alertType = AlertManager.AlertType.ALERT_TYPE_USERVM_MIGRATE;
        if (VirtualMachine.Type.DomainRouter.equals(vm.getType())) {
            alertType = AlertManager.AlertType.ALERT_TYPE_DOMAIN_ROUTER_MIGRATE;
        } else if (VirtualMachine.Type.ConsoleProxy.equals(vm.getType())) {
            alertType = AlertManager.AlertType.ALERT_TYPE_CONSOLE_PROXY_MIGRATE;
        }

        final VirtualMachineProfile profile = new VirtualMachineProfileImpl(vm);
        _networkMgr.prepareNicForMigration(profile, dest);

        volumeMgr.prepareForMigration(profile, dest);

        final VirtualMachineTO to = toVmTO(profile);
        final PrepareForMigrationCommand pfmc = new PrepareForMigrationCommand(to);

        ItWorkVO work = new ItWorkVO(UUID.randomUUID().toString(), _nodeId, State.Migrating, vm.getType(), vm.getId());
        work.setStep(Step.Prepare);
        work.setResourceType(ItWorkVO.ResourceType.Host);
        work.setResourceId(dstHostId);
        work = _workDao.persist(work);

        Answer pfma = null;
        try {
            pfma = _agentMgr.send(dstHostId, pfmc);
            if (pfma == null || !pfma.getResult()) {
                final String details = pfma != null ? pfma.getDetails() : "null answer returned";
                final String msg = "Unable to prepare for migration due to " + details;
                pfma = null;
                throw new AgentUnavailableException(msg, dstHostId);
            }
        } catch (final OperationTimedoutException e1) {
            throw new AgentUnavailableException("Operation timed out", dstHostId);
        } finally {
            if (pfma == null) {
                work.setStep(Step.Done);
                _workDao.update(work.getId(), work);
            }
        }

        vm.setLastHostId(srcHostId);
        try {
            if (vm == null || vm.getHostId() == null || vm.getHostId() != srcHostId || !changeState(vm, Event.MigrationRequested, dstHostId, work, Step.Migrating)) {
                s_logger.info("Migration cancelled because state has changed: " + vm);
                throw new ConcurrentOperationException("Migration cancelled because state has changed: " + vm);
            }
        } catch (final NoTransitionException e1) {
            s_logger.info("Migration cancelled because " + e1.getMessage());
            throw new ConcurrentOperationException("Migration cancelled because " + e1.getMessage());
        }

        boolean migrated = false;
        try {
            final boolean isWindows = _guestOsCategoryDao.findById(_guestOsDao.findById(vm.getGuestOSId()).getCategoryId()).getName().equalsIgnoreCase("Windows");
            final MigrateCommand mc = new MigrateCommand(vm.getInstanceName(), dest.getHost().getPrivateIpAddress(), isWindows, to, getExecuteInSequence(vm.getHypervisorType()));

            boolean kvmAutoConvergence = StorageManager.KvmAutoConvergence.value();
            mc.setAutoConvergence(kvmAutoConvergence);
            mc.setHostGuid(dest.getHost().getGuid());

            try {
                final Answer ma = _agentMgr.send(vm.getLastHostId(), mc);
                if (ma == null || !ma.getResult()) {
                    final String details = ma != null ? ma.getDetails() : "null answer returned";
                    final String msg = "Unable to migrate due to " + details;
                    s_logger.error(msg);
                    throw new CloudRuntimeException(msg);
                }
            } catch (final OperationTimedoutException e) {
                if (e.isActive()) {
                    s_logger.warn("Active migration command so scheduling a restart for " + vm);
                    _haMgr.scheduleRestart(vm, true);
                }
                throw new AgentUnavailableException("Operation timed out on migrating " + vm, dstHostId);
            }

            try {
                final long newServiceOfferingId = vm.getServiceOfferingId();
                vm.setServiceOfferingId(oldSvcOfferingId); // release capacity for the old service offering only
                if (!changeState(vm, VirtualMachine.Event.OperationSucceeded, dstHostId, work, Step.Started)) {
                    throw new ConcurrentOperationException("Unable to change the state for " + vm);
                }
                vm.setServiceOfferingId(newServiceOfferingId);
            } catch (final NoTransitionException e1) {
                throw new ConcurrentOperationException("Unable to change state due to " + e1.getMessage());
            }

            try {
                if (!checkVmOnHost(vm, dstHostId)) {
                    s_logger.error("Unable to complete migration for " + vm);
                    try {
                        _agentMgr.send(srcHostId, new Commands(cleanup(vm.getInstanceName())), null);
                    } catch (final AgentUnavailableException e) {
                        s_logger.error("AgentUnavailableException while cleanup on source host: " + srcHostId);
                    }
                    cleanup(vmGuru, new VirtualMachineProfileImpl(vm), work, Event.AgentReportStopped, true);
                    throw new CloudRuntimeException("Unable to complete migration for " + vm);
                }
            } catch (final OperationTimedoutException e) {
                s_logger.debug("Error while checking the vm " + vm + " on host " + dstHostId, e);
            }

            migrated = true;
        } finally {
            if (!migrated) {
                s_logger.info("Migration was unsuccessful.  Cleaning up: " + vm);

                _alertMgr.sendAlert(alertType, fromHost.getDataCenterId(), fromHost.getPodId(),
                        "Unable to migrate vm " + vm.getInstanceName() + " from host " + fromHost.getName() + " in zone " + dest.getDataCenter().getName() + " and pod " +
                                dest.getPod().getName(), "Migrate Command failed.  Please check logs.");
                try {
                    _agentMgr.send(dstHostId, new Commands(cleanup(vm.getInstanceName())), null);
                } catch (final AgentUnavailableException ae) {
                    s_logger.info("Looks like the destination Host is unavailable for cleanup");
                }
                _networkMgr.setHypervisorHostname(profile, dest, false);
                try {
                    stateTransitTo(vm, Event.OperationFailed, srcHostId);
                } catch (final NoTransitionException e) {
                    s_logger.warn(e.getMessage());
                }
            } else {
                _networkMgr.setHypervisorHostname(profile, dest, true);
            }

            work.setStep(Step.Done);
            _workDao.update(work.getId(), work);
        }
    }

    @Override
    public boolean replugNic(final Network network, final NicTO nic, final VirtualMachineTO vm, final ReservationContext context, final DeployDestination dest) throws ConcurrentOperationException,
    ResourceUnavailableException, InsufficientCapacityException {
        boolean result = true;

        final VMInstanceVO router = _vmDao.findById(vm.getId());
        if (router.getState() == State.Running) {
            try {
                final ReplugNicCommand replugNicCmd = new ReplugNicCommand(nic, vm.getName(), vm.getType(), vm.getDetails());
                final Commands cmds = new Commands(Command.OnError.Stop);
                cmds.addCommand("replugnic", replugNicCmd);
                _agentMgr.send(dest.getHost().getId(), cmds);
                final ReplugNicAnswer replugNicAnswer = cmds.getAnswer(ReplugNicAnswer.class);
                if (replugNicAnswer == null || !replugNicAnswer.getResult()) {
                    s_logger.warn("Unable to replug nic for vm " + vm.getName());
                    result = false;
                }
            } catch (final OperationTimedoutException e) {
                throw new AgentUnavailableException("Unable to plug nic for router " + vm.getName() + " in network " + network, dest.getHost().getId(), e);
            }
        } else {
            s_logger.warn("Unable to apply ReplugNic, vm " + router + " is not in the right state " + router.getState());

            throw new ResourceUnavailableException("Unable to apply ReplugNic on the backend," + " vm " + vm + " is not in the right state", DataCenter.class,
                    router.getDataCenterId());
        }

        return result;
    }

    public boolean plugNic(final Network network, final NicTO nic, final VirtualMachineTO vm, final ReservationContext context, final DeployDestination dest) throws ConcurrentOperationException,
    ResourceUnavailableException, InsufficientCapacityException {
        boolean result = true;

        final VMInstanceVO router = _vmDao.findById(vm.getId());
        if (router.getState() == State.Running) {
            try {
                NetworkDetailVO pvlanTypeDetail = networkDetailsDao.findDetail(network.getId(), ApiConstants.ISOLATED_PVLAN_TYPE);
                if (pvlanTypeDetail != null) {
                    Map<NetworkOffering.Detail, String> nicDetails = nic.getDetails() == null ? new HashMap<>() : nic.getDetails();
                    s_logger.debug("Found PVLAN type: " + pvlanTypeDetail.getValue() + " on network details, adding it as part of the PlugNicCommand");
                    nicDetails.putIfAbsent(NetworkOffering.Detail.pvlanType, pvlanTypeDetail.getValue());
                    nic.setDetails(nicDetails);
                }
                final PlugNicCommand plugNicCmd = new PlugNicCommand(nic, vm.getName(), vm.getType(), vm.getDetails());
                final Commands cmds = new Commands(Command.OnError.Stop);
                cmds.addCommand("plugnic", plugNicCmd);
                _agentMgr.send(dest.getHost().getId(), cmds);
                final PlugNicAnswer plugNicAnswer = cmds.getAnswer(PlugNicAnswer.class);
                if (plugNicAnswer == null || !plugNicAnswer.getResult()) {
                    s_logger.warn("Unable to plug nic for vm " + vm.getName());
                    result = false;
                }
            } catch (final OperationTimedoutException e) {
                throw new AgentUnavailableException("Unable to plug nic for router " + vm.getName() + " in network " + network, dest.getHost().getId(), e);
            }
        } else {
            s_logger.warn("Unable to apply PlugNic, vm " + router + " is not in the right state " + router.getState());

            throw new ResourceUnavailableException("Unable to apply PlugNic on the backend," + " vm " + vm + " is not in the right state", DataCenter.class,
                    router.getDataCenterId());
        }

        return result;
    }

    public boolean unplugNic(final Network network, final NicTO nic, final VirtualMachineTO vm, final ReservationContext context, final DeployDestination dest) throws ConcurrentOperationException,
    ResourceUnavailableException {

        boolean result = true;
        final VMInstanceVO router = _vmDao.findById(vm.getId());

        if (router.getState() == State.Running) {
            // collect vm network statistics before unplug a nic
            UserVmVO userVm = _userVmDao.findById(vm.getId());
            if (userVm != null && userVm.getType() == VirtualMachine.Type.User) {
                _userVmService.collectVmNetworkStatistics(userVm);
            }
            try {
                final Commands cmds = new Commands(Command.OnError.Stop);
                final UnPlugNicCommand unplugNicCmd = new UnPlugNicCommand(nic, vm.getName());
                cmds.addCommand("unplugnic", unplugNicCmd);
                _agentMgr.send(dest.getHost().getId(), cmds);

                final UnPlugNicAnswer unplugNicAnswer = cmds.getAnswer(UnPlugNicAnswer.class);
                if (unplugNicAnswer == null || !unplugNicAnswer.getResult()) {
                    s_logger.warn("Unable to unplug nic from router " + router);
                    result = false;
                }
            } catch (final OperationTimedoutException e) {
                throw new AgentUnavailableException("Unable to unplug nic from rotuer " + router + " from network " + network, dest.getHost().getId(), e);
            }
        } else if (router.getState() == State.Stopped || router.getState() == State.Stopping) {
            s_logger.debug("Vm " + router.getInstanceName() + " is in " + router.getState() + ", so not sending unplug nic command to the backend");
        } else {
            s_logger.warn("Unable to apply unplug nic, Vm " + router + " is not in the right state " + router.getState());

            throw new ResourceUnavailableException("Unable to apply unplug nic on the backend," + " vm " + router + " is not in the right state", DataCenter.class,
                    router.getDataCenterId());
        }

        return result;
    }

    @Override
    public VMInstanceVO reConfigureVm(final String vmUuid, final ServiceOffering oldServiceOffering, final ServiceOffering newServiceOffering,
            Map<String, String> customParameters, final boolean reconfiguringOnExistingHost)
                    throws ResourceUnavailableException, InsufficientServerCapacityException, ConcurrentOperationException {

        final AsyncJobExecutionContext jobContext = AsyncJobExecutionContext.getCurrentExecutionContext();
        if (jobContext.isJobDispatchedBy(VmWorkConstants.VM_WORK_JOB_DISPATCHER)) {
            // avoid re-entrance
            VmWorkJobVO placeHolder = null;
            final VirtualMachine vm = _vmDao.findByUuid(vmUuid);
            placeHolder = createPlaceHolderWork(vm.getId());
            try {
                return orchestrateReConfigureVm(vmUuid, oldServiceOffering, newServiceOffering, reconfiguringOnExistingHost);
            } finally {
                if (placeHolder != null) {
                    _workJobDao.expunge(placeHolder.getId());
                }
            }
        } else {
            final Outcome<VirtualMachine> outcome = reconfigureVmThroughJobQueue(vmUuid, oldServiceOffering, newServiceOffering, customParameters, reconfiguringOnExistingHost);

            VirtualMachine vm = null;
            try {
                vm = outcome.get();
            } catch (final InterruptedException e) {
                throw new RuntimeException("Operation is interrupted", e);
            } catch (final java.util.concurrent.ExecutionException e) {
                throw new RuntimeException("Execution excetion", e);
            }

            final Object jobResult = _jobMgr.unmarshallResultObject(outcome.getJob());
            if (jobResult != null) {
                if (jobResult instanceof ResourceUnavailableException) {
                    throw (ResourceUnavailableException)jobResult;
                } else if (jobResult instanceof ConcurrentOperationException) {
                    throw (ConcurrentOperationException)jobResult;
                } else if (jobResult instanceof InsufficientServerCapacityException) {
                    throw (InsufficientServerCapacityException)jobResult;
                } else if (jobResult instanceof Throwable) {
                    s_logger.error("Unhandled exception", (Throwable)jobResult);
                    throw new RuntimeException("Unhandled exception", (Throwable)jobResult);
                }
            }

            return (VMInstanceVO)vm;
        }
    }

    private VMInstanceVO orchestrateReConfigureVm(final String vmUuid, final ServiceOffering oldServiceOffering, final ServiceOffering newServiceOffering,
                                                  final boolean reconfiguringOnExistingHost) throws ResourceUnavailableException, ConcurrentOperationException {
        final VMInstanceVO vm = _vmDao.findByUuid(vmUuid);
        upgradeVmDb(vm.getId(), newServiceOffering, oldServiceOffering);

        final HostVO hostVo = _hostDao.findById(vm.getHostId());
        final Float memoryOvercommitRatio = CapacityManager.MemOverprovisioningFactor.valueIn(hostVo.getClusterId());
        final Float cpuOvercommitRatio = CapacityManager.CpuOverprovisioningFactor.valueIn(hostVo.getClusterId());
        final long minMemory = (long)(newServiceOffering.getRamSize() / memoryOvercommitRatio);
        final ScaleVmCommand reconfigureCmd =
                new ScaleVmCommand(vm.getInstanceName(), newServiceOffering.getCpu(), (int)(newServiceOffering.getSpeed() / cpuOvercommitRatio),
                        newServiceOffering.getSpeed(), minMemory * 1024L * 1024L, newServiceOffering.getRamSize() * 1024L * 1024L, newServiceOffering.getLimitCpuUse());

        final Long dstHostId = vm.getHostId();
        if(vm.getHypervisorType().equals(HypervisorType.VMware)) {
            final HypervisorGuru hvGuru = _hvGuruMgr.getGuru(vm.getHypervisorType());
            Map<String, String> details = null;
            details = hvGuru.getClusterSettings(vm.getId());
            reconfigureCmd.getVirtualMachine().setDetails(details);
        }

        final ItWorkVO work = new ItWorkVO(UUID.randomUUID().toString(), _nodeId, State.Running, vm.getType(), vm.getId());

        work.setStep(Step.Prepare);
        work.setResourceType(ItWorkVO.ResourceType.Host);
        work.setResourceId(vm.getHostId());
        _workDao.persist(work);
        boolean success = false;
        try {
            if (reconfiguringOnExistingHost) {
                vm.setServiceOfferingId(oldServiceOffering.getId());
                _capacityMgr.releaseVmCapacity(vm, false, false, vm.getHostId()); //release the old capacity
                vm.setServiceOfferingId(newServiceOffering.getId());
                _capacityMgr.allocateVmCapacity(vm, false); // lock the new capacity
            }

            final Answer reconfigureAnswer = _agentMgr.send(vm.getHostId(), reconfigureCmd);
            if (reconfigureAnswer == null || !reconfigureAnswer.getResult()) {
                s_logger.error("Unable to scale vm due to " + (reconfigureAnswer == null ? "" : reconfigureAnswer.getDetails()));
                throw new CloudRuntimeException("Unable to scale vm due to " + (reconfigureAnswer == null ? "" : reconfigureAnswer.getDetails()));
            }
            if (vm.getType().equals(VirtualMachine.Type.User)) {
                _userVmMgr.generateUsageEvent(vm, vm.isDisplayVm(), EventTypes.EVENT_VM_DYNAMIC_SCALE);
            }
            success = true;
        } catch (final OperationTimedoutException e) {
            throw new AgentUnavailableException("Operation timed out on reconfiguring " + vm, dstHostId);
        } catch (final AgentUnavailableException e) {
            throw e;
        } finally {
            if (!success) {
                _capacityMgr.releaseVmCapacity(vm, false, false, vm.getHostId()); // release the new capacity
                upgradeVmDb(vm.getId(), oldServiceOffering, newServiceOffering); // rollback
                _capacityMgr.allocateVmCapacity(vm, false); // allocate the old capacity
            }
        }

        return vm;

    }

    private void removeCustomOfferingDetails(long vmId) {
        Map<String, String> details = userVmDetailsDao.listDetailsKeyPairs(vmId);
        details.remove(UsageEventVO.DynamicParameters.cpuNumber.name());
        details.remove(UsageEventVO.DynamicParameters.cpuSpeed.name());
        details.remove(UsageEventVO.DynamicParameters.memory.name());
        List<UserVmDetailVO> detailList = new ArrayList<UserVmDetailVO>();
        for(Map.Entry<String, String> entry: details.entrySet()) {
            UserVmDetailVO detailVO = new UserVmDetailVO(vmId, entry.getKey(), entry.getValue(), true);
            detailList.add(detailVO);
        }
        userVmDetailsDao.saveDetails(detailList);
    }

    private void saveCustomOfferingDetails(long vmId, ServiceOffering serviceOffering) {
        //save the custom values to the database.
        Map<String, String> details = userVmDetailsDao.listDetailsKeyPairs(vmId);
        details.put(UsageEventVO.DynamicParameters.cpuNumber.name(), serviceOffering.getCpu().toString());
        details.put(UsageEventVO.DynamicParameters.cpuSpeed.name(), serviceOffering.getSpeed().toString());
        details.put(UsageEventVO.DynamicParameters.memory.name(), serviceOffering.getRamSize().toString());
        List<UserVmDetailVO> detailList = new ArrayList<UserVmDetailVO>();
        for (Map.Entry<String, String> entry: details.entrySet()) {
            UserVmDetailVO detailVO = new UserVmDetailVO(vmId, entry.getKey(), entry.getValue(), true);
            detailList.add(detailVO);
        }
        userVmDetailsDao.saveDetails(detailList);
    }

    @Override
    public String getConfigComponentName() {
        return VirtualMachineManager.class.getSimpleName();
    }

    @Override
    public ConfigKey<?>[] getConfigKeys() {
        return new ConfigKey<?>[] {ClusterDeltaSyncInterval, StartRetry, VmDestroyForcestop, VmOpCancelInterval, VmOpCleanupInterval, VmOpCleanupWait,
            VmOpLockStateRetry,
            VmOpWaitInterval, ExecuteInSequence, VmJobCheckInterval, VmJobTimeout, VmJobStateReportInterval, VmConfigDriveLabel, VmConfigDriveOnPrimaryPool, HaVmRestartHostUp,
            ResoureCountRunningVMsonly, AllowExposeHypervisorHostname, AllowExposeHypervisorHostnameAccountLevel };
    }

    public List<StoragePoolAllocator> getStoragePoolAllocators() {
        return _storagePoolAllocators;
    }

    @Inject
    public void setStoragePoolAllocators(final List<StoragePoolAllocator> storagePoolAllocators) {
        _storagePoolAllocators = storagePoolAllocators;
    }

    //
    // PowerState report handling for out-of-band changes and handling of left-over transitional VM states
    //

    @MessageHandler(topic = Topics.VM_POWER_STATE)
    protected void HandlePowerStateReport(final String subject, final String senderAddress, final Object args) {
        assert args != null;
        final Long vmId = (Long)args;

        final List<VmWorkJobVO> pendingWorkJobs = _workJobDao.listPendingWorkJobs(
                VirtualMachine.Type.Instance, vmId);
        if (pendingWorkJobs.size() == 0 && !_haMgr.hasPendingHaWork(vmId)) {
            // there is no pending operation job
            final VMInstanceVO vm = _vmDao.findById(vmId);
            if (vm != null) {
                switch (vm.getPowerState()) {
                case PowerOn:
                    handlePowerOnReportWithNoPendingJobsOnVM(vm);
                    break;

                case PowerOff:
                case PowerReportMissing: // rigorously set to Migrating? or just do nothing until...? or create a missing state?
                    // for now handle in line with legacy as power off
                    handlePowerOffReportWithNoPendingJobsOnVM(vm);
                    break;

                    // PowerUnknown shouldn't be reported, it is a derived
                    // VM power state from host state (host un-reachable)
                case PowerUnknown:
                default:
                    assert false;
                    break;
                }
            } else {
                s_logger.warn("VM " + vmId + " no longer exists when processing VM state report");
            }
        } else {
            s_logger.info("There is pending job or HA tasks working on the VM. vm id: " + vmId + ", postpone power-change report by resetting power-change counters");

            // reset VM power state tracking so that we won't lost signal when VM has
            // been translated to
            _vmDao.resetVmPowerStateTracking(vmId);
        }
    }

    private void handlePowerOnReportWithNoPendingJobsOnVM(final VMInstanceVO vm) {
        //
        //    1) handle left-over transitional VM states
        //    2) handle out of band VM live migration
        //    3) handle out of sync stationary states, marking VM from Stopped to Running with
        //       alert messages
        //
        switch (vm.getState()) {
        case Starting:
            s_logger.info("VM " + vm.getInstanceName() + " is at " + vm.getState() + " and we received a power-on report while there is no pending jobs on it");

            try {
                stateTransitTo(vm, VirtualMachine.Event.FollowAgentPowerOnReport, vm.getPowerHostId());
            } catch (final NoTransitionException e) {
                s_logger.warn("Unexpected VM state transition exception, race-condition?", e);
            }

            s_logger.info("VM " + vm.getInstanceName() + " is sync-ed to at Running state according to power-on report from hypervisor");

            // we need to alert admin or user about this risky state transition
            _alertMgr.sendAlert(AlertManager.AlertType.ALERT_TYPE_SYNC, vm.getDataCenterId(), vm.getPodIdToDeployIn(),
                    VM_SYNC_ALERT_SUBJECT, "VM " + vm.getHostName() + "(" + vm.getInstanceName()
                    + ") state is sync-ed (Starting -> Running) from out-of-context transition. VM network environment may need to be reset");
            break;

        case Running:
            try {
                if (vm.getHostId() != null && vm.getHostId().longValue() != vm.getPowerHostId().longValue()) {
                    s_logger.info("Detected out of band VM migration from host " + vm.getHostId() + " to host " + vm.getPowerHostId());
                }
                stateTransitTo(vm, VirtualMachine.Event.FollowAgentPowerOnReport, vm.getPowerHostId());
            } catch (final NoTransitionException e) {
                s_logger.warn("Unexpected VM state transition exception, race-condition?", e);
            }

            break;

        case Stopping:
        case Stopped:
            s_logger.info("VM " + vm.getInstanceName() + " is at " + vm.getState() + " and we received a power-on report while there is no pending jobs on it");

            try {
                stateTransitTo(vm, VirtualMachine.Event.FollowAgentPowerOnReport, vm.getPowerHostId());
            } catch (final NoTransitionException e) {
                s_logger.warn("Unexpected VM state transition exception, race-condition?", e);
            }
            _alertMgr.sendAlert(AlertManager.AlertType.ALERT_TYPE_SYNC, vm.getDataCenterId(), vm.getPodIdToDeployIn(),
                    VM_SYNC_ALERT_SUBJECT, "VM " + vm.getHostName() + "(" + vm.getInstanceName() + ") state is sync-ed (" + vm.getState()
                    + " -> Running) from out-of-context transition. VM network environment may need to be reset");

            s_logger.info("VM " + vm.getInstanceName() + " is sync-ed to at Running state according to power-on report from hypervisor");
            break;

        case Destroyed:
        case Expunging:
            s_logger.info("Receive power on report when VM is in destroyed or expunging state. vm: "
                    + vm.getId() + ", state: " + vm.getState());
            break;

        case Migrating:
            s_logger.info("VM " + vm.getInstanceName() + " is at " + vm.getState() + " and we received a power-on report while there is no pending jobs on it");
            try {
                stateTransitTo(vm, VirtualMachine.Event.FollowAgentPowerOnReport, vm.getPowerHostId());
            } catch (final NoTransitionException e) {
                s_logger.warn("Unexpected VM state transition exception, race-condition?", e);
            }
            s_logger.info("VM " + vm.getInstanceName() + " is sync-ed to at Running state according to power-on report from hypervisor");
            break;

        case Error:
        default:
            s_logger.info("Receive power on report when VM is in error or unexpected state. vm: "
                    + vm.getId() + ", state: " + vm.getState());
            break;
        }
    }

    private void handlePowerOffReportWithNoPendingJobsOnVM(final VMInstanceVO vm) {

        //    1) handle left-over transitional VM states
        //    2) handle out of sync stationary states, schedule force-stop to release resources
        //
        switch (vm.getState()) {
        case Starting:
        case Stopping:
        case Running:
        case Stopped:
        case Migrating:
            if (s_logger.isInfoEnabled()) {
                s_logger.info(
                        String.format("VM %s is at %s and we received a %s report while there is no pending jobs on it"
                                , vm.getInstanceName(), vm.getState(), vm.getPowerState()));
            }
            if(vm.isHaEnabled() && vm.getState() == State.Running
                    && HaVmRestartHostUp.value()
                    && vm.getHypervisorType() != HypervisorType.VMware
                    && vm.getHypervisorType() != HypervisorType.Hyperv) {
                s_logger.info("Detected out-of-band stop of a HA enabled VM " + vm.getInstanceName() + ", will schedule restart");
                if(!_haMgr.hasPendingHaWork(vm.getId())) {
                    _haMgr.scheduleRestart(vm, true);
                } else {
                    s_logger.info("VM " + vm.getInstanceName() + " already has an pending HA task working on it");
                }
                return;
            }

            // not when report is missing
            if(PowerState.PowerOff.equals(vm.getPowerState())) {
                final VirtualMachineGuru vmGuru = getVmGuru(vm);
                final VirtualMachineProfile profile = new VirtualMachineProfileImpl(vm);
                if (!sendStop(vmGuru, profile, true, true)) {
                    // In case StopCommand fails, don't proceed further
                    return;
                }
            }

            try {
                stateTransitTo(vm, VirtualMachine.Event.FollowAgentPowerOffReport, null);
            } catch (final NoTransitionException e) {
                s_logger.warn("Unexpected VM state transition exception, race-condition?", e);
            }

            _alertMgr.sendAlert(AlertManager.AlertType.ALERT_TYPE_SYNC, vm.getDataCenterId(), vm.getPodIdToDeployIn(),
                    VM_SYNC_ALERT_SUBJECT, "VM " + vm.getHostName() + "(" + vm.getInstanceName() + ") state is sync-ed (" + vm.getState()
                    + " -> Stopped) from out-of-context transition.");

            s_logger.info("VM " + vm.getInstanceName() + " is sync-ed to at Stopped state according to power-off report from hypervisor");

            break;

        case Destroyed:
        case Expunging:
            break;

        case Error:
        default:
            break;
        }
    }

    private void scanStalledVMInTransitionStateOnUpHost(final long hostId) {
        //
        // Check VM that is stuck in Starting, Stopping, Migrating states, we won't check
        // VMs in expunging state (this need to be handled specially)
        //
        // checking condition
        //    1) no pending VmWork job
        //    2) on hostId host and host is UP
        //
        // When host is UP, soon or later we will get a report from the host about the VM,
        // however, if VM is missing from the host report (it may happen in out of band changes
        // or from designed behave of XS/KVM), the VM may not get a chance to run the state-sync logic
        //
        // Therefore, we will scan thoses VMs on UP host based on last update timestamp, if the host is UP
        // and a VM stalls for status update, we will consider them to be powered off
        // (which is relatively safe to do so)

        final long stallThresholdInMs = VmJobStateReportInterval.value() + (VmJobStateReportInterval.value() >> 1);
        final Date cutTime = new Date(DateUtil.currentGMTTime().getTime() - stallThresholdInMs);
        final List<Long> mostlikelyStoppedVMs = listStalledVMInTransitionStateOnUpHost(hostId, cutTime);
        for (final Long vmId : mostlikelyStoppedVMs) {
            final VMInstanceVO vm = _vmDao.findById(vmId);
            assert vm != null;
            handlePowerOffReportWithNoPendingJobsOnVM(vm);
        }

        final List<Long> vmsWithRecentReport = listVMInTransitionStateWithRecentReportOnUpHost(hostId, cutTime);
        for (final Long vmId : vmsWithRecentReport) {
            final VMInstanceVO vm = _vmDao.findById(vmId);
            assert vm != null;
            if (vm.getPowerState() == PowerState.PowerOn) {
                handlePowerOnReportWithNoPendingJobsOnVM(vm);
            } else {
                handlePowerOffReportWithNoPendingJobsOnVM(vm);
            }
        }
    }

    private void scanStalledVMInTransitionStateOnDisconnectedHosts() {
        final Date cutTime = new Date(DateUtil.currentGMTTime().getTime() - VmOpWaitInterval.value() * 1000);
        final List<Long> stuckAndUncontrollableVMs = listStalledVMInTransitionStateOnDisconnectedHosts(cutTime);
        for (final Long vmId : stuckAndUncontrollableVMs) {
            final VMInstanceVO vm = _vmDao.findById(vmId);

            // We now only alert administrator about this situation
            _alertMgr.sendAlert(AlertManager.AlertType.ALERT_TYPE_SYNC, vm.getDataCenterId(), vm.getPodIdToDeployIn(),
                    VM_SYNC_ALERT_SUBJECT, "VM " + vm.getHostName() + "(" + vm.getInstanceName() + ") is stuck in " + vm.getState()
                    + " state and its host is unreachable for too long");
        }
    }

    // VMs that in transitional state without recent power state report
    private List<Long> listStalledVMInTransitionStateOnUpHost(final long hostId, final Date cutTime) {
        final String sql = "SELECT i.* FROM vm_instance as i, host as h WHERE h.status = 'UP' " +
                "AND h.id = ? AND i.power_state_update_time < ? AND i.host_id = h.id " +
                "AND (i.state ='Starting' OR i.state='Stopping' OR i.state='Migrating') " +
                "AND i.id NOT IN (SELECT w.vm_instance_id FROM vm_work_job AS w JOIN async_job AS j ON w.id = j.id WHERE j.job_status = ?)" +
                "AND i.removed IS NULL";

        final List<Long> l = new ArrayList<Long>();
        TransactionLegacy txn = null;
        try {
            txn = TransactionLegacy.open(TransactionLegacy.CLOUD_DB);

            PreparedStatement pstmt = null;
            try {
                pstmt = txn.prepareAutoCloseStatement(sql);

                pstmt.setLong(1, hostId);
                pstmt.setString(2, DateUtil.getDateDisplayString(TimeZone.getTimeZone("GMT"), cutTime));
                pstmt.setInt(3, JobInfo.Status.IN_PROGRESS.ordinal());
                final ResultSet rs = pstmt.executeQuery();
                while (rs.next()) {
                    l.add(rs.getLong(1));
                }
            } catch (final SQLException e) {
            } catch (final Throwable e) {
            }

        } finally {
            if (txn != null) {
                txn.close();
            }
        }
        return l;
    }

    // VMs that in transitional state and recently have power state update
    private List<Long> listVMInTransitionStateWithRecentReportOnUpHost(final long hostId, final Date cutTime) {
        final String sql = "SELECT i.* FROM vm_instance as i, host as h WHERE h.status = 'UP' " +
                "AND h.id = ? AND i.power_state_update_time > ? AND i.host_id = h.id " +
                "AND (i.state ='Starting' OR i.state='Stopping' OR i.state='Migrating') " +
                "AND i.id NOT IN (SELECT w.vm_instance_id FROM vm_work_job AS w JOIN async_job AS j ON w.id = j.id WHERE j.job_status = ?)" +
                "AND i.removed IS NULL";

        final List<Long> l = new ArrayList<Long>();
        TransactionLegacy txn = null;
        try {
            txn = TransactionLegacy.open(TransactionLegacy.CLOUD_DB);
            PreparedStatement pstmt = null;
            try {
                pstmt = txn.prepareAutoCloseStatement(sql);

                pstmt.setLong(1, hostId);
                pstmt.setString(2, DateUtil.getDateDisplayString(TimeZone.getTimeZone("GMT"), cutTime));
                pstmt.setInt(3, JobInfo.Status.IN_PROGRESS.ordinal());
                final ResultSet rs = pstmt.executeQuery();
                while (rs.next()) {
                    l.add(rs.getLong(1));
                }
            } catch (final SQLException e) {
            } catch (final Throwable e) {
            }
            return l;
        } finally {
            if (txn != null) {
                txn.close();
            }
        }
    }

    private List<Long> listStalledVMInTransitionStateOnDisconnectedHosts(final Date cutTime) {
        final String sql = "SELECT i.* FROM vm_instance as i, host as h WHERE h.status != 'UP' " +
                "AND i.power_state_update_time < ? AND i.host_id = h.id " +
                "AND (i.state ='Starting' OR i.state='Stopping' OR i.state='Migrating') " +
                "AND i.id NOT IN (SELECT w.vm_instance_id FROM vm_work_job AS w JOIN async_job AS j ON w.id = j.id WHERE j.job_status = ?)" +
                "AND i.removed IS NULL";

        final List<Long> l = new ArrayList<Long>();
        TransactionLegacy txn = null;
        try {
            txn = TransactionLegacy.open(TransactionLegacy.CLOUD_DB);
            PreparedStatement pstmt = null;
            try {
                pstmt = txn.prepareAutoCloseStatement(sql);

                pstmt.setString(1, DateUtil.getDateDisplayString(TimeZone.getTimeZone("GMT"), cutTime));
                pstmt.setInt(2, JobInfo.Status.IN_PROGRESS.ordinal());
                final ResultSet rs = pstmt.executeQuery();
                while (rs.next()) {
                    l.add(rs.getLong(1));
                }
            } catch (final SQLException e) {
            } catch (final Throwable e) {
            }
            return l;
        } finally {
            if (txn != null) {
                txn.close();
            }
        }
    }

    //
    // VM operation based on new sync model
    //

    public class VmStateSyncOutcome extends OutcomeImpl<VirtualMachine> {
        private long _vmId;

        public VmStateSyncOutcome(final AsyncJob job, final PowerState desiredPowerState, final long vmId, final Long srcHostIdForMigration) {
            super(VirtualMachine.class, job, VmJobCheckInterval.value(), new Predicate() {
                @Override
                public boolean checkCondition() {
                    final AsyncJobVO jobVo = _entityMgr.findById(AsyncJobVO.class, job.getId());
                    assert jobVo != null;
                    if (jobVo == null || jobVo.getStatus() != JobInfo.Status.IN_PROGRESS) {
                        return true;
                    }
                    return false;
                }
            }, Topics.VM_POWER_STATE, AsyncJob.Topics.JOB_STATE);
            _vmId = vmId;
        }

        @Override
        protected VirtualMachine retrieve() {
            return _vmDao.findById(_vmId);
        }
    }

    public class VmJobVirtualMachineOutcome extends OutcomeImpl<VirtualMachine> {
        private long _vmId;

        public VmJobVirtualMachineOutcome(final AsyncJob job, final long vmId) {
            super(VirtualMachine.class, job, VmJobCheckInterval.value(), new Predicate() {
                @Override
                public boolean checkCondition() {
                    final AsyncJobVO jobVo = _entityMgr.findById(AsyncJobVO.class, job.getId());
                    assert jobVo != null;
                    if (jobVo == null || jobVo.getStatus() != JobInfo.Status.IN_PROGRESS) {
                        return true;
                    }

                    return false;
                }
            }, AsyncJob.Topics.JOB_STATE);
            _vmId = vmId;
        }

        @Override
        protected VirtualMachine retrieve() {
            return _vmDao.findById(_vmId);
        }
    }

    //
    // TODO build a common pattern to reduce code duplication in following methods
    // no time for this at current iteration
    //
    public Outcome<VirtualMachine> startVmThroughJobQueue(final String vmUuid,
            final Map<VirtualMachineProfile.Param, Object> params,
            final DeploymentPlan planToDeploy, final DeploymentPlanner planner) {

        final CallContext context = CallContext.current();
        final User callingUser = context.getCallingUser();
        final Account callingAccount = context.getCallingAccount();

        final VMInstanceVO vm = _vmDao.findByUuid(vmUuid);

        VmWorkJobVO workJob = null;
        final List<VmWorkJobVO> pendingWorkJobs = _workJobDao.listPendingWorkJobs(VirtualMachine.Type.Instance,
                vm.getId(), VmWorkStart.class.getName());

        if (pendingWorkJobs.size() > 0) {
            assert pendingWorkJobs.size() == 1;
            workJob = pendingWorkJobs.get(0);
        } else {
            workJob = new VmWorkJobVO(context.getContextId());

            workJob.setDispatcher(VmWorkConstants.VM_WORK_JOB_DISPATCHER);
            workJob.setCmd(VmWorkStart.class.getName());

            workJob.setAccountId(callingAccount.getId());
            workJob.setUserId(callingUser.getId());
            workJob.setStep(VmWorkJobVO.Step.Starting);
            workJob.setVmType(VirtualMachine.Type.Instance);
            workJob.setVmInstanceId(vm.getId());
            workJob.setRelated(AsyncJobExecutionContext.getOriginJobId());

            // save work context info (there are some duplications)
            final VmWorkStart workInfo = new VmWorkStart(callingUser.getId(), callingAccount.getId(), vm.getId(), VirtualMachineManagerImpl.VM_WORK_JOB_HANDLER);
            workInfo.setPlan(planToDeploy);
            workInfo.setParams(params);
            if (planner != null) {
                workInfo.setDeploymentPlanner(planner.getName());
            }
            workJob.setCmdInfo(VmWorkSerializer.serialize(workInfo));

            _jobMgr.submitAsyncJob(workJob, VmWorkConstants.VM_WORK_QUEUE, vm.getId());
        }

        AsyncJobExecutionContext.getCurrentExecutionContext().joinJob(workJob.getId());

        return new VmStateSyncOutcome(workJob,
                VirtualMachine.PowerState.PowerOn, vm.getId(), null);
    }

    public Outcome<VirtualMachine> stopVmThroughJobQueue(final String vmUuid, final boolean cleanup) {
        final CallContext context = CallContext.current();
        final Account account = context.getCallingAccount();
        final User user = context.getCallingUser();

        final VMInstanceVO vm = _vmDao.findByUuid(vmUuid);

        final List<VmWorkJobVO> pendingWorkJobs = _workJobDao.listPendingWorkJobs(
                vm.getType(), vm.getId(),
                VmWorkStop.class.getName());

        VmWorkJobVO workJob = null;
        if (pendingWorkJobs != null && pendingWorkJobs.size() > 0) {
            assert pendingWorkJobs.size() == 1;
            workJob = pendingWorkJobs.get(0);
        } else {
            workJob = new VmWorkJobVO(context.getContextId());

            workJob.setDispatcher(VmWorkConstants.VM_WORK_JOB_DISPATCHER);
            workJob.setCmd(VmWorkStop.class.getName());

            workJob.setAccountId(account.getId());
            workJob.setUserId(user.getId());
            workJob.setStep(VmWorkJobVO.Step.Prepare);
            workJob.setVmType(VirtualMachine.Type.Instance);
            workJob.setVmInstanceId(vm.getId());
            workJob.setRelated(AsyncJobExecutionContext.getOriginJobId());

            // save work context info (there are some duplications)
            final VmWorkStop workInfo = new VmWorkStop(user.getId(), account.getId(), vm.getId(), VirtualMachineManagerImpl.VM_WORK_JOB_HANDLER, cleanup);
            workJob.setCmdInfo(VmWorkSerializer.serialize(workInfo));

            _jobMgr.submitAsyncJob(workJob, VmWorkConstants.VM_WORK_QUEUE, vm.getId());
        }

        AsyncJobExecutionContext.getCurrentExecutionContext().joinJob(workJob.getId());

        return new VmStateSyncOutcome(workJob,
                VirtualMachine.PowerState.PowerOff, vm.getId(), null);
    }

    public Outcome<VirtualMachine> rebootVmThroughJobQueue(final String vmUuid,
            final Map<VirtualMachineProfile.Param, Object> params) {

        final CallContext context = CallContext.current();
        final Account account = context.getCallingAccount();
        final User user = context.getCallingUser();

        final VMInstanceVO vm = _vmDao.findByUuid(vmUuid);

        final List<VmWorkJobVO> pendingWorkJobs = _workJobDao.listPendingWorkJobs(
                VirtualMachine.Type.Instance, vm.getId(),
                VmWorkReboot.class.getName());

        VmWorkJobVO workJob = null;
        if (pendingWorkJobs != null && pendingWorkJobs.size() > 0) {
            assert pendingWorkJobs.size() == 1;
            workJob = pendingWorkJobs.get(0);
        } else {
            workJob = new VmWorkJobVO(context.getContextId());

            workJob.setDispatcher(VmWorkConstants.VM_WORK_JOB_DISPATCHER);
            workJob.setCmd(VmWorkReboot.class.getName());

            workJob.setAccountId(account.getId());
            workJob.setUserId(user.getId());
            workJob.setStep(VmWorkJobVO.Step.Prepare);
            workJob.setVmType(VirtualMachine.Type.Instance);
            workJob.setVmInstanceId(vm.getId());
            workJob.setRelated(AsyncJobExecutionContext.getOriginJobId());

            // save work context info (there are some duplications)
            final VmWorkReboot workInfo = new VmWorkReboot(user.getId(), account.getId(), vm.getId(), VirtualMachineManagerImpl.VM_WORK_JOB_HANDLER, params);
            workJob.setCmdInfo(VmWorkSerializer.serialize(workInfo));

            _jobMgr.submitAsyncJob(workJob, VmWorkConstants.VM_WORK_QUEUE, vm.getId());
        }

        AsyncJobExecutionContext.getCurrentExecutionContext().joinJob(workJob.getId());

        return new VmJobVirtualMachineOutcome(workJob,
                vm.getId());
    }

    public Outcome<VirtualMachine> migrateVmThroughJobQueue(final String vmUuid, final long srcHostId, final DeployDestination dest) {
        final CallContext context = CallContext.current();
        final User user = context.getCallingUser();
        final Account account = context.getCallingAccount();

        Map<Volume, StoragePool> volumeStorageMap = dest.getStorageForDisks();
        if (volumeStorageMap != null) {
            for (Volume vol : volumeStorageMap.keySet()) {
                checkConcurrentJobsPerDatastoreThreshhold(volumeStorageMap.get(vol));
            }
        }

        final VMInstanceVO vm = _vmDao.findByUuid(vmUuid);

        final List<VmWorkJobVO> pendingWorkJobs = _workJobDao.listPendingWorkJobs(
                VirtualMachine.Type.Instance, vm.getId(),
                VmWorkMigrate.class.getName());

        VmWorkJobVO workJob = null;
        if (pendingWorkJobs != null && pendingWorkJobs.size() > 0) {
            assert pendingWorkJobs.size() == 1;
            workJob = pendingWorkJobs.get(0);
        } else {

            workJob = new VmWorkJobVO(context.getContextId());

            workJob.setDispatcher(VmWorkConstants.VM_WORK_JOB_DISPATCHER);
            workJob.setCmd(VmWorkMigrate.class.getName());

            workJob.setAccountId(account.getId());
            workJob.setUserId(user.getId());
            workJob.setVmType(VirtualMachine.Type.Instance);
            workJob.setVmInstanceId(vm.getId());
            workJob.setRelated(AsyncJobExecutionContext.getOriginJobId());

            // save work context info (there are some duplications)
            final VmWorkMigrate workInfo = new VmWorkMigrate(user.getId(), account.getId(), vm.getId(), VirtualMachineManagerImpl.VM_WORK_JOB_HANDLER, srcHostId, dest);
            workJob.setCmdInfo(VmWorkSerializer.serialize(workInfo));

            _jobMgr.submitAsyncJob(workJob, VmWorkConstants.VM_WORK_QUEUE, vm.getId());
        }

        AsyncJobExecutionContext.getCurrentExecutionContext().joinJob(workJob.getId());

        return new VmStateSyncOutcome(workJob,
                VirtualMachine.PowerState.PowerOn, vm.getId(), vm.getPowerHostId());
    }

    public Outcome<VirtualMachine> migrateVmAwayThroughJobQueue(final String vmUuid, final long srcHostId) {
        final CallContext context = CallContext.current();
        final User user = context.getCallingUser();
        final Account account = context.getCallingAccount();

        final VMInstanceVO vm = _vmDao.findByUuid(vmUuid);

        final List<VmWorkJobVO> pendingWorkJobs = _workJobDao.listPendingWorkJobs(
                VirtualMachine.Type.Instance, vm.getId(),
                VmWorkMigrateAway.class.getName());

        VmWorkJobVO workJob = null;
        if (pendingWorkJobs != null && pendingWorkJobs.size() > 0) {
            assert pendingWorkJobs.size() == 1;
            workJob = pendingWorkJobs.get(0);
        } else {
            workJob = new VmWorkJobVO(context.getContextId());

            workJob.setDispatcher(VmWorkConstants.VM_WORK_JOB_DISPATCHER);
            workJob.setCmd(VmWorkMigrateAway.class.getName());

            workJob.setAccountId(account.getId());
            workJob.setUserId(user.getId());
            workJob.setVmType(VirtualMachine.Type.Instance);
            workJob.setVmInstanceId(vm.getId());
            workJob.setRelated(AsyncJobExecutionContext.getOriginJobId());

            // save work context info (there are some duplications)
            final VmWorkMigrateAway workInfo = new VmWorkMigrateAway(user.getId(), account.getId(), vm.getId(), VirtualMachineManagerImpl.VM_WORK_JOB_HANDLER, srcHostId);
            workJob.setCmdInfo(VmWorkSerializer.serialize(workInfo));
        }

        _jobMgr.submitAsyncJob(workJob, VmWorkConstants.VM_WORK_QUEUE, vm.getId());

        AsyncJobExecutionContext.getCurrentExecutionContext().joinJob(workJob.getId());

        return new VmStateSyncOutcome(workJob, VirtualMachine.PowerState.PowerOn, vm.getId(), vm.getPowerHostId());
    }

    public Outcome<VirtualMachine> migrateVmWithStorageThroughJobQueue(
            final String vmUuid, final long srcHostId, final long destHostId,
            final Map<Long, Long> volumeToPool) {

        final CallContext context = CallContext.current();
        final User user = context.getCallingUser();
        final Account account = context.getCallingAccount();

        final VMInstanceVO vm = _vmDao.findByUuid(vmUuid);

        final List<VmWorkJobVO> pendingWorkJobs = _workJobDao.listPendingWorkJobs(
                VirtualMachine.Type.Instance, vm.getId(),
                VmWorkMigrateWithStorage.class.getName());

        VmWorkJobVO workJob = null;
        if (pendingWorkJobs != null && pendingWorkJobs.size() > 0) {
            assert pendingWorkJobs.size() == 1;
            workJob = pendingWorkJobs.get(0);
        } else {

            workJob = new VmWorkJobVO(context.getContextId());

            workJob.setDispatcher(VmWorkConstants.VM_WORK_JOB_DISPATCHER);
            workJob.setCmd(VmWorkMigrateWithStorage.class.getName());

            workJob.setAccountId(account.getId());
            workJob.setUserId(user.getId());
            workJob.setVmType(VirtualMachine.Type.Instance);
            workJob.setVmInstanceId(vm.getId());
            workJob.setRelated(AsyncJobExecutionContext.getOriginJobId());

            // save work context info (there are some duplications)
            final VmWorkMigrateWithStorage workInfo = new VmWorkMigrateWithStorage(user.getId(), account.getId(), vm.getId(),
                    VirtualMachineManagerImpl.VM_WORK_JOB_HANDLER, srcHostId, destHostId, volumeToPool);
            workJob.setCmdInfo(VmWorkSerializer.serialize(workInfo));

            _jobMgr.submitAsyncJob(workJob, VmWorkConstants.VM_WORK_QUEUE, vm.getId());
        }
        AsyncJobExecutionContext.getCurrentExecutionContext().joinJob(workJob.getId());

        return new VmStateSyncOutcome(workJob,
                VirtualMachine.PowerState.PowerOn, vm.getId(), destHostId);
    }

    public Outcome<VirtualMachine> migrateVmForScaleThroughJobQueue(
            final String vmUuid, final long srcHostId, final DeployDestination dest, final Long newSvcOfferingId) {

        final CallContext context = CallContext.current();
        final User user = context.getCallingUser();
        final Account account = context.getCallingAccount();

        final VMInstanceVO vm = _vmDao.findByUuid(vmUuid);

        final List<VmWorkJobVO> pendingWorkJobs = _workJobDao.listPendingWorkJobs(
                VirtualMachine.Type.Instance, vm.getId(),
                VmWorkMigrateForScale.class.getName());

        VmWorkJobVO workJob = null;
        if (pendingWorkJobs != null && pendingWorkJobs.size() > 0) {
            assert pendingWorkJobs.size() == 1;
            workJob = pendingWorkJobs.get(0);
        } else {

            workJob = new VmWorkJobVO(context.getContextId());

            workJob.setDispatcher(VmWorkConstants.VM_WORK_JOB_DISPATCHER);
            workJob.setCmd(VmWorkMigrateForScale.class.getName());

            workJob.setAccountId(account.getId());
            workJob.setUserId(user.getId());
            workJob.setVmType(VirtualMachine.Type.Instance);
            workJob.setVmInstanceId(vm.getId());
            workJob.setRelated(AsyncJobExecutionContext.getOriginJobId());

            // save work context info (there are some duplications)
            final VmWorkMigrateForScale workInfo = new VmWorkMigrateForScale(user.getId(), account.getId(), vm.getId(),
                    VirtualMachineManagerImpl.VM_WORK_JOB_HANDLER, srcHostId, dest, newSvcOfferingId);
            workJob.setCmdInfo(VmWorkSerializer.serialize(workInfo));

            _jobMgr.submitAsyncJob(workJob, VmWorkConstants.VM_WORK_QUEUE, vm.getId());
        }
        AsyncJobExecutionContext.getCurrentExecutionContext().joinJob(workJob.getId());

        return new VmJobVirtualMachineOutcome(workJob, vm.getId());
    }

    private void checkConcurrentJobsPerDatastoreThreshhold(final StoragePool destPool) {
        final Long threshold = VolumeApiService.ConcurrentMigrationsThresholdPerDatastore.value();
        if (threshold != null && threshold > 0) {
            long count = _jobMgr.countPendingJobs("\"storageid\":\"" + destPool.getUuid() + "\"", MigrateVMCmd.class.getName(), MigrateVolumeCmd.class.getName(), MigrateVolumeCmdByAdmin.class.getName());
            if (count > threshold) {
                throw new CloudRuntimeException("Number of concurrent migration jobs per datastore exceeded the threshold: " + threshold.toString() + ". Please try again after some time.");
            }
        }
    }

    public Outcome<VirtualMachine> migrateVmStorageThroughJobQueue(
            final String vmUuid, final StoragePool destPool) {

        final CallContext context = CallContext.current();
        final User user = context.getCallingUser();
        final Account account = context.getCallingAccount();

        final VMInstanceVO vm = _vmDao.findByUuid(vmUuid);

        final List<VmWorkJobVO> pendingWorkJobs = _workJobDao.listPendingWorkJobs(
                VirtualMachine.Type.Instance, vm.getId(),
                VmWorkStorageMigration.class.getName());

        VmWorkJobVO workJob = null;
        if (pendingWorkJobs != null && pendingWorkJobs.size() > 0) {
            assert pendingWorkJobs.size() == 1;
            workJob = pendingWorkJobs.get(0);
        } else {

            workJob = new VmWorkJobVO(context.getContextId());

            workJob.setDispatcher(VmWorkConstants.VM_WORK_JOB_DISPATCHER);
            workJob.setCmd(VmWorkStorageMigration.class.getName());

            workJob.setAccountId(account.getId());
            workJob.setUserId(user.getId());
            workJob.setVmType(VirtualMachine.Type.Instance);
            workJob.setVmInstanceId(vm.getId());
            workJob.setRelated(AsyncJobExecutionContext.getOriginJobId());

            // save work context info (there are some duplications)
            final VmWorkStorageMigration workInfo = new VmWorkStorageMigration(user.getId(), account.getId(), vm.getId(),
                    VirtualMachineManagerImpl.VM_WORK_JOB_HANDLER, destPool.getId());
            workJob.setCmdInfo(VmWorkSerializer.serialize(workInfo));

            _jobMgr.submitAsyncJob(workJob, VmWorkConstants.VM_WORK_QUEUE, vm.getId());
        }
        AsyncJobExecutionContext.getCurrentExecutionContext().joinJob(workJob.getId());

        return new VmJobVirtualMachineOutcome(workJob, vm.getId());
    }

    public Outcome<VirtualMachine> addVmToNetworkThroughJobQueue(
            final VirtualMachine vm, final Network network, final NicProfile requested) {

        final CallContext context = CallContext.current();
        final User user = context.getCallingUser();
        final Account account = context.getCallingAccount();

        final List<VmWorkJobVO> pendingWorkJobs = _workJobDao.listPendingWorkJobs(
                VirtualMachine.Type.Instance, vm.getId(),
                VmWorkAddVmToNetwork.class.getName());

        VmWorkJobVO workJob = null;
        if (pendingWorkJobs != null && pendingWorkJobs.size() > 0) {
            assert pendingWorkJobs.size() == 1;
            workJob = pendingWorkJobs.get(0);
        } else {

            workJob = new VmWorkJobVO(context.getContextId());

            workJob.setDispatcher(VmWorkConstants.VM_WORK_JOB_DISPATCHER);
            workJob.setCmd(VmWorkAddVmToNetwork.class.getName());

            workJob.setAccountId(account.getId());
            workJob.setUserId(user.getId());
            workJob.setVmType(VirtualMachine.Type.Instance);
            workJob.setVmInstanceId(vm.getId());
            workJob.setRelated(AsyncJobExecutionContext.getOriginJobId());

            // save work context info (there are some duplications)
            final VmWorkAddVmToNetwork workInfo = new VmWorkAddVmToNetwork(user.getId(), account.getId(), vm.getId(),
                    VirtualMachineManagerImpl.VM_WORK_JOB_HANDLER, network.getId(), requested);
            workJob.setCmdInfo(VmWorkSerializer.serialize(workInfo));

            _jobMgr.submitAsyncJob(workJob, VmWorkConstants.VM_WORK_QUEUE, vm.getId());
        }
        AsyncJobExecutionContext.getCurrentExecutionContext().joinJob(workJob.getId());

        return new VmJobVirtualMachineOutcome(workJob, vm.getId());
    }

    public Outcome<VirtualMachine> removeNicFromVmThroughJobQueue(
            final VirtualMachine vm, final Nic nic) {

        final CallContext context = CallContext.current();
        final User user = context.getCallingUser();
        final Account account = context.getCallingAccount();

        final List<VmWorkJobVO> pendingWorkJobs = _workJobDao.listPendingWorkJobs(
                VirtualMachine.Type.Instance, vm.getId(),
                VmWorkRemoveNicFromVm.class.getName());

        VmWorkJobVO workJob = null;
        if (pendingWorkJobs != null && pendingWorkJobs.size() > 0) {
            assert pendingWorkJobs.size() == 1;
            workJob = pendingWorkJobs.get(0);
        } else {

            workJob = new VmWorkJobVO(context.getContextId());

            workJob.setDispatcher(VmWorkConstants.VM_WORK_JOB_DISPATCHER);
            workJob.setCmd(VmWorkRemoveNicFromVm.class.getName());

            workJob.setAccountId(account.getId());
            workJob.setUserId(user.getId());
            workJob.setVmType(VirtualMachine.Type.Instance);
            workJob.setVmInstanceId(vm.getId());
            workJob.setRelated(AsyncJobExecutionContext.getOriginJobId());

            // save work context info (there are some duplications)
            final VmWorkRemoveNicFromVm workInfo = new VmWorkRemoveNicFromVm(user.getId(), account.getId(), vm.getId(),
                    VirtualMachineManagerImpl.VM_WORK_JOB_HANDLER, nic.getId());
            workJob.setCmdInfo(VmWorkSerializer.serialize(workInfo));

            _jobMgr.submitAsyncJob(workJob, VmWorkConstants.VM_WORK_QUEUE, vm.getId());
        }
        AsyncJobExecutionContext.getCurrentExecutionContext().joinJob(workJob.getId());

        return new VmJobVirtualMachineOutcome(workJob, vm.getId());
    }

    public Outcome<VirtualMachine> removeVmFromNetworkThroughJobQueue(
            final VirtualMachine vm, final Network network, final URI broadcastUri) {

        final CallContext context = CallContext.current();
        final User user = context.getCallingUser();
        final Account account = context.getCallingAccount();

        final List<VmWorkJobVO> pendingWorkJobs = _workJobDao.listPendingWorkJobs(
                VirtualMachine.Type.Instance, vm.getId(),
                VmWorkRemoveVmFromNetwork.class.getName());

        VmWorkJobVO workJob = null;
        if (pendingWorkJobs != null && pendingWorkJobs.size() > 0) {
            assert pendingWorkJobs.size() == 1;
            workJob = pendingWorkJobs.get(0);
        } else {

            workJob = new VmWorkJobVO(context.getContextId());

            workJob.setDispatcher(VmWorkConstants.VM_WORK_JOB_DISPATCHER);
            workJob.setCmd(VmWorkRemoveVmFromNetwork.class.getName());

            workJob.setAccountId(account.getId());
            workJob.setUserId(user.getId());
            workJob.setVmType(VirtualMachine.Type.Instance);
            workJob.setVmInstanceId(vm.getId());
            workJob.setRelated(AsyncJobExecutionContext.getOriginJobId());

            // save work context info (there are some duplications)
            final VmWorkRemoveVmFromNetwork workInfo = new VmWorkRemoveVmFromNetwork(user.getId(), account.getId(), vm.getId(),
                    VirtualMachineManagerImpl.VM_WORK_JOB_HANDLER, network, broadcastUri);
            workJob.setCmdInfo(VmWorkSerializer.serialize(workInfo));

            _jobMgr.submitAsyncJob(workJob, VmWorkConstants.VM_WORK_QUEUE, vm.getId());
        }

        AsyncJobExecutionContext.getCurrentExecutionContext().joinJob(workJob.getId());

        return new VmJobVirtualMachineOutcome(workJob, vm.getId());
    }

    public Outcome<VirtualMachine> reconfigureVmThroughJobQueue(
            final String vmUuid, final ServiceOffering oldServiceOffering, final ServiceOffering newServiceOffering, Map<String, String> customParameters, final boolean reconfiguringOnExistingHost) {

        final CallContext context = CallContext.current();
        final User user = context.getCallingUser();
        final Account account = context.getCallingAccount();

        final VMInstanceVO vm = _vmDao.findByUuid(vmUuid);

        final List<VmWorkJobVO> pendingWorkJobs = _workJobDao.listPendingWorkJobs(
                VirtualMachine.Type.Instance, vm.getId(),
                VmWorkReconfigure.class.getName());

        VmWorkJobVO workJob = null;
        if (pendingWorkJobs != null && pendingWorkJobs.size() > 0) {
            assert pendingWorkJobs.size() == 1;
            workJob = pendingWorkJobs.get(0);
        } else {

            workJob = new VmWorkJobVO(context.getContextId());

            workJob.setDispatcher(VmWorkConstants.VM_WORK_JOB_DISPATCHER);
            workJob.setCmd(VmWorkReconfigure.class.getName());

            workJob.setAccountId(account.getId());
            workJob.setUserId(user.getId());
            workJob.setVmType(VirtualMachine.Type.Instance);
            workJob.setVmInstanceId(vm.getId());
            workJob.setRelated(AsyncJobExecutionContext.getOriginJobId());

            // save work context info (there are some duplications)
            final VmWorkReconfigure workInfo = new VmWorkReconfigure(user.getId(), account.getId(), vm.getId(),
                    VirtualMachineManagerImpl.VM_WORK_JOB_HANDLER, oldServiceOffering.getId(), newServiceOffering.getId(), customParameters, reconfiguringOnExistingHost);
            workJob.setCmdInfo(VmWorkSerializer.serialize(workInfo));

            _jobMgr.submitAsyncJob(workJob, VmWorkConstants.VM_WORK_QUEUE, vm.getId());
        }
        AsyncJobExecutionContext.getCurrentExecutionContext().joinJob(workJob.getId());

        return new VmJobVirtualMachineOutcome(workJob, vm.getId());
    }

    @ReflectionUse
    private Pair<JobInfo.Status, String> orchestrateStart(final VmWorkStart work) throws Exception {
        final VMInstanceVO vm = _entityMgr.findById(VMInstanceVO.class, work.getVmId());
        if (vm == null) {
            s_logger.info("Unable to find vm " + work.getVmId());
        }
        assert vm != null;

        Boolean enterSetup = (Boolean)work.getParams().get(VirtualMachineProfile.Param.BootIntoSetup);
        if (s_logger.isTraceEnabled()) {
            s_logger.trace(String.format("orchestrating VM start for '%s' %s set to %s", vm.getInstanceName(), VirtualMachineProfile.Param.BootIntoSetup, enterSetup));
        }

        try{
            orchestrateStart(vm.getUuid(), work.getParams(), work.getPlan(), _dpMgr.getDeploymentPlannerByName(work.getDeploymentPlanner()));
        }
        catch (CloudRuntimeException e){
            e.printStackTrace();
            s_logger.info("Caught CloudRuntimeException, returning job failed " + e);
            CloudRuntimeException ex = new CloudRuntimeException("Unable to start VM instance");
            return new Pair<JobInfo.Status, String>(JobInfo.Status.FAILED, JobSerializerHelper.toObjectSerializedString(ex));
        }
        return new Pair<JobInfo.Status, String>(JobInfo.Status.SUCCEEDED, null);
    }

    @ReflectionUse
    private Pair<JobInfo.Status, String> orchestrateStop(final VmWorkStop work) throws Exception {
        final VMInstanceVO vm = _entityMgr.findById(VMInstanceVO.class, work.getVmId());
        if (vm == null) {
            s_logger.info("Unable to find vm " + work.getVmId());
            throw new CloudRuntimeException("Unable to find VM id=" + work.getVmId());
        }

        orchestrateStop(vm.getUuid(), work.isCleanup());
        return new Pair<JobInfo.Status, String>(JobInfo.Status.SUCCEEDED, null);
    }

    @ReflectionUse
    private Pair<JobInfo.Status, String> orchestrateMigrate(final VmWorkMigrate work) throws Exception {
        final VMInstanceVO vm = _entityMgr.findById(VMInstanceVO.class, work.getVmId());
        if (vm == null) {
            s_logger.info("Unable to find vm " + work.getVmId());
        }
        assert vm != null;

        orchestrateMigrate(vm.getUuid(), work.getSrcHostId(), work.getDeployDestination());
        return new Pair<JobInfo.Status, String>(JobInfo.Status.SUCCEEDED, null);
    }

    @ReflectionUse
    private Pair<JobInfo.Status, String> orchestrateMigrateAway(final VmWorkMigrateAway work) throws Exception {
        final VMInstanceVO vm = _entityMgr.findById(VMInstanceVO.class, work.getVmId());
        if (vm == null) {
            s_logger.info("Unable to find vm " + work.getVmId());
        }
        assert vm != null;

        try {
            orchestrateMigrateAway(vm.getUuid(), work.getSrcHostId(), null);
        } catch (final InsufficientServerCapacityException e) {
            s_logger.warn("Failed to deploy vm " + vm.getId() + " with original planner, sending HAPlanner");
            orchestrateMigrateAway(vm.getUuid(), work.getSrcHostId(), _haMgr.getHAPlanner());
        }

        return new Pair<JobInfo.Status, String>(JobInfo.Status.SUCCEEDED, null);
    }

    @ReflectionUse
    private Pair<JobInfo.Status, String> orchestrateMigrateWithStorage(final VmWorkMigrateWithStorage work) throws Exception {
        final VMInstanceVO vm = _entityMgr.findById(VMInstanceVO.class, work.getVmId());
        if (vm == null) {
            s_logger.info("Unable to find vm " + work.getVmId());
        }
        assert vm != null;
        orchestrateMigrateWithStorage(vm.getUuid(),
                work.getSrcHostId(),
                work.getDestHostId(),
                work.getVolumeToPool());
        return new Pair<JobInfo.Status, String>(JobInfo.Status.SUCCEEDED, null);
    }

    @ReflectionUse
    private Pair<JobInfo.Status, String> orchestrateMigrateForScale(final VmWorkMigrateForScale work) throws Exception {
        final VMInstanceVO vm = _entityMgr.findById(VMInstanceVO.class, work.getVmId());
        if (vm == null) {
            s_logger.info("Unable to find vm " + work.getVmId());
        }
        assert vm != null;
        orchestrateMigrateForScale(vm.getUuid(),
                work.getSrcHostId(),
                work.getDeployDestination(),
                work.getNewServiceOfferringId());
        return new Pair<JobInfo.Status, String>(JobInfo.Status.SUCCEEDED, null);
    }

    @ReflectionUse
    private Pair<JobInfo.Status, String> orchestrateReboot(final VmWorkReboot work) throws Exception {
        final VMInstanceVO vm = _entityMgr.findById(VMInstanceVO.class, work.getVmId());
        if (vm == null) {
            s_logger.info("Unable to find vm " + work.getVmId());
        }
        assert vm != null;
        orchestrateReboot(vm.getUuid(), work.getParams());
        return new Pair<JobInfo.Status, String>(JobInfo.Status.SUCCEEDED, null);
    }

    @ReflectionUse
    private Pair<JobInfo.Status, String> orchestrateAddVmToNetwork(final VmWorkAddVmToNetwork work) throws Exception {
        final VMInstanceVO vm = _entityMgr.findById(VMInstanceVO.class, work.getVmId());
        if (vm == null) {
            s_logger.info("Unable to find vm " + work.getVmId());
        }
        assert vm != null;

        final Network network = _networkDao.findById(work.getNetworkId());
        final NicProfile nic = orchestrateAddVmToNetwork(vm, network,
                work.getRequestedNicProfile());

        return new Pair<JobInfo.Status, String>(JobInfo.Status.SUCCEEDED, _jobMgr.marshallResultObject(nic));
    }

    @ReflectionUse
    private Pair<JobInfo.Status, String> orchestrateRemoveNicFromVm(final VmWorkRemoveNicFromVm work) throws Exception {
        final VMInstanceVO vm = _entityMgr.findById(VMInstanceVO.class, work.getVmId());
        if (vm == null) {
            s_logger.info("Unable to find vm " + work.getVmId());
        }
        assert vm != null;
        final NicVO nic = _entityMgr.findById(NicVO.class, work.getNicId());
        final boolean result = orchestrateRemoveNicFromVm(vm, nic);
        return new Pair<JobInfo.Status, String>(JobInfo.Status.SUCCEEDED,
                _jobMgr.marshallResultObject(result));
    }

    @ReflectionUse
    private Pair<JobInfo.Status, String> orchestrateRemoveVmFromNetwork(final VmWorkRemoveVmFromNetwork work) throws Exception {
        final VMInstanceVO vm = _entityMgr.findById(VMInstanceVO.class, work.getVmId());
        if (vm == null) {
            s_logger.info("Unable to find vm " + work.getVmId());
        }
        assert vm != null;
        final boolean result = orchestrateRemoveVmFromNetwork(vm,
                work.getNetwork(), work.getBroadcastUri());
        return new Pair<JobInfo.Status, String>(JobInfo.Status.SUCCEEDED,
                _jobMgr.marshallResultObject(result));
    }

    @ReflectionUse
    private Pair<JobInfo.Status, String> orchestrateReconfigure(final VmWorkReconfigure work) throws Exception {
        final VMInstanceVO vm = _entityMgr.findById(VMInstanceVO.class, work.getVmId());
        if (vm == null) {
            s_logger.info("Unable to find vm " + work.getVmId());
        }
        assert vm != null;
        ServiceOfferingVO oldServiceOffering = _offeringDao.findById(work.getOldServiceOfferingId());
        ServiceOfferingVO newServiceOffering = _offeringDao.findById(work.getNewServiceOfferingId());
        if (newServiceOffering.isDynamic()) {
            // update the service offering object with the custom parameters like cpu, memory
            newServiceOffering = _offeringDao.getComputeOffering(newServiceOffering, work.getCustomParameters());
        }

        reConfigureVm(vm.getUuid(), oldServiceOffering, newServiceOffering, work.getCustomParameters(),
                work.isSameHost());
        return new Pair<JobInfo.Status, String>(JobInfo.Status.SUCCEEDED, null);
    }

    @ReflectionUse
    private Pair<JobInfo.Status, String> orchestrateStorageMigration(final VmWorkStorageMigration work) throws Exception {
        final VMInstanceVO vm = _entityMgr.findById(VMInstanceVO.class, work.getVmId());
        if (vm == null) {
            s_logger.info("Unable to find vm " + work.getVmId());
        }
        assert vm != null;
        final StoragePool pool = (PrimaryDataStoreInfo)dataStoreMgr.getPrimaryDataStore(work.getDestStoragePoolId());
        orchestrateStorageMigration(vm.getUuid(), pool);

        return new Pair<JobInfo.Status, String>(JobInfo.Status.SUCCEEDED, null);
    }

    @Override
    public Pair<JobInfo.Status, String> handleVmWorkJob(final VmWork work) throws Exception {
        return _jobHandlerProxy.handleVmWorkJob(work);
    }

    private VmWorkJobVO createPlaceHolderWork(final long instanceId) {
        final VmWorkJobVO workJob = new VmWorkJobVO("");

        workJob.setDispatcher(VmWorkConstants.VM_WORK_JOB_PLACEHOLDER);
        workJob.setCmd("");
        workJob.setCmdInfo("");

        workJob.setAccountId(0);
        workJob.setUserId(0);
        workJob.setStep(VmWorkJobVO.Step.Starting);
        workJob.setVmType(VirtualMachine.Type.Instance);
        workJob.setVmInstanceId(instanceId);
        workJob.setInitMsid(ManagementServerNode.getManagementServerId());

        _workJobDao.persist(workJob);

        return workJob;
    }

    protected void resourceCountIncrement (long accountId, Long cpu, Long memory) {
        _resourceLimitMgr.incrementResourceCount(accountId, ResourceType.user_vm);
        _resourceLimitMgr.incrementResourceCount(accountId, ResourceType.cpu, cpu);
        _resourceLimitMgr.incrementResourceCount(accountId, ResourceType.memory, memory);
    }

    protected void resourceCountDecrement (long accountId, Long cpu, Long memory) {
        _resourceLimitMgr.decrementResourceCount(accountId, ResourceType.user_vm);
        _resourceLimitMgr.decrementResourceCount(accountId, ResourceType.cpu, cpu);
        _resourceLimitMgr.decrementResourceCount(accountId, ResourceType.memory, memory);
    }

}<|MERGE_RESOLUTION|>--- conflicted
+++ resolved
@@ -1330,7 +1330,6 @@
         }
     }
 
-<<<<<<< HEAD
     private void logBootModeParameters(Map<VirtualMachineProfile.Param, Object> params) {
         StringBuffer msgBuf = new StringBuffer("Uefi params ");
         boolean log = false;
@@ -1352,7 +1351,9 @@
         }
         if (log) {
             s_logger.info(msgBuf.toString());
-=======
+        }
+    }
+
     private void resetVmNicsDeviceId(Long vmId) {
         final List<NicVO> nics = _nicsDao.listByVmId(vmId);
         Collections.sort(nics, new Comparator<NicVO>() {
@@ -1370,7 +1371,6 @@
                 _nicsDao.update(nic.getId(),nic);
             }
             deviceId ++;
->>>>>>> a529470b
         }
     }
 
