--- conflicted
+++ resolved
@@ -2395,48 +2395,7 @@
         }
     }
 
-<<<<<<< HEAD
-    private Pair<Long, Long> findClusterAndHostIdForVm(VMInstanceVO vm) {
-        Long hostId = vm.getHostId();
-        Long clusterId = null;
-        // OfflineVmwareMigration: probably this is null when vm is stopped
-        if(hostId == null) {
-            hostId = vm.getLastHostId();
-            if (s_logger.isDebugEnabled()) {
-                s_logger.debug(String.format("host id is null, using last host id %d", hostId) );
-            }
-        }
-        if (hostId == null) {
-            List<VolumeVO> volumes = _volsDao.findByInstanceAndType(vm.getId(), Type.ROOT);
-            if (CollectionUtils.isNotEmpty(volumes)) {
-                for (VolumeVO rootVolume : volumes) {
-                    if (rootVolume.getPoolId() != null) {
-                        StoragePoolVO pool = _storagePoolDao.findById(rootVolume.getPoolId());
-                        if (pool != null && pool.getClusterId() != null) {
-                            clusterId = pool.getClusterId();
-                            List<HostVO> hosts = _hostDao.findHypervisorHostInCluster(pool.getClusterId());
-                            if (CollectionUtils.isNotEmpty(hosts)) {
-                                hostId = hosts.get(0).getId();
-                                break;
-                            }
-                        }
-                    }
-                }
-            }
-        }
-        if (clusterId == null && hostId != null) {
-            HostVO host = _hostDao.findById(hostId);
-            if (host != null) {
-                clusterId = host.getClusterId();
-            }
-        }
-        return new Pair<>(clusterId, hostId);
-    }
-
     private void migrateThroughHypervisorOrStorage(VMInstanceVO vm, Map<Volume, StoragePool> volumeToPool) throws StorageUnavailableException, InsufficientCapacityException {
-=======
-    private void migrateThroughHypervisorOrStorage(StoragePool destPool, VMInstanceVO vm) throws StorageUnavailableException, InsufficientCapacityException {
->>>>>>> f8ba33d5
         final VirtualMachineProfile profile = new VirtualMachineProfileImpl(vm);
         Pair<Long, Long> vmClusterAndHost = findClusterAndHostIdForVm(vm);
         final Long sourceClusterId = vmClusterAndHost.first();
