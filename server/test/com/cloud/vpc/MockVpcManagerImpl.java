// Licensed to the Apache Software Foundation (ASF) under one
// or more contributor license agreements.  See the NOTICE file
// distributed with this work for additional information
// regarding copyright ownership.  The ASF licenses this file
// to you under the Apache License, Version 2.0 (the
// "License"); you may not use this file except in compliance
// with the License.  You may obtain a copy of the License at
//
//   http://www.apache.org/licenses/LICENSE-2.0
//
// Unless required by applicable law or agreed to in writing,
// software distributed under the License is distributed on an
// "AS IS" BASIS, WITHOUT WARRANTIES OR CONDITIONS OF ANY
// KIND, either express or implied.  See the License for the
// specific language governing permissions and limitations
// under the License.
package com.cloud.vpc;

import java.util.List;
import java.util.Map;
import java.util.Set;

import javax.ejb.Local;
import javax.inject.Inject;
import javax.naming.ConfigurationException;

import org.apache.cloudstack.acl.ControlledEntity.ACLType;
import org.apache.cloudstack.api.command.user.vpc.ListPrivateGatewaysCmd;
import org.apache.cloudstack.api.command.user.vpc.ListStaticRoutesCmd;
import org.springframework.stereotype.Component;

import com.cloud.exception.ConcurrentOperationException;
import com.cloud.exception.InsufficientAddressCapacityException;
import com.cloud.exception.InsufficientCapacityException;
import com.cloud.exception.NetworkRuleConflictException;
import com.cloud.exception.ResourceAllocationException;
import com.cloud.exception.ResourceUnavailableException;
import com.cloud.hypervisor.Hypervisor.HypervisorType;
import com.cloud.network.IpAddress;
import com.cloud.network.Network;
import com.cloud.network.Network.Provider;
import com.cloud.network.Network.Service;
import com.cloud.network.PhysicalNetwork;
import com.cloud.network.addr.PublicIp;
import com.cloud.network.vpc.PrivateGateway;
import com.cloud.network.vpc.StaticRoute;
import com.cloud.network.vpc.Vpc;
import com.cloud.network.vpc.VpcGateway;
import com.cloud.network.vpc.VpcManager;
import com.cloud.network.vpc.VpcService;
import com.cloud.offering.NetworkOffering;
import com.cloud.user.Account;
import com.cloud.utils.Pair;
import com.cloud.utils.component.ManagerBase;
import com.cloud.vpc.dao.MockVpcDaoImpl;

@Component
@Local(value = { VpcManager.class, VpcService.class })
public class MockVpcManagerImpl extends ManagerBase implements VpcManager {
    @Inject MockVpcDaoImpl _vpcDao;


    /* (non-Javadoc)
     * @see com.cloud.network.vpc.VpcService#getVpc(long)
     */
    @Override
    public Vpc getVpc(long vpcId) {
        // TODO Auto-generated method stub
        return null;
    }

    /* (non-Javadoc)
     * @see com.cloud.network.vpc.VpcService#getActiveVpc(long)
     */
    @Override
    public Vpc getActiveVpc(long vpcId) {
        // TODO Auto-generated method stub
        return null;
    }

    /* (non-Javadoc)
     * @see com.cloud.network.vpc.VpcService#getVpcNetworks(long)
     */
    @Override
    public List<? extends Network> getVpcNetworks(long vpcId) {
        // TODO Auto-generated method stub
        return null;
    }

    /* (non-Javadoc)
     * @see com.cloud.network.vpc.VpcService#createVpc(long, long, long, java.lang.String, java.lang.String, java.lang.String, java.lang.String)
     */
    @Override
    public Vpc createVpc(long zoneId, long vpcOffId, long vpcOwnerId, String vpcName, String displayText, String cidr, String networkDomain) throws ResourceAllocationException {
        // TODO Auto-generated method stub
        return null;
    }

    /* (non-Javadoc)
     * @see com.cloud.network.vpc.VpcService#deleteVpc(long)
     */
    @Override
    public boolean deleteVpc(long vpcId) throws ConcurrentOperationException, ResourceUnavailableException {
        // TODO Auto-generated method stub
        return false;
    }

    /* (non-Javadoc)
     * @see com.cloud.network.vpc.VpcService#updateVpc(long, java.lang.String, java.lang.String)
     */
    @Override
    public Vpc updateVpc(long vpcId, String vpcName, String displayText) {
        // TODO Auto-generated method stub
        return null;
    }

    /* (non-Javadoc)
     * @see com.cloud.network.vpc.VpcService#listVpcs(java.lang.Long, java.lang.String, java.lang.String, java.util.List, java.lang.String, java.lang.Long, java.lang.String, java.lang.String, java.lang.Long, java.lang.String, java.lang.Long, java.lang.Long, java.lang.Long, java.lang.Boolean, java.lang.Boolean, java.lang.Boolean, java.util.Map, java.lang.Long)
     */
    @Override
    public List<? extends Vpc> listVpcs(Long id, String vpcName, String displayText, List<String> supportedServicesStr, String cidr, Long vpcOffId, String state, String accountName, Long domainId, String keyword,
            Long startIndex, Long pageSizeVal, Long zoneId, Boolean isRecursive, Boolean listAll, Boolean restartRequired, Map<String, String> tags, Long projectId) {
        // TODO Auto-generated method stub
        return null;
    }

    /* (non-Javadoc)
     * @see com.cloud.network.vpc.VpcService#startVpc(long, boolean)
     */
    @Override
    public boolean startVpc(long vpcId, boolean destroyOnFailure) throws ConcurrentOperationException, ResourceUnavailableException, InsufficientCapacityException {
        // TODO Auto-generated method stub
        return false;
    }

    /* (non-Javadoc)
     * @see com.cloud.network.vpc.VpcService#shutdownVpc(long)
     */
    @Override
    public boolean shutdownVpc(long vpcId) throws ConcurrentOperationException, ResourceUnavailableException {
        // TODO Auto-generated method stub
        return false;
    }

    /* (non-Javadoc)
     * @see com.cloud.network.vpc.VpcService#restartVpc(long)
     */
    @Override
    public boolean restartVpc(long id) throws ConcurrentOperationException, ResourceUnavailableException, InsufficientCapacityException {
        // TODO Auto-generated method stub
        return false;
    }

    /* (non-Javadoc)
     * @see com.cloud.network.vpc.VpcService#getVpcPrivateGateway(long)
     */
    @Override
    public PrivateGateway getVpcPrivateGateway(long id) {
        // TODO Auto-generated method stub
        return null;
    }

    /* (non-Javadoc)
     * @see com.cloud.network.vpc.VpcService#createVpcPrivateGateway(long, java.lang.Long, java.lang.String, java.lang.String, java.lang.String, java.lang.String, long)
     */
    @Override
    public PrivateGateway createVpcPrivateGateway(long vpcId, Long physicalNetworkId, String vlan, String ipAddress, String gateway, String netmask, long gatewayOwnerId, Boolean isSourceNat) throws ResourceAllocationException,
    ConcurrentOperationException, InsufficientCapacityException {
        // TODO Auto-generated method stub
        return null;
    }

    /* (non-Javadoc)
     * @see com.cloud.network.vpc.VpcService#applyVpcPrivateGateway(long, boolean)
     */
    @Override
    public PrivateGateway applyVpcPrivateGateway(long gatewayId, boolean destroyOnFailure) throws ConcurrentOperationException, ResourceUnavailableException {
        // TODO Auto-generated method stub
        return null;
    }

    /* (non-Javadoc)
     * @see com.cloud.network.vpc.VpcService#deleteVpcPrivateGateway(long)
     */
    @Override
    public boolean deleteVpcPrivateGateway(long gatewayId) throws ConcurrentOperationException, ResourceUnavailableException {
        // TODO Auto-generated method stub
        return false;
    }

    /* (non-Javadoc)
     * @see com.cloud.network.vpc.VpcService#listPrivateGateway(org.apache.cloudstack.api.commands.ListPrivateGatewaysCmd)
     */
    @Override
    public Pair<List<PrivateGateway>, Integer> listPrivateGateway(ListPrivateGatewaysCmd listPrivateGatewaysCmd) {
        // TODO Auto-generated method stub
        return null;
    }

    /* (non-Javadoc)
     * @see com.cloud.network.vpc.VpcService#getStaticRoute(long)
     */
    @Override
    public StaticRoute getStaticRoute(long routeId) {
        // TODO Auto-generated method stub
        return null;
    }

    /* (non-Javadoc)
     * @see com.cloud.network.vpc.VpcService#applyStaticRoutes(long)
     */
    @Override
    public boolean applyStaticRoutes(long vpcId) throws ResourceUnavailableException {
        // TODO Auto-generated method stub
        return false;
    }

    /* (non-Javadoc)
     * @see com.cloud.network.vpc.VpcService#revokeStaticRoute(long)
     */
    @Override
    public boolean revokeStaticRoute(long routeId) throws ResourceUnavailableException {
        // TODO Auto-generated method stub
        return false;
    }

    /* (non-Javadoc)
     * @see com.cloud.network.vpc.VpcService#createStaticRoute(long, java.lang.String)
     */
    @Override
    public StaticRoute createStaticRoute(long gatewayId, String cidr) throws NetworkRuleConflictException {
        // TODO Auto-generated method stub
        return null;
    }

    /* (non-Javadoc)
     * @see com.cloud.network.vpc.VpcService#listStaticRoutes(org.apache.cloudstack.api.commands.ListStaticRoutesCmd)
     */
    @Override
    public Pair<List<? extends StaticRoute>, Integer> listStaticRoutes(ListStaticRoutesCmd cmd) {
        // TODO Auto-generated method stub
        return null;
    }

    /* (non-Javadoc)
     * @see com.cloud.network.vpc.VpcService#getVpcGateway(long)
     */
    @Override
    public VpcGateway getVpcGateway(long id) {
        // TODO Auto-generated method stub
        return null;
    }

    /* (non-Javadoc)
     * @see com.cloud.network.vpc.VpcService#associateIPToVpc(long, long)
     */
    @Override
    public IpAddress associateIPToVpc(long ipId, long vpcId) throws ResourceAllocationException, ResourceUnavailableException, InsufficientAddressCapacityException, ConcurrentOperationException {
        // TODO Auto-generated method stub
        return null;
    }

    /* (non-Javadoc)
     * @see com.cloud.network.vpc.VpcManager#getVpcsForAccount(long)
     */
    @Override
    public List<? extends Vpc> getVpcsForAccount(long accountId) {
        // TODO Auto-generated method stub
        return null;
    }

    /* (non-Javadoc)
     * @see com.cloud.network.vpc.VpcManager#destroyVpc(com.cloud.network.vpc.Vpc)
     */
    @Override
    public boolean destroyVpc(Vpc vpc, Account caller, Long callerUserId) throws ConcurrentOperationException, ResourceUnavailableException {
        // TODO Auto-generated method stub
        return false;
    }



    /* (non-Javadoc)
     * @see com.cloud.network.vpc.VpcManager#ipUsedInVpc(com.cloud.network.IpAddress)
     */
    @Override
    public boolean isIpAllocatedToVpc(IpAddress ip) {
        // TODO Auto-generated method stub
        return false;
    }

    /* (non-Javadoc)
     * @see com.cloud.network.vpc.VpcManager#unassignIPFromVpcNetwork(long, long)
     */
    @Override
    public void unassignIPFromVpcNetwork(long ipId, long networkId) {
        // TODO Auto-generated method stub

    }

    /* (non-Javadoc)
     * @see com.cloud.network.vpc.VpcManager#createVpcGuestNetwork(long, java.lang.String, java.lang.String, java.lang.String, java.lang.String, java.lang.String, java.lang.String, com.cloud.user.Account, java.lang.Long, com.cloud.network.PhysicalNetwork, long, org.apache.cloudstack.acl.ControlledEntity.ACLType, java.lang.Boolean, long, com.cloud.user.Account)
     */
    @Override
    public Network createVpcGuestNetwork(long ntwkOffId, String name, String displayText, String gateway, String cidr, String vlanId, String networkDomain, Account owner, Long domainId, PhysicalNetwork pNtwk,
<<<<<<< HEAD
                                         long zoneId, ACLType aclType, Boolean subdomainAccess, long vpcId, Account caller, Boolean displayNetworkEnabled) throws ConcurrentOperationException, InsufficientCapacityException, ResourceAllocationException {
=======
            long zoneId, ACLType aclType, Boolean subdomainAccess, long vpcId, long aclId, Account caller) throws ConcurrentOperationException, InsufficientCapacityException, ResourceAllocationException {
>>>>>>> 78ffb7ae
        // TODO Auto-generated method stub
        return null;
    }

    /* (non-Javadoc)
     * @see com.cloud.network.vpc.VpcManager#assignSourceNatIpAddressToVpc(com.cloud.user.Account, com.cloud.network.vpc.Vpc)
     */
    @Override
    public PublicIp assignSourceNatIpAddressToVpc(Account owner, Vpc vpc) throws InsufficientAddressCapacityException, ConcurrentOperationException {
        // TODO Auto-generated method stub
        return null;
    }

    /* (non-Javadoc)
     * @see com.cloud.utils.component.Manager#configure(java.lang.String, java.util.Map)
     */
    @Override
    public boolean configure(String name, Map<String, Object> params) throws ConfigurationException {
        // TODO Auto-generated method stub
        return true;
    }

    /* (non-Javadoc)
     * @see com.cloud.utils.component.Manager#start()
     */
    @Override
    public boolean start() {
        // TODO Auto-generated method stub
        return true;
    }

    /* (non-Javadoc)
     * @see com.cloud.utils.component.Manager#stop()
     */
    @Override
    public boolean stop() {
        // TODO Auto-generated method stub
        return true;
    }

    /* (non-Javadoc)
     * @see com.cloud.utils.component.Manager#getName()
     */
    @Override
    public String getName() {
        // TODO Auto-generated method stub
        return null;
    }

    /* (non-Javadoc)
     * @see com.cloud.network.vpc.VpcManager#validateNtwkOffForVpc(com.cloud.offering.NetworkOffering, java.util.List)
     */
    @Override
    public void validateNtwkOffForVpc(NetworkOffering guestNtwkOff, List<Service> supportedSvcs) {
        // TODO Auto-generated method stub

    }

    /* (non-Javadoc)
     * @see com.cloud.network.vpc.VpcManager#getSupportedVpcHypervisors()
     */
    @Override
    public List<HypervisorType> getSupportedVpcHypervisors() {
        // TODO Auto-generated method stub
        return null;
    }

    @Override
    public Map<Service, Set<Provider>> getVpcOffSvcProvidersMap(long vpcOffId) {
        // TODO Auto-generated method stub
        return null;
    }

    @Override
    public void validateNtwkOffForNtwkInVpc(Long networkId, long newNtwkOffId, String newCidr, String newNetworkDomain, Vpc vpc, String gateway, Account networkOwner) {
        // TODO Auto-generated method stub
        
    }

}<|MERGE_RESOLUTION|>--- conflicted
+++ resolved
@@ -24,6 +24,7 @@
 import javax.inject.Inject;
 import javax.naming.ConfigurationException;
 
+import org.apache.cloudstack.acl.ControlledEntity;
 import org.apache.cloudstack.acl.ControlledEntity.ACLType;
 import org.apache.cloudstack.api.command.user.vpc.ListPrivateGatewaysCmd;
 import org.apache.cloudstack.api.command.user.vpc.ListStaticRoutesCmd;
@@ -298,18 +299,9 @@
 
     }
 
-    /* (non-Javadoc)
-     * @see com.cloud.network.vpc.VpcManager#createVpcGuestNetwork(long, java.lang.String, java.lang.String, java.lang.String, java.lang.String, java.lang.String, java.lang.String, com.cloud.user.Account, java.lang.Long, com.cloud.network.PhysicalNetwork, long, org.apache.cloudstack.acl.ControlledEntity.ACLType, java.lang.Boolean, long, com.cloud.user.Account)
-     */
-    @Override
-    public Network createVpcGuestNetwork(long ntwkOffId, String name, String displayText, String gateway, String cidr, String vlanId, String networkDomain, Account owner, Long domainId, PhysicalNetwork pNtwk,
-<<<<<<< HEAD
-                                         long zoneId, ACLType aclType, Boolean subdomainAccess, long vpcId, Account caller, Boolean displayNetworkEnabled) throws ConcurrentOperationException, InsufficientCapacityException, ResourceAllocationException {
-=======
-            long zoneId, ACLType aclType, Boolean subdomainAccess, long vpcId, long aclId, Account caller) throws ConcurrentOperationException, InsufficientCapacityException, ResourceAllocationException {
->>>>>>> 78ffb7ae
-        // TODO Auto-generated method stub
-        return null;
+    @Override
+    public Network createVpcGuestNetwork(long ntwkOffId, String name, String displayText, String gateway, String cidr, String vlanId, String networkDomain, Account owner, Long domainId, PhysicalNetwork pNtwk, long zoneId, ACLType aclType, Boolean subdomainAccess, long vpcId, Long aclId, Account caller, Boolean displayNetworkEnabled) throws ConcurrentOperationException, InsufficientCapacityException, ResourceAllocationException {
+        return null;  //To change body of implemented methods use File | Settings | File Templates.
     }
 
     /* (non-Javadoc)
