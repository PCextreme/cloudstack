// Licensed to the Apache Software Foundation (ASF) under one
// or more contributor license agreements.  See the NOTICE file
// distributed with this work for additional information
// regarding copyright ownership.  The ASF licenses this file
// to you under the Apache License, Version 2.0 (the
// "License"); you may not use this file except in compliance
// with the License.  You may obtain a copy of the License at
//
//   http://www.apache.org/licenses/LICENSE-2.0
//
// Unless required by applicable law or agreed to in writing,
// software distributed under the License is distributed on an
// "AS IS" BASIS, WITHOUT WARRANTIES OR CONDITIONS OF ANY
// KIND, either express or implied.  See the License for the
// specific language governing permissions and limitations
// under the License.

package com.cloud.vpc;

import java.util.List;
import java.util.Map;

import javax.ejb.Local;
import javax.naming.ConfigurationException;

<<<<<<< HEAD
=======
import com.cloud.network.vpc.NetworkACLItem;
import org.apache.cloudstack.api.command.admin.router.UpgradeRouterCmd;
>>>>>>> 85d54cd1
import org.springframework.stereotype.Component;

import org.apache.cloudstack.api.command.admin.router.UpgradeRouterCmd;

import com.cloud.deploy.DeployDestination;
import com.cloud.exception.ConcurrentOperationException;
import com.cloud.exception.InsufficientCapacityException;
import com.cloud.exception.ResourceUnavailableException;
import com.cloud.network.Network;
import com.cloud.network.PublicIpAddress;
import com.cloud.network.RemoteAccessVpn;
import com.cloud.network.Site2SiteVpnConnection;
import com.cloud.network.VpcVirtualNetworkApplianceService;
import com.cloud.network.VpnUser;
import com.cloud.network.lb.LoadBalancingRule;
import com.cloud.network.router.VirtualRouter;
import com.cloud.network.router.VpcVirtualNetworkApplianceManager;
import com.cloud.network.rules.FirewallRule;
import com.cloud.network.rules.StaticNat;
import com.cloud.network.vpc.PrivateGateway;
import com.cloud.network.vpc.StaticRouteProfile;
import com.cloud.network.vpc.Vpc;
import com.cloud.user.Account;
import com.cloud.user.User;
import com.cloud.utils.component.ManagerBase;
import com.cloud.vm.DomainRouterVO;
import com.cloud.vm.NicProfile;
import com.cloud.vm.VirtualMachineProfile;
import com.cloud.vm.VirtualMachineProfile.Param;

@Component
@Local(value = {VpcVirtualNetworkApplianceManager.class, VpcVirtualNetworkApplianceService.class})
public class MockVpcVirtualNetworkApplianceManager extends ManagerBase implements VpcVirtualNetworkApplianceManager,
VpcVirtualNetworkApplianceService {

    /* (non-Javadoc)
     * @see com.cloud.network.router.VirtualNetworkApplianceManager#sendSshKeysToHost(java.lang.Long, java.lang.String, java.lang.String)
     */
    @Override
    public boolean sendSshKeysToHost(Long hostId, String pubKey, String prvKey) {
        // TODO Auto-generated method stub
        return false;
    }

    /* (non-Javadoc)
     * @see com.cloud.network.router.VirtualNetworkApplianceManager#savePasswordToRouter(com.cloud.network.Network, com.cloud.vm.NicProfile, com.cloud.vm.VirtualMachineProfile, java.util.List)
     */
    @Override
    public boolean savePasswordToRouter(Network network, NicProfile nic, VirtualMachineProfile profile,
            List<? extends VirtualRouter> routers) throws ResourceUnavailableException {
        // TODO Auto-generated method stub
        return false;
    }

    @Override
    public boolean saveSSHPublicKeyToRouter(Network network, NicProfile nic, VirtualMachineProfile profile, List<? extends VirtualRouter> routers, String SSHPublicKey)
            throws ResourceUnavailableException {
        return false;  //To change body of implemented methods use File | Settings | File Templates.
    }

    /* (non-Javadoc)
     * @see com.cloud.network.router.VirtualNetworkApplianceManager#saveUserDataToRouter(com.cloud.network.Network, com.cloud.vm.NicProfile, com.cloud.vm.VirtualMachineProfile, java.util.List)
     */
    @Override
    public boolean saveUserDataToRouter(Network network, NicProfile nic, VirtualMachineProfile profile,
            List<? extends VirtualRouter> routers) throws ResourceUnavailableException {
        // TODO Auto-generated method stub
        return false;
    }

    /* (non-Javadoc)
     * @see com.cloud.network.router.VirtualNetworkApplianceManager#deployVirtualRouterInGuestNetwork(com.cloud.network.Network, com.cloud.deploy.DeployDestination, com.cloud.user.Account, java.util.Map, boolean)
     */
    @Override
    public List<DomainRouterVO> deployVirtualRouterInGuestNetwork(Network guestNetwork, DeployDestination dest,
            Account owner, Map<Param, Object> params, boolean isRedundant) throws InsufficientCapacityException,
            ResourceUnavailableException, ConcurrentOperationException {
        // TODO Auto-generated method stub
        return null;
    }

    /* (non-Javadoc)
     * @see com.cloud.network.router.VirtualNetworkApplianceManager#startRemoteAccessVpn(com.cloud.network.Network, com.cloud.network.RemoteAccessVpn, java.util.List)
     */
    @Override
    public boolean startRemoteAccessVpn(Network network, RemoteAccessVpn vpn, List<? extends VirtualRouter> routers)
            throws ResourceUnavailableException {
        // TODO Auto-generated method stub
        return false;
    }

    /* (non-Javadoc)
     * @see com.cloud.network.router.VirtualNetworkApplianceManager#deleteRemoteAccessVpn(com.cloud.network.Network, com.cloud.network.RemoteAccessVpn, java.util.List)
     */
    @Override
    public boolean deleteRemoteAccessVpn(Network network, RemoteAccessVpn vpn, List<? extends VirtualRouter> routers)
            throws ResourceUnavailableException {
        // TODO Auto-generated method stub
        return false;
    }

    /* (non-Javadoc)
     * @see com.cloud.network.router.VirtualNetworkApplianceManager#associatePublicIP(com.cloud.network.Network, java.util.List, java.util.List)
     */
    @Override
    public boolean associatePublicIP(Network network, List<? extends PublicIpAddress> ipAddress,
            List<? extends VirtualRouter> routers) throws ResourceUnavailableException {
        // TODO Auto-generated method stub
        return false;
    }

    /* (non-Javadoc)
     * @see com.cloud.network.router.VirtualNetworkApplianceManager#applyFirewallRules(com.cloud.network.Network, java.util.List, java.util.List)
     */
    @Override
    public boolean applyFirewallRules(Network network, List<? extends FirewallRule> rules,
            List<? extends VirtualRouter> routers) throws ResourceUnavailableException {
        // TODO Auto-generated method stub
        return false;
    }

    /* (non-Javadoc)
     * @see com.cloud.network.router.VirtualNetworkApplianceManager#getRoutersForNetwork(long)
     */
    @Override
    public List<VirtualRouter> getRoutersForNetwork(long networkId) {
        // TODO Auto-generated method stub
        return null;
    }

    /* (non-Javadoc)
     * @see com.cloud.network.router.VirtualNetworkApplianceManager#applyVpnUsers(com.cloud.network.Network, java.util.List, java.util.List)
     */
    @Override
    public String[] applyVpnUsers(Network network, List<? extends VpnUser> users, List<DomainRouterVO> routers)
            throws ResourceUnavailableException {
        // TODO Auto-generated method stub
        return null;
    }

    /* (non-Javadoc)
     * @see com.cloud.network.router.VirtualNetworkApplianceManager#stop(com.cloud.network.router.VirtualRouter, boolean, com.cloud.user.User, com.cloud.user.Account)
     */
    @Override
    public VirtualRouter stop(VirtualRouter router, boolean forced, User callingUser, Account callingAccount)
            throws ConcurrentOperationException, ResourceUnavailableException {
        // TODO Auto-generated method stub
        return null;
    }

    /* (non-Javadoc)
     * @see com.cloud.network.router.VirtualNetworkApplianceManager#getDnsBasicZoneUpdate()
     */
    @Override
    public String getDnsBasicZoneUpdate() {
        // TODO Auto-generated method stub
        return null;
    }

    /* (non-Javadoc)
     * @see com.cloud.network.router.VirtualNetworkApplianceManager#applyStaticNats(com.cloud.network.Network, java.util.List, java.util.List)
     */
    @Override
    public boolean applyStaticNats(Network network, List<? extends StaticNat> rules,
            List<? extends VirtualRouter> routers) throws ResourceUnavailableException {
        // TODO Auto-generated method stub
        return false;
    }

    /* (non-Javadoc)
     * @see com.cloud.network.router.VirtualNetworkApplianceManager#applyDhcpEntry(com.cloud.network.Network, com.cloud.vm.NicProfile, com.cloud.vm.VirtualMachineProfile, com.cloud.deploy.DeployDestination, java.util.List)
     */
    @Override
    public boolean applyDhcpEntry(Network config, NicProfile nic, VirtualMachineProfile vm,
            DeployDestination dest, List<DomainRouterVO> routers) throws ResourceUnavailableException {
        // TODO Auto-generated method stub
        return false;
    }

    /* (non-Javadoc)
     * @see com.cloud.network.router.VirtualNetworkApplianceManager#applyUserData(com.cloud.network.Network, com.cloud.vm.NicProfile, com.cloud.vm.VirtualMachineProfile, com.cloud.deploy.DeployDestination, java.util.List)
     */
    @Override
    public boolean applyUserData(Network config, NicProfile nic, VirtualMachineProfile vm,
            DeployDestination dest, List<DomainRouterVO> routers) throws ResourceUnavailableException {
        // TODO Auto-generated method stub
        return false;
    }

    @Override
    public boolean configDhcpForSubnet(Network network, NicProfile nic, VirtualMachineProfile<UserVm> uservm, DeployDestination dest, List<DomainRouterVO> routers) throws ResourceUnavailableException {
        return false;  //To change body of implemented methods use File | Settings | File Templates.
    }

    @Override
    public boolean removeDhcpSupportForSubnet(Network network, List<DomainRouterVO> routers) throws ResourceUnavailableException {
        return false;  //To change body of implemented methods use File | Settings | File Templates.
    }

    /* (non-Javadoc)
     * @see com.cloud.network.VirtualNetworkApplianceService#startRouter(long, boolean)
     */
    @Override
    public VirtualRouter startRouter(long routerId, boolean reprogramNetwork) throws ConcurrentOperationException,
    ResourceUnavailableException, InsufficientCapacityException {
        // TODO Auto-generated method stub
        return null;
    }

    /* (non-Javadoc)
     * @see com.cloud.network.VirtualNetworkApplianceService#rebootRouter(long, boolean)
     */
    @Override
    public VirtualRouter rebootRouter(long routerId, boolean reprogramNetwork) throws ConcurrentOperationException,
    ResourceUnavailableException, InsufficientCapacityException {
        // TODO Auto-generated method stub
        return null;
    }

    /* (non-Javadoc)
     * @see com.cloud.network.VirtualNetworkApplianceService#upgradeRouter(com.cloud.api.commands.UpgradeRouterCmd)
     */
    @Override
    public VirtualRouter upgradeRouter(UpgradeRouterCmd cmd) {
        // TODO Auto-generated method stub
        return null;
    }

    /* (non-Javadoc)
     * @see com.cloud.network.VirtualNetworkApplianceService#stopRouter(long, boolean)
     */
    @Override
    public VirtualRouter stopRouter(long routerId, boolean forced) throws ResourceUnavailableException,
    ConcurrentOperationException {
        // TODO Auto-generated method stub
        return null;
    }

    /* (non-Javadoc)
     * @see com.cloud.network.VirtualNetworkApplianceService#startRouter(long)
     */
    @Override
    public VirtualRouter startRouter(long id) throws ResourceUnavailableException, InsufficientCapacityException,
    ConcurrentOperationException {
        // TODO Auto-generated method stub
        return null;
    }

    /* (non-Javadoc)
     * @see com.cloud.network.VirtualNetworkApplianceService#destroyRouter(long, com.cloud.user.Account, java.lang.Long)
     */
    @Override
    public VirtualRouter destroyRouter(long routerId, Account caller, Long callerUserId)
            throws ResourceUnavailableException, ConcurrentOperationException {
        // TODO Auto-generated method stub
        return null;
    }

    /* (non-Javadoc)
     * @see com.cloud.utils.component.Manager#configure(java.lang.String, java.util.Map)
     */
    @Override
    public boolean configure(String name, Map<String, Object> params) throws ConfigurationException {
        return true;

    }

    /* (non-Javadoc)
     * @see com.cloud.utils.component.Manager#start()
     */
    @Override
    public boolean start() {
        return true;
    }

    /* (non-Javadoc)
     * @see com.cloud.utils.component.Manager#stop()
     */
    @Override
    public boolean stop() {
        return true;

    }

    /* (non-Javadoc)
     * @see com.cloud.utils.component.Manager#getName()
     */
    @Override
    public String getName() {
        // TODO Auto-generated method stub
        return null;
    }

    /* (non-Javadoc)
     * @see com.cloud.network.VpcVirtualNetworkApplianceService#addVpcRouterToGuestNetwork(com.cloud.network.router.VirtualRouter, com.cloud.network.Network, boolean)
     */
    @Override
    public boolean addVpcRouterToGuestNetwork(VirtualRouter router, Network network, boolean isRedundant)
            throws ConcurrentOperationException, ResourceUnavailableException, InsufficientCapacityException {
        // TODO Auto-generated method stub
        return false;
    }

    /* (non-Javadoc)
     * @see com.cloud.network.VpcVirtualNetworkApplianceService#removeVpcRouterFromGuestNetwork(com.cloud.network.router.VirtualRouter, com.cloud.network.Network, boolean)
     */
    @Override
    public boolean removeVpcRouterFromGuestNetwork(VirtualRouter router, Network network, boolean isRedundant)
            throws ConcurrentOperationException, ResourceUnavailableException {
        // TODO Auto-generated method stub
        return false;
    }

    /* (non-Javadoc)
     * @see com.cloud.network.router.VpcVirtualNetworkApplianceManager#deployVirtualRouterInVpc(com.cloud.network.vpc.Vpc, com.cloud.deploy.DeployDestination, com.cloud.user.Account, java.util.Map)
     */
    @Override
    public List<DomainRouterVO> deployVirtualRouterInVpc(Vpc vpc, DeployDestination dest, Account owner,
            Map<Param, Object> params) throws InsufficientCapacityException, ConcurrentOperationException,
            ResourceUnavailableException {
        // TODO Auto-generated method stub
        return null;
    }

    @Override
    public boolean applyNetworkACLs(Network network, List<? extends NetworkACLItem> rules, List<? extends VirtualRouter> routers,  boolean privateGateway) throws ResourceUnavailableException {
        return false;  //To change body of implemented methods use File | Settings | File Templates.
    }

    /* (non-Javadoc)
     * @see com.cloud.network.router.VpcVirtualNetworkApplianceManager#setupPrivateGateway(com.cloud.network.vpc.PrivateGateway, com.cloud.network.router.VirtualRouter)
     */
    @Override
    public boolean setupPrivateGateway(PrivateGateway gateway, VirtualRouter router)
            throws ConcurrentOperationException, ResourceUnavailableException {
        // TODO Auto-generated method stub
        return false;
    }

    /* (non-Javadoc)
     * @see com.cloud.network.router.VpcVirtualNetworkApplianceManager#destroyPrivateGateway(com.cloud.network.vpc.PrivateGateway, com.cloud.network.router.VirtualRouter)
     */
    @Override
    public boolean destroyPrivateGateway(PrivateGateway gateway, VirtualRouter router)
            throws ConcurrentOperationException, ResourceUnavailableException {
        // TODO Auto-generated method stub
        return false;
    }

    /* (non-Javadoc)
     * @see com.cloud.network.router.VpcVirtualNetworkApplianceManager#applyStaticRoutes(java.util.List, java.util.List)
     */
    @Override
    public boolean applyStaticRoutes(List<StaticRouteProfile> routes, List<DomainRouterVO> routers)
            throws ResourceUnavailableException {
        // TODO Auto-generated method stub
        return false;
    }

    /* (non-Javadoc)
     * @see com.cloud.network.router.VpcVirtualNetworkApplianceManager#startSite2SiteVpn(com.cloud.network.Site2SiteVpnConnection, com.cloud.network.router.VirtualRouter)
     */
    @Override
    public boolean startSite2SiteVpn(Site2SiteVpnConnection conn, VirtualRouter router)
            throws ResourceUnavailableException {
        // TODO Auto-generated method stub
        return false;
    }

    /* (non-Javadoc)
     * @see com.cloud.network.router.VpcVirtualNetworkApplianceManager#stopSite2SiteVpn(com.cloud.network.Site2SiteVpnConnection, com.cloud.network.router.VirtualRouter)
     */
    @Override
    public boolean stopSite2SiteVpn(Site2SiteVpnConnection conn, VirtualRouter router)
            throws ResourceUnavailableException {
        // TODO Auto-generated method stub
        return false;
    }

    @Override
    public List<DomainRouterVO> getVpcRouters(long vpcId) {
        // TODO Auto-generated method stub
        return null;
    }

    @Override
    public boolean applyLoadBalancingRules(Network network, List<? extends LoadBalancingRule> rules, List<? extends VirtualRouter> routers) throws ResourceUnavailableException {
        // TODO Auto-generated method stub
        return false;
    }

    @Override
    public VirtualRouter findRouter(long routerId) {
        // TODO Auto-generated method stub
        return null;
    }

}<|MERGE_RESOLUTION|>--- conflicted
+++ resolved
@@ -23,11 +23,6 @@
 import javax.ejb.Local;
 import javax.naming.ConfigurationException;
 
-<<<<<<< HEAD
-=======
-import com.cloud.network.vpc.NetworkACLItem;
-import org.apache.cloudstack.api.command.admin.router.UpgradeRouterCmd;
->>>>>>> 85d54cd1
 import org.springframework.stereotype.Component;
 
 import org.apache.cloudstack.api.command.admin.router.UpgradeRouterCmd;
@@ -47,6 +42,7 @@
 import com.cloud.network.router.VpcVirtualNetworkApplianceManager;
 import com.cloud.network.rules.FirewallRule;
 import com.cloud.network.rules.StaticNat;
+import com.cloud.network.vpc.NetworkACLItem;
 import com.cloud.network.vpc.PrivateGateway;
 import com.cloud.network.vpc.StaticRouteProfile;
 import com.cloud.network.vpc.Vpc;
@@ -218,7 +214,8 @@
     }
 
     @Override
-    public boolean configDhcpForSubnet(Network network, NicProfile nic, VirtualMachineProfile<UserVm> uservm, DeployDestination dest, List<DomainRouterVO> routers) throws ResourceUnavailableException {
+    public boolean configDhcpForSubnet(Network network, NicProfile nic, VirtualMachineProfile uservm, DeployDestination dest, List<DomainRouterVO> routers)
+            throws ResourceUnavailableException {
         return false;  //To change body of implemented methods use File | Settings | File Templates.
     }
 
