// Licensed to the Apache Software Foundation (ASF) under one
// or more contributor license agreements.  See the NOTICE file
// distributed with this work for additional information
// regarding copyright ownership.  The ASF licenses this file
// to you under the Apache License, Version 2.0 (the
// "License"); you may not use this file except in compliance
// with the License.  You may obtain a copy of the License at
//
//   http://www.apache.org/licenses/LICENSE-2.0
//
// Unless required by applicable law or agreed to in writing,
// software distributed under the License is distributed on an
// "AS IS" BASIS, WITHOUT WARRANTIES OR CONDITIONS OF ANY
// KIND, either express or implied.  See the License for the
// specific language governing permissions and limitations
// under the License.
package com.cloud.network;

import java.util.List;
import java.util.Map;
import java.util.Set;

import javax.ejb.Local;
import javax.naming.ConfigurationException;

import org.springframework.stereotype.Component;

import org.apache.cloudstack.acl.ControlledEntity.ACLType;
import org.apache.cloudstack.api.command.admin.network.DedicateGuestVlanRangeCmd;
import org.apache.cloudstack.api.command.admin.network.ListDedicatedGuestVlanRangesCmd;
import org.apache.cloudstack.api.command.admin.usage.ListTrafficTypeImplementorsCmd;
import org.apache.cloudstack.api.command.user.network.CreateNetworkCmd;
import org.apache.cloudstack.api.command.user.network.ListNetworksCmd;
import org.apache.cloudstack.api.command.user.network.RestartNetworkCmd;
import org.apache.cloudstack.api.command.user.vm.ListNicsCmd;

import com.cloud.dc.DataCenter;
import com.cloud.dc.Pod;
import com.cloud.dc.Vlan.VlanType;
import com.cloud.deploy.DataCenterDeployment;
import com.cloud.deploy.DeployDestination;
import com.cloud.deploy.DeploymentPlan;
import com.cloud.exception.ConcurrentOperationException;
import com.cloud.exception.InsufficientAddressCapacityException;
import com.cloud.exception.InsufficientCapacityException;
import com.cloud.exception.InsufficientVirtualNetworkCapcityException;
import com.cloud.exception.ResourceAllocationException;
import com.cloud.exception.ResourceUnavailableException;
import com.cloud.network.Network.Provider;
import com.cloud.network.Network.Service;
import com.cloud.network.Networks.TrafficType;
import com.cloud.network.addr.PublicIp;
import com.cloud.network.dao.IPAddressVO;
import com.cloud.network.dao.NetworkVO;
import com.cloud.network.element.DhcpServiceProvider;
import com.cloud.network.element.LoadBalancingServiceProvider;
import com.cloud.network.element.StaticNatServiceProvider;
import com.cloud.network.element.UserDataServiceProvider;
import com.cloud.network.guru.NetworkGuru;
import com.cloud.network.rules.FirewallRule;
import com.cloud.network.rules.FirewallRule.Purpose;
import com.cloud.network.rules.FirewallRule.State;
import com.cloud.network.rules.LoadBalancerContainer.Scheme;
import com.cloud.network.rules.StaticNat;
import com.cloud.offering.NetworkOffering;
import com.cloud.offerings.NetworkOfferingVO;
import com.cloud.user.Account;
import com.cloud.user.User;
import com.cloud.utils.Pair;
import com.cloud.utils.component.ManagerBase;
import com.cloud.vm.Nic;
import com.cloud.vm.NicProfile;
import com.cloud.vm.NicSecondaryIp;
import com.cloud.vm.NicVO;
import com.cloud.vm.ReservationContext;
import com.cloud.vm.VirtualMachine;
import com.cloud.vm.VirtualMachine.Type;
import com.cloud.vm.VirtualMachineProfile;
<<<<<<< HEAD
=======
import org.apache.cloudstack.api.command.admin.network.DedicateGuestVlanRangeCmd;
import org.apache.cloudstack.api.command.admin.network.ListDedicatedGuestVlanRangesCmd;
import org.apache.cloudstack.api.command.admin.usage.ListTrafficTypeImplementorsCmd;
import org.apache.cloudstack.api.command.user.network.*;
import org.apache.cloudstack.api.command.user.vm.ListNicsCmd;
import org.springframework.stereotype.Component;

import javax.ejb.Local;
import javax.naming.ConfigurationException;
import java.util.List;
import java.util.Map;
import java.util.Set;
>>>>>>> c7976b66

@Component
@Local(value = { NetworkManager.class, NetworkService.class })
public class MockNetworkManagerImpl extends ManagerBase implements NetworkManager, NetworkService {

    @Override
    public List<? extends Network> getIsolatedNetworksOwnedByAccountInZone(long zoneId, Account owner) {
        // TODO Auto-generated method stub
        return null;
    }

    @Override
    public IPAddressVO associateIPToGuestNetwork(long ipId, long networkId, boolean releaseOnFailure) throws ResourceAllocationException, InsufficientAddressCapacityException, ConcurrentOperationException, ResourceUnavailableException {
        // TODO Auto-generated method stub
        return null;
    }

    @Override
    public IPAddressVO associatePortableIPToGuestNetwork(long ipAddrId, long networkId, boolean releaseOnFailure) throws ResourceAllocationException, ResourceUnavailableException {
        return null;// TODO Auto-generated method stub
    }

    @Override
    public IPAddressVO disassociatePortableIPToGuestNetwork(long ipAddrId, long networkId) throws ResourceAllocationException, ResourceUnavailableException, InsufficientAddressCapacityException, ConcurrentOperationException {
        return null;  // TODO Auto-generated method stub
    }

    @Override
    public boolean isPortableIpTransferableFromNetwork(long ipAddrId, long networkId) {
        return false;
    }

    @Override
    public void transferPortableIP(long ipAddrId, long currentNetworkId, long newNetworkId)  throws ResourceAllocationException, ResourceUnavailableException,
            InsufficientAddressCapacityException, ConcurrentOperationException {

    }

    @Override
    public boolean releaseIpAddress(long ipAddressId) {
        // TODO Auto-generated method stub
        return false;
    }

    @Override
    public Network createGuestNetwork(CreateNetworkCmd cmd) throws InsufficientCapacityException, ConcurrentOperationException, ResourceAllocationException {
        // TODO Auto-generated method stub
        return null;
    }

    @Override
    public List<? extends Network> searchForNetworks(ListNetworksCmd cmd) {
        // TODO Auto-generated method stub
        return null;
    }

    @Override
    public boolean deleteNetwork(long networkId) {
        // TODO Auto-generated method stub
        return false;
    }

    @Override
    public int getActiveNicsInNetwork(long networkId) {
        // TODO Auto-generated method stub
        return 0;
    }

    @Override
    public Network getNetwork(long networkId) {
        // TODO Auto-generated method stub
        return null;
    }

    @Override
    public Network getNetwork(String networkUuid) {
        // TODO Auto-generated method stub
        return null;
    }

    @Override
    public IpAddress getIp(long id) {
        // TODO Auto-generated method stub
        return null;
    }

    @Override
    public NetworkProfile convertNetworkToNetworkProfile(long networkId) {
        // TODO Auto-generated method stub
        return null;
    }


    @Override
    public boolean configure(String name, Map<String, Object> params) throws ConfigurationException {
        return true;
    }

    @Override
    public boolean start() {
        return true;
    }

    @Override
    public boolean stop() {
        // TODO Auto-generated method stub
        return false;
    }

    @Override
    public String getName() {
        // TODO Auto-generated method stub
        return null;
    }


    @Override
    public boolean disassociatePublicIpAddress(long id, long userId, Account caller) {
        // TODO Auto-generated method stub
        return false;
    }



    @Override
    public List<NetworkVO> setupNetwork(Account owner, NetworkOffering offering, DeploymentPlan plan, String name, String displayText, boolean isDefault)
            throws ConcurrentOperationException {
        // TODO Auto-generated method stub
        return null;
    }

    @Override
    public List<NetworkVO> setupNetwork(Account owner, NetworkOffering offering, Network predefined, DeploymentPlan plan, String name, String displayText, boolean errorIfAlreadySetup, Long domainId,
            ACLType aclType, Boolean subdomainAccess, Long vpcId, Boolean isDisplayNetworkEnabled) throws ConcurrentOperationException {
        // TODO Auto-generated method stub
        return null;
    }



    @Override
    public void allocate(VirtualMachineProfile vm, List<Pair<NetworkVO, NicProfile>> networks) throws InsufficientCapacityException, ConcurrentOperationException {
        // TODO Auto-generated method stub

    }

    @Override
    public void prepare(VirtualMachineProfile profile, DeployDestination dest, ReservationContext context) throws InsufficientCapacityException, ConcurrentOperationException,
    ResourceUnavailableException {
        // TODO Auto-generated method stub

    }

    @Override
    public void release(VirtualMachineProfile vmProfile, boolean forced) {
        // TODO Auto-generated method stub

    }

    @Override
    public void cleanupNics(VirtualMachineProfile vm) {
        // TODO Auto-generated method stub

    }

    @Override
    public void expungeNics(VirtualMachineProfile vm) {
        // TODO Auto-generated method stub

    }


    @Override
    public List<NicProfile> getNicProfiles(VirtualMachine vm) {
        // TODO Auto-generated method stub
        return null;
    }





    @Override
    public Pair<NetworkGuru, NetworkVO> implementNetwork(long networkId, DeployDestination dest, ReservationContext context) throws ConcurrentOperationException, ResourceUnavailableException,
    InsufficientCapacityException {
        // TODO Auto-generated method stub
        return null;
    }


    @Override
<<<<<<< HEAD
    public void prepareNicForMigration(VirtualMachineProfile vm, DeployDestination dest) {
        // TODO Auto-generated method stub

    }

    @Override
=======
>>>>>>> c7976b66
    public boolean destroyNetwork(long networkId, ReservationContext context) {
        // TODO Auto-generated method stub
        return false;
    }

    @Override
    public Network createGuestNetwork(long networkOfferingId, String name, String displayText, String gateway, String cidr, String vlanId, String networkDomain, Account owner, Long domainId,
                                      PhysicalNetwork physicalNetwork, long zoneId, ACLType aclType, Boolean subdomainAccess, Long vpcId, String gatewayv6, String cidrv6, Boolean displayNetworkEnabled, String isolatedPvlan) throws ConcurrentOperationException, InsufficientCapacityException, ResourceAllocationException {
        // TODO Auto-generated method stub
        return null;
    }

    @Override
    public boolean associateIpAddressListToAccount(long userId, long accountId, long zoneId, Long vlanId, Network networkToAssociateWith) throws InsufficientCapacityException,
    ConcurrentOperationException, ResourceUnavailableException {
        // TODO Auto-generated method stub
        return false;
    }





    @Override
    public boolean applyIpAssociations(Network network, boolean continueOnError) throws ResourceUnavailableException {
        // TODO Auto-generated method stub
        return false;
    }



    @Override
    public boolean startNetwork(long networkId, DeployDestination dest, ReservationContext context) throws ConcurrentOperationException, ResourceUnavailableException, InsufficientCapacityException {
        // TODO Auto-generated method stub
        return false;
    }


    @Override
    public IPAddressVO markIpAsUnavailable(long addrId) {
        // TODO Auto-generated method stub
        return null;
    }

    @Override
    public String acquireGuestIpAddress(Network network, String requestedIp) {
        // TODO Auto-generated method stub
        return null;
    }


    @Override
    public boolean applyStaticNats(List<? extends StaticNat> staticNats, boolean continueOnError) throws ResourceUnavailableException {
        // TODO Auto-generated method stub
        return false;
    }



    public Map<Service, Set<Provider>> getNetworkOfferingServiceProvidersMap(long networkOfferingId) {
        return null;
    }





    @Override
    public PhysicalNetwork createPhysicalNetwork(Long zoneId, String vnetRange, String networkSpeed, List<String> isolationMethods, String broadcastDomainRange, Long domainId, List<String> tags, String name) {
        // TODO Auto-generated method stub
        return null;
    }

    @Override
    public Pair<List<? extends PhysicalNetwork>, Integer> searchPhysicalNetworks(Long id, Long zoneId, String keyword, Long startIndex, Long pageSize, String name) {
        // TODO Auto-generated method stub
        return null;
    }

    @Override
    public PhysicalNetwork updatePhysicalNetwork(Long id, String networkSpeed, List<String> tags, String newVnetRangeString, String state, String removeVlan) {
        // TODO Auto-generated method stub
        return null;
    }

    @Override
    public boolean deletePhysicalNetwork(Long id) {
        // TODO Auto-generated method stub
        return false;
    }

    @Override
    public GuestVlan dedicateGuestVlanRange(DedicateGuestVlanRangeCmd cmd) {
        // TODO Auto-generated method stub
        return null;
    }

    @Override
    public Pair<List<? extends GuestVlan>, Integer> listDedicatedGuestVlanRanges(ListDedicatedGuestVlanRangesCmd cmd) {
        // TODO Auto-generated method stub
        return null;
    }

    @Override
    public boolean releaseDedicatedGuestVlanRange(Long dedicatedGuestVlanRangeId) {
        // TODO Auto-generated method stub
        return true;
    }

        @Override
    public List<? extends Service> listNetworkServices(String providerName) {
        // TODO Auto-generated method stub
        return null;
    }


    @Override
    public PhysicalNetworkServiceProvider addProviderToPhysicalNetwork(Long physicalNetworkId, String providerName, Long destinationPhysicalNetworkId, List<String> enabledServices) {
        // TODO Auto-generated method stub
        return null;
    }

    @Override
    public Pair<List<? extends PhysicalNetworkServiceProvider>, Integer> listNetworkServiceProviders(Long physicalNetworkId, String name, String state, Long startIndex, Long pageSize) {
        // TODO Auto-generated method stub
        return null;
    }

    @Override
    public boolean deleteNetworkServiceProvider(Long id) {
        // TODO Auto-generated method stub
        return false;
    }

    @Override
    public PhysicalNetwork getPhysicalNetwork(Long physicalNetworkId) {
        // TODO Auto-generated method stub
        return null;
    }

    @Override
    public PhysicalNetwork getCreatedPhysicalNetwork(Long physicalNetworkId) {
        // TODO Auto-generated method stub
        return null;
    }

    @Override
    public PhysicalNetworkServiceProvider getPhysicalNetworkServiceProvider(Long providerId) {
        // TODO Auto-generated method stub
        return null;
    }

    @Override
    public PhysicalNetworkServiceProvider getCreatedPhysicalNetworkServiceProvider(Long providerId) {
        // TODO Auto-generated method stub
        return null;
    }

    @Override
    public long findPhysicalNetworkId(long zoneId, String tag, TrafficType trafficType) {
        // TODO Auto-generated method stub
        return 0;
    }

    @Override
    public PhysicalNetworkTrafficType getPhysicalNetworkTrafficType(Long id) {
        // TODO Auto-generated method stub
        return null;
    }

    @Override
    public PhysicalNetworkTrafficType updatePhysicalNetworkTrafficType(Long id, String xenLabel, String kvmLabel, String vmwareLabel) {
        // TODO Auto-generated method stub
        return null;
    }

    @Override
    public boolean deletePhysicalNetworkTrafficType(Long id) {
        // TODO Auto-generated method stub
        return false;
    }

    @Override
    public Pair<List<? extends PhysicalNetworkTrafficType>, Integer> listTrafficTypes(Long physicalNetworkId) {
        // TODO Auto-generated method stub
        return null;
    }


    @Override
    public Network getExclusiveGuestNetwork(long zoneId) {
        // TODO Auto-generated method stub
        return null;
    }

    @Override
    public UserDataServiceProvider getPasswordResetProvider(Network network) {
        // TODO Auto-generated method stub
        return null;
    }

    @Override
    public UserDataServiceProvider getSSHKeyResetProvider(Network network) {
        // TODO Auto-generated method stub
        return null;
    }

    @Override
    public PhysicalNetworkServiceProvider updateNetworkServiceProvider(Long id, String state, List<String> enabledServices) {
        // TODO Auto-generated method stub
        return null;
    }

    @Override
    public PhysicalNetworkTrafficType addTrafficTypeToPhysicalNetwork(Long physicalNetworkId, String trafficType, String xenLabel, String kvmLabel, String vmwareLabel, String simulatorLabel, String vlan) {
        // TODO Auto-generated method stub
        return null;
    }


    /* (non-Javadoc)
     * @see com.cloud.network.NetworkManager#applyRules(java.util.List, com.cloud.network.rules.FirewallRule.Purpose, com.cloud.network.NetworkRuleApplier, boolean)
     */
    @Override
    public boolean applyRules(List<? extends FirewallRule> rules, Purpose purpose, NetworkRuleApplier applier,
            boolean continueOnError) throws ResourceUnavailableException {
        // TODO Auto-generated method stub
        return false;
    }

    /* (non-Javadoc)
     * @see com.cloud.network.NetworkManager#applyIpAssociations(com.cloud.network.Network, boolean, boolean, java.util.List)
     */
    @Override
    public boolean applyIpAssociations(Network network, boolean rulesRevoked, boolean continueOnError,
            List<? extends PublicIpAddress> publicIps) throws ResourceUnavailableException {
        // TODO Auto-generated method stub
        return false;
    }

    /* (non-Javadoc)
     * @see com.cloud.network.NetworkManager#cleanupIpResources(long, long, com.cloud.user.Account)
     */
    @Override
    public boolean cleanupIpResources(long addrId, long userId, Account caller) {
        // TODO Auto-generated method stub
        return false;
    }

    /* (non-Javadoc)
     * @see com.cloud.network.NetworkManager#restartNetwork(java.lang.Long, com.cloud.user.Account, com.cloud.user.User, boolean)
     */
    @Override
    public boolean restartNetwork(Long networkId, Account callerAccount, User callerUser, boolean cleanup)
            throws ConcurrentOperationException, ResourceUnavailableException, InsufficientCapacityException {
        // TODO Auto-generated method stub
        return false;
    }

    /* (non-Javadoc)
     * @see com.cloud.network.NetworkManager#shutdownNetworkElementsAndResources(com.cloud.vm.ReservationContext, boolean, com.cloud.network.NetworkVO)
     */
    @Override
    public boolean shutdownNetworkElementsAndResources(ReservationContext context, boolean b, NetworkVO network) {
        // TODO Auto-generated method stub
        return false;
    }

    /* (non-Javadoc)
     * @see com.cloud.network.NetworkManager#implementNetworkElementsAndResources(com.cloud.deploy.DeployDestination, com.cloud.vm.ReservationContext, com.cloud.network.NetworkVO, com.cloud.offerings.NetworkOfferingVO)
     */
    @Override
    public void implementNetworkElementsAndResources(DeployDestination dest, ReservationContext context,
            NetworkVO network, NetworkOfferingVO findById) throws ConcurrentOperationException,
            InsufficientAddressCapacityException, ResourceUnavailableException, InsufficientCapacityException {
        // TODO Auto-generated method stub

    }

    /* (non-Javadoc)
     * @see com.cloud.network.NetworkManager#allocateIp(com.cloud.user.Account, boolean, com.cloud.user.Account, com.cloud.dc.DataCenter)
     */
    @Override
    public IpAddress allocateIp(Account ipOwner, boolean isSystem, Account caller, long callerId, DataCenter zone)
            throws ConcurrentOperationException, ResourceAllocationException, InsufficientAddressCapacityException {
        // TODO Auto-generated method stub
        return null;
    }

    /* (non-Javadoc)
     * @see com.cloud.network.NetworkManager#finalizeServicesAndProvidersForNetwork(com.cloud.offering.NetworkOffering, java.lang.Long)
     */
    @Override
    public Map<String, String> finalizeServicesAndProvidersForNetwork(NetworkOffering offering, Long physicalNetworkId) {
        // TODO Auto-generated method stub
        return null;
    }

    /* (non-Javadoc)
     * @see com.cloud.network.NetworkManager#getNicProfileForVm(com.cloud.network.Network, com.cloud.vm.NicProfile, com.cloud.vm.VirtualMachine)
     */
    protected NicProfile getNicProfileForVm(Network network, NicProfile requested, VirtualMachine vm) {
        return null;
    }

    /* (non-Javadoc)
     * @see com.cloud.network.NetworkManager#getOnePhysicalNetworkByZoneAndTrafficType(long, com.cloud.network.Networks.TrafficType)
     */
    protected PhysicalNetwork getOnePhysicalNetworkByZoneAndTrafficType(long zoneId, TrafficType trafficType) {
        return null;
    }

    /* (non-Javadoc)
     * @see com.cloud.network.NetworkManager#getZoneNetworkDomain(long)
     */
    protected String getZoneNetworkDomain(long zoneId) {
        return null;
    }

    /* (non-Javadoc)
     * @see com.cloud.network.NetworkManager#getNicInNetworkIncludingRemoved(long, long)
     */
    protected Nic getNicInNetworkIncludingRemoved(long vmId, long networkId) {
        return null;
    }


    /* (non-Javadoc)
     * @see com.cloud.network.NetworkService#restartNetwork(com.cloud.api.commands.RestartNetworkCmd, boolean)
     */
    @Override
    public boolean restartNetwork(RestartNetworkCmd cmd, boolean cleanup) throws ConcurrentOperationException,
    ResourceUnavailableException, InsufficientCapacityException {
        // TODO Auto-generated method stub
        return false;
    }

    /* (non-Javadoc)
     * @see com.cloud.network.NetworkService#updateGuestNetwork(long, java.lang.String, java.lang.String, com.cloud.user.Account, com.cloud.user.User, java.lang.String, java.lang.Long, java.lang.Boolean)
     */
    @Override
    public Network updateGuestNetwork(long networkId, String name, String displayText, Account callerAccount,
                                      User callerUser, String domainSuffix, Long networkOfferingId, Boolean changeCidr, String guestVmCidr, Boolean displayNetwork) {
        // TODO Auto-generated method stub
        return null;
    }

    /* (non-Javadoc)
     * @see com.cloud.network.NetworkService#listTrafficTypeImplementor(com.cloud.api.commands.ListTrafficTypeImplementorsCmd)
     */
    @Override
    public List<Pair<TrafficType, String>> listTrafficTypeImplementor(ListTrafficTypeImplementorsCmd cmd) {
        // TODO Auto-generated method stub
        return null;
    }

    /* (non-Javadoc)
     * @see com.cloud.network.NetworkService#getIsolatedNetworksWithSourceNATOwnedByAccountInZone(long, com.cloud.user.Account)
     */
    @Override
    public List<? extends Network> getIsolatedNetworksWithSourceNATOwnedByAccountInZone(long zoneId, Account owner) {
        // TODO Auto-generated method stub
        return null;
    }

    /* (non-Javadoc)
     * @see com.cloud.network.NetworkService#associateIPToNetwork(long, long)
     */
    @Override
    public IpAddress associateIPToNetwork(long ipId, long networkId) throws InsufficientAddressCapacityException,
    ResourceAllocationException, ResourceUnavailableException, ConcurrentOperationException {
        // TODO Auto-generated method stub
        return null;
    }

    @Override

    public Network createPrivateNetwork(String networkName, String displayText, long physicalNetworkId, String vlan,
                                        String startIp, String endIP, String gateway, String netmask, long networkOwnerId, Long vpcId, Boolean sourceNat)
                    throws ResourceAllocationException, ConcurrentOperationException, InsufficientCapacityException {
        // TODO Auto-generated method stub
        return null;
    }

    /* (non-Javadoc)
     * @see com.cloud.network.NetworkManager#assignPublicIpAddress(long, java.lang.Long, com.cloud.user.Account, com.cloud.dc.Vlan.VlanType, java.lang.Long, java.lang.String, boolean)
     */
    @Override
    public PublicIp assignPublicIpAddress(long dcId, Long podId, Account owner, VlanType type, Long networkId,
            String requestedIp, boolean isSystem) throws InsufficientAddressCapacityException {
        // TODO Auto-generated method stub
        return null;
    }

    /* (non-Javadoc)
     * @see com.cloud.network.NetworkManager#shutdownNetwork(long, com.cloud.vm.ReservationContext, boolean)
     */
    @Override
    public boolean shutdownNetwork(long networkId, ReservationContext context, boolean cleanupElements) {
        // TODO Auto-generated method stub
        return false;
    }

    /* (non-Javadoc)
     * @see com.cloud.network.NetworkManager#reallocate(com.cloud.vm.VirtualMachineProfile, com.cloud.deploy.DataCenterDeployment)
     */
    @Override
    public boolean reallocate(VirtualMachineProfile vm, DataCenterDeployment dest)
            throws InsufficientCapacityException, ConcurrentOperationException {
        // TODO Auto-generated method stub
        return false;
    }

    /* (non-Javadoc)
     * @see com.cloud.network.NetworkManager#assignSystemIp(long, com.cloud.user.Account, boolean, boolean)
     */
    @Override
    public IpAddress assignSystemIp(long networkId, Account owner, boolean forElasticLb, boolean forElasticIp)
            throws InsufficientAddressCapacityException {
        // TODO Auto-generated method stub
        return null;
    }

    /* (non-Javadoc)
     * @see com.cloud.network.NetworkManager#handleSystemIpRelease(com.cloud.network.IpAddress)
     */
    @Override
    public boolean handleSystemIpRelease(IpAddress ip) {
        // TODO Auto-generated method stub
        return false;
    }

    /* (non-Javadoc)
     * @see com.cloud.network.NetworkManager#allocateDirectIp(com.cloud.vm.NicProfile, com.cloud.dc.DataCenter, com.cloud.vm.VirtualMachineProfile, com.cloud.network.Network, java.lang.String)
     */
    @Override
    public void allocateDirectIp(NicProfile nic, DataCenter dc, VirtualMachineProfile vm,
            Network network, String requestedIpv4, String requestedIpv6) throws InsufficientVirtualNetworkCapcityException,
            InsufficientAddressCapacityException {
        // TODO Auto-generated method stub

    }

    /* (non-Javadoc)
     * @see com.cloud.network.NetworkManager#assignSourceNatIpAddressToGuestNetwork(com.cloud.user.Account, com.cloud.network.Network)
     */
    @Override
    public PublicIp assignSourceNatIpAddressToGuestNetwork(Account owner, Network guestNetwork)
            throws InsufficientAddressCapacityException, ConcurrentOperationException {
        // TODO Auto-generated method stub
        return null;
    }

    /* (non-Javadoc)
     * @see com.cloud.network.NetworkManager#allocateNic(com.cloud.vm.NicProfile, com.cloud.network.Network, java.lang.Boolean, int, com.cloud.vm.VirtualMachineProfile)
     */
    @Override
    public Pair<NicProfile, Integer> allocateNic(NicProfile requested, Network network, Boolean isDefaultNic,
            int deviceId, VirtualMachineProfile vm)
                    throws InsufficientVirtualNetworkCapcityException, InsufficientAddressCapacityException,
                    ConcurrentOperationException {
        // TODO Auto-generated method stub
        return null;
    }

    /* (non-Javadoc)
     * @see com.cloud.network.NetworkManager#prepareNic(com.cloud.vm.VirtualMachineProfile, com.cloud.deploy.DeployDestination, com.cloud.vm.ReservationContext, long, com.cloud.network.NetworkVO)
     */
    @Override
    public NicProfile prepareNic(VirtualMachineProfile vmProfile, DeployDestination dest,
            ReservationContext context, long nicId, NetworkVO network)
                    throws InsufficientVirtualNetworkCapcityException, InsufficientAddressCapacityException,
                    ConcurrentOperationException, InsufficientCapacityException, ResourceUnavailableException {
        // TODO Auto-generated method stub
        return null;
    }

    /* (non-Javadoc)
     * @see com.cloud.network.NetworkManager#removeNic(com.cloud.vm.VirtualMachineProfile, com.cloud.vm.Nic)
     */
    @Override
    public void removeNic(VirtualMachineProfile vm, Nic nic) {
        // TODO Auto-generated method stub

    }

    /* (non-Javadoc)
     * @see com.cloud.network.NetworkManager#setupDns(com.cloud.network.Network, com.cloud.network.Network.Provider)
     */
    @Override
    public boolean setupDns(Network network, Provider provider) {
        // TODO Auto-generated method stub
        return false;
    }

    /* (non-Javadoc)
     * @see com.cloud.network.NetworkManager#releaseNic(com.cloud.vm.VirtualMachineProfile, com.cloud.vm.Nic)
     */
    @Override
    public void releaseNic(VirtualMachineProfile vmProfile, Nic nic)
            throws ConcurrentOperationException, ResourceUnavailableException {
        // TODO Auto-generated method stub

    }

    /* (non-Javadoc)
     * @see com.cloud.network.NetworkManager#createNicForVm(com.cloud.network.Network, com.cloud.vm.NicProfile, com.cloud.vm.ReservationContext, com.cloud.vm.VirtualMachineProfileImpl, boolean)
     */
    @Override
    public NicProfile createNicForVm(Network network, NicProfile requested, ReservationContext context,
            VirtualMachineProfile vmProfile, boolean prepare)
                    throws InsufficientVirtualNetworkCapcityException, InsufficientAddressCapacityException,
                    ConcurrentOperationException, InsufficientCapacityException, ResourceUnavailableException {
        // TODO Auto-generated method stub
        return null;
    }

    /* (non-Javadoc)
     * @see com.cloud.network.NetworkManager#assignVpnGatewayIpAddress(long, com.cloud.user.Account, long)
     */
    @Override
    public PublicIp assignVpnGatewayIpAddress(long dcId, Account owner, long vpcId)
            throws InsufficientAddressCapacityException, ConcurrentOperationException {
        // TODO Auto-generated method stub
        return null;
    }

    /* (non-Javadoc)
     * @see com.cloud.network.NetworkManager#markPublicIpAsAllocated(com.cloud.network.IPAddressVO)
     */
    @Override
    public void markPublicIpAsAllocated(IPAddressVO addr) {
        // TODO Auto-generated method stub

    }

    /* (non-Javadoc)
     * @see com.cloud.network.NetworkManager#assignDedicateIpAddress(com.cloud.user.Account, java.lang.Long, java.lang.Long, long, boolean)
     */
    @Override
    public PublicIp assignDedicateIpAddress(Account owner, Long guestNtwkId, Long vpcId, long dcId, boolean isSourceNat)
            throws ConcurrentOperationException, InsufficientAddressCapacityException {
        // TODO Auto-generated method stub
        return null;
    }

    /* (non-Javadoc)
     * @see com.cloud.network.NetworkManager#getNetworkLockTimeout()
     */
    @Override
    public int getNetworkLockTimeout() {
        // TODO Auto-generated method stub
        return 0;
    }

    @Override
    public boolean isNetworkInlineMode(Network network) {
        // TODO Auto-generated method stub
        return false;
    }

    @Override
    public StaticNatServiceProvider getStaticNatProviderForNetwork(Network network) {
        // TODO Auto-generated method stub
        return null;
    }

    @Override
    public List<Provider> getProvidersForServiceInNetwork(Network network,
            Service service) {
        // TODO Auto-generated method stub
        return null;
    }

    @Override
    public int getRuleCountForIp(Long addressId, Purpose purpose, State state) {
        // TODO Auto-generated method stub
        return 0;
    }

    @Override
    public LoadBalancingServiceProvider getLoadBalancingProviderForNetwork(Network network, Scheme lbScheme) {
        // TODO Auto-generated method stub
        return null;
    }

    /* (non-Javadoc)
     * @see com.cloud.network.NetworkService#allocateIP(com.cloud.user.Account, boolean, long)
     */
    @Override
    public IpAddress allocateIP(Account ipOwner, long zoneId, Long networkId) throws ResourceAllocationException,
    InsufficientAddressCapacityException, ConcurrentOperationException {
        // TODO Auto-generated method stub
        return null;
    }

    @Override
    public IpAddress allocatePortableIp(Account ipOwner, Account caller, long dcId, Long networkId, Long vpcID)
            throws ConcurrentOperationException, ResourceAllocationException, InsufficientAddressCapacityException {
        return null;// TODO Auto-generated method stub
    }

    @Override
    public IpAddress allocatePortableIP(Account ipOwner, int regionId, Long zoneId, Long networkId, Long vpcId) throws ResourceAllocationException,
            InsufficientAddressCapacityException, ConcurrentOperationException {
        return null;
    }

    @Override
    public boolean releasePortableIpAddress(long ipAddressId) throws InsufficientAddressCapacityException {
        return false;// TODO Auto-generated method stub
    }

    @Override
    public boolean isSecondaryIpSetForNic(long nicId) {
        // TODO Auto-generated method stub
        return false;
    }

    @Override
    public boolean releaseSecondaryIpFromNic(long ipAddressId) {
        // TODO Auto-generated method stub
        return false;
    }

    @Override
    public NicSecondaryIp allocateSecondaryGuestIP(Account account, long zoneId,
            Long nicId, Long networkId, String ipaddress) {
        // TODO Auto-generated method stub
        return null;
    }

    @Override
    public String allocateGuestIP(Account ipOwner, boolean isSystem,
            long zoneId, Long networkId, String requestedIp)
            throws InsufficientAddressCapacityException {
        // TODO Auto-generated method stub
        return null;
    }


    @Override
    public List<? extends Nic> listVmNics(Long vmId, Long nicId) {
        // TODO Auto-generated method stub
        return null;
    }

    @Override
    public List<? extends Nic> listNics(ListNicsCmd listNicsCmd) {
        // TODO Auto-generated method stub
        return null;
    }

    @Override
    public String allocatePublicIpForGuestNic(Long networkId, DataCenter dc,
            Pod pod, Account caller, String requestedIp)
            throws InsufficientAddressCapacityException {
        // TODO Auto-generated method stub
        return null;
    }

    @Override
    public boolean removeVmSecondaryIpsOfNic(long nicId) {
        // TODO Auto-generated method stub
        return false;
    }

    @Override
    public NicVO savePlaceholderNic(Network network, String ip4Address, Type vmType) {
        // TODO Auto-generated method stub
        return null;
    }

    @Override
    public DhcpServiceProvider getDhcpServiceProvider(Network network) {
        return null;  //To change body of implemented methods use File | Settings | File Templates.
    }

    @Override
    public PublicIp assignPublicIpAddressFromVlans(long dcId, Long podId, Account owner, VlanType type, List<Long> vlanDbIds, Long networkId, String requestedIp, boolean isSystem) throws InsufficientAddressCapacityException {
        return null;  //To change body of implemented methods use File | Settings | File Templates.
    }

    @Override
    public void prepareNicForMigration(
            VirtualMachineProfile<? extends VMInstanceVO> vm,
            DeployDestination dest) {
        // TODO Auto-generated method stub

            }

    @Override
    public void commitNicForMigration(
            VirtualMachineProfile<? extends VMInstanceVO> src,
            VirtualMachineProfile<? extends VMInstanceVO> dst) {
        // TODO Auto-generated method stub

            }

    @Override
    public void rollbackNicForMigration(
            VirtualMachineProfile<? extends VMInstanceVO> src,
            VirtualMachineProfile<? extends VMInstanceVO> dst) {
        // TODO Auto-generated method stub
            }
}<|MERGE_RESOLUTION|>--- conflicted
+++ resolved
@@ -76,21 +76,6 @@
 import com.cloud.vm.VirtualMachine;
 import com.cloud.vm.VirtualMachine.Type;
 import com.cloud.vm.VirtualMachineProfile;
-<<<<<<< HEAD
-=======
-import org.apache.cloudstack.api.command.admin.network.DedicateGuestVlanRangeCmd;
-import org.apache.cloudstack.api.command.admin.network.ListDedicatedGuestVlanRangesCmd;
-import org.apache.cloudstack.api.command.admin.usage.ListTrafficTypeImplementorsCmd;
-import org.apache.cloudstack.api.command.user.network.*;
-import org.apache.cloudstack.api.command.user.vm.ListNicsCmd;
-import org.springframework.stereotype.Component;
-
-import javax.ejb.Local;
-import javax.naming.ConfigurationException;
-import java.util.List;
-import java.util.Map;
-import java.util.Set;
->>>>>>> c7976b66
 
 @Component
 @Local(value = { NetworkManager.class, NetworkService.class })
@@ -282,15 +267,6 @@
 
 
     @Override
-<<<<<<< HEAD
-    public void prepareNicForMigration(VirtualMachineProfile vm, DeployDestination dest) {
-        // TODO Auto-generated method stub
-
-    }
-
-    @Override
-=======
->>>>>>> c7976b66
     public boolean destroyNetwork(long networkId, ReservationContext context) {
         // TODO Auto-generated method stub
         return false;
@@ -976,7 +952,7 @@
 
     @Override
     public void prepareNicForMigration(
-            VirtualMachineProfile<? extends VMInstanceVO> vm,
+            VirtualMachineProfile vm,
             DeployDestination dest) {
         // TODO Auto-generated method stub
 
@@ -984,16 +960,16 @@
 
     @Override
     public void commitNicForMigration(
-            VirtualMachineProfile<? extends VMInstanceVO> src,
-            VirtualMachineProfile<? extends VMInstanceVO> dst) {
+            VirtualMachineProfile src,
+            VirtualMachineProfile dst) {
         // TODO Auto-generated method stub
 
             }
 
     @Override
     public void rollbackNicForMigration(
-            VirtualMachineProfile<? extends VMInstanceVO> src,
-            VirtualMachineProfile<? extends VMInstanceVO> dst) {
+            VirtualMachineProfile src,
+            VirtualMachineProfile dst) {
         // TODO Auto-generated method stub
             }
 }