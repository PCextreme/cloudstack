<!--
  Licensed to the Apache Software Foundation (ASF) under one
  or more contributor license agreements. See the NOTICE file
  distributed with this work for additional information
  regarding copyright ownership. The ASF licenses this file
  to you under the Apache License, Version 2.0 (the
  "License"); you may not use this file except in compliance
  with the License. You may obtain a copy of the License at

  http://www.apache.org/licenses/LICENSE-2.0

  Unless required by applicable law or agreed to in writing,
  software distributed under the License is distributed on an
  "AS IS" BASIS, WITHOUT WARRANTIES OR CONDITIONS OF ANY
  KIND, either express or implied. See the License for the
  specific language governing permissions and limitations
  under the License.
-->
<beans xmlns="http://www.springframework.org/schema/beans"
       xmlns:xsi="http://www.w3.org/2001/XMLSchema-instance"
       xmlns:context="http://www.springframework.org/schema/context"
       xmlns:aop="http://www.springframework.org/schema/aop"
       xmlns:util="http://www.springframework.org/schema/util"
       
       xsi:schemaLocation="http://www.springframework.org/schema/beans
                      http://www.springframework.org/schema/beans/spring-beans-3.0.xsd
                      http://www.springframework.org/schema/aop 
                      http://www.springframework.org/schema/aop/spring-aop-3.0.xsd
                      http://www.springframework.org/schema/context
                      http://www.springframework.org/schema/context/spring-context-3.0.xsd
                      http://www.springframework.org/schema/util
                      http://www.springframework.org/schema/util/spring-util-3.0.xsd"
                      >

    <bean id="accountManagerImpl" class="com.cloud.user.AccountManagerImpl">
        <property name="userAuthenticators"
            value="#{userAuthenticatorsRegistry.registered}" />
        <property name="userPasswordEncoders"
            value="#{userPasswordEncodersRegistry.registered}" />
        <property name="securityCheckers" value="#{securityCheckersRegistry.registered}" />
        <property name="querySelectors" value="#{querySelectorsRegistry.registered}" />        
    </bean>

    <bean id="managementServerImpl" class="com.cloud.server.ManagementServerImpl">
        <property name="lockMasterListener" ref="lockMasterListener" />
        <property name="userAuthenticators"
            value="#{userAuthenticatorsRegistry.registered}" />
        <property name="userPasswordEncoders"
            value="#{userPasswordEncodersRegistry.registered}" />
        <property name="hostAllocators" value="#{hostAllocatorsRegistry.registered}" />
        <property name="affinityGroupProcessors"
            value="#{affinityProcessorsRegistry.registered}" />
        <property name="planners"
            value="#{deploymentPlannersRegistry.registered}" />
        <property name="storagePoolAllocators"
            value="#{storagePoolAllocatorsRegistry.registered}" />
    </bean>

    <bean id="storageManagerImpl" class="com.cloud.storage.StorageManagerImpl" />

    <bean id="resourceManagerImpl" class="com.cloud.resource.ResourceManagerImpl">
        <property name="discoverers"
            value="#{resourceDiscoverersRegistry.registered}" />
    </bean>

    <bean id="highAvailabilityManagerExtImpl" class="com.cloud.ha.HighAvailabilityManagerExtImpl">
        <property name="investigators" value="#{haInvestigatorsRegistry.registered}" />
        <property name="fenceBuilders" value="#{haFenceBuildersRegistry.registered}" />
        <property name="haPlanners" value="#{haPlannersRegistry.registered}" />
    </bean>

    <bean id="ipAddressManagerImpl" class="com.cloud.network.IpAddressManagerImpl">
    </bean>

    <bean id="networkModelImpl" class="com.cloud.network.NetworkModelImpl">
        <property name="networkElements" value="#{networkElementsRegistry.registered}" />
    </bean>

    <bean id="configurationServerImpl" class="com.cloud.server.ConfigurationServerImpl" />

    <bean id="userVmManagerImpl" class="com.cloud.vm.UserVmManagerImpl" />

    <bean id="consoleProxyManagerImpl" class="com.cloud.consoleproxy.ConsoleProxyManagerImpl">
        <property name="consoleProxyAllocators"
            value="#{consoleProxyAllocatorsRegistry.registered}" />
    </bean>

    <bean id="securityGroupManagerImpl2" class="com.cloud.network.security.SecurityGroupManagerImpl2" />

    <bean id="premiumSecondaryStorageManagerImpl"
        class="com.cloud.secstorage.PremiumSecondaryStorageManagerImpl">
        <property name="secondaryStorageVmAllocators"
            value="#{secondaryStorageVmAllocatorsRegistry.registered}" />
    </bean>

    <bean id="ipv6AddressManagerImpl" class="com.cloud.network.Ipv6AddressManagerImpl" />


    <bean id="alertManagerImpl" class="com.cloud.alert.AlertManagerImpl" />

    <bean id="autoScaleManagerImpl" class="com.cloud.network.as.AutoScaleManagerImpl" />

    <bean id="capacityManagerImpl" class="com.cloud.capacity.CapacityManagerImpl" />

    <bean id="configurationManagerImpl" class="com.cloud.configuration.ConfigurationManagerImpl" >  
        <property name="secChecker" value="#{securityCheckersRegistry.registered}" />
    </bean>

    <bean id="externalDeviceUsageManagerImpl" class="com.cloud.network.ExternalDeviceUsageManagerImpl" />

    <bean id="externalNetworkDeviceManagerImpl" class="com.cloud.network.ExternalNetworkDeviceManagerImpl" />

    <bean id="firewallManagerImpl" class="com.cloud.network.firewall.FirewallManagerImpl" >
        <property name="firewallElements" value="#{firewallServiceProvidersRegistry.registered}" />
        <property name="networkAclElements" value="#{networkACLServiceProvidersRegistry.registered}" />
        <property name="pfElements" value="#{portForwardingServiceProvidersRegistry.registered}" />
        <property name="staticNatElements" value="#{staticNatServiceProvidersRegistry.registered}" />
    </bean>

    <bean id="hypervisorGuruManagerImpl" class="com.cloud.hypervisor.HypervisorGuruManagerImpl" >
        <property name="hvGuruList" value="#{hypervisorGurusRegistry.registered}" />
    </bean>

    <bean id="uUIDManagerImpl" class="com.cloud.uuididentity.UUIDManagerImpl" />

    <bean id="loadBalancingRulesManagerImpl" class="com.cloud.network.lb.LoadBalancingRulesManagerImpl" >
        <property name="lbProviders" value="#{loadBalancingServiceProvidersRegistry.registered}" />
    </bean>

    <bean id="networkACLManagerImpl" class="com.cloud.network.vpc.NetworkACLManagerImpl" >
        <property name="networkAclElements" value="#{networkACLServiceProvidersRegistry.registered}" />
    </bean>

    <bean id="networkACLServiceImpl" class="com.cloud.network.vpc.NetworkACLServiceImpl" />

    <bean id="networkServiceImpl" class="com.cloud.network.NetworkServiceImpl" >
        <property name="networkGurus" value="#{networkGurusRegistry.registered}" />
    </bean>

    <bean id="networkUsageManagerImpl" class="com.cloud.network.NetworkUsageManagerImpl" />

    <bean id="oCFS2ManagerImpl" class="com.cloud.storage.OCFS2ManagerImpl" />

    <bean id="projectManagerImpl" class="com.cloud.projects.ProjectManagerImpl" />

    <bean id="queryManagerImpl" class="com.cloud.api.query.QueryManagerImpl" />

    <bean id="regionManagerImpl" class="org.apache.cloudstack.region.RegionManagerImpl" />

    <bean id="regionServiceImpl" class="org.apache.cloudstack.region.RegionServiceImpl" />

    <bean id="remoteAccessVpnManagerImpl" class="com.cloud.network.vpn.RemoteAccessVpnManagerImpl" >
        <property name="vpnServiceProviders" value="#{remoteAccessVPNServiceProviderRegistry.registered}" />
    </bean>

    <bean id="resourceLimitManagerImpl" class="com.cloud.resourcelimit.ResourceLimitManagerImpl" />

    <bean id="rulesManagerImpl" class="com.cloud.network.rules.RulesManagerImpl" />

    <bean id="site2SiteVpnManagerImpl" class="com.cloud.network.vpn.Site2SiteVpnManagerImpl" >
        <property name="s2sProviders" value="#{site2SiteVpnServiceProvidersRegistry.registered}" />
    </bean>

    <bean id="snapshotManagerImpl" class="com.cloud.storage.snapshot.SnapshotManagerImpl" />

    <bean id="snapshotSchedulerImpl" class="com.cloud.storage.snapshot.SnapshotSchedulerImpl" >
        <property name="asyncJobDispatcher" ref="ApiAsyncJobDispatcher" />
    </bean>
    <bean id="storageNetworkManagerImpl" class="com.cloud.network.StorageNetworkManagerImpl" />
    <bean id="taggedResourceManagerImpl" class="com.cloud.tags.TaggedResourceManagerImpl" />
    <bean id="resourceMetaDataManagerImpl" class="com.cloud.metadata.ResourceMetaDataManagerImpl" />

    <bean id="templateManagerImpl" class="com.cloud.template.TemplateManagerImpl">
        <property name="templateAdapters" value="#{templateAdapterRegistry.registered}" />
    </bean>

    <bean id="uploadMonitorImpl" class="com.cloud.storage.upload.UploadMonitorImpl" />
    <bean id="usageServiceImpl" class="com.cloud.usage.UsageServiceImpl" />
    <bean id="virtualNetworkApplianceManagerImpl"
        class="com.cloud.network.router.VirtualNetworkApplianceManagerImpl" />
    <bean id="vpcManagerImpl" class="com.cloud.network.vpc.VpcManagerImpl" >
        <property name="vpcElements" value="#{vpcProvidersRegistry.registered}"></property>
    </bean>
    <bean id="vpcVirtualNetworkApplianceManagerImpl"
        class="com.cloud.network.router.VpcVirtualNetworkApplianceManagerImpl" />


    <bean id="ApiAsyncJobDispatcher" class="com.cloud.api.ApiAsyncJobDispatcher">
        <property name="name" value="ApiAsyncJobDispatcher" />
    </bean>


    <bean id="statsCollector" class="com.cloud.server.StatsCollector" />

    <bean id="storagePoolAutomationImpl" class="com.cloud.storage.StoragePoolAutomationImpl" />

    <bean id="domainManagerImpl" class="com.cloud.user.DomainManagerImpl" />

    <bean id="downloadMonitorImpl" class="com.cloud.storage.download.DownloadMonitorImpl" />
  
    <bean id="lBHealthCheckManagerImpl" class="com.cloud.network.lb.LBHealthCheckManagerImpl" />

    <bean id="volumeApiServiceImpl" class="com.cloud.storage.VolumeApiServiceImpl">
        <property name="storagePoolAllocators"
            value="#{storagePoolAllocatorsRegistry.registered}" />
    </bean>
    
    <bean id="ApplicationLoadBalancerService" class="org.apache.cloudstack.network.lb.ApplicationLoadBalancerManagerImpl" />

    <bean id="vMSnapshotManagerImpl" class="com.cloud.vm.snapshot.VMSnapshotManagerImpl" />

    <bean id="AffinityGroupServiceImpl"
        class="org.apache.cloudstack.affinity.AffinityGroupServiceImpl">
        <property name="affinityGroupProcessors"
            value="#{affinityProcessorsRegistry.registered}" />
    </bean>

    <bean id="DeploymentPlanningManager" class="com.cloud.deploy.DeploymentPlanningManagerImpl">
        <property name="planners"
            value="#{deploymentPlannersRegistry.registered}" />
        <property name="affinityGroupProcessors"
            value="#{affinityProcessorsRegistry.registered}" />
        <property name="storagePoolAllocators"
            value="#{storagePoolAllocatorsRegistry.registered}" />
        <property name="hostAllocators" value="#{hostAllocatorsRegistry.registered}" />
    </bean>

    <bean id="AffinityGroupJoinDaoImpl" class="com.cloud.api.query.dao.AffinityGroupJoinDaoImpl" />

    <bean id="PlannerHostReservationDaoImpl" class="com.cloud.deploy.dao.PlannerHostReservationDaoImpl" />

    <bean id="GlobalLoadBalancingRulesServiceImpl"
        class="org.apache.cloudstack.region.gslb.GlobalLoadBalancingRulesServiceImpl" />
<<<<<<< HEAD
        
 </beans>
=======

    <bean id="certServiceImpl" class="org.apache.cloudstack.network.lb.CertServiceImpl" />
</beans>
>>>>>>> da8ee45a
<|MERGE_RESOLUTION|>--- conflicted
+++ resolved
@@ -231,11 +231,6 @@
 
     <bean id="GlobalLoadBalancingRulesServiceImpl"
         class="org.apache.cloudstack.region.gslb.GlobalLoadBalancingRulesServiceImpl" />
-<<<<<<< HEAD
         
- </beans>
-=======
-
     <bean id="certServiceImpl" class="org.apache.cloudstack.network.lb.CertServiceImpl" />
-</beans>
->>>>>>> da8ee45a
+</beans>