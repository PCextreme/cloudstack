// Licensed to the Apache Software Foundation (ASF) under one
// or more contributor license agreements.  See the NOTICE file
// distributed with this work for additional information
// regarding copyright ownership.  The ASF licenses this file
// to you under the Apache License, Version 2.0 (the
// "License"); you may not use this file except in compliance
// with the License.  You may obtain a copy of the License at
//
//   http://www.apache.org/licenses/LICENSE-2.0
//
// Unless required by applicable law or agreed to in writing,
// software distributed under the License is distributed on an
// "AS IS" BASIS, WITHOUT WARRANTIES OR CONDITIONS OF ANY
// KIND, either express or implied.  See the License for the
// specific language governing permissions and limitations
// under the License.
package com.cloud.storage;

import java.net.MalformedURLException;
import java.net.URL;
import java.util.ArrayList;
import java.util.Arrays;
import java.util.Collections;
import java.util.Date;
import java.util.HashMap;
import java.util.List;
import java.util.Map;
import java.util.UUID;
import java.util.concurrent.ExecutionException;

import javax.inject.Inject;

import org.apache.cloudstack.api.command.user.volume.AttachVolumeCmd;
import org.apache.cloudstack.api.command.user.volume.CreateVolumeCmd;
import org.apache.cloudstack.api.command.user.volume.DetachVolumeCmd;
import org.apache.cloudstack.api.command.user.volume.ExtractVolumeCmd;
import org.apache.cloudstack.api.command.user.volume.GetUploadParamsForVolumeCmd;
import org.apache.cloudstack.api.command.user.volume.MigrateVolumeCmd;
import org.apache.cloudstack.api.command.user.volume.ResizeVolumeCmd;
import org.apache.cloudstack.api.command.user.volume.UploadVolumeCmd;
import org.apache.cloudstack.api.response.GetUploadParamsResponse;
import org.apache.cloudstack.context.CallContext;
import org.apache.cloudstack.engine.orchestration.service.VolumeOrchestrationService;
import org.apache.cloudstack.engine.subsystem.api.storage.ChapInfo;
import org.apache.cloudstack.engine.subsystem.api.storage.DataObject;
import org.apache.cloudstack.engine.subsystem.api.storage.DataStore;
import org.apache.cloudstack.engine.subsystem.api.storage.DataStoreManager;
import org.apache.cloudstack.engine.subsystem.api.storage.EndPoint;
import org.apache.cloudstack.engine.subsystem.api.storage.HostScope;
import org.apache.cloudstack.engine.subsystem.api.storage.PrimaryDataStoreInfo;
import org.apache.cloudstack.engine.subsystem.api.storage.Scope;
import org.apache.cloudstack.engine.subsystem.api.storage.StoragePoolAllocator;
import org.apache.cloudstack.engine.subsystem.api.storage.VolumeDataFactory;
import org.apache.cloudstack.engine.subsystem.api.storage.VolumeInfo;
import org.apache.cloudstack.engine.subsystem.api.storage.VolumeService;
import org.apache.cloudstack.engine.subsystem.api.storage.VolumeService.VolumeApiResult;
import org.apache.cloudstack.framework.async.AsyncCallFuture;
import org.apache.cloudstack.framework.config.ConfigKey;
import org.apache.cloudstack.framework.config.Configurable;
import org.apache.cloudstack.framework.config.dao.ConfigurationDao;
import org.apache.cloudstack.framework.jobs.AsyncJob;
import org.apache.cloudstack.framework.jobs.AsyncJobExecutionContext;
import org.apache.cloudstack.framework.jobs.AsyncJobManager;
import org.apache.cloudstack.framework.jobs.Outcome;
import org.apache.cloudstack.framework.jobs.dao.VmWorkJobDao;
import org.apache.cloudstack.framework.jobs.impl.AsyncJobVO;
import org.apache.cloudstack.framework.jobs.impl.OutcomeImpl;
import org.apache.cloudstack.framework.jobs.impl.VmWorkJobVO;
import org.apache.cloudstack.jobs.JobInfo;
import org.apache.cloudstack.storage.command.AttachAnswer;
import org.apache.cloudstack.storage.command.AttachCommand;
import org.apache.cloudstack.storage.command.DettachCommand;
import org.apache.cloudstack.storage.command.TemplateOrVolumePostUploadCommand;
import org.apache.cloudstack.storage.datastore.db.PrimaryDataStoreDao;
import org.apache.cloudstack.storage.datastore.db.StoragePoolVO;
import org.apache.cloudstack.storage.datastore.db.VolumeDataStoreDao;
import org.apache.cloudstack.storage.datastore.db.VolumeDataStoreVO;
import org.apache.cloudstack.storage.image.datastore.ImageStoreEntity;
import org.apache.cloudstack.utils.identity.ManagementServerNode;
import org.apache.cloudstack.utils.imagestore.ImageStoreUtil;
import org.apache.cloudstack.utils.volume.VirtualMachineDiskInfo;
import org.apache.commons.collections.CollectionUtils;
import org.apache.log4j.Logger;
import org.joda.time.DateTime;
import org.joda.time.DateTimeZone;

import com.cloud.agent.AgentManager;
import com.cloud.agent.api.Answer;
import com.cloud.agent.api.ModifyTargetsCommand;
import com.cloud.agent.api.to.DataTO;
import com.cloud.agent.api.to.DiskTO;
import com.cloud.api.ApiDBUtils;
import com.cloud.configuration.Config;
import com.cloud.configuration.ConfigurationManager;
import com.cloud.configuration.Resource.ResourceType;
import com.cloud.dc.ClusterDetailsDao;
import com.cloud.dc.DataCenter;
import com.cloud.dc.DataCenterVO;
import com.cloud.dc.dao.DataCenterDao;
import com.cloud.domain.Domain;
import com.cloud.event.ActionEvent;
import com.cloud.event.EventTypes;
import com.cloud.event.UsageEventUtils;
import com.cloud.exception.ConcurrentOperationException;
import com.cloud.exception.InvalidParameterValueException;
import com.cloud.exception.PermissionDeniedException;
import com.cloud.exception.ResourceAllocationException;
import com.cloud.exception.StorageUnavailableException;
import com.cloud.gpu.GPU;
import com.cloud.host.HostVO;
import com.cloud.host.dao.HostDao;
import com.cloud.hypervisor.Hypervisor.HypervisorType;
import com.cloud.hypervisor.HypervisorCapabilitiesVO;
import com.cloud.hypervisor.dao.HypervisorCapabilitiesDao;
import com.cloud.org.Grouping;
import com.cloud.serializer.GsonHelper;
import com.cloud.service.dao.ServiceOfferingDetailsDao;
import com.cloud.storage.Storage.ImageFormat;
import com.cloud.storage.dao.DiskOfferingDao;
import com.cloud.storage.dao.SnapshotDao;
import com.cloud.storage.dao.StoragePoolTagsDao;
import com.cloud.storage.dao.VMTemplateDao;
import com.cloud.storage.dao.VolumeDao;
import com.cloud.storage.snapshot.SnapshotApiService;
import com.cloud.storage.snapshot.SnapshotManager;
import com.cloud.template.TemplateManager;
import com.cloud.user.Account;
import com.cloud.user.AccountManager;
import com.cloud.user.ResourceLimitService;
import com.cloud.user.User;
import com.cloud.user.VmDiskStatisticsVO;
import com.cloud.user.dao.AccountDao;
import com.cloud.user.dao.VmDiskStatisticsDao;
import com.cloud.utils.DateUtil;
import com.cloud.utils.EncryptionUtil;
import com.cloud.utils.EnumUtils;
import com.cloud.utils.NumbersUtil;
import com.cloud.utils.Pair;
import com.cloud.utils.Predicate;
import com.cloud.utils.ReflectionUse;
import com.cloud.utils.StringUtils;
import com.cloud.utils.UriUtils;
import com.cloud.utils.component.ManagerBase;
import com.cloud.utils.db.DB;
import com.cloud.utils.db.EntityManager;
import com.cloud.utils.db.Transaction;
import com.cloud.utils.db.TransactionCallback;
import com.cloud.utils.db.TransactionCallbackWithException;
import com.cloud.utils.db.TransactionStatus;
import com.cloud.utils.db.UUIDManager;
import com.cloud.utils.exception.CloudRuntimeException;
import com.cloud.utils.fsm.NoTransitionException;
import com.cloud.utils.fsm.StateMachine2;
import com.cloud.vm.UserVmManager;
import com.cloud.vm.UserVmService;
import com.cloud.vm.UserVmVO;
import com.cloud.vm.VMInstanceVO;
import com.cloud.vm.VirtualMachine;
import com.cloud.vm.VirtualMachine.State;
import com.cloud.vm.VmDetailConstants;
import com.cloud.vm.VmWork;
import com.cloud.vm.VmWorkAttachVolume;
import com.cloud.vm.VmWorkConstants;
import com.cloud.vm.VmWorkDetachVolume;
import com.cloud.vm.VmWorkExtractVolume;
import com.cloud.vm.VmWorkJobHandler;
import com.cloud.vm.VmWorkJobHandlerProxy;
import com.cloud.vm.VmWorkMigrateVolume;
import com.cloud.vm.VmWorkResizeVolume;
import com.cloud.vm.VmWorkSerializer;
import com.cloud.vm.VmWorkTakeVolumeSnapshot;
import com.cloud.vm.dao.UserVmDao;
import com.cloud.vm.dao.VMInstanceDao;
import com.cloud.vm.snapshot.VMSnapshotVO;
import com.cloud.vm.snapshot.dao.VMSnapshotDao;
import com.google.common.base.Strings;
import com.google.gson.Gson;
import com.google.gson.GsonBuilder;
import com.google.gson.JsonParseException;

public class VolumeApiServiceImpl extends ManagerBase implements VolumeApiService, VmWorkJobHandler, Configurable {
    private final static Logger s_logger = Logger.getLogger(VolumeApiServiceImpl.class);
    public static final String VM_WORK_JOB_HANDLER = VolumeApiServiceImpl.class.getSimpleName();

    @Inject
    private UserVmManager _userVmMgr;
    @Inject
    private VolumeOrchestrationService _volumeMgr;
    @Inject
    private EntityManager _entityMgr;
    @Inject
    private AgentManager _agentMgr;
    @Inject
    private TemplateManager _tmpltMgr;
    @Inject
    private SnapshotManager _snapshotMgr;
    @Inject
    private AccountManager _accountMgr;
    @Inject
    private ConfigurationManager _configMgr;
    @Inject
    private VolumeDao _volsDao;
    @Inject
    private HostDao _hostDao;
    @Inject
    private SnapshotDao _snapshotDao;
    @Inject
    private ServiceOfferingDetailsDao _serviceOfferingDetailsDao;
    @Inject
    private UserVmDao _userVmDao;
    @Inject
    private UserVmService _userVmService;
    @Inject
    private VolumeDataStoreDao _volumeStoreDao;
    @Inject
    private VMInstanceDao _vmInstanceDao;
    @Inject
    private PrimaryDataStoreDao _storagePoolDao;
    @Inject
    private DiskOfferingDao _diskOfferingDao;
    @Inject
    private AccountDao _accountDao;
    @Inject
    private DataCenterDao _dcDao;
    @Inject
    private VMTemplateDao _templateDao;
    @Inject
    private ResourceLimitService _resourceLimitMgr;
    @Inject
    private VmDiskStatisticsDao _vmDiskStatsDao;
    @Inject
    private VMSnapshotDao _vmSnapshotDao;
    @Inject
    private ConfigurationDao _configDao;
    @Inject
    private DataStoreManager dataStoreMgr;
    @Inject
    private VolumeService volService;
    @Inject
    private VolumeDataFactory volFactory;
    @Inject
    private SnapshotApiService snapshotMgr;
    @Inject
    private UUIDManager _uuidMgr;
    @Inject
    private HypervisorCapabilitiesDao _hypervisorCapabilitiesDao;
    @Inject
    private AsyncJobManager _jobMgr;
    @Inject
    private VmWorkJobDao _workJobDao;
    @Inject
    private ClusterDetailsDao _clusterDetailsDao;
    @Inject
    private StorageManager storageMgr;
    @Inject
    private StoragePoolTagsDao storagePoolTagsDao;
    @Inject
    private StorageUtil storageUtil;

    protected Gson _gson;

    private List<StoragePoolAllocator> _storagePoolAllocators;

    VmWorkJobHandlerProxy _jobHandlerProxy = new VmWorkJobHandlerProxy(this);

    static final ConfigKey<Long> VmJobCheckInterval = new ConfigKey<Long>("Advanced", Long.class, "vm.job.check.interval", "3000", "Interval in milliseconds to check if the job is complete", false);

    static final ConfigKey<Boolean> VolumeUrlCheck = new ConfigKey<Boolean>("Advanced", Boolean.class, "volume.url.check", "true",
            "Check the url for a volume before downloading it from the management server. Set to false when you managment has no internet access.", true);

    private long _maxVolumeSizeInGb;
    private final StateMachine2<Volume.State, Volume.Event, Volume> _volStateMachine;

    protected VolumeApiServiceImpl() {
        _volStateMachine = Volume.State.getStateMachine();
        _gson = GsonHelper.getGsonLogger();
    }

    /*
     * Upload the volume to secondary storage.
     */
    @Override
    @DB
    @ActionEvent(eventType = EventTypes.EVENT_VOLUME_UPLOAD, eventDescription = "uploading volume", async = true)
    public VolumeVO uploadVolume(UploadVolumeCmd cmd) throws ResourceAllocationException {
        Account caller = CallContext.current().getCallingAccount();
        long ownerId = cmd.getEntityOwnerId();
        Account owner = _entityMgr.findById(Account.class, ownerId);
        Long zoneId = cmd.getZoneId();
        String volumeName = cmd.getVolumeName();
        String url = cmd.getUrl();
        String format = cmd.getFormat();
        Long diskOfferingId = cmd.getDiskOfferingId();
        String imageStoreUuid = cmd.getImageStoreUuid();
        DataStore store = _tmpltMgr.getImageStore(imageStoreUuid, zoneId);

        validateVolume(caller, ownerId, zoneId, volumeName, url, format, diskOfferingId);

        VolumeVO volume = persistVolume(owner, zoneId, volumeName, url, cmd.getFormat(), diskOfferingId, Volume.State.Allocated);

        VolumeInfo vol = volFactory.getVolume(volume.getId());

        RegisterVolumePayload payload = new RegisterVolumePayload(cmd.getUrl(), cmd.getChecksum(), cmd.getFormat());
        vol.addPayload(payload);

        volService.registerVolume(vol, store);
        return volume;
    }

    @Override
    @ActionEvent(eventType = EventTypes.EVENT_VOLUME_UPLOAD, eventDescription = "uploading volume for post upload", async = true)
    public GetUploadParamsResponse uploadVolume(final GetUploadParamsForVolumeCmd cmd) throws ResourceAllocationException, MalformedURLException {
        Account caller = CallContext.current().getCallingAccount();
        long ownerId = cmd.getEntityOwnerId();
        final Account owner = _entityMgr.findById(Account.class, ownerId);
        final Long zoneId = cmd.getZoneId();
        final String volumeName = cmd.getName();
        String format = cmd.getFormat();
        final Long diskOfferingId = cmd.getDiskOfferingId();
        String imageStoreUuid = cmd.getImageStoreUuid();
        final DataStore store = _tmpltMgr.getImageStore(imageStoreUuid, zoneId);

        validateVolume(caller, ownerId, zoneId, volumeName, null, format, diskOfferingId);

        return Transaction.execute(new TransactionCallbackWithException<GetUploadParamsResponse, MalformedURLException>() {
            @Override
            public GetUploadParamsResponse doInTransaction(TransactionStatus status) throws MalformedURLException {

                VolumeVO volume = persistVolume(owner, zoneId, volumeName, null, cmd.getFormat(), diskOfferingId, Volume.State.NotUploaded);

                VolumeInfo vol = volFactory.getVolume(volume.getId());

                RegisterVolumePayload payload = new RegisterVolumePayload(null, cmd.getChecksum(), cmd.getFormat());
                vol.addPayload(payload);

                Pair<EndPoint, DataObject> pair = volService.registerVolumeForPostUpload(vol, store);
                EndPoint ep = pair.first();
                DataObject dataObject = pair.second();

                GetUploadParamsResponse response = new GetUploadParamsResponse();

                String ssvmUrlDomain = _configDao.getValue(Config.SecStorageSecureCopyCert.key());

                String url = ImageStoreUtil.generatePostUploadUrl(ssvmUrlDomain, ep.getPublicAddr(), vol.getUuid());
                response.setPostURL(new URL(url));

                // set the post url, this is used in the monitoring thread to determine the SSVM
                VolumeDataStoreVO volumeStore = _volumeStoreDao.findByVolume(vol.getId());
                assert (volumeStore != null) : "sincle volume is registered, volumestore cannot be null at this stage";
                volumeStore.setExtractUrl(url);
                _volumeStoreDao.persist(volumeStore);

                response.setId(UUID.fromString(vol.getUuid()));

                int timeout = ImageStoreUploadMonitorImpl.getUploadOperationTimeout();
                DateTime currentDateTime = new DateTime(DateTimeZone.UTC);
                String expires = currentDateTime.plusMinutes(timeout).toString();
                response.setTimeout(expires);

                String key = _configDao.getValue(Config.SSVMPSK.key());
                /*
                 * encoded metadata using the post upload config key
                 */
                TemplateOrVolumePostUploadCommand command = new TemplateOrVolumePostUploadCommand(vol.getId(), vol.getUuid(), volumeStore.getInstallPath(), cmd.getChecksum(), vol.getType().toString(),
                        vol.getName(), vol.getFormat().toString(), dataObject.getDataStore().getUri(), dataObject.getDataStore().getRole().toString());
                command.setLocalPath(volumeStore.getLocalDownloadPath());
                //using the existing max upload size configuration
                command.setProcessTimeout(NumbersUtil.parseLong(_configDao.getValue("vmware.package.ova.timeout"), 3600));
                command.setMaxUploadSize(_configDao.getValue(Config.MaxUploadVolumeSize.key()));
                command.setDefaultMaxAccountSecondaryStorage(_configDao.getValue(Config.DefaultMaxAccountSecondaryStorage.key()));
                command.setAccountId(vol.getAccountId());
                Gson gson = new GsonBuilder().create();
                String metadata = EncryptionUtil.encodeData(gson.toJson(command), key);
                response.setMetadata(metadata);

                /*
                 * signature calculated on the url, expiry, metadata.
                 */
                response.setSignature(EncryptionUtil.generateSignature(metadata + url + expires, key));
                return response;
            }
        });
    }

    private boolean validateVolume(Account caller, long ownerId, Long zoneId, String volumeName, String url, String format, Long diskOfferingId) throws ResourceAllocationException {

        // permission check
        Account volumeOwner = _accountMgr.getActiveAccountById(ownerId);
        _accountMgr.checkAccess(caller, null, true, volumeOwner);

        // Check that the resource limit for volumes won't be exceeded
        _resourceLimitMgr.checkResourceLimit(volumeOwner, ResourceType.volume);

        // Verify that zone exists
        DataCenterVO zone = _dcDao.findById(zoneId);
        if (zone == null) {
            throw new InvalidParameterValueException("Unable to find zone by id " + zoneId);
        }

        // Check if zone is disabled
        if (Grouping.AllocationState.Disabled == zone.getAllocationState() && !_accountMgr.isRootAdmin(caller.getId())) {
            throw new PermissionDeniedException("Cannot perform this operation, Zone is currently disabled: " + zoneId);
        }

        //validating the url only when url is not null. url can be null incase of form based post upload
        if (url != null) {
            if (url.toLowerCase().contains("file://")) {
                throw new InvalidParameterValueException("File:// type urls are currently unsupported");
            }
            UriUtils.validateUrl(format, url);
            if (VolumeUrlCheck.value()) { // global setting that can be set when their MS does not have internet access
                s_logger.debug("Checking url: " + url);
                UriUtils.checkUrlExistence(url);
            }
            // Check that the resource limit for secondary storage won't be exceeded
            _resourceLimitMgr.checkResourceLimit(_accountMgr.getAccount(ownerId), ResourceType.secondary_storage, UriUtils.getRemoteSize(url));
        } else {
            _resourceLimitMgr.checkResourceLimit(_accountMgr.getAccount(ownerId), ResourceType.secondary_storage);
        }

        try {
            ImageFormat.valueOf(format.toUpperCase());
        } catch (IllegalArgumentException e) {
            s_logger.debug("ImageFormat IllegalArgumentException: " + e.getMessage());
            throw new IllegalArgumentException("Image format: " + format + " is incorrect. Supported formats are " + EnumUtils.listValues(ImageFormat.values()));
        }

        // Check that the the disk offering specified is valid
        if (diskOfferingId != null) {
            DiskOfferingVO diskOffering = _diskOfferingDao.findById(diskOfferingId);
            if ((diskOffering == null) || diskOffering.getRemoved() != null || !DiskOfferingVO.Type.Disk.equals(diskOffering.getType())) {
                throw new InvalidParameterValueException("Please specify a valid disk offering.");
            }
            if (!diskOffering.isCustomized()) {
                throw new InvalidParameterValueException("Please specify a custom sized disk offering.");
            }

            _configMgr.checkDiskOfferingAccess(volumeOwner, diskOffering, zone);
        }

        return false;
    }

    public String getRandomVolumeName() {
        return UUID.randomUUID().toString();
    }

    @DB
    protected VolumeVO persistVolume(final Account owner, final Long zoneId, final String volumeName, final String url, final String format, final Long diskOfferingId, final Volume.State state) {
        return Transaction.execute(new TransactionCallback<VolumeVO>() {
            @Override
            public VolumeVO doInTransaction(TransactionStatus status) {
                VolumeVO volume = new VolumeVO(volumeName, zoneId, -1, -1, -1, new Long(-1), null, null, Storage.ProvisioningType.THIN, 0, Volume.Type.DATADISK);
                volume.setPoolId(null);
                volume.setDataCenterId(zoneId);
                volume.setPodId(null);
                volume.setState(state); // initialize the state
                // to prevent a null pointer deref I put the system account id here when no owner is given.
                // TODO Decide if this is valid or whether  throwing a CloudRuntimeException is more appropriate
                volume.setAccountId((owner == null) ? Account.ACCOUNT_ID_SYSTEM : owner.getAccountId());
                volume.setDomainId((owner == null) ? Domain.ROOT_DOMAIN : owner.getDomainId());

                if (diskOfferingId == null) {
                    DiskOfferingVO diskOfferingVO = _diskOfferingDao.findByUniqueName("Cloud.com-Custom");
                    if (diskOfferingVO != null) {
                        long defaultDiskOfferingId = diskOfferingVO.getId();
                        volume.setDiskOfferingId(defaultDiskOfferingId);
                    }
                } else {
                    volume.setDiskOfferingId(diskOfferingId);

                    DiskOfferingVO diskOfferingVO = _diskOfferingDao.findById(diskOfferingId);

                    Boolean isCustomizedIops = diskOfferingVO != null && diskOfferingVO.isCustomizedIops() != null ? diskOfferingVO.isCustomizedIops() : false;

                    if (isCustomizedIops == null || !isCustomizedIops) {
                        volume.setMinIops(diskOfferingVO.getMinIops());
                        volume.setMaxIops(diskOfferingVO.getMaxIops());
                    }
                }

                // volume.setSize(size);
                volume.setInstanceId(null);
                volume.setUpdated(new Date());
                volume.setDomainId((owner == null) ? Domain.ROOT_DOMAIN : owner.getDomainId());
                volume.setFormat(ImageFormat.valueOf(format));
                volume = _volsDao.persist(volume);
                CallContext.current().setEventDetails("Volume Id: " + volume.getUuid());

                // Increment resource count during allocation; if actual creation fails,
                // decrement it
                _resourceLimitMgr.incrementResourceCount(volume.getAccountId(), ResourceType.volume);
                //url can be null incase of postupload
                if (url != null) {
                    _resourceLimitMgr.incrementResourceCount(volume.getAccountId(), ResourceType.secondary_storage, UriUtils.getRemoteSize(url));
                }

                return volume;
            }
        });
    }

    /**
     * Retrieves the volume name from CreateVolumeCmd object.
     *
     * If the retrieved volume name is null, empty or blank, then A random name
     * will be generated using getRandomVolumeName method.
     *
     * @param cmd
     * @return Either the retrieved name or a random name.
     */
    public String getVolumeNameFromCommand(CreateVolumeCmd cmd) {
        String userSpecifiedName = cmd.getVolumeName();

        if (org.apache.commons.lang.StringUtils.isBlank(userSpecifiedName)) {
            userSpecifiedName = getRandomVolumeName();
        }

        return userSpecifiedName;
    }

    /*
     * Just allocate a volume in the database, don't send the createvolume cmd
     * to hypervisor. The volume will be finally created only when it's attached
     * to a VM.
     */
    @Override
    @DB
    @ActionEvent(eventType = EventTypes.EVENT_VOLUME_CREATE, eventDescription = "creating volume", create = true)
    public VolumeVO allocVolume(CreateVolumeCmd cmd) throws ResourceAllocationException {
        Account caller = CallContext.current().getCallingAccount();

        long ownerId = cmd.getEntityOwnerId();
        Account owner = _accountMgr.getActiveAccountById(ownerId);
        Boolean displayVolume = cmd.getDisplayVolume();

        // permission check
        _accountMgr.checkAccess(caller, null, true, _accountMgr.getActiveAccountById(ownerId));

        if (displayVolume == null) {
            displayVolume = true;
        } else {
            if (!_accountMgr.isRootAdmin(caller.getId())) {
                throw new PermissionDeniedException("Cannot update parameter displayvolume, only admin permitted ");
            }
        }

        // Check that the resource limit for volumes won't be exceeded
        _resourceLimitMgr.checkResourceLimit(owner, ResourceType.volume, displayVolume);

        Long zoneId = cmd.getZoneId();
        Long diskOfferingId = null;
        DiskOfferingVO diskOffering = null;
        Long size = null;
        Long minIops = null;
        Long maxIops = null;
        // Volume VO used for extracting the source template id
        VolumeVO parentVolume = null;

        // validate input parameters before creating the volume
        if (cmd.getSnapshotId() == null && cmd.getDiskOfferingId() == null) {
            throw new InvalidParameterValueException("At least one of disk Offering ID or snapshot ID must be passed whilst creating volume");
        }

        // disallow passing disk offering ID with DATA disk volume snapshots
        if (cmd.getSnapshotId() != null && cmd.getDiskOfferingId() != null) {
            SnapshotVO snapshot = _snapshotDao.findById(cmd.getSnapshotId());
            if (snapshot != null) {
                parentVolume = _volsDao.findByIdIncludingRemoved(snapshot.getVolumeId());
                if (parentVolume != null && parentVolume.getVolumeType() != Volume.Type.ROOT)
                    throw new InvalidParameterValueException("Disk Offering ID cannot be passed whilst creating volume from snapshot other than ROOT disk snapshots");
            }
            parentVolume = null;
        }

        if (cmd.getDiskOfferingId() != null) { // create a new volume

            diskOfferingId = cmd.getDiskOfferingId();
            size = cmd.getSize();
            Long sizeInGB = size;
            if (size != null) {
                if (size > 0) {
                    size = size * 1024 * 1024 * 1024; // user specify size in GB
                } else {
                    throw new InvalidParameterValueException("Disk size must be larger than 0");
                }
            }

            // Check that the the disk offering is specified
            diskOffering = _diskOfferingDao.findById(diskOfferingId);
            if ((diskOffering == null) || diskOffering.getRemoved() != null || !DiskOfferingVO.Type.Disk.equals(diskOffering.getType())) {
                throw new InvalidParameterValueException("Please specify a valid disk offering.");
            }

            if (diskOffering.isCustomized()) {
                if (size == null) {
                    throw new InvalidParameterValueException("This disk offering requires a custom size specified");
                }
                Long customDiskOfferingMaxSize = VolumeOrchestrationService.CustomDiskOfferingMaxSize.value();
                Long customDiskOfferingMinSize = VolumeOrchestrationService.CustomDiskOfferingMinSize.value();

                if ((sizeInGB < customDiskOfferingMinSize) || (sizeInGB > customDiskOfferingMaxSize)) {
                    throw new InvalidParameterValueException("Volume size: " + sizeInGB + "GB is out of allowed range. Max: " + customDiskOfferingMaxSize + " Min:" + customDiskOfferingMinSize);
                }
            }

            if (!diskOffering.isCustomized() && size != null) {
                throw new InvalidParameterValueException("This disk offering does not allow custom size");
            }

            _configMgr.checkDiskOfferingAccess(owner, diskOffering, _dcDao.findById(zoneId));

            if (diskOffering.getDiskSize() > 0) {
                size = diskOffering.getDiskSize();
            }

            Boolean isCustomizedIops = diskOffering.isCustomizedIops();

            if (isCustomizedIops != null) {
                if (isCustomizedIops) {
                    minIops = cmd.getMinIops();
                    maxIops = cmd.getMaxIops();

                    if (minIops == null && maxIops == null) {
                        minIops = 0L;
                        maxIops = 0L;
                    } else {
                        if (minIops == null || minIops <= 0) {
                            throw new InvalidParameterValueException("The min IOPS must be greater than 0.");
                        }

                        if (maxIops == null) {
                            maxIops = 0L;
                        }

                        if (minIops > maxIops) {
                            throw new InvalidParameterValueException("The min IOPS must be less than or equal to the max IOPS.");
                        }
                    }
                } else {
                    minIops = diskOffering.getMinIops();
                    maxIops = diskOffering.getMaxIops();
                }
            }

            if (!validateVolumeSizeRange(size)) {// convert size from mb to gb
                // for validation
                throw new InvalidParameterValueException("Invalid size for custom volume creation: " + size + " ,max volume size is:" + _maxVolumeSizeInGb);
            }
        }

        if (cmd.getSnapshotId() != null) { // create volume from snapshot
            Long snapshotId = cmd.getSnapshotId();
            SnapshotVO snapshotCheck = _snapshotDao.findById(snapshotId);
            if (snapshotCheck == null) {
                throw new InvalidParameterValueException("unable to find a snapshot with id " + snapshotId);
            }

            if (snapshotCheck.getState() != Snapshot.State.BackedUp) {
                throw new InvalidParameterValueException("Snapshot id=" + snapshotId + " is not in " + Snapshot.State.BackedUp + " state yet and can't be used for volume creation");
            }
            parentVolume = _volsDao.findByIdIncludingRemoved(snapshotCheck.getVolumeId());

            if (zoneId == null) {
                // if zoneId is not provided, we default to create volume in the same zone as the snapshot zone.
                zoneId = snapshotCheck.getDataCenterId();
            }
<<<<<<< HEAD

            _configMgr.checkDiskOfferingAccess(null, diskOffering, _dcDao.findById(zoneId));

            size = snapshotCheck.getSize(); // ; disk offering is used for tags
            // purposes
=======
>>>>>>> 1b79466d

            if (diskOffering == null) { // Pure snapshot is being used to create volume.
                diskOfferingId = snapshotCheck.getDiskOfferingId();
                diskOffering = _diskOfferingDao.findById(diskOfferingId);

                minIops = snapshotCheck.getMinIops();
                maxIops = snapshotCheck.getMaxIops();
                size = snapshotCheck.getSize(); // ; disk offering is used for tags purposes
            } else {
                if (size < snapshotCheck.getSize()) {
                    throw new InvalidParameterValueException(String.format("Invalid size for volume creation: %dGB, snapshot size is: %dGB",
                            size / (1024 * 1024 * 1024), snapshotCheck.getSize() / (1024 * 1024 * 1024)));
                }
            }

            // check snapshot permissions
            _accountMgr.checkAccess(caller, null, true, snapshotCheck);

            // one step operation - create volume in VM's cluster and attach it
            // to the VM
            Long vmId = cmd.getVirtualMachineId();
            if (vmId != null) {
                // Check that the virtual machine ID is valid and it's a user vm
                UserVmVO vm = _userVmDao.findById(vmId);
                if (vm == null || vm.getType() != VirtualMachine.Type.User) {
                    throw new InvalidParameterValueException("Please specify a valid User VM.");
                }

                // Check that the VM is in the correct state
                if (vm.getState() != State.Running && vm.getState() != State.Stopped) {
                    throw new InvalidParameterValueException("Please specify a VM that is either running or stopped.");
                }

                // permission check
                _accountMgr.checkAccess(caller, null, false, vm);
            }
        }

        Storage.ProvisioningType provisioningType = diskOffering.getProvisioningType();

        // Check that the resource limit for primary storage won't be exceeded
        _resourceLimitMgr.checkResourceLimit(owner, ResourceType.primary_storage, displayVolume, new Long(size));

        // Verify that zone exists
        DataCenterVO zone = _dcDao.findById(zoneId);
        if (zone == null) {
            throw new InvalidParameterValueException("Unable to find zone by id " + zoneId);
        }

        // Check if zone is disabled
        if (Grouping.AllocationState.Disabled == zone.getAllocationState() && !_accountMgr.isRootAdmin(caller.getId())) {
            throw new PermissionDeniedException("Cannot perform this operation, Zone is currently disabled: " + zoneId);
        }

        // If local storage is disabled then creation of volume with local disk
        // offering not allowed
        if (!zone.isLocalStorageEnabled() && diskOffering.isUseLocalStorage()) {
            throw new InvalidParameterValueException("Zone is not configured to use local storage but volume's disk offering " + diskOffering.getName() + " uses it");
        }

        String userSpecifiedName = getVolumeNameFromCommand(cmd);

        return commitVolume(cmd, caller, owner, displayVolume, zoneId, diskOfferingId, provisioningType, size, minIops, maxIops, parentVolume, userSpecifiedName,
                _uuidMgr.generateUuid(Volume.class, cmd.getCustomId()));
    }

    private VolumeVO commitVolume(final CreateVolumeCmd cmd, final Account caller, final Account owner, final Boolean displayVolume, final Long zoneId, final Long diskOfferingId,
            final Storage.ProvisioningType provisioningType, final Long size, final Long minIops, final Long maxIops, final VolumeVO parentVolume, final String userSpecifiedName, final String uuid) {
        return Transaction.execute(new TransactionCallback<VolumeVO>() {
            @Override
            public VolumeVO doInTransaction(TransactionStatus status) {
                VolumeVO volume = new VolumeVO(userSpecifiedName, -1, -1, -1, -1, new Long(-1), null, null, provisioningType, 0, Volume.Type.DATADISK);
                volume.setPoolId(null);
                volume.setUuid(uuid);
                volume.setDataCenterId(zoneId);
                volume.setPodId(null);
                volume.setAccountId(owner.getId());
                volume.setDomainId(owner.getDomainId());
                volume.setDiskOfferingId(diskOfferingId);
                volume.setSize(size);
                volume.setMinIops(minIops);
                volume.setMaxIops(maxIops);
                volume.setInstanceId(null);
                volume.setUpdated(new Date());
                volume.setDisplayVolume(displayVolume);
                if (parentVolume != null) {
                    volume.setTemplateId(parentVolume.getTemplateId());
                    volume.setFormat(parentVolume.getFormat());
                } else {
                    volume.setTemplateId(null);
                }

                volume = _volsDao.persist(volume);
                if (cmd.getSnapshotId() == null && displayVolume) {
                    // for volume created from snapshot, create usage event after volume creation
                    UsageEventUtils.publishUsageEvent(EventTypes.EVENT_VOLUME_CREATE, volume.getAccountId(), volume.getDataCenterId(), volume.getId(), volume.getName(), diskOfferingId, null, size,
                            Volume.class.getName(), volume.getUuid(), displayVolume);
                }

                CallContext.current().setEventDetails("Volume Id: " + volume.getUuid());

                // Increment resource count during allocation; if actual creation fails,
                // decrement it
                _resourceLimitMgr.incrementResourceCount(volume.getAccountId(), ResourceType.volume, displayVolume);
                _resourceLimitMgr.incrementResourceCount(volume.getAccountId(), ResourceType.primary_storage, displayVolume, new Long(volume.getSize()));
                return volume;
            }
        });
    }

    public boolean validateVolumeSizeRange(long size) {
        if (size < 0 || (size > 0 && size < (1024 * 1024 * 1024))) {
            throw new InvalidParameterValueException("Please specify a size of at least 1 GB.");
        } else if (size > (_maxVolumeSizeInGb * 1024 * 1024 * 1024)) {
            throw new InvalidParameterValueException("Requested volume size is " + size + ", but the maximum size allowed is " + _maxVolumeSizeInGb + " GB.");
        }

        return true;
    }

    @Override
    @DB
    @ActionEvent(eventType = EventTypes.EVENT_VOLUME_CREATE, eventDescription = "creating volume", async = true)
    public VolumeVO createVolume(CreateVolumeCmd cmd) {
        VolumeVO volume = _volsDao.findById(cmd.getEntityId());
        boolean created = true;

        try {
            if (cmd.getSnapshotId() != null) {
                volume = createVolumeFromSnapshot(volume, cmd.getSnapshotId(), cmd.getVirtualMachineId());
                if (volume.getState() != Volume.State.Ready) {
                    created = false;
                }

                // if VM Id is provided, attach the volume to the VM
                if (cmd.getVirtualMachineId() != null) {
                    try {
                        attachVolumeToVM(cmd.getVirtualMachineId(), volume.getId(), volume.getDeviceId());
                    } catch (Exception ex) {
                        StringBuilder message = new StringBuilder("Volume: ");
                        message.append(volume.getUuid());
                        message.append(" created successfully, but failed to attach the newly created volume to VM: ");
                        message.append(cmd.getVirtualMachineId());
                        message.append(" due to error: ");
                        message.append(ex.getMessage());
                        if (s_logger.isDebugEnabled()) {
                            s_logger.debug(message, ex);
                        }
                        throw new CloudRuntimeException(message.toString());
                    }
                }
            }
            return volume;
        } catch (Exception e) {
            created = false;
            VolumeInfo vol = volFactory.getVolume(cmd.getEntityId());
            vol.stateTransit(Volume.Event.DestroyRequested);
            throw new CloudRuntimeException("Failed to create volume: " + volume.getId(), e);
        } finally {
            if (!created) {
                s_logger.trace("Decrementing volume resource count for account id=" + volume.getAccountId() + " as volume failed to create on the backend");
                _resourceLimitMgr.decrementResourceCount(volume.getAccountId(), ResourceType.volume, cmd.getDisplayVolume());
                _resourceLimitMgr.decrementResourceCount(volume.getAccountId(), ResourceType.primary_storage, cmd.getDisplayVolume(), new Long(volume.getSize()));
            }
        }
    }

    protected VolumeVO createVolumeFromSnapshot(VolumeVO volume, long snapshotId, Long vmId) throws StorageUnavailableException {
        VolumeInfo createdVolume = null;
        SnapshotVO snapshot = _snapshotDao.findById(snapshotId);
        snapshot.getVolumeId();

        UserVmVO vm = null;
        if (vmId != null) {
            vm = _userVmDao.findById(vmId);
        }

        // sync old snapshots to region store if necessary

        createdVolume = _volumeMgr.createVolumeFromSnapshot(volume, snapshot, vm);
        VolumeVO volumeVo = _volsDao.findById(createdVolume.getId());
        UsageEventUtils.publishUsageEvent(EventTypes.EVENT_VOLUME_CREATE, createdVolume.getAccountId(), createdVolume.getDataCenterId(), createdVolume.getId(), createdVolume.getName(),
                createdVolume.getDiskOfferingId(), null, createdVolume.getSize(), Volume.class.getName(), createdVolume.getUuid(), volumeVo.isDisplayVolume());

        return volumeVo;
    }

    @Override
    @DB
    @ActionEvent(eventType = EventTypes.EVENT_VOLUME_RESIZE, eventDescription = "resizing volume", async = true)
    public VolumeVO resizeVolume(ResizeVolumeCmd cmd) throws ResourceAllocationException {
        Long newSize;
        Long newMinIops;
        Long newMaxIops;
        Integer newHypervisorSnapshotReserve;
        boolean shrinkOk = cmd.isShrinkOk();

        VolumeVO volume = _volsDao.findById(cmd.getEntityId());
        if (volume == null) {
            throw new InvalidParameterValueException("No such volume");
        }

        // checking if there are any ongoing snapshots on the volume which is to be resized
        List<SnapshotVO> ongoingSnapshots = _snapshotDao.listByStatus(cmd.getId(), Snapshot.State.Creating, Snapshot.State.CreatedOnPrimary, Snapshot.State.BackingUp);
        if (ongoingSnapshots.size() > 0) {
            throw new CloudRuntimeException("There is/are unbacked up snapshot(s) on this volume, resize volume is not permitted, please try again later.");
        }

        /* Does the caller have authority to act on this volume? */
        _accountMgr.checkAccess(CallContext.current().getCallingAccount(), null, true, volume);

        DiskOfferingVO diskOffering = _diskOfferingDao.findById(volume.getDiskOfferingId());
        DiskOfferingVO newDiskOffering = null;

        if (cmd.getNewDiskOfferingId() != null && volume.getDiskOfferingId() != cmd.getNewDiskOfferingId()) {
            newDiskOffering = _diskOfferingDao.findById(cmd.getNewDiskOfferingId());
        }

        /* Only works for KVM/XenServer/VMware (or "Any") for now, and volumes with 'None' since they're just allocated in DB */

        HypervisorType hypervisorType = _volsDao.getHypervisorType(volume.getId());

        if (hypervisorType != HypervisorType.KVM && hypervisorType != HypervisorType.XenServer && hypervisorType != HypervisorType.VMware && hypervisorType != HypervisorType.Any
                && hypervisorType != HypervisorType.None) {
            throw new InvalidParameterValueException("Hypervisor " + hypervisorType + " does not support  rootdisksize override");
        }

        if (volume.getState() != Volume.State.Ready && volume.getState() != Volume.State.Allocated) {
            throw new InvalidParameterValueException("Volume should be in ready or allocated state before attempting a resize. Volume " + volume.getUuid() + " is in state " + volume.getState() + ".");
        }

        // if we are to use the existing disk offering
        if (newDiskOffering == null) {
            newSize = cmd.getSize();
            newHypervisorSnapshotReserve = volume.getHypervisorSnapshotReserve();

            // if the caller is looking to change the size of the volume
            if (newSize != null) {
                if (!diskOffering.isCustomized() && !volume.getVolumeType().equals(Volume.Type.ROOT)) {
                    throw new InvalidParameterValueException("To change a volume's size without providing a new disk offering, its current disk offering must be "
                            + "customizable or it must be a root volume (if providing a disk offering, make sure it is different from the current disk offering).");
                }

                // convert from bytes to GiB
                newSize = newSize << 30;
            } else {
                // no parameter provided; just use the original size of the volume
                newSize = volume.getSize();
            }

            newMinIops = cmd.getMinIops();

            if (newMinIops != null) {
                if (!volume.getVolumeType().equals(Volume.Type.ROOT) && (diskOffering.isCustomizedIops() == null || !diskOffering.isCustomizedIops())) {
                    throw new InvalidParameterValueException("The current disk offering does not support customization of the 'Min IOPS' parameter.");
                }
            } else {
                // no parameter provided; just use the original min IOPS of the volume
                newMinIops = volume.getMinIops();
            }

            newMaxIops = cmd.getMaxIops();

            if (newMaxIops != null) {
                if (!volume.getVolumeType().equals(Volume.Type.ROOT) && (diskOffering.isCustomizedIops() == null || !diskOffering.isCustomizedIops())) {
                    throw new InvalidParameterValueException("The current disk offering does not support customization of the 'Max IOPS' parameter.");
                }
            } else {
                // no parameter provided; just use the original max IOPS of the volume
                newMaxIops = volume.getMaxIops();
            }

            validateIops(newMinIops, newMaxIops);
        } else {
            if (newDiskOffering.getRemoved() != null) {
                throw new InvalidParameterValueException("Requested disk offering has been removed.");
            }

            if (!DiskOfferingVO.Type.Disk.equals(newDiskOffering.getType())) {
                throw new InvalidParameterValueException("Requested disk offering type is invalid.");
            }

            if (diskOffering.getTags() != null) {
                if (!StringUtils.areTagsEqual(diskOffering.getTags(), newDiskOffering.getTags())) {
                    throw new InvalidParameterValueException("The tags on the new and old disk offerings must match.");
                }
            } else if (newDiskOffering.getTags() != null) {
                throw new InvalidParameterValueException("There are no tags on the current disk offering. The new disk offering needs to have no tags, as well.");
            }

            _configMgr.checkDiskOfferingAccess(_accountMgr.getActiveAccountById(volume.getAccountId()), newDiskOffering, _dcDao.findById(volume.getDataCenterId()));

            if (newDiskOffering.isCustomized()) {
                newSize = cmd.getSize();

                if (newSize == null) {
                    throw new InvalidParameterValueException("The new disk offering requires that a size be specified.");
                }

                // convert from GiB to bytes
                newSize = newSize << 30;
            } else {
                if (cmd.getSize() != null) {
                    throw new InvalidParameterValueException("You cannnot pass in a custom disk size to a non-custom disk offering.");
                }

                newSize = newDiskOffering.getDiskSize();
            }

            if (!volume.getSize().equals(newSize) && !volume.getVolumeType().equals(Volume.Type.DATADISK)) {
                throw new InvalidParameterValueException("Only data volumes can be resized via a new disk offering.");
            }

            if (newDiskOffering.isCustomizedIops() != null && newDiskOffering.isCustomizedIops()) {
                newMinIops = cmd.getMinIops() != null ? cmd.getMinIops() : volume.getMinIops();
                newMaxIops = cmd.getMaxIops() != null ? cmd.getMaxIops() : volume.getMaxIops();

                validateIops(newMinIops, newMaxIops);
            } else {
                newMinIops = newDiskOffering.getMinIops();
                newMaxIops = newDiskOffering.getMaxIops();
            }

            // if the hypervisor snapshot reserve value is null, it must remain null (currently only KVM uses null and null is all KVM uses for a value here)
            newHypervisorSnapshotReserve = volume.getHypervisorSnapshotReserve() != null ? newDiskOffering.getHypervisorSnapshotReserve() : null;
        }

        long currentSize = volume.getSize();

        // if the caller is looking to change the size of the volume
        if (currentSize != newSize) {
            if (volume.getInstanceId() != null) {
                // Check that VM to which this volume is attached does not have VM snapshots
                if (_vmSnapshotDao.findByVm(volume.getInstanceId()).size() > 0) {
                    throw new InvalidParameterValueException("A volume that is attached to a VM with any VM snapshots cannot be resized.");
                }
            }

            if (!validateVolumeSizeRange(newSize)) {
                throw new InvalidParameterValueException("Requested size out of range");
            }

            Long storagePoolId = volume.getPoolId();

            if (storagePoolId != null) {
                StoragePoolVO storagePoolVO = _storagePoolDao.findById(storagePoolId);

                if (storagePoolVO.isManaged()) {
                    Long instanceId = volume.getInstanceId();

                    if (instanceId != null) {
                        VMInstanceVO vmInstanceVO = _vmInstanceDao.findById(instanceId);

                        if (vmInstanceVO.getHypervisorType() == HypervisorType.KVM && vmInstanceVO.getState() != State.Stopped) {
                            throw new CloudRuntimeException("This kind of KVM disk cannot be resized while it is connected to a VM that's not in the Stopped state.");
                        }
                    }
                }
            }

            /*
             * Let's make certain they (think they) know what they're doing if they
             * want to shrink by forcing them to provide the shrinkok parameter.
             * This will be checked again at the hypervisor level where we can see
             * the actual disk size.
             */
            if (currentSize > newSize && !shrinkOk) {
                throw new InvalidParameterValueException("Going from existing size of " + currentSize + " to size of " + newSize + " would shrink the volume."
                        + "Need to sign off by supplying the shrinkok parameter with value of true.");
            }

            if (newSize > currentSize) {
                /* Check resource limit for this account on primary storage resource */
                _resourceLimitMgr.checkResourceLimit(_accountMgr.getAccount(volume.getAccountId()), ResourceType.primary_storage, volume.isDisplayVolume(),
                        new Long(newSize - currentSize).longValue());
            }
        }

        // Note: The storage plug-in in question should perform validation on the IOPS to check if a sufficient number of IOPS is available to perform
        // the requested change

        /* If this volume has never been beyond allocated state, short circuit everything and simply update the database. */
        // We need to publish this event to usage_volume table
        if (volume.getState() == Volume.State.Allocated) {
            s_logger.debug("Volume is in the allocated state, but has never been created. Simply updating database with new size and IOPS.");

            volume.setSize(newSize);
            volume.setMinIops(newMinIops);
            volume.setMaxIops(newMaxIops);
            volume.setHypervisorSnapshotReserve(newHypervisorSnapshotReserve);

            if (newDiskOffering != null) {
                volume.setDiskOfferingId(cmd.getNewDiskOfferingId());
            }

            _volsDao.update(volume.getId(), volume);
            UsageEventUtils.publishUsageEvent(EventTypes.EVENT_VOLUME_RESIZE, volume.getAccountId(), volume.getDataCenterId(), volume.getId(), volume.getName(),
                    volume.getDiskOfferingId(), volume.getTemplateId(), volume.getSize(), Volume.class.getName(), volume.getUuid());
            return volume;
        }

        UserVmVO userVm = _userVmDao.findById(volume.getInstanceId());

        if (userVm != null) {
            if (volume.getVolumeType().equals(Volume.Type.ROOT) && userVm.getPowerState() != VirtualMachine.PowerState.PowerOff && hypervisorType == HypervisorType.VMware) {
                s_logger.error(" For ROOT volume resize VM should be in Power Off state.");
                throw new InvalidParameterValueException("VM current state is : " + userVm.getPowerState() + ". But VM should be in " + VirtualMachine.PowerState.PowerOff + " state.");
            }
            // serialize VM operation
            AsyncJobExecutionContext jobContext = AsyncJobExecutionContext.getCurrentExecutionContext();

            if (jobContext.isJobDispatchedBy(VmWorkConstants.VM_WORK_JOB_DISPATCHER)) {
                // avoid re-entrance

                VmWorkJobVO placeHolder = null;

                placeHolder = createPlaceHolderWork(userVm.getId());

                try {
                    return orchestrateResizeVolume(volume.getId(), currentSize, newSize, newMinIops, newMaxIops, newHypervisorSnapshotReserve,
                            newDiskOffering != null ? cmd.getNewDiskOfferingId() : null, shrinkOk);
                } finally {
                    _workJobDao.expunge(placeHolder.getId());
                }
            } else {
                Outcome<Volume> outcome = resizeVolumeThroughJobQueue(userVm.getId(), volume.getId(), currentSize, newSize, newMinIops, newMaxIops, newHypervisorSnapshotReserve,
                        newDiskOffering != null ? cmd.getNewDiskOfferingId() : null, shrinkOk);

                try {
                    outcome.get();
                } catch (InterruptedException e) {
                    throw new RuntimeException("Operation was interrupted", e);
                } catch (java.util.concurrent.ExecutionException e) {
                    throw new RuntimeException("Execution exception", e);
                }

                Object jobResult = _jobMgr.unmarshallResultObject(outcome.getJob());

                if (jobResult != null) {
                    if (jobResult instanceof ConcurrentOperationException) {
                        throw (ConcurrentOperationException)jobResult;
                    } else if (jobResult instanceof ResourceAllocationException) {
                        throw (ResourceAllocationException)jobResult;
                    } else if (jobResult instanceof RuntimeException) {
                        throw (RuntimeException)jobResult;
                    } else if (jobResult instanceof Throwable) {
                        throw new RuntimeException("Unexpected exception", (Throwable)jobResult);
                    } else if (jobResult instanceof Long) {
                        return _volsDao.findById((Long)jobResult);
                    }
                }

                return volume;
            }
        }

        return orchestrateResizeVolume(volume.getId(), currentSize, newSize, newMinIops, newMaxIops, newHypervisorSnapshotReserve, newDiskOffering != null ? cmd.getNewDiskOfferingId() : null,
                shrinkOk);
    }

    private void validateIops(Long minIops, Long maxIops) {
        if ((minIops == null && maxIops != null) || (minIops != null && maxIops == null)) {
            throw new InvalidParameterValueException("Either 'miniops' and 'maxiops' must both be provided or neither must be provided.");
        }

        if (minIops != null && maxIops != null) {
            if (minIops > maxIops) {
                throw new InvalidParameterValueException("The 'miniops' parameter must be less than or equal to the 'maxiops' parameter.");
            }
        }
    }

    private VolumeVO orchestrateResizeVolume(long volumeId, long currentSize, long newSize, Long newMinIops, Long newMaxIops, Integer newHypervisorSnapshotReserve, Long newDiskOfferingId,
            boolean shrinkOk) {
        final VolumeVO volume = _volsDao.findById(volumeId);
        UserVmVO userVm = _userVmDao.findById(volume.getInstanceId());
        StoragePoolVO storagePool = _storagePoolDao.findById(volume.getPoolId());
        boolean isManaged = storagePool.isManaged();

        if (!storageMgr.storagePoolHasEnoughSpaceForResize(storagePool, currentSize, newSize)) {
            throw new CloudRuntimeException("Storage pool " + storagePool.getName() + " does not have enough space to resize volume " + volume.getName());
        }

        /*
         * get a list of hosts to send the commands to, try the system the
         * associated vm is running on first, then the last known place it ran.
         * If not attached to a userVm, we pass 'none' and resizevolume.sh is ok
         * with that since it only needs the vm name to live resize
         */
        long[] hosts = null;
        String instanceName = "none";
        if (userVm != null) {
            instanceName = userVm.getInstanceName();
            if (userVm.getHostId() != null) {
                hosts = new long[] {userVm.getHostId()};
            } else if (userVm.getLastHostId() != null) {
                hosts = new long[] {userVm.getLastHostId()};
            }

            final String errorMsg = "The VM must be stopped or the disk detached in order to resize with the XenServer Hypervisor.";

            if (storagePool.isManaged() && storagePool.getHypervisor() == HypervisorType.Any && hosts != null && hosts.length > 0) {
                HostVO host = _hostDao.findById(hosts[0]);

                if (currentSize != newSize && host.getHypervisorType() == HypervisorType.XenServer && !userVm.getState().equals(State.Stopped)) {
                    throw new InvalidParameterValueException(errorMsg);
                }
            }

            /* Xen only works offline, SR does not support VDI.resizeOnline */
            if (currentSize != newSize && _volsDao.getHypervisorType(volume.getId()) == HypervisorType.XenServer && !userVm.getState().equals(State.Stopped)) {
                throw new InvalidParameterValueException(errorMsg);
            }
        }

        ResizeVolumePayload payload = new ResizeVolumePayload(newSize, newMinIops, newMaxIops, newHypervisorSnapshotReserve, shrinkOk, instanceName, hosts, isManaged);

        try {
            VolumeInfo vol = volFactory.getVolume(volume.getId());
            vol.addPayload(payload);

            // this call to resize has a different impact depending on whether the
            // underlying primary storage is managed or not
            // if managed, this is the chance for the plug-in to change the size and/or IOPS values
            // if not managed, this is the chance for the plug-in to talk to the hypervisor layer
            // to change the size of the disk
            AsyncCallFuture<VolumeApiResult> future = volService.resize(vol);
            VolumeApiResult result = future.get();

            if (result.isFailed()) {
                s_logger.warn("Failed to resize the volume " + volume);
                String details = "";
                if (result.getResult() != null && !result.getResult().isEmpty()) {
                    details = result.getResult();
                }
                throw new CloudRuntimeException(details);
            }

            // managed storage is designed in such a way that the storage plug-in does not
            // talk to the hypervisor layer; as such, if the storage is managed and the
            // current and new sizes are different, then CloudStack (i.e. not a storage plug-in)
            // needs to tell the hypervisor to resize the disk
            if (storagePool.isManaged() && currentSize != newSize) {
                if (hosts != null && hosts.length > 0) {
                    HostVO hostVO = _hostDao.findById(hosts[0]);

                    if (hostVO.getHypervisorType() != HypervisorType.KVM) {
                        volService.resizeVolumeOnHypervisor(volumeId, newSize, hosts[0], instanceName);
                    }
                }
            }

            if (newDiskOfferingId != null) {
                volume.setDiskOfferingId(newDiskOfferingId);
            }

            if (currentSize != newSize) {
                volume.setSize(newSize);
            }

            _volsDao.update(volume.getId(), volume);

            /* Update resource count for the account on primary storage resource */
            if (!shrinkOk) {
                _resourceLimitMgr.incrementResourceCount(volume.getAccountId(), ResourceType.primary_storage, volume.isDisplayVolume(), newSize - currentSize);
            } else {
                _resourceLimitMgr.decrementResourceCount(volume.getAccountId(), ResourceType.primary_storage, volume.isDisplayVolume(), currentSize - newSize);
            }

            UsageEventUtils.publishUsageEvent(EventTypes.EVENT_VOLUME_RESIZE, volume.getAccountId(), volume.getDataCenterId(), volume.getId(), volume.getName(),
                    volume.getDiskOfferingId(), volume.getTemplateId(), volume.getSize(), Volume.class.getName(), volume.getUuid());

            return volume;

        } catch (Exception e) {
            throw new CloudRuntimeException("Exception caught during resize volume operation of volume UUID: " + volume.getUuid(), e);
        }
    }

    @DB
    @Override
    @ActionEvent(eventType = EventTypes.EVENT_VOLUME_DELETE, eventDescription = "deleting volume")
    /**
     * Executes the removal of the volume. If the volume is only allocated we do not try to remove it from primary and secondary storage.
     * Otherwise, after the removal in the database, we will try to remove the volume from both primary and secondary storage.
     */
    public boolean deleteVolume(long volumeId, Account caller) throws ConcurrentOperationException {
        VolumeVO volume = retrieveAndValidateVolume(volumeId, caller);
        try {
            destroyVolumeIfPossible(volume);
            // Mark volume as removed if volume has not been created on primary or secondary
            if (volume.getState() == Volume.State.Allocated) {
                _volsDao.remove(volumeId);
                stateTransitTo(volume, Volume.Event.DestroyRequested);
                return true;
            }
            expungeVolumesInPrimaryStorageIfNeeded(volume);
            expungeVolumesInSecondaryStorageIfNeeded(volume);
            cleanVolumesCache(volume);
            return true;
        } catch (InterruptedException | ExecutionException | NoTransitionException e) {
            s_logger.warn("Failed to expunge volume: " + volume.getUuid(), e);
            return false;
        }
    }

    /**
     *  Retrieves and validates the volume for the {@link #deleteVolume(long, Account)} method. The following validation are executed.
     *  <ul>
     *      <li> if no volume is found in the database, we throw an {@link InvalidParameterValueException};
     *      <li> if there are snapshots operation on the volume we cannot delete it. Therefore, an {@link InvalidParameterValueException} is thrown;
     *      <li> if the volume is still attached to a VM we throw an {@link InvalidParameterValueException};
     *      <li> if volume state is in {@link Volume.State#UploadOp}, we check the {@link VolumeDataStoreVO}. Then, if the {@link VolumeDataStoreVO} for the given volume has download status of {@link VMTemplateStorageResourceAssoc.Status#DOWNLOAD_IN_PROGRESS}, an exception is throw;
     *      <li> if the volume state is in {@link Volume.State#NotUploaded} or if the state is {@link Volume.State#UploadInProgress}, an {@link InvalidParameterValueException} is thrown;
     *      <li> we also check if the user has access to the given volume using {@link AccountManager#checkAccess(Account, org.apache.cloudstack.acl.SecurityChecker.AccessType, boolean, String)}.
     *  </ul>
     *
     *  After all validations we return the volume object.
     */
    protected VolumeVO retrieveAndValidateVolume(long volumeId, Account caller) {
        VolumeVO volume = _volsDao.findById(volumeId);
        if (volume == null) {
            throw new InvalidParameterValueException("Unable to find volume with ID: " + volumeId);
        }
        if (!_snapshotMgr.canOperateOnVolume(volume)) {
            throw new InvalidParameterValueException("There are snapshot operations in progress on the volume, unable to delete it");
        }
        if (volume.getInstanceId() != null) {
            throw new InvalidParameterValueException("Please specify a volume that is not attached to any VM.");
        }
        if (volume.getState() == Volume.State.UploadOp) {
            VolumeDataStoreVO volumeStore = _volumeStoreDao.findByVolume(volume.getId());
            if (volumeStore.getDownloadState() == VMTemplateStorageResourceAssoc.Status.DOWNLOAD_IN_PROGRESS) {
                throw new InvalidParameterValueException("Please specify a volume that is not uploading");
            }
        }
        if (volume.getState() == Volume.State.NotUploaded || volume.getState() == Volume.State.UploadInProgress) {
            throw new InvalidParameterValueException("The volume is either getting uploaded or it may be initiated shortly, please wait for it to be completed");
        }
        _accountMgr.checkAccess(caller, null, true, volume);
        return volume;
    }

    /**
     * Destroy the volume if possible and then decrement the following resource types.
     * <ul>
     *  <li> {@link ResourceType#volume};
     *  <li> {@link ResourceType#primary_storage}
     * </ul>
     *
     * A volume can be destroyed if it is not in any of the following states.
     * <ul>
     *  <li> {@value Volume.State#Destroy};
     *  <li> {@value Volume.State#Expunging};
     *  <li> {@value Volume.State#Expunged}.
     * </ul>
     *
     * The volume is destroyed via {@link VolumeService#destroyVolume(long)} method.
     */
    protected void destroyVolumeIfPossible(VolumeVO volume) {
        if (volume.getState() != Volume.State.Destroy && volume.getState() != Volume.State.Expunging && volume.getState() != Volume.State.Expunged) {
            volService.destroyVolume(volume.getId());

            // Decrement the resource count for volumes and primary storage belonging user VM's only
            _resourceLimitMgr.decrementResourceCount(volume.getAccountId(), ResourceType.volume, volume.isDisplayVolume());
            _resourceLimitMgr.decrementResourceCount(volume.getAccountId(), ResourceType.primary_storage, volume.isDisplayVolume(), volume.getSize());
        }
    }

    /**
     * We will check if the given volume is in the primary storage. If it is, we will execute an asynchronous call to delete it there.
     * If the volume is not in the primary storage, we do nothing here.
     */
    protected void expungeVolumesInPrimaryStorageIfNeeded(VolumeVO volume) throws InterruptedException, ExecutionException {
        VolumeInfo volOnPrimary = volFactory.getVolume(volume.getId(), DataStoreRole.Primary);
        if (volOnPrimary != null) {
            s_logger.info("Expunging volume " + volume.getId() + " from primary data store");
            AsyncCallFuture<VolumeApiResult> future = volService.expungeVolumeAsync(volOnPrimary);
            future.get();
        }
    }

    /**
     * We will check if the given volume is in the secondary storage. If the volume is not in the primary storage, we do nothing here.
     * If it is, we will execute an asynchronous call to delete it there. Then, we decrement the {@link ResourceType#secondary_storage} for the account that owns the volume.
     */
    protected void expungeVolumesInSecondaryStorageIfNeeded(VolumeVO volume) throws InterruptedException, ExecutionException {
        VolumeInfo volOnSecondary = volFactory.getVolume(volume.getId(), DataStoreRole.Image);
        if (volOnSecondary != null) {
            s_logger.info("Expunging volume " + volume.getId() + " from secondary data store");
            AsyncCallFuture<VolumeApiResult> future2 = volService.expungeVolumeAsync(volOnSecondary);
            future2.get();

            _resourceLimitMgr.decrementResourceCount(volOnSecondary.getAccountId(), ResourceType.secondary_storage, volOnSecondary.getSize());
        }
    }

    /**
     * Clean volumes cache entries (if they exist).
     */
    protected void cleanVolumesCache(VolumeVO volume) {
        List<VolumeInfo> cacheVols = volFactory.listVolumeOnCache(volume.getId());
        if (CollectionUtils.isEmpty(cacheVols)) {
            return;
        }
        for (VolumeInfo volOnCache : cacheVols) {
            s_logger.info("Delete volume from image cache store: " + volOnCache.getDataStore().getName());
            volOnCache.delete();
        }
    }

    protected boolean stateTransitTo(Volume vol, Volume.Event event) throws NoTransitionException {
        return _volStateMachine.transitTo(vol, event, null, _volsDao);
    }

    @Override
    @ActionEvent(eventType = EventTypes.EVENT_VOLUME_ATTACH, eventDescription = "attaching volume", async = true)
    public Volume attachVolumeToVM(AttachVolumeCmd command) {
        return attachVolumeToVM(command.getVirtualMachineId(), command.getId(), command.getDeviceId());
    }

    private Volume orchestrateAttachVolumeToVM(Long vmId, Long volumeId, Long deviceId) {
        VolumeInfo volumeToAttach = volFactory.getVolume(volumeId);

        if (volumeToAttach.isAttachedVM()) {
            throw new CloudRuntimeException("This volume is already attached to a VM.");
        }

        UserVmVO vm = _userVmDao.findById(vmId);
        VolumeVO exstingVolumeOfVm = null;
        List<VolumeVO> rootVolumesOfVm = _volsDao.findByInstanceAndType(vmId, Volume.Type.ROOT);
        if (rootVolumesOfVm.size() > 1) {
            throw new CloudRuntimeException("The VM " + vm.getHostName() + " has more than one ROOT volume and is in an invalid state.");
        } else {
            if (!rootVolumesOfVm.isEmpty()) {
                exstingVolumeOfVm = rootVolumesOfVm.get(0);
            } else {
                // locate data volume of the vm
                List<VolumeVO> diskVolumesOfVm = _volsDao.findByInstanceAndType(vmId, Volume.Type.DATADISK);
                for (VolumeVO diskVolume : diskVolumesOfVm) {
                    if (diskVolume.getState() != Volume.State.Allocated) {
                        exstingVolumeOfVm = diskVolume;
                        break;
                    }
                }
            }
        }

        HypervisorType rootDiskHyperType = vm.getHypervisorType();
        HypervisorType volumeToAttachHyperType = _volsDao.getHypervisorType(volumeToAttach.getId());

        VolumeInfo newVolumeOnPrimaryStorage = volumeToAttach;

        //don't create volume on primary storage if its being attached to the vm which Root's volume hasn't been created yet
        StoragePoolVO destPrimaryStorage = null;
        if (exstingVolumeOfVm != null && !exstingVolumeOfVm.getState().equals(Volume.State.Allocated)) {
            destPrimaryStorage = _storagePoolDao.findById(exstingVolumeOfVm.getPoolId());
        }

        boolean volumeOnSecondary = volumeToAttach.getState() == Volume.State.Uploaded;

        if (destPrimaryStorage != null && (volumeToAttach.getState() == Volume.State.Allocated || volumeOnSecondary)) {
            try {
                newVolumeOnPrimaryStorage = _volumeMgr.createVolumeOnPrimaryStorage(vm, volumeToAttach, rootDiskHyperType, destPrimaryStorage);
            } catch (NoTransitionException e) {
                s_logger.debug("Failed to create volume on primary storage", e);
                throw new CloudRuntimeException("Failed to create volume on primary storage", e);
            }
        }

        // reload the volume from db
        newVolumeOnPrimaryStorage = volFactory.getVolume(newVolumeOnPrimaryStorage.getId());
        boolean moveVolumeNeeded = needMoveVolume(exstingVolumeOfVm, newVolumeOnPrimaryStorage);

        if (moveVolumeNeeded) {
            PrimaryDataStoreInfo primaryStore = (PrimaryDataStoreInfo)newVolumeOnPrimaryStorage.getDataStore();
            if (primaryStore.isLocal()) {
                throw new CloudRuntimeException(
                        "Failed to attach local data volume " + volumeToAttach.getName() + " to VM " + vm.getDisplayName() + " as migration of local data volume is not allowed");
            }
            StoragePoolVO vmRootVolumePool = _storagePoolDao.findById(exstingVolumeOfVm.getPoolId());

            try {
                newVolumeOnPrimaryStorage = _volumeMgr.moveVolume(newVolumeOnPrimaryStorage, vmRootVolumePool.getDataCenterId(), vmRootVolumePool.getPodId(), vmRootVolumePool.getClusterId(),
                        volumeToAttachHyperType);
            } catch (ConcurrentOperationException e) {
                s_logger.debug("move volume failed", e);
                throw new CloudRuntimeException("move volume failed", e);
            } catch (StorageUnavailableException e) {
                s_logger.debug("move volume failed", e);
                throw new CloudRuntimeException("move volume failed", e);
            }
        }
        VolumeVO newVol = _volsDao.findById(newVolumeOnPrimaryStorage.getId());
        // Getting the fresh vm object in case of volume migration to check the current state of VM
        if (moveVolumeNeeded || volumeOnSecondary) {
            vm = _userVmDao.findById(vmId);
            if (vm == null) {
                throw new InvalidParameterValueException("VM not found.");
            }
        }
        newVol = sendAttachVolumeCommand(vm, newVol, deviceId);
        return newVol;
    }

    public Volume attachVolumeToVM(Long vmId, Long volumeId, Long deviceId) {
        Account caller = CallContext.current().getCallingAccount();

        // Check that the volume ID is valid
        VolumeInfo volumeToAttach = volFactory.getVolume(volumeId);
        // Check that the volume is a data volume
        if (volumeToAttach == null || !(volumeToAttach.getVolumeType() == Volume.Type.DATADISK || volumeToAttach.getVolumeType() == Volume.Type.ROOT)) {
            throw new InvalidParameterValueException("Please specify a volume with the valid type: " + Volume.Type.ROOT.toString() + " or " + Volume.Type.DATADISK.toString());
        }

        // Check that the volume is not currently attached to any VM
        if (volumeToAttach.getInstanceId() != null) {
            throw new InvalidParameterValueException("Please specify a volume that is not attached to any VM.");
        }

        // Check that the volume is not destroyed
        if (volumeToAttach.getState() == Volume.State.Destroy) {
            throw new InvalidParameterValueException("Please specify a volume that is not destroyed.");
        }

        // Check that the virtual machine ID is valid and it's a user vm
        UserVmVO vm = _userVmDao.findById(vmId);
        if (vm == null || vm.getType() != VirtualMachine.Type.User) {
            throw new InvalidParameterValueException("Please specify a valid User VM.");
        }

        // Check that the VM is in the correct state
        if (vm.getState() != State.Running && vm.getState() != State.Stopped) {
            throw new InvalidParameterValueException("Please specify a VM that is either running or stopped.");
        }

        // Check that the VM and the volume are in the same zone
        if (vm.getDataCenterId() != volumeToAttach.getDataCenterId()) {
            throw new InvalidParameterValueException("Please specify a VM that is in the same zone as the volume.");
        }

        // Check that the device ID is valid
        if (deviceId != null) {
            // validate ROOT volume type
            if (deviceId.longValue() == 0) {
                validateRootVolumeDetachAttach(_volsDao.findById(volumeToAttach.getId()), vm);
                // vm shouldn't have any volume with deviceId 0
                if (!_volsDao.findByInstanceAndDeviceId(vm.getId(), 0).isEmpty()) {
                    throw new InvalidParameterValueException("Vm already has root volume attached to it");
                }
                // volume can't be in Uploaded state
                if (volumeToAttach.getState() == Volume.State.Uploaded) {
                    throw new InvalidParameterValueException("No support for Root volume attach in state " + Volume.State.Uploaded);
                }
            }
        }

        // Check that the number of data volumes attached to VM is less than
        // that supported by hypervisor
        if (deviceId == null || deviceId.longValue() != 0) {
            List<VolumeVO> existingDataVolumes = _volsDao.findByInstanceAndType(vmId, Volume.Type.DATADISK);
            int maxAttachableDataVolumesSupported = getMaxDataVolumesSupported(vm);
            if (existingDataVolumes.size() >= maxAttachableDataVolumesSupported) {
                throw new InvalidParameterValueException(
                        "The specified VM already has the maximum number of data disks (" + maxAttachableDataVolumesSupported + ") attached. Please specify another VM.");
            }
        }

        // If local storage is disabled then attaching a volume with local disk
        // offering not allowed
        DataCenterVO dataCenter = _dcDao.findById(volumeToAttach.getDataCenterId());
        if (!dataCenter.isLocalStorageEnabled()) {
            DiskOfferingVO diskOffering = _diskOfferingDao.findById(volumeToAttach.getDiskOfferingId());
            if (diskOffering.isUseLocalStorage()) {
                throw new InvalidParameterValueException("Zone is not configured to use local storage but volume's disk offering " + diskOffering.getName() + " uses it");
            }
        }

        // if target VM has associated VM snapshots
        List<VMSnapshotVO> vmSnapshots = _vmSnapshotDao.findByVm(vmId);
        if (vmSnapshots.size() > 0) {
            throw new InvalidParameterValueException("Unable to attach volume, please specify a VM that does not have VM snapshots");
        }

        // permission check
        _accountMgr.checkAccess(caller, null, true, volumeToAttach, vm);

        if (!(Volume.State.Allocated.equals(volumeToAttach.getState()) || Volume.State.Ready.equals(volumeToAttach.getState()) || Volume.State.Uploaded.equals(volumeToAttach.getState()))) {
            throw new InvalidParameterValueException("Volume state must be in Allocated, Ready or in Uploaded state");
        }

        Account owner = _accountDao.findById(volumeToAttach.getAccountId());

        if (!(volumeToAttach.getState() == Volume.State.Allocated || volumeToAttach.getState() == Volume.State.Ready)) {
            try {
                _resourceLimitMgr.checkResourceLimit(owner, ResourceType.primary_storage, volumeToAttach.getSize());
            } catch (ResourceAllocationException e) {
                s_logger.error("primary storage resource limit check failed", e);
                throw new InvalidParameterValueException(e.getMessage());
            }
        }

        HypervisorType rootDiskHyperType = vm.getHypervisorType();
        HypervisorType volumeToAttachHyperType = _volsDao.getHypervisorType(volumeToAttach.getId());

        StoragePoolVO volumeToAttachStoragePool = _storagePoolDao.findById(volumeToAttach.getPoolId());

        // managed storage can be used for different types of hypervisors
        // only perform this check if the volume's storage pool is not null and not managed
        if (volumeToAttachStoragePool != null && !volumeToAttachStoragePool.isManaged()) {
            if (volumeToAttachHyperType != HypervisorType.None && rootDiskHyperType != volumeToAttachHyperType) {
                throw new InvalidParameterValueException("Can't attach a volume created by: " + volumeToAttachHyperType + " to a " + rootDiskHyperType + " vm");
            }
        }

        AsyncJobExecutionContext asyncExecutionContext = AsyncJobExecutionContext.getCurrentExecutionContext();

        if (asyncExecutionContext != null) {
            AsyncJob job = asyncExecutionContext.getJob();

            if (s_logger.isInfoEnabled()) {
                s_logger.info("Trying to attaching volume " + volumeId + " to vm instance:" + vm.getId() + ", update async job-" + job.getId() + " progress status");
            }

            _jobMgr.updateAsyncJobAttachment(job.getId(), "Volume", volumeId);
        }

        AsyncJobExecutionContext jobContext = AsyncJobExecutionContext.getCurrentExecutionContext();
        if (jobContext.isJobDispatchedBy(VmWorkConstants.VM_WORK_JOB_DISPATCHER)) {
            // avoid re-entrance

            VmWorkJobVO placeHolder = null;
            placeHolder = createPlaceHolderWork(vmId);
            try {
                return orchestrateAttachVolumeToVM(vmId, volumeId, deviceId);
            } finally {
                _workJobDao.expunge(placeHolder.getId());
            }

        } else {
            Outcome<Volume> outcome = attachVolumeToVmThroughJobQueue(vmId, volumeId, deviceId);

            Volume vol = null;
            try {
                outcome.get();
            } catch (InterruptedException e) {
                throw new RuntimeException("Operation is interrupted", e);
            } catch (java.util.concurrent.ExecutionException e) {
                throw new RuntimeException("Execution excetion", e);
            }

            Object jobResult = _jobMgr.unmarshallResultObject(outcome.getJob());
            if (jobResult != null) {
                if (jobResult instanceof ConcurrentOperationException) {
                    throw (ConcurrentOperationException)jobResult;
                } else if (jobResult instanceof InvalidParameterValueException) {
                    throw (InvalidParameterValueException)jobResult;
                } else if (jobResult instanceof RuntimeException) {
                    throw (RuntimeException)jobResult;
                } else if (jobResult instanceof Throwable) {
                    throw new RuntimeException("Unexpected exception", (Throwable)jobResult);
                } else if (jobResult instanceof Long) {
                    vol = _volsDao.findById((Long)jobResult);
                }
            }
            return vol;
        }
    }

    @Override
    @ActionEvent(eventType = EventTypes.EVENT_VOLUME_UPDATE, eventDescription = "updating volume", async = true)
    public Volume updateVolume(long volumeId, String path, String state, Long storageId, Boolean displayVolume, String customId, long entityOwnerId, String chainInfo) {

        VolumeVO volume = _volsDao.findById(volumeId);

        if (volume == null) {
            throw new InvalidParameterValueException("The volume id doesn't exist");
        }

        if (path != null) {
            volume.setPath(path);
        }

        if (chainInfo != null) {
            volume.setChainInfo(chainInfo);
        }

        if (state != null) {
            try {
                Volume.State volumeState = Volume.State.valueOf(state);
                volume.setState(volumeState);
            } catch (IllegalArgumentException ex) {
                throw new InvalidParameterValueException("Invalid volume state specified");
            }
        }

        if (storageId != null) {
            StoragePool pool = _storagePoolDao.findById(storageId);
            if (pool.getDataCenterId() != volume.getDataCenterId()) {
                throw new InvalidParameterValueException("Invalid storageId specified; refers to the pool outside of the volume's zone");
            }
            volume.setPoolId(pool.getId());
        }

        if (customId != null) {
            volume.setUuid(customId);
        }

        updateDisplay(volume, displayVolume);

        _volsDao.update(volumeId, volume);

        return volume;
    }

    @Override
    public void updateDisplay(Volume volume, Boolean displayVolume) {
        // 1. Resource limit changes
        updateResourceCount(volume, displayVolume);

        // 2. generate usage event if not in destroyed state
        saveUsageEvent(volume, displayVolume);

        // 3. Set the flag
        if (displayVolume != null && displayVolume != volume.isDisplayVolume()) {
            // FIXME - Confused - typecast for now.
            ((VolumeVO)volume).setDisplayVolume(displayVolume);
            _volsDao.update(volume.getId(), (VolumeVO)volume);
        }

    }

    private void updateResourceCount(Volume volume, Boolean displayVolume) {
        // Update only when the flag has changed.
        if (displayVolume != null && displayVolume != volume.isDisplayVolume()) {
            _resourceLimitMgr.changeResourceCount(volume.getAccountId(), ResourceType.volume, displayVolume);
            _resourceLimitMgr.changeResourceCount(volume.getAccountId(), ResourceType.primary_storage, displayVolume, new Long(volume.getSize()));
        }
    }

    private void saveUsageEvent(Volume volume, Boolean displayVolume) {

        // Update only when the flag has changed  &&  only when volume in a non-destroyed state.
        if ((displayVolume != null && displayVolume != volume.isDisplayVolume()) && !isVolumeDestroyed(volume)) {
            if (displayVolume) {
                // flag turned 1 equivalent to freshly created volume
                UsageEventUtils.publishUsageEvent(EventTypes.EVENT_VOLUME_CREATE, volume.getAccountId(), volume.getDataCenterId(), volume.getId(), volume.getName(), volume.getDiskOfferingId(),
                        volume.getTemplateId(), volume.getSize(), Volume.class.getName(), volume.getUuid());
            } else {
                // flag turned 0 equivalent to deleting a volume
                UsageEventUtils.publishUsageEvent(EventTypes.EVENT_VOLUME_DELETE, volume.getAccountId(), volume.getDataCenterId(), volume.getId(), volume.getName(), Volume.class.getName(),
                        volume.getUuid());
            }
        }
    }

    private boolean isVolumeDestroyed(Volume volume) {
        if (volume.getState() == Volume.State.Destroy || volume.getState() == Volume.State.Expunging && volume.getState() == Volume.State.Expunged) {
            return true;
        }
        return false;
    }

    @Override
    @ActionEvent(eventType = EventTypes.EVENT_VOLUME_DETACH, eventDescription = "detaching volume", async = true)
    public Volume detachVolumeFromVM(DetachVolumeCmd cmmd) {
        Account caller = CallContext.current().getCallingAccount();
        if ((cmmd.getId() == null && cmmd.getDeviceId() == null && cmmd.getVirtualMachineId() == null) || (cmmd.getId() != null && (cmmd.getDeviceId() != null || cmmd.getVirtualMachineId() != null))
                || (cmmd.getId() == null && (cmmd.getDeviceId() == null || cmmd.getVirtualMachineId() == null))) {
            throw new InvalidParameterValueException("Please provide either a volume id, or a tuple(device id, instance id)");
        }

        Long volumeId = cmmd.getId();
        VolumeVO volume = null;

        if (volumeId != null) {
            volume = _volsDao.findById(volumeId);
        } else {
            volume = _volsDao.findByInstanceAndDeviceId(cmmd.getVirtualMachineId(), cmmd.getDeviceId()).get(0);
        }

        // Check that the volume ID is valid
        if (volume == null) {
            throw new InvalidParameterValueException("Unable to find volume with ID: " + volumeId);
        }

        Long vmId = null;

        if (cmmd.getVirtualMachineId() == null) {
            vmId = volume.getInstanceId();
        } else {
            vmId = cmmd.getVirtualMachineId();
        }

        // Permissions check
        _accountMgr.checkAccess(caller, null, true, volume);

        // Check that the volume is currently attached to a VM
        if (vmId == null) {
            throw new InvalidParameterValueException("The specified volume is not attached to a VM.");
        }

        // Check that the VM is in the correct state
        UserVmVO vm = _userVmDao.findById(vmId);
        if (vm.getState() != State.Running && vm.getState() != State.Stopped && vm.getState() != State.Destroyed) {
            throw new InvalidParameterValueException("Please specify a VM that is either running or stopped.");
        }

        // Check that the volume is a data/root volume
        if (!(volume.getVolumeType() == Volume.Type.ROOT || volume.getVolumeType() == Volume.Type.DATADISK)) {
            throw new InvalidParameterValueException("Please specify volume of type " + Volume.Type.DATADISK.toString() + " or " + Volume.Type.ROOT.toString());
        }

        // Root volume detach is allowed for following hypervisors: Xen/KVM/VmWare
        if (volume.getVolumeType() == Volume.Type.ROOT) {
            validateRootVolumeDetachAttach(volume, vm);
        }

        // Don't allow detach if target VM has associated VM snapshots
        List<VMSnapshotVO> vmSnapshots = _vmSnapshotDao.findByVm(vmId);
        if (vmSnapshots.size() > 0) {
            throw new InvalidParameterValueException("Unable to detach volume, please specify a VM that does not have VM snapshots");
        }

        AsyncJobExecutionContext asyncExecutionContext = AsyncJobExecutionContext.getCurrentExecutionContext();
        if (asyncExecutionContext != null) {
            AsyncJob job = asyncExecutionContext.getJob();

            if (s_logger.isInfoEnabled()) {
                s_logger.info("Trying to attaching volume " + volumeId + "to vm instance:" + vm.getId() + ", update async job-" + job.getId() + " progress status");
            }

            _jobMgr.updateAsyncJobAttachment(job.getId(), "Volume", volumeId);
        }

        AsyncJobExecutionContext jobContext = AsyncJobExecutionContext.getCurrentExecutionContext();
        if (jobContext.isJobDispatchedBy(VmWorkConstants.VM_WORK_JOB_DISPATCHER)) {
            // avoid re-entrance
            VmWorkJobVO placeHolder = null;
            placeHolder = createPlaceHolderWork(vmId);
            try {
                return orchestrateDetachVolumeFromVM(vmId, volumeId);
            } finally {
                _workJobDao.expunge(placeHolder.getId());
            }
        } else {
            Outcome<Volume> outcome = detachVolumeFromVmThroughJobQueue(vmId, volumeId);

            Volume vol = null;
            try {
                outcome.get();
            } catch (InterruptedException e) {
                throw new RuntimeException("Operation is interrupted", e);
            } catch (java.util.concurrent.ExecutionException e) {
                throw new RuntimeException("Execution excetion", e);
            }

            Object jobResult = _jobMgr.unmarshallResultObject(outcome.getJob());
            if (jobResult != null) {
                if (jobResult instanceof ConcurrentOperationException) {
                    throw (ConcurrentOperationException)jobResult;
                } else if (jobResult instanceof RuntimeException) {
                    throw (RuntimeException)jobResult;
                } else if (jobResult instanceof Throwable) {
                    throw new RuntimeException("Unexpected exception", (Throwable)jobResult);
                } else if (jobResult instanceof Long) {
                    vol = _volsDao.findById((Long)jobResult);
                }
            }
            return vol;
        }
    }

    private void validateRootVolumeDetachAttach(VolumeVO volume, UserVmVO vm) {
        if (!(vm.getHypervisorType() == HypervisorType.XenServer || vm.getHypervisorType() == HypervisorType.VMware || vm.getHypervisorType() == HypervisorType.KVM
                || vm.getHypervisorType() == HypervisorType.Simulator)) {
            throw new InvalidParameterValueException("Root volume detach is not supported for hypervisor type " + vm.getHypervisorType());
        }
        if (!(vm.getState() == State.Stopped) || (vm.getState() == State.Destroyed)) {
            throw new InvalidParameterValueException("Root volume detach can happen only when vm is in states: " + State.Stopped.toString() + " or " + State.Destroyed.toString());
        }

        if (volume.getPoolId() != null) {
            StoragePoolVO pool = _storagePoolDao.findById(volume.getPoolId());
            if (pool.isManaged()) {
                throw new InvalidParameterValueException("Root volume detach is not supported for Managed DataStores");
            }
        }
    }

    @ActionEvent(eventType = EventTypes.EVENT_VOLUME_DETACH, eventDescription = "detaching volume")
    public Volume detachVolumeViaDestroyVM(long vmId, long volumeId) {
        return orchestrateDetachVolumeFromVM(vmId, volumeId);
    }

    private Volume orchestrateDetachVolumeFromVM(long vmId, long volumeId) {
        Volume volume = _volsDao.findById(volumeId);
        VMInstanceVO vm = _vmInstanceDao.findById(vmId);

        String errorMsg = "Failed to detach volume " + volume.getName() + " from VM " + vm.getHostName();
        boolean sendCommand = vm.getState() == State.Running;

        Long hostId = vm.getHostId();

        if (hostId == null) {
            hostId = vm.getLastHostId();
            HostVO host = _hostDao.findById(hostId);

            if (host != null && host.getHypervisorType() == HypervisorType.VMware) {
                sendCommand = true;
            }
        }

        HostVO host = null;
        StoragePoolVO volumePool = _storagePoolDao.findByIdIncludingRemoved(volume.getPoolId());

        if (hostId != null) {
            host = _hostDao.findById(hostId);

            if (host != null && host.getHypervisorType() == HypervisorType.XenServer && volumePool != null && volumePool.isManaged()) {
                sendCommand = true;
            }
        }

        if (volumePool == null) {
            sendCommand = false;
        }

        Answer answer = null;

        if (sendCommand) {
            // collect vm disk statistics before detach a volume
            UserVmVO userVm = _userVmDao.findById(vmId);
            if (userVm != null && userVm.getType() == VirtualMachine.Type.User) {
                _userVmService.collectVmDiskStatistics(userVm);
            }

            DataTO volTO = volFactory.getVolume(volume.getId()).getTO();
            DiskTO disk = new DiskTO(volTO, volume.getDeviceId(), volume.getPath(), volume.getVolumeType());

            DettachCommand cmd = new DettachCommand(disk, vm.getInstanceName());

            cmd.setManaged(volumePool.isManaged());

            cmd.setStorageHost(volumePool.getHostAddress());
            cmd.setStoragePort(volumePool.getPort());

            cmd.set_iScsiName(volume.get_iScsiName());

            try {
                answer = _agentMgr.send(hostId, cmd);
            } catch (Exception e) {
                throw new CloudRuntimeException(errorMsg + " due to: " + e.getMessage());
            }
        }

        if (!sendCommand || (answer != null && answer.getResult())) {
            // Mark the volume as detached
            _volsDao.detachVolume(volume.getId());

            // volume.getPoolId() should be null if the VM we are detaching the disk from has never been started before
            if (volume.getPoolId() != null) {
                DataStore dataStore = dataStoreMgr.getDataStore(volume.getPoolId(), DataStoreRole.Primary);
                volService.revokeAccess(volFactory.getVolume(volume.getId()), host, dataStore);
            }
            if (volumePool != null && hostId != null) {
                handleTargetsForVMware(hostId, volumePool.getHostAddress(), volumePool.getPort(), volume.get_iScsiName());
            }
            return _volsDao.findById(volumeId);
        } else {

            if (answer != null) {
                String details = answer.getDetails();
                if (details != null && !details.isEmpty()) {
                    errorMsg += "; " + details;
                }
            }

            throw new CloudRuntimeException(errorMsg);
        }
    }

    public void updateMissingRootDiskController(final VMInstanceVO vm, final String rootVolChainInfo) {
        if (vm == null || !VirtualMachine.Type.User.equals(vm.getType()) || Strings.isNullOrEmpty(rootVolChainInfo)) {
            return;
        }
        String rootDiskController = null;
        try {
            final VirtualMachineDiskInfo infoInChain = _gson.fromJson(rootVolChainInfo, VirtualMachineDiskInfo.class);
            if (infoInChain != null) {
                rootDiskController = infoInChain.getControllerFromDeviceBusName();
            }
            final UserVmVO userVmVo = _userVmDao.findById(vm.getId());
            if ((rootDiskController != null) && (!rootDiskController.isEmpty())) {
                _userVmDao.loadDetails(userVmVo);
                _userVmMgr.persistDeviceBusInfo(userVmVo, rootDiskController);
            }
        } catch (JsonParseException e) {
            s_logger.debug("Error parsing chain info json: " + e.getMessage());
        }
    }

    private void handleTargetsForVMware(long hostId, String storageAddress, int storagePort, String iScsiName) {
        HostVO host = _hostDao.findById(hostId);

        if (host.getHypervisorType() == HypervisorType.VMware) {
            ModifyTargetsCommand cmd = new ModifyTargetsCommand();

            List<Map<String, String>> targets = new ArrayList<>();

            Map<String, String> target = new HashMap<>();

            target.put(ModifyTargetsCommand.STORAGE_HOST, storageAddress);
            target.put(ModifyTargetsCommand.STORAGE_PORT, String.valueOf(storagePort));
            target.put(ModifyTargetsCommand.IQN, iScsiName);

            targets.add(target);

            cmd.setTargets(targets);
            cmd.setApplyToAllHostsInCluster(true);
            cmd.setAdd(false);
            cmd.setTargetTypeToRemove(ModifyTargetsCommand.TargetTypeToRemove.DYNAMIC);

            sendModifyTargetsCommand(cmd, hostId);
        }
    }

    private void sendModifyTargetsCommand(ModifyTargetsCommand cmd, long hostId) {
        Answer answer = _agentMgr.easySend(hostId, cmd);

        if (answer == null) {
            String msg = "Unable to get an answer to the modify targets command";

            s_logger.warn(msg);
        } else if (!answer.getResult()) {
            String msg = "Unable to modify target on the following host: " + hostId;

            s_logger.warn(msg);
        }
    }

    @DB
    @Override
    @ActionEvent(eventType = EventTypes.EVENT_VOLUME_MIGRATE, eventDescription = "migrating volume", async = true)
    public Volume migrateVolume(MigrateVolumeCmd cmd) {
        Long volumeId = cmd.getVolumeId();
        Long storagePoolId = cmd.getStoragePoolId();

        VolumeVO vol = _volsDao.findById(volumeId);
        if (vol == null) {
            throw new InvalidParameterValueException("Failed to find the volume id: " + volumeId);
        }

        if (vol.getState() != Volume.State.Ready) {
            throw new InvalidParameterValueException("Volume must be in ready state");
        }

        boolean liveMigrateVolume = false;
        Long instanceId = vol.getInstanceId();
        Long srcClusterId = null;
        VMInstanceVO vm = null;
        if (instanceId != null) {
            vm = _vmInstanceDao.findById(instanceId);
        }

        // Check that Vm to which this volume is attached does not have VM Snapshots
        // OfflineVmwareMigration: considder if this is needed and desirable
        if (vm != null && _vmSnapshotDao.findByVm(vm.getId()).size() > 0) {
            throw new InvalidParameterValueException("Volume cannot be migrated, please remove all VM snapshots for VM to which this volume is attached");
        }

        // OfflineVmwareMigration: extract this block as method and check if it is subject to regression
        if (vm != null && vm.getState() == State.Running) {
            // Check if the VM is GPU enabled.
            if (_serviceOfferingDetailsDao.findDetail(vm.getServiceOfferingId(), GPU.Keys.pciDevice.toString()) != null) {
                throw new InvalidParameterValueException("Live Migration of GPU enabled VM is not supported");
            }
            // Check if the underlying hypervisor supports storage motion.
            Long hostId = vm.getHostId();
            if (hostId != null) {
                HostVO host = _hostDao.findById(hostId);
                HypervisorCapabilitiesVO capabilities = null;
                if (host != null) {
                    capabilities = _hypervisorCapabilitiesDao.findByHypervisorTypeAndVersion(host.getHypervisorType(), host.getHypervisorVersion());
                    srcClusterId = host.getClusterId();
                }

                if (capabilities != null) {
                    liveMigrateVolume = capabilities.isStorageMotionSupported();
                }
            }

            // If vm is running, and hypervisor doesn't support live migration, then return error
            if (!liveMigrateVolume) {
                throw new InvalidParameterValueException("Volume needs to be detached from VM");
            }
        }

        if (liveMigrateVolume && !cmd.isLiveMigrate()) {
            throw new InvalidParameterValueException("The volume " + vol + "is attached to a vm and for migrating it " + "the parameter livemigrate should be specified");
        }

        StoragePool destPool = (StoragePool)dataStoreMgr.getDataStore(storagePoolId, DataStoreRole.Primary);
        if (destPool == null) {
            throw new InvalidParameterValueException("Failed to find the destination storage pool: " + storagePoolId);
        } else if (destPool.isInMaintenance()) {
            throw new InvalidParameterValueException("Cannot migrate volume " + vol + "to the destination storage pool " + destPool.getName() + " as the storage pool is in maintenance mode.");
        }

        if (!storageMgr.storagePoolHasEnoughSpace(Collections.singletonList(vol), destPool)) {
            throw new CloudRuntimeException("Storage pool " + destPool.getName() + " does not have enough space to migrate volume " + vol.getName());
        }

        // OfflineVmwareMigration: check storage tags on disk(offering)s in comparison to destination storage pool
        // OfflineVmwareMigration: if no match return a proper error now
        DiskOfferingVO diskOffering = _diskOfferingDao.findById(vol.getDiskOfferingId());
        if (diskOffering.equals(null)) {
            throw new CloudRuntimeException("volume '" + vol.getUuid() + "', has no diskoffering. Migration target cannot be checked.");
        }
        if (!doesTargetStorageSupportDiskOffering(destPool, diskOffering)) {
            throw new CloudRuntimeException(String.format("Migration target pool [%s, tags:%s] has no matching tags for volume [%s, uuid:%s, tags:%s]", destPool.getName(),
                    getStoragePoolTags(destPool), vol.getName(), vol.getUuid(), diskOffering.getTags()));
        }

        if (liveMigrateVolume && destPool.getClusterId() != null && srcClusterId != null) {
            if (!srcClusterId.equals(destPool.getClusterId())) {
                throw new InvalidParameterValueException("Cannot migrate a volume of a virtual machine to a storage pool in a different cluster");
            }
        }
        // In case of VMware, if ROOT volume is being cold-migrated, then ensure destination storage pool is in the same Datacenter as the VM.
        if (vm != null && vm.getHypervisorType().equals(HypervisorType.VMware)) {
            if (!liveMigrateVolume && vol.volumeType.equals(Volume.Type.ROOT)) {
                Long hostId = vm.getHostId() != null ? vm.getHostId() : vm.getLastHostId();
                HostVO host = _hostDao.findById(hostId);
                if (host != null) {
                    srcClusterId = host.getClusterId();
                }
                if (srcClusterId != null && destPool.getClusterId() != null && !srcClusterId.equals(destPool.getClusterId())) {
                    String srcDcName = _clusterDetailsDao.getVmwareDcName(srcClusterId);
                    String destDcName = _clusterDetailsDao.getVmwareDcName(destPool.getClusterId());
                    if (srcDcName != null && destDcName != null && !srcDcName.equals(destDcName)) {
                        throw new InvalidParameterValueException("Cannot migrate ROOT volume of a stopped VM to a storage pool in a different VMware datacenter");
                    }
                }
                updateMissingRootDiskController(vm, vol.getChainInfo());
            }
        }
        DiskOfferingVO newDiskOffering = retrieveAndValidateNewDiskOffering(cmd);
        validateConditionsToReplaceDiskOfferingOfVolume(vol, newDiskOffering, destPool);
        if (vm != null) {
            // serialize VM operation
            AsyncJobExecutionContext jobContext = AsyncJobExecutionContext.getCurrentExecutionContext();
            if (jobContext.isJobDispatchedBy(VmWorkConstants.VM_WORK_JOB_DISPATCHER)) {
                // avoid re-entrance

                VmWorkJobVO placeHolder = null;
                placeHolder = createPlaceHolderWork(vm.getId());
                try {
                    return orchestrateMigrateVolume(vol, destPool, liveMigrateVolume, newDiskOffering);
                } finally {
                    _workJobDao.expunge(placeHolder.getId());
                }

            } else {
                Outcome<Volume> outcome = migrateVolumeThroughJobQueue(vm, vol, destPool, liveMigrateVolume, newDiskOffering);

                try {
                    outcome.get();
                } catch (InterruptedException e) {
                    throw new RuntimeException("Operation is interrupted", e);
                } catch (java.util.concurrent.ExecutionException e) {
                    throw new RuntimeException("Execution excetion", e);
                }

                Object jobResult = _jobMgr.unmarshallResultObject(outcome.getJob());
                if (jobResult != null) {
                    if (jobResult instanceof ConcurrentOperationException) {
                        throw (ConcurrentOperationException)jobResult;
                    } else if (jobResult instanceof RuntimeException) {
                        throw (RuntimeException)jobResult;
                    } else if (jobResult instanceof Throwable) {
                        throw new RuntimeException("Unexpected exception", (Throwable)jobResult);
                    }
                }

                // retrieve the migrated new volume from job result
                if (jobResult != null && jobResult instanceof Long) {
                    return _entityMgr.findById(VolumeVO.class, ((Long)jobResult));
                }
                return null;
            }
        }

        return orchestrateMigrateVolume(vol, destPool, liveMigrateVolume, newDiskOffering);
    }

    /**
     * Retrieves the new disk offering UUID that might be sent to replace the current one in the volume being migrated.
     * If no disk offering UUID is provided we return null. Otherwise, we perform the following checks.
     * <ul>
     *  <li>Is the disk offering UUID entered valid? If not, an  {@link InvalidParameterValueException} is thrown;
     *  <li>If the disk offering was already removed, we thrown an {@link InvalidParameterValueException} is thrown;
     *  <li>We then check if the user executing the operation has access to the given disk offering.
     * </ul>
     *
     * If all checks pass, we move forward returning the disk offering object.
     */
    private DiskOfferingVO retrieveAndValidateNewDiskOffering(MigrateVolumeCmd cmd) {
        String newDiskOfferingUuid = cmd.getNewDiskOfferingUuid();
        if (org.apache.commons.lang.StringUtils.isBlank(newDiskOfferingUuid)) {
            return null;
        }
        DiskOfferingVO newDiskOffering = _diskOfferingDao.findByUuid(newDiskOfferingUuid);
        if (newDiskOffering == null) {
            throw new InvalidParameterValueException(String.format("The disk offering informed is not valid [id=%s].", newDiskOfferingUuid));
        }
        if (newDiskOffering.getRemoved() != null) {
            throw new InvalidParameterValueException(String.format("We cannot assign a removed disk offering [id=%s] to a volume. ", newDiskOffering.getUuid()));
        }
        Account caller = CallContext.current().getCallingAccount();
        DataCenter zone = null;
        Volume volume = _volsDao.findById(cmd.getId());
        if (volume != null) {
            zone = _dcDao.findById(volume.getDataCenterId());
        }
        _accountMgr.checkAccess(caller, newDiskOffering, zone);
        return newDiskOffering;
    }

    /**
     * Performs the validations required for replacing the disk offering while migrating the volume of storage. If no new disk offering is provided, we do not execute any validation.
     * If a disk offering is informed, we then proceed with the following checks.
     * <ul>
     *  <li>We check if the given volume is of ROOT type. We cannot change the disk offering of a ROOT volume. Therefore, we thrown an {@link InvalidParameterValueException};
     *  <li>We the disk is being migrated to shared storage and the new disk offering is for local storage (or vice versa), we throw an {@link InvalidParameterValueException}. Bear in mind that we are validating only the new disk offering. If none is provided we can override the current disk offering. This means, placing a volume with shared disk offering in local storage and vice versa;
     *  <li>We then proceed checking the target storage pool supports the new disk offering {@link #doesTargetStorageSupportNewDiskOffering(StoragePool, DiskOfferingVO)}.
     * </ul>
     *
     * If all of the above validations pass, we check if the size of the new disk offering is different from the volume. If it is, we log a warning message.
     */
    protected void validateConditionsToReplaceDiskOfferingOfVolume(VolumeVO volume, DiskOfferingVO newDiskOffering, StoragePool destPool) {
        if (newDiskOffering == null) {
            return;
        }
        if ((destPool.isShared() && newDiskOffering.isUseLocalStorage()) || destPool.isLocal() && newDiskOffering.isShared()) {
            throw new InvalidParameterValueException("You cannot move the volume to a shared storage and assing a disk offering for local storage and vice versa.");
        }
        if (!doesTargetStorageSupportDiskOffering(destPool, newDiskOffering)) {
            throw new InvalidParameterValueException(String.format("Target Storage [id=%s] tags [%s] does not match new disk offering [id=%s] tags [%s].", destPool.getUuid(),
                    getStoragePoolTags(destPool), newDiskOffering.getUuid(), newDiskOffering.getTags()));
        }
        if (volume.getSize() != newDiskOffering.getDiskSize()) {
            DiskOfferingVO oldDiskOffering = this._diskOfferingDao.findById(volume.getDiskOfferingId());
            s_logger.warn(String.format(
                    "You are migrating a volume [id=%s] and changing the disk offering[from id=%s to id=%s] to reflect this migration. However, the sizes of the volume and the new disk offering are different.",
                    volume.getUuid(), oldDiskOffering.getUuid(), newDiskOffering.getUuid()));
        }
        s_logger.info(String.format("Changing disk offering to [uuid=%s] while migrating volume [uuid=%s, name=%s].", newDiskOffering.getUuid(), volume.getUuid(), volume.getName()));
    }

    /**
     *  Checks if the target storage supports the new disk offering.
     *  This validation is consistent with the mechanism used to select a storage pool to deploy a volume when a virtual machine is deployed or when a new data disk is allocated.
     *
     *  The scenarios when this method returns true or false is presented in the following table.
     *
     *   <table border="1">
     *      <tr>
     *          <th>#</th><th>Disk offering tags</th><th>Storage tags</th><th>Does the storage support the disk offering?</th>
     *      </tr>
     *      <body>
     *      <tr>
     *          <td>1</td><td>A,B</td><td>A</td><td>NO</td>
     *      </tr>
     *      <tr>
     *          <td>2</td><td>A,B,C</td><td>A,B,C,D,X</td><td>YES</td>
     *      </tr>
     *      <tr>
     *          <td>3</td><td>A,B,C</td><td>X,Y,Z</td><td>NO</td>
     *      </tr>
     *      <tr>
     *          <td>4</td><td>null</td><td>A,S,D</td><td>YES</td>
     *      </tr>
     *      <tr>
     *          <td>5</td><td>A</td><td>null</td><td>NO</td>
     *      </tr>
     *      <tr>
     *          <td>6</td><td>null</td><td>null</td><td>YES</td>
     *      </tr>
     *      </body>
     *   </table>
     */
    protected boolean doesTargetStorageSupportDiskOffering(StoragePool destPool, DiskOfferingVO diskOffering) {
        String targetStoreTags = diskOffering.getTags();
        return doesTargetStorageSupportDiskOffering(destPool, targetStoreTags);
    }

    @Override
    public boolean doesTargetStorageSupportDiskOffering(StoragePool destPool, String diskOfferingTags) {
        if (org.apache.commons.lang.StringUtils.isBlank(diskOfferingTags)) {
            return true;
        }
        String storagePoolTags = getStoragePoolTags(destPool);
        if (org.apache.commons.lang.StringUtils.isBlank(storagePoolTags)) {
            return false;
        }
        String[] storageTagsAsStringArray = org.apache.commons.lang.StringUtils.split(storagePoolTags, ",");
        String[] newDiskOfferingTagsAsStringArray = org.apache.commons.lang.StringUtils.split(diskOfferingTags, ",");

        return CollectionUtils.isSubCollection(Arrays.asList(newDiskOfferingTagsAsStringArray), Arrays.asList(storageTagsAsStringArray));
    }

    /**
     *  Retrieves the storage pool tags as a {@link String}. If the storage pool does not have tags we return a null value.
     */
    protected String getStoragePoolTags(StoragePool destPool) {
        List<String> destPoolTags = storagePoolTagsDao.getStoragePoolTags(destPool.getId());
        if (CollectionUtils.isEmpty(destPoolTags)) {
            return null;
        }
        return StringUtils.join(destPoolTags, ",");
    }

    private Volume orchestrateMigrateVolume(VolumeVO volume, StoragePool destPool, boolean liveMigrateVolume, DiskOfferingVO newDiskOffering) {
        Volume newVol = null;
        try {
            if (liveMigrateVolume) {
                newVol = liveMigrateVolume(volume, destPool);
            } else {
                newVol = _volumeMgr.migrateVolume(volume, destPool);
            }
            if (newDiskOffering != null) {
                _volsDao.updateDiskOffering(newVol.getId(), newDiskOffering.getId());
            }
        } catch (StorageUnavailableException e) {
            s_logger.debug("Failed to migrate volume", e);
            throw new CloudRuntimeException(e.getMessage());
        } catch (Exception e) {
            s_logger.debug("Failed to migrate volume", e);
            throw new CloudRuntimeException(e.getMessage());
        }
        return newVol;
    }

    @DB
    protected Volume liveMigrateVolume(Volume volume, StoragePool destPool) throws StorageUnavailableException {
        VolumeInfo vol = volFactory.getVolume(volume.getId());

        DataStore dataStoreTarget = dataStoreMgr.getDataStore(destPool.getId(), DataStoreRole.Primary);
        AsyncCallFuture<VolumeApiResult> future = volService.migrateVolume(vol, dataStoreTarget);
        try {
            VolumeApiResult result = future.get();
            if (result.isFailed()) {
                s_logger.debug("migrate volume failed:" + result.getResult());
                throw new StorageUnavailableException("Migrate volume failed: " + result.getResult(), destPool.getId());
            }
            return result.getVolume();
        } catch (InterruptedException e) {
            s_logger.debug("migrate volume failed", e);
            throw new CloudRuntimeException(e.getMessage());
        } catch (ExecutionException e) {
            s_logger.debug("migrate volume failed", e);
            throw new CloudRuntimeException(e.getMessage());
        }
    }

    @Override
    @ActionEvent(eventType = EventTypes.EVENT_SNAPSHOT_CREATE, eventDescription = "taking snapshot", async = true)
    public Snapshot takeSnapshot(Long volumeId, Long policyId, Long snapshotId, Account account, boolean quiescevm, Snapshot.LocationType locationType, boolean asyncBackup)
            throws ResourceAllocationException {
        VolumeInfo volume = volFactory.getVolume(volumeId);
        if (volume == null) {
            throw new InvalidParameterValueException("Creating snapshot failed due to volume:" + volumeId + " doesn't exist");
        }

        if (volume.getState() != Volume.State.Ready) {
            throw new InvalidParameterValueException("VolumeId: " + volumeId + " is not in " + Volume.State.Ready + " state but " + volume.getState() + ". Cannot take snapshot.");
        }

        StoragePoolVO storagePoolVO = _storagePoolDao.findById(volume.getPoolId());

        if (storagePoolVO.isManaged() && locationType == null) {
            locationType = Snapshot.LocationType.PRIMARY;
        }

        VMInstanceVO vm = null;
        if (volume.getInstanceId() != null) {
            vm = _vmInstanceDao.findById(volume.getInstanceId());
        }

        if (vm != null) {
            // serialize VM operation
            AsyncJobExecutionContext jobContext = AsyncJobExecutionContext.getCurrentExecutionContext();
            if (jobContext.isJobDispatchedBy(VmWorkConstants.VM_WORK_JOB_DISPATCHER)) {
                // avoid re-entrance

                VmWorkJobVO placeHolder = null;
                placeHolder = createPlaceHolderWork(vm.getId());
                try {
                    return orchestrateTakeVolumeSnapshot(volumeId, policyId, snapshotId, account, quiescevm, locationType, asyncBackup);
                } finally {
                    _workJobDao.expunge(placeHolder.getId());
                }

            } else {
                Outcome<Snapshot> outcome = takeVolumeSnapshotThroughJobQueue(vm.getId(), volumeId, policyId, snapshotId, account.getId(), quiescevm, locationType, asyncBackup);

                try {
                    outcome.get();
                } catch (InterruptedException e) {
                    throw new RuntimeException("Operation is interrupted", e);
                } catch (java.util.concurrent.ExecutionException e) {
                    throw new RuntimeException("Execution excetion", e);
                }

                Object jobResult = _jobMgr.unmarshallResultObject(outcome.getJob());
                if (jobResult != null) {
                    if (jobResult instanceof ConcurrentOperationException) {
                        throw (ConcurrentOperationException)jobResult;
                    } else if (jobResult instanceof ResourceAllocationException) {
                        throw (ResourceAllocationException)jobResult;
                    } else if (jobResult instanceof Throwable) {
                        throw new RuntimeException("Unexpected exception", (Throwable)jobResult);
                    }
                }

                return _snapshotDao.findById(snapshotId);
            }
        } else {
            CreateSnapshotPayload payload = new CreateSnapshotPayload();
            payload.setSnapshotId(snapshotId);
            payload.setSnapshotPolicyId(policyId);
            payload.setAccount(account);
            payload.setQuiescevm(quiescevm);
            payload.setAsyncBackup(asyncBackup);
            volume.addPayload(payload);
            return volService.takeSnapshot(volume);
        }
    }

    private Snapshot orchestrateTakeVolumeSnapshot(Long volumeId, Long policyId, Long snapshotId, Account account, boolean quiescevm, Snapshot.LocationType locationType, boolean asyncBackup)
            throws ResourceAllocationException {

        VolumeInfo volume = volFactory.getVolume(volumeId);

        if (volume == null) {
            throw new InvalidParameterValueException("Creating snapshot failed due to volume:" + volumeId + " doesn't exist");
        }

        if (volume.getState() != Volume.State.Ready) {
            throw new InvalidParameterValueException("VolumeId: " + volumeId + " is not in " + Volume.State.Ready + " state but " + volume.getState() + ". Cannot take snapshot.");
        }

        CreateSnapshotPayload payload = new CreateSnapshotPayload();

        payload.setSnapshotId(snapshotId);
        payload.setSnapshotPolicyId(policyId);
        payload.setAccount(account);
        payload.setQuiescevm(quiescevm);
        payload.setLocationType(locationType);
        payload.setAsyncBackup(asyncBackup);
        volume.addPayload(payload);

        return volService.takeSnapshot(volume);
    }

    @Override
    @ActionEvent(eventType = EventTypes.EVENT_SNAPSHOT_CREATE, eventDescription = "allocating snapshot", create = true)
    public Snapshot allocSnapshot(Long volumeId, Long policyId, String snapshotName, Snapshot.LocationType locationType) throws ResourceAllocationException {
        Account caller = CallContext.current().getCallingAccount();

        VolumeInfo volume = volFactory.getVolume(volumeId);
        if (volume == null) {
            throw new InvalidParameterValueException("Creating snapshot failed due to volume:" + volumeId + " doesn't exist");
        }
        DataCenter zone = _dcDao.findById(volume.getDataCenterId());
        if (zone == null) {
            throw new InvalidParameterValueException("Can't find zone by id " + volume.getDataCenterId());
        }

        if (Grouping.AllocationState.Disabled == zone.getAllocationState() && !_accountMgr.isRootAdmin(caller.getId())) {
            throw new PermissionDeniedException("Cannot perform this operation, Zone is currently disabled: " + zone.getName());
        }

        if (volume.getState() != Volume.State.Ready) {
            throw new InvalidParameterValueException("VolumeId: " + volumeId + " is not in " + Volume.State.Ready + " state but " + volume.getState() + ". Cannot take snapshot.");
        }

        if (ImageFormat.DIR.equals(volume.getFormat())) {
            throw new InvalidParameterValueException("Snapshot not supported for volume:" + volumeId);
        }

        if (volume.getTemplateId() != null) {
            VMTemplateVO template = _templateDao.findById(volume.getTemplateId());
            if (template != null && template.getTemplateType() == Storage.TemplateType.SYSTEM) {
                throw new InvalidParameterValueException("VolumeId: " + volumeId + " is for System VM , Creating snapshot against System VM volumes is not supported");
            }
        }

        StoragePoolVO storagePoolVO = _storagePoolDao.findById(volume.getPoolId());

        if (!storagePoolVO.isManaged() && locationType != null) {
            throw new InvalidParameterValueException("VolumeId: " + volumeId + " LocationType is supported only for managed storage");
        }

        if (storagePoolVO.isManaged() && locationType == null) {
            locationType = Snapshot.LocationType.PRIMARY;
        }

        StoragePool storagePool = (StoragePool)volume.getDataStore();
        if (storagePool == null) {
            throw new InvalidParameterValueException("VolumeId: " + volumeId + " please attach this volume to a VM before create snapshot for it");
        }

        return snapshotMgr.allocSnapshot(volumeId, policyId, snapshotName, locationType);
    }

    @Override
    public Snapshot allocSnapshotForVm(Long vmId, Long volumeId, String snapshotName) throws ResourceAllocationException {
        Account caller = CallContext.current().getCallingAccount();
        VMInstanceVO vm = _vmInstanceDao.findById(vmId);
        if (vm == null) {
            throw new InvalidParameterValueException("Creating snapshot failed due to vm:" + vmId + " doesn't exist");
        }
        _accountMgr.checkAccess(caller, null, true, vm);

        VolumeInfo volume = volFactory.getVolume(volumeId);
        if (volume == null) {
            throw new InvalidParameterValueException("Creating snapshot failed due to volume:" + volumeId + " doesn't exist");
        }
        _accountMgr.checkAccess(caller, null, true, volume);
        VirtualMachine attachVM = volume.getAttachedVM();
        if (attachVM == null || attachVM.getId() != vm.getId()) {
            throw new InvalidParameterValueException("Creating snapshot failed due to volume:" + volumeId + " doesn't attach to vm :" + vm);
        }

        DataCenter zone = _dcDao.findById(volume.getDataCenterId());
        if (zone == null) {
            throw new InvalidParameterValueException("Can't find zone by id " + volume.getDataCenterId());
        }

        if (Grouping.AllocationState.Disabled == zone.getAllocationState() && !_accountMgr.isRootAdmin(caller.getId())) {
            throw new PermissionDeniedException("Cannot perform this operation, Zone is currently disabled: " + zone.getName());
        }

        if (volume.getState() != Volume.State.Ready) {
            throw new InvalidParameterValueException("VolumeId: " + volumeId + " is not in " + Volume.State.Ready + " state but " + volume.getState() + ". Cannot take snapshot.");
        }

        if (volume.getTemplateId() != null) {
            VMTemplateVO template = _templateDao.findById(volume.getTemplateId());
            if (template != null && template.getTemplateType() == Storage.TemplateType.SYSTEM) {
                throw new InvalidParameterValueException("VolumeId: " + volumeId + " is for System VM , Creating snapshot against System VM volumes is not supported");
            }
        }

        StoragePool storagePool = (StoragePool)volume.getDataStore();
        if (storagePool == null) {
            throw new InvalidParameterValueException("VolumeId: " + volumeId + " please attach this volume to a VM before create snapshot for it");
        }

        return snapshotMgr.allocSnapshot(volumeId, Snapshot.MANUAL_POLICY_ID, snapshotName, null);
    }

    @Override
    @ActionEvent(eventType = EventTypes.EVENT_VOLUME_EXTRACT, eventDescription = "extracting volume", async = true)
    public String extractVolume(ExtractVolumeCmd cmd) {
        Long volumeId = cmd.getId();
        Long zoneId = cmd.getZoneId();
        String mode = cmd.getMode();
        Account account = CallContext.current().getCallingAccount();

        if (!_accountMgr.isRootAdmin(account.getId()) && ApiDBUtils.isExtractionDisabled()) {
            throw new PermissionDeniedException("Extraction has been disabled by admin");
        }

        VolumeVO volume = _volsDao.findById(volumeId);
        if (volume == null) {
            InvalidParameterValueException ex = new InvalidParameterValueException("Unable to find volume with specified volumeId");
            ex.addProxyObject(volumeId.toString(), "volumeId");
            throw ex;
        }

        // perform permission check
        _accountMgr.checkAccess(account, null, true, volume);

        if (_dcDao.findById(zoneId) == null) {
            throw new InvalidParameterValueException("Please specify a valid zone.");
        }
        if (volume.getPoolId() == null) {
            throw new InvalidParameterValueException("The volume doesn't belong to a storage pool so can't extract it");
        }
        // Extract activity only for detached volumes or for volumes whose
        // instance is stopped
        if (volume.getInstanceId() != null && ApiDBUtils.findVMInstanceById(volume.getInstanceId()).getState() != State.Stopped) {
            s_logger.debug("Invalid state of the volume with ID: " + volumeId + ". It should be either detached or the VM should be in stopped state.");
            PermissionDeniedException ex = new PermissionDeniedException("Invalid state of the volume with specified ID. It should be either detached or the VM should be in stopped state.");
            ex.addProxyObject(volume.getUuid(), "volumeId");
            throw ex;
        }

        if (volume.getVolumeType() != Volume.Type.DATADISK) {
            // Datadisk dont have any template dependence.

            VMTemplateVO template = ApiDBUtils.findTemplateById(volume.getTemplateId());
            if (template != null) { // For ISO based volumes template = null and
                // we allow extraction of all ISO based
                // volumes
                boolean isExtractable = template.isExtractable() && template.getTemplateType() != Storage.TemplateType.SYSTEM;
                if (!isExtractable && account != null && !_accountMgr.isRootAdmin(account.getId())) {
                    // Global admins are always allowed to extract
                    PermissionDeniedException ex = new PermissionDeniedException("The volume with specified volumeId is not allowed to be extracted");
                    ex.addProxyObject(volume.getUuid(), "volumeId");
                    throw ex;
                }
            }
        }

        if (mode == null || (!mode.equals(Upload.Mode.FTP_UPLOAD.toString()) && !mode.equals(Upload.Mode.HTTP_DOWNLOAD.toString()))) {
            throw new InvalidParameterValueException("Please specify a valid extract Mode ");
        }

        // Check if the url already exists
        VolumeDataStoreVO volumeStoreRef = _volumeStoreDao.findByVolume(volumeId);
        if (volumeStoreRef != null && volumeStoreRef.getExtractUrl() != null) {
            return volumeStoreRef.getExtractUrl();
        }

        VMInstanceVO vm = null;
        if (volume.getInstanceId() != null) {
            vm = _vmInstanceDao.findById(volume.getInstanceId());
        }

        if (vm != null) {
            // serialize VM operation
            AsyncJobExecutionContext jobContext = AsyncJobExecutionContext.getCurrentExecutionContext();
            if (jobContext.isJobDispatchedBy(VmWorkConstants.VM_WORK_JOB_DISPATCHER)) {
                // avoid re-entrance

                VmWorkJobVO placeHolder = null;
                placeHolder = createPlaceHolderWork(vm.getId());
                try {
                    return orchestrateExtractVolume(volume.getId(), zoneId);
                } finally {
                    _workJobDao.expunge(placeHolder.getId());
                }

            } else {
                Outcome<String> outcome = extractVolumeThroughJobQueue(vm.getId(), volume.getId(), zoneId);

                try {
                    outcome.get();
                } catch (InterruptedException e) {
                    throw new RuntimeException("Operation is interrupted", e);
                } catch (java.util.concurrent.ExecutionException e) {
                    throw new RuntimeException("Execution excetion", e);
                }

                Object jobResult = _jobMgr.unmarshallResultObject(outcome.getJob());
                if (jobResult != null) {
                    if (jobResult instanceof ConcurrentOperationException) {
                        throw (ConcurrentOperationException)jobResult;
                    } else if (jobResult instanceof RuntimeException) {
                        throw (RuntimeException)jobResult;
                    } else if (jobResult instanceof Throwable) {
                        throw new RuntimeException("Unexpected exception", (Throwable)jobResult);
                    }
                }

                // retrieve the entity url from job result
                if (jobResult != null && jobResult instanceof String) {
                    return (String)jobResult;
                }
                return null;
            }
        }

        return orchestrateExtractVolume(volume.getId(), zoneId);
    }

    private String orchestrateExtractVolume(long volumeId, long zoneId) {
        // get latest volume state to make sure that it is not updated by other parallel operations
        VolumeVO volume = _volsDao.findById(volumeId);
        if (volume == null || volume.getState() != Volume.State.Ready) {
            throw new InvalidParameterValueException("Volume to be extracted has been removed or not in right state!");
        }
        // perform extraction
        ImageStoreEntity secStore = (ImageStoreEntity)dataStoreMgr.getImageStore(zoneId);
        String value = _configDao.getValue(Config.CopyVolumeWait.toString());
        NumbersUtil.parseInt(value, Integer.parseInt(Config.CopyVolumeWait.getDefaultValue()));

        // Copy volume from primary to secondary storage
        VolumeInfo srcVol = volFactory.getVolume(volumeId);
        AsyncCallFuture<VolumeApiResult> cvAnswer = volService.copyVolume(srcVol, secStore);
        // Check if you got a valid answer.
        VolumeApiResult cvResult = null;
        try {
            cvResult = cvAnswer.get();
        } catch (InterruptedException e1) {
            s_logger.debug("failed copy volume", e1);
            throw new CloudRuntimeException("Failed to copy volume", e1);
        } catch (ExecutionException e1) {
            s_logger.debug("failed copy volume", e1);
            throw new CloudRuntimeException("Failed to copy volume", e1);
        }
        if (cvResult == null || cvResult.isFailed()) {
            String errorString = "Failed to copy the volume from the source primary storage pool to secondary storage.";
            throw new CloudRuntimeException(errorString);
        }

        VolumeInfo vol = cvResult.getVolume();

        String extractUrl = secStore.createEntityExtractUrl(vol.getPath(), vol.getFormat(), vol);
        VolumeDataStoreVO volumeStoreRef = _volumeStoreDao.findByVolume(volumeId);

        volumeStoreRef.setExtractUrl(extractUrl);
        volumeStoreRef.setExtractUrlCreated(DateUtil.now());
        volumeStoreRef.setDownloadState(VMTemplateStorageResourceAssoc.Status.DOWNLOADED);
        volumeStoreRef.setDownloadPercent(100);
        volumeStoreRef.setZoneId(zoneId);

        _volumeStoreDao.update(volumeStoreRef.getId(), volumeStoreRef);

        return extractUrl;
    }

    @Override
    public boolean isDisplayResourceEnabled(Long id) {
        Volume volume = _volsDao.findById(id);
        if (volume == null) {
            return true; // bad id given, default to true
        }
        return volume.isDisplayVolume();
    }

    private boolean needMoveVolume(VolumeVO existingVolume, VolumeInfo newVolume) {
        if (existingVolume == null || existingVolume.getPoolId() == null || newVolume.getPoolId() == null) {
            return false;
        }

        DataStore storeForExistingVol = dataStoreMgr.getPrimaryDataStore(existingVolume.getPoolId());
        DataStore storeForNewVol = dataStoreMgr.getPrimaryDataStore(newVolume.getPoolId());

        Scope storeForExistingStoreScope = storeForExistingVol.getScope();
        if (storeForExistingStoreScope == null) {
            throw new CloudRuntimeException("Can't get scope of data store: " + storeForExistingVol.getId());
        }

        Scope storeForNewStoreScope = storeForNewVol.getScope();
        if (storeForNewStoreScope == null) {
            throw new CloudRuntimeException("Can't get scope of data store: " + storeForNewVol.getId());
        }

        if (storeForNewStoreScope.getScopeType() == ScopeType.ZONE) {
            return false;
        }

        if (storeForExistingStoreScope.getScopeType() != storeForNewStoreScope.getScopeType()) {
            if (storeForNewStoreScope.getScopeType() == ScopeType.CLUSTER) {
                Long vmClusterId = null;
                if (storeForExistingStoreScope.getScopeType() == ScopeType.HOST) {
                    HostScope hs = (HostScope)storeForExistingStoreScope;
                    vmClusterId = hs.getClusterId();
                } else if (storeForExistingStoreScope.getScopeType() == ScopeType.ZONE) {
                    Long hostId = _vmInstanceDao.findById(existingVolume.getInstanceId()).getHostId();
                    if (hostId != null) {
                        HostVO host = _hostDao.findById(hostId);
                        vmClusterId = host.getClusterId();
                    }
                }
                if (storeForNewStoreScope.getScopeId().equals(vmClusterId)) {
                    return false;
                } else {
                    return true;
                }
            } else if (storeForNewStoreScope.getScopeType() == ScopeType.HOST
                    && (storeForExistingStoreScope.getScopeType() == ScopeType.CLUSTER || storeForExistingStoreScope.getScopeType() == ScopeType.ZONE)) {
                Long hostId = _vmInstanceDao.findById(existingVolume.getInstanceId()).getHostId();
                if (storeForNewStoreScope.getScopeId().equals(hostId)) {
                    return false;
                }
            }
            throw new InvalidParameterValueException("Can't move volume between scope: " + storeForNewStoreScope.getScopeType() + " and " + storeForExistingStoreScope.getScopeType());
        }

        return !storeForExistingStoreScope.isSameScope(storeForNewStoreScope);
    }

    private synchronized void checkAndSetAttaching(Long volumeId) {
        VolumeInfo volumeToAttach = volFactory.getVolume(volumeId);

        if (volumeToAttach.isAttachedVM()) {
            throw new CloudRuntimeException("volume: " + volumeToAttach.getName() + " is already attached to a VM: " + volumeToAttach.getAttachedVmName());
        }

        if (Volume.State.Allocated.equals(volumeToAttach.getState())) {
            return;
        }

        if (Volume.State.Ready.equals(volumeToAttach.getState())) {
            volumeToAttach.stateTransit(Volume.Event.AttachRequested);
            return;
        }

        final String error = "Volume: " + volumeToAttach.getName() + " is in " + volumeToAttach.getState() + ". It should be in Ready or Allocated state";
        s_logger.error(error);
        throw new CloudRuntimeException(error);
    }

    private void verifyManagedStorage(Long storagePoolId, Long hostId) {
        if (storagePoolId == null || hostId == null) {
            return;
        }

        StoragePoolVO storagePoolVO = _storagePoolDao.findById(storagePoolId);

        if (storagePoolVO == null || !storagePoolVO.isManaged()) {
            return;
        }

        HostVO hostVO = _hostDao.findById(hostId);

        if (hostVO == null) {
            return;
        }

        if (!storageUtil.managedStoragePoolCanScale(storagePoolVO, hostVO.getClusterId(), hostVO.getId())) {
            throw new CloudRuntimeException("Insufficient number of available " + getNameOfClusteredFileSystem(hostVO));
        }
    }

    private String getNameOfClusteredFileSystem(HostVO hostVO) {
        HypervisorType hypervisorType = hostVO.getHypervisorType();

        if (HypervisorType.XenServer.equals(hypervisorType)) {
            return "SRs";
        }

        if (HypervisorType.VMware.equals(hypervisorType)) {
            return "datastores";
        }

        return "clustered file systems";
    }

    private VolumeVO sendAttachVolumeCommand(UserVmVO vm, VolumeVO volumeToAttach, Long deviceId) {
        String errorMsg = "Failed to attach volume " + volumeToAttach.getName() + " to VM " + vm.getHostName();
        boolean sendCommand = vm.getState() == State.Running;
        AttachAnswer answer = null;
        Long hostId = vm.getHostId();

        if (hostId == null) {
            hostId = vm.getLastHostId();

            HostVO host = _hostDao.findById(hostId);

            if (host != null && host.getHypervisorType() == HypervisorType.VMware) {
                sendCommand = true;
            }
        }

        HostVO host = null;
        StoragePoolVO volumeToAttachStoragePool = _storagePoolDao.findById(volumeToAttach.getPoolId());

        if (hostId != null) {
            host = _hostDao.findById(hostId);

            if (host != null && host.getHypervisorType() == HypervisorType.XenServer && volumeToAttachStoragePool != null && volumeToAttachStoragePool.isManaged()) {
                sendCommand = true;
            }
        }

        verifyManagedStorage(volumeToAttachStoragePool.getId(), hostId);

        // volumeToAttachStoragePool should be null if the VM we are attaching the disk to has never been started before
        DataStore dataStore = volumeToAttachStoragePool != null ? dataStoreMgr.getDataStore(volumeToAttachStoragePool.getId(), DataStoreRole.Primary) : null;

        checkAndSetAttaching(volumeToAttach.getId());

        boolean attached = false;
        try {
            // if we don't have a host, the VM we are attaching the disk to has never been started before
            if (host != null) {
                try {
                    volService.grantAccess(volFactory.getVolume(volumeToAttach.getId()), host, dataStore);
                } catch (Exception e) {
                    volService.revokeAccess(volFactory.getVolume(volumeToAttach.getId()), host, dataStore);

                    throw new CloudRuntimeException(e.getMessage());
                }
            }

            if (sendCommand) {
                if (host != null && host.getHypervisorType() == HypervisorType.KVM && volumeToAttachStoragePool.isManaged() && volumeToAttach.getPath() == null) {
                    volumeToAttach.setPath(volumeToAttach.get_iScsiName());

                    _volsDao.update(volumeToAttach.getId(), volumeToAttach);
                }

                DataTO volTO = volFactory.getVolume(volumeToAttach.getId()).getTO();

                deviceId = getDeviceId(vm, deviceId);

                DiskTO disk = storageMgr.getDiskWithThrottling(volTO, volumeToAttach.getVolumeType(), deviceId, volumeToAttach.getPath(), vm.getServiceOfferingId(),
                        volumeToAttach.getDiskOfferingId());

                AttachCommand cmd = new AttachCommand(disk, vm.getInstanceName());

                ChapInfo chapInfo = volService.getChapInfo(volFactory.getVolume(volumeToAttach.getId()), dataStore);

                Map<String, String> details = new HashMap<String, String>();

                disk.setDetails(details);

                details.put(DiskTO.MANAGED, String.valueOf(volumeToAttachStoragePool.isManaged()));
                details.put(DiskTO.STORAGE_HOST, volumeToAttachStoragePool.getHostAddress());
                details.put(DiskTO.STORAGE_PORT, String.valueOf(volumeToAttachStoragePool.getPort()));
                details.put(DiskTO.VOLUME_SIZE, String.valueOf(volumeToAttach.getSize()));
                details.put(DiskTO.IQN, volumeToAttach.get_iScsiName());
                details.put(DiskTO.MOUNT_POINT, volumeToAttach.get_iScsiName());
                details.put(DiskTO.PROTOCOL_TYPE, (volumeToAttach.getPoolType() != null) ? volumeToAttach.getPoolType().toString() : null);

                if (chapInfo != null) {
                    details.put(DiskTO.CHAP_INITIATOR_USERNAME, chapInfo.getInitiatorUsername());
                    details.put(DiskTO.CHAP_INITIATOR_SECRET, chapInfo.getInitiatorSecret());
                    details.put(DiskTO.CHAP_TARGET_USERNAME, chapInfo.getTargetUsername());
                    details.put(DiskTO.CHAP_TARGET_SECRET, chapInfo.getTargetSecret());
                }
                _userVmDao.loadDetails(vm);
                Map<String, String> controllerInfo = new HashMap<String, String>();
                controllerInfo.put(VmDetailConstants.ROOT_DISK_CONTROLLER, vm.getDetail(VmDetailConstants.ROOT_DISK_CONTROLLER));
                controllerInfo.put(VmDetailConstants.DATA_DISK_CONTROLLER, vm.getDetail(VmDetailConstants.DATA_DISK_CONTROLLER));
                cmd.setControllerInfo(controllerInfo);
                s_logger.debug("Attach volume id:" + volumeToAttach.getId() + " on VM id:" + vm.getId() + " has controller info:" + controllerInfo);

                try {
                    answer = (AttachAnswer)_agentMgr.send(hostId, cmd);
                } catch (Exception e) {
                    if (host != null) {
                        volService.revokeAccess(volFactory.getVolume(volumeToAttach.getId()), host, dataStore);
                    }
                    throw new CloudRuntimeException(errorMsg + " due to: " + e.getMessage());
                }
            }

            if (!sendCommand || (answer != null && answer.getResult())) {
                // Mark the volume as attached
                if (sendCommand) {
                    DiskTO disk = answer.getDisk();

                    _volsDao.attachVolume(volumeToAttach.getId(), vm.getId(), disk.getDiskSeq());

                    volumeToAttach = _volsDao.findById(volumeToAttach.getId());

                    if (volumeToAttachStoragePool.isManaged() && volumeToAttach.getPath() == null) {
                        volumeToAttach.setPath(answer.getDisk().getPath());

                        _volsDao.update(volumeToAttach.getId(), volumeToAttach);
                    }
                } else {
                    deviceId = getDeviceId(vm, deviceId);

                    _volsDao.attachVolume(volumeToAttach.getId(), vm.getId(), deviceId);

                    volumeToAttach = _volsDao.findById(volumeToAttach.getId());

                    if (vm.getHypervisorType() == HypervisorType.KVM &&
                            volumeToAttachStoragePool != null && volumeToAttachStoragePool.isManaged() &&
                            volumeToAttach.getPath() == null && volumeToAttach.get_iScsiName() != null) {
                        volumeToAttach.setPath(volumeToAttach.get_iScsiName());
                        _volsDao.update(volumeToAttach.getId(), volumeToAttach);
                    }
                }

                // insert record for disk I/O statistics
                VmDiskStatisticsVO diskstats = _vmDiskStatsDao.findBy(vm.getAccountId(), vm.getDataCenterId(), vm.getId(), volumeToAttach.getId());
                if (diskstats == null) {
                    diskstats = new VmDiskStatisticsVO(vm.getAccountId(), vm.getDataCenterId(), vm.getId(), volumeToAttach.getId());
                    _vmDiskStatsDao.persist(diskstats);
                }

                attached = true;
            } else {
                if (answer != null) {
                    String details = answer.getDetails();
                    if (details != null && !details.isEmpty()) {
                        errorMsg += "; " + details;
                    }
                }
                if (host != null) {
                    volService.revokeAccess(volFactory.getVolume(volumeToAttach.getId()), host, dataStore);
                }
                throw new CloudRuntimeException(errorMsg);
            }
        } finally {
            Volume.Event ev = Volume.Event.OperationFailed;
            VolumeInfo volInfo = volFactory.getVolume(volumeToAttach.getId());
            if (attached) {
                ev = Volume.Event.OperationSucceeded;
                s_logger.debug("Volume: " + volInfo.getName() + " successfully attached to VM: " + volInfo.getAttachedVmName());
            } else {
                s_logger.debug("Volume: " + volInfo.getName() + " failed to attach to VM: " + volInfo.getAttachedVmName());
            }
            volInfo.stateTransit(ev);
        }
        return _volsDao.findById(volumeToAttach.getId());
    }

    private int getMaxDataVolumesSupported(UserVmVO vm) {
        Long hostId = vm.getHostId();
        if (hostId == null) {
            hostId = vm.getLastHostId();
        }
        HostVO host = _hostDao.findById(hostId);
        Integer maxDataVolumesSupported = null;
        if (host != null) {
            _hostDao.loadDetails(host);
            maxDataVolumesSupported = _hypervisorCapabilitiesDao.getMaxDataVolumesLimit(host.getHypervisorType(), host.getDetail("product_version"));
        }
        if (maxDataVolumesSupported == null || maxDataVolumesSupported.intValue() <= 0) {
            maxDataVolumesSupported = 6; // 6 data disks by default if nothing
            // is specified in
            // 'hypervisor_capabilities' table
        }

        return maxDataVolumesSupported.intValue();
    }

    private Long getDeviceId(UserVmVO vm, Long deviceId) {
        // allocate deviceId
        int maxDevices = getMaxDataVolumesSupported(vm) + 2; // add 2 to consider devices root volume and cdrom
        int maxDeviceId = maxDevices - 1;
        List<VolumeVO> vols = _volsDao.findByInstance(vm.getId());
        if (deviceId != null) {
            if (deviceId.longValue() < 0 || deviceId.longValue() > maxDeviceId || deviceId.longValue() == 3) {
                throw new RuntimeException("deviceId should be 0,1,2,4-" + maxDeviceId);
            }
            for (VolumeVO vol : vols) {
                if (vol.getDeviceId().equals(deviceId)) {
                    throw new RuntimeException("deviceId " + deviceId + " is used by vm " + vm.getId());
                }
            }
        } else {
            // allocate deviceId here
            List<String> devIds = new ArrayList<String>();
            for (int i = 1; i <= maxDeviceId; i++) {
                devIds.add(String.valueOf(i));
            }
            devIds.remove("3");
            for (VolumeVO vol : vols) {
                devIds.remove(vol.getDeviceId().toString().trim());
            }
            if (devIds.isEmpty()) {
                throw new RuntimeException("All device Ids are used by vm " + vm.getId());
            }
            deviceId = Long.parseLong(devIds.iterator().next());
        }

        return deviceId;
    }

    @Override
    public boolean configure(String name, Map<String, Object> params) {
        String maxVolumeSizeInGbString = _configDao.getValue(Config.MaxVolumeSize.toString());
        _maxVolumeSizeInGb = NumbersUtil.parseLong(maxVolumeSizeInGbString, 2000);
        return true;
    }

    public List<StoragePoolAllocator> getStoragePoolAllocators() {
        return _storagePoolAllocators;
    }

    @Inject
    public void setStoragePoolAllocators(List<StoragePoolAllocator> storagePoolAllocators) {
        _storagePoolAllocators = storagePoolAllocators;
    }

    public class VmJobVolumeUrlOutcome extends OutcomeImpl<String> {
        public VmJobVolumeUrlOutcome(final AsyncJob job) {
            super(String.class, job, VmJobCheckInterval.value(), new Predicate() {
                @Override
                public boolean checkCondition() {
                    AsyncJobVO jobVo = _entityMgr.findById(AsyncJobVO.class, job.getId());
                    assert (jobVo != null);
                    if (jobVo == null || jobVo.getStatus() != JobInfo.Status.IN_PROGRESS) {
                        return true;
                    }

                    return false;
                }
            }, AsyncJob.Topics.JOB_STATE);
        }
    }

    public class VmJobVolumeOutcome extends OutcomeImpl<Volume> {
        private long _volumeId;

        public VmJobVolumeOutcome(final AsyncJob job, final long volumeId) {
            super(Volume.class, job, VmJobCheckInterval.value(), new Predicate() {
                @Override
                public boolean checkCondition() {
                    AsyncJobVO jobVo = _entityMgr.findById(AsyncJobVO.class, job.getId());
                    assert (jobVo != null);
                    if (jobVo == null || jobVo.getStatus() != JobInfo.Status.IN_PROGRESS) {
                        return true;
                    }

                    return false;
                }
            }, AsyncJob.Topics.JOB_STATE);
            _volumeId = volumeId;
        }

        @Override
        protected Volume retrieve() {
            return _volsDao.findById(_volumeId);
        }
    }

    public class VmJobSnapshotOutcome extends OutcomeImpl<Snapshot> {
        private long _snapshotId;

        public VmJobSnapshotOutcome(final AsyncJob job, final long snapshotId) {
            super(Snapshot.class, job, VmJobCheckInterval.value(), new Predicate() {
                @Override
                public boolean checkCondition() {
                    AsyncJobVO jobVo = _entityMgr.findById(AsyncJobVO.class, job.getId());
                    assert (jobVo != null);
                    if (jobVo == null || jobVo.getStatus() != JobInfo.Status.IN_PROGRESS) {
                        return true;
                    }

                    return false;
                }
            }, AsyncJob.Topics.JOB_STATE);
            _snapshotId = snapshotId;
        }

        @Override
        protected Snapshot retrieve() {
            return _snapshotDao.findById(_snapshotId);
        }
    }

    public Outcome<Volume> attachVolumeToVmThroughJobQueue(final Long vmId, final Long volumeId, final Long deviceId) {

        final CallContext context = CallContext.current();
        final User callingUser = context.getCallingUser();
        final Account callingAccount = context.getCallingAccount();

        final VMInstanceVO vm = _vmInstanceDao.findById(vmId);

        VmWorkJobVO workJob = new VmWorkJobVO(context.getContextId());

        workJob.setDispatcher(VmWorkConstants.VM_WORK_JOB_DISPATCHER);
        workJob.setCmd(VmWorkAttachVolume.class.getName());

        workJob.setAccountId(callingAccount.getId());
        workJob.setUserId(callingUser.getId());
        workJob.setStep(VmWorkJobVO.Step.Starting);
        workJob.setVmType(VirtualMachine.Type.Instance);
        workJob.setVmInstanceId(vm.getId());
        workJob.setRelated(AsyncJobExecutionContext.getOriginJobId());

        // save work context info (there are some duplications)
        VmWorkAttachVolume workInfo = new VmWorkAttachVolume(callingUser.getId(), callingAccount.getId(), vm.getId(), VolumeApiServiceImpl.VM_WORK_JOB_HANDLER, volumeId, deviceId);
        workJob.setCmdInfo(VmWorkSerializer.serialize(workInfo));

        _jobMgr.submitAsyncJob(workJob, VmWorkConstants.VM_WORK_QUEUE, vm.getId());

        AsyncJobVO jobVo = _jobMgr.getAsyncJob(workJob.getId());
        s_logger.debug("New job " + workJob.getId() + ", result field: " + jobVo.getResult());

        AsyncJobExecutionContext.getCurrentExecutionContext().joinJob(workJob.getId());

        return new VmJobVolumeOutcome(workJob, volumeId);
    }

    public Outcome<Volume> detachVolumeFromVmThroughJobQueue(final Long vmId, final Long volumeId) {

        final CallContext context = CallContext.current();
        final User callingUser = context.getCallingUser();
        final Account callingAccount = context.getCallingAccount();

        final VMInstanceVO vm = _vmInstanceDao.findById(vmId);

        VmWorkJobVO workJob = new VmWorkJobVO(context.getContextId());

        workJob.setDispatcher(VmWorkConstants.VM_WORK_JOB_DISPATCHER);
        workJob.setCmd(VmWorkDetachVolume.class.getName());

        workJob.setAccountId(callingAccount.getId());
        workJob.setUserId(callingUser.getId());
        workJob.setStep(VmWorkJobVO.Step.Starting);
        workJob.setVmType(VirtualMachine.Type.Instance);
        workJob.setVmInstanceId(vm.getId());
        workJob.setRelated(AsyncJobExecutionContext.getOriginJobId());

        // save work context info (there are some duplications)
        VmWorkDetachVolume workInfo = new VmWorkDetachVolume(callingUser.getId(), callingAccount.getId(), vm.getId(), VolumeApiServiceImpl.VM_WORK_JOB_HANDLER, volumeId);
        workJob.setCmdInfo(VmWorkSerializer.serialize(workInfo));

        _jobMgr.submitAsyncJob(workJob, VmWorkConstants.VM_WORK_QUEUE, vm.getId());

        AsyncJobExecutionContext.getCurrentExecutionContext().joinJob(workJob.getId());

        return new VmJobVolumeOutcome(workJob, volumeId);
    }

    public Outcome<Volume> resizeVolumeThroughJobQueue(final Long vmId, final long volumeId, final long currentSize, final long newSize, final Long newMinIops, final Long newMaxIops,
            final Integer newHypervisorSnapshotReserve, final Long newServiceOfferingId, final boolean shrinkOk) {
        final CallContext context = CallContext.current();
        final User callingUser = context.getCallingUser();
        final Account callingAccount = context.getCallingAccount();

        final VMInstanceVO vm = _vmInstanceDao.findById(vmId);

        VmWorkJobVO workJob = new VmWorkJobVO(context.getContextId());

        workJob.setDispatcher(VmWorkConstants.VM_WORK_JOB_DISPATCHER);
        workJob.setCmd(VmWorkResizeVolume.class.getName());

        workJob.setAccountId(callingAccount.getId());
        workJob.setUserId(callingUser.getId());
        workJob.setStep(VmWorkJobVO.Step.Starting);
        workJob.setVmType(VirtualMachine.Type.Instance);
        workJob.setVmInstanceId(vm.getId());
        workJob.setRelated(AsyncJobExecutionContext.getOriginJobId());

        // save work context info (there are some duplications)
        VmWorkResizeVolume workInfo = new VmWorkResizeVolume(callingUser.getId(), callingAccount.getId(), vm.getId(), VolumeApiServiceImpl.VM_WORK_JOB_HANDLER, volumeId, currentSize, newSize,
                newMinIops, newMaxIops, newHypervisorSnapshotReserve, newServiceOfferingId, shrinkOk);
        workJob.setCmdInfo(VmWorkSerializer.serialize(workInfo));

        _jobMgr.submitAsyncJob(workJob, VmWorkConstants.VM_WORK_QUEUE, vm.getId());

        AsyncJobExecutionContext.getCurrentExecutionContext().joinJob(workJob.getId());

        return new VmJobVolumeOutcome(workJob, volumeId);
    }

    public Outcome<String> extractVolumeThroughJobQueue(final Long vmId, final long volumeId, final long zoneId) {

        final CallContext context = CallContext.current();
        final User callingUser = context.getCallingUser();
        final Account callingAccount = context.getCallingAccount();

        final VMInstanceVO vm = _vmInstanceDao.findById(vmId);

        VmWorkJobVO workJob = new VmWorkJobVO(context.getContextId());

        workJob.setDispatcher(VmWorkConstants.VM_WORK_JOB_DISPATCHER);
        workJob.setCmd(VmWorkExtractVolume.class.getName());

        workJob.setAccountId(callingAccount.getId());
        workJob.setUserId(callingUser.getId());
        workJob.setStep(VmWorkJobVO.Step.Starting);
        workJob.setVmType(VirtualMachine.Type.Instance);
        workJob.setVmInstanceId(vm.getId());
        workJob.setRelated(AsyncJobExecutionContext.getOriginJobId());

        // save work context info (there are some duplications)
        VmWorkExtractVolume workInfo = new VmWorkExtractVolume(callingUser.getId(), callingAccount.getId(), vm.getId(), VolumeApiServiceImpl.VM_WORK_JOB_HANDLER, volumeId, zoneId);
        workJob.setCmdInfo(VmWorkSerializer.serialize(workInfo));

        _jobMgr.submitAsyncJob(workJob, VmWorkConstants.VM_WORK_QUEUE, vm.getId());

        AsyncJobExecutionContext.getCurrentExecutionContext().joinJob(workJob.getId());

        return new VmJobVolumeUrlOutcome(workJob);
    }

    private Outcome<Volume> migrateVolumeThroughJobQueue(VMInstanceVO vm, VolumeVO vol, StoragePool destPool, boolean liveMigrateVolume, DiskOfferingVO newDiskOffering) {
        CallContext context = CallContext.current();
        User callingUser = context.getCallingUser();
        Account callingAccount = context.getCallingAccount();

        VmWorkJobVO workJob = new VmWorkJobVO(context.getContextId());

        workJob.setDispatcher(VmWorkConstants.VM_WORK_JOB_DISPATCHER);
        workJob.setCmd(VmWorkMigrateVolume.class.getName());

        workJob.setAccountId(callingAccount.getId());
        workJob.setUserId(callingUser.getId());
        workJob.setStep(VmWorkJobVO.Step.Starting);
        workJob.setVmType(VirtualMachine.Type.Instance);
        workJob.setVmInstanceId(vm.getId());
        workJob.setRelated(AsyncJobExecutionContext.getOriginJobId());

        Long newDiskOfferingId = newDiskOffering != null ? newDiskOffering.getId() : null;

        // save work context info (there are some duplications)
        VmWorkMigrateVolume workInfo = new VmWorkMigrateVolume(callingUser.getId(), callingAccount.getId(), vm.getId(), VolumeApiServiceImpl.VM_WORK_JOB_HANDLER, vol.getId(), destPool.getId(),
                liveMigrateVolume, newDiskOfferingId);
        workJob.setCmdInfo(VmWorkSerializer.serialize(workInfo));

        _jobMgr.submitAsyncJob(workJob, VmWorkConstants.VM_WORK_QUEUE, vm.getId());

        AsyncJobExecutionContext.getCurrentExecutionContext().joinJob(workJob.getId());

        return new VmJobVolumeOutcome(workJob, vol.getId());
    }

    public Outcome<Snapshot> takeVolumeSnapshotThroughJobQueue(final Long vmId, final Long volumeId, final Long policyId, final Long snapshotId, final Long accountId, final boolean quiesceVm,
            final Snapshot.LocationType locationType, final boolean asyncBackup) {

        final CallContext context = CallContext.current();
        final User callingUser = context.getCallingUser();
        final Account callingAccount = context.getCallingAccount();

        final VMInstanceVO vm = _vmInstanceDao.findById(vmId);

        VmWorkJobVO workJob = new VmWorkJobVO(context.getContextId());

        workJob.setDispatcher(VmWorkConstants.VM_WORK_JOB_DISPATCHER);
        workJob.setCmd(VmWorkTakeVolumeSnapshot.class.getName());

        workJob.setAccountId(callingAccount.getId());
        workJob.setUserId(callingUser.getId());
        workJob.setStep(VmWorkJobVO.Step.Starting);
        workJob.setVmType(VirtualMachine.Type.Instance);
        workJob.setVmInstanceId(vm.getId());
        workJob.setRelated(AsyncJobExecutionContext.getOriginJobId());

        // save work context info (there are some duplications)
        VmWorkTakeVolumeSnapshot workInfo = new VmWorkTakeVolumeSnapshot(callingUser.getId(), accountId != null ? accountId : callingAccount.getId(), vm.getId(),
                VolumeApiServiceImpl.VM_WORK_JOB_HANDLER, volumeId, policyId, snapshotId, quiesceVm, locationType, asyncBackup);
        workJob.setCmdInfo(VmWorkSerializer.serialize(workInfo));

        _jobMgr.submitAsyncJob(workJob, VmWorkConstants.VM_WORK_QUEUE, vm.getId());

        AsyncJobExecutionContext.getCurrentExecutionContext().joinJob(workJob.getId());

        return new VmJobSnapshotOutcome(workJob, snapshotId);
    }

    @ReflectionUse
    private Pair<JobInfo.Status, String> orchestrateExtractVolume(VmWorkExtractVolume work) throws Exception {
        String volUrl = orchestrateExtractVolume(work.getVolumeId(), work.getZoneId());
        return new Pair<JobInfo.Status, String>(JobInfo.Status.SUCCEEDED, _jobMgr.marshallResultObject(volUrl));
    }

    @ReflectionUse
    private Pair<JobInfo.Status, String> orchestrateAttachVolumeToVM(VmWorkAttachVolume work) throws Exception {
        Volume vol = orchestrateAttachVolumeToVM(work.getVmId(), work.getVolumeId(), work.getDeviceId());

        return new Pair<JobInfo.Status, String>(JobInfo.Status.SUCCEEDED, _jobMgr.marshallResultObject(new Long(vol.getId())));
    }

    @ReflectionUse
    private Pair<JobInfo.Status, String> orchestrateDetachVolumeFromVM(VmWorkDetachVolume work) throws Exception {
        Volume vol = orchestrateDetachVolumeFromVM(work.getVmId(), work.getVolumeId());
        return new Pair<JobInfo.Status, String>(JobInfo.Status.SUCCEEDED, _jobMgr.marshallResultObject(new Long(vol.getId())));
    }

    @ReflectionUse
    private Pair<JobInfo.Status, String> orchestrateResizeVolume(VmWorkResizeVolume work) throws Exception {
        Volume vol = orchestrateResizeVolume(work.getVolumeId(), work.getCurrentSize(), work.getNewSize(), work.getNewMinIops(), work.getNewMaxIops(), work.getNewHypervisorSnapshotReserve(),
                work.getNewServiceOfferingId(), work.isShrinkOk());
        return new Pair<JobInfo.Status, String>(JobInfo.Status.SUCCEEDED, _jobMgr.marshallResultObject(new Long(vol.getId())));
    }

    @ReflectionUse
    private Pair<JobInfo.Status, String> orchestrateMigrateVolume(VmWorkMigrateVolume work) throws Exception {
        VolumeVO volume = _volsDao.findById(work.getVolumeId());
        StoragePoolVO targetStoragePool = _storagePoolDao.findById(work.getDestPoolId());
        DiskOfferingVO newDiskOffering = _diskOfferingDao.findById(work.getNewDiskOfferingId());

        Volume newVol = orchestrateMigrateVolume(volume, targetStoragePool, work.isLiveMigrate(), newDiskOffering);

        return new Pair<JobInfo.Status, String>(JobInfo.Status.SUCCEEDED, _jobMgr.marshallResultObject(newVol.getId()));
    }

    @ReflectionUse
    private Pair<JobInfo.Status, String> orchestrateTakeVolumeSnapshot(VmWorkTakeVolumeSnapshot work) throws Exception {
        Account account = _accountDao.findById(work.getAccountId());
        orchestrateTakeVolumeSnapshot(work.getVolumeId(), work.getPolicyId(), work.getSnapshotId(), account, work.isQuiesceVm(), work.getLocationType(), work.isAsyncBackup());
        return new Pair<JobInfo.Status, String>(JobInfo.Status.SUCCEEDED, _jobMgr.marshallResultObject(work.getSnapshotId()));
    }

    @Override
    public Pair<JobInfo.Status, String> handleVmWorkJob(VmWork work) throws Exception {
        return _jobHandlerProxy.handleVmWorkJob(work);
    }

    private VmWorkJobVO createPlaceHolderWork(long instanceId) {
        VmWorkJobVO workJob = new VmWorkJobVO("");

        workJob.setDispatcher(VmWorkConstants.VM_WORK_JOB_PLACEHOLDER);
        workJob.setCmd("");
        workJob.setCmdInfo("");

        workJob.setAccountId(0);
        workJob.setUserId(0);
        workJob.setStep(VmWorkJobVO.Step.Starting);
        workJob.setVmType(VirtualMachine.Type.Instance);
        workJob.setVmInstanceId(instanceId);
        workJob.setInitMsid(ManagementServerNode.getManagementServerId());

        _workJobDao.persist(workJob);

        return workJob;
    }

    @Override
    public String getConfigComponentName() {
        return VolumeApiService.class.getSimpleName();
    }

    @Override
    public ConfigKey<?>[] getConfigKeys() {
        return new ConfigKey<?>[] {ConcurrentMigrationsThresholdPerDatastore};
    }
}<|MERGE_RESOLUTION|>--- conflicted
+++ resolved
@@ -665,14 +665,8 @@
                 // if zoneId is not provided, we default to create volume in the same zone as the snapshot zone.
                 zoneId = snapshotCheck.getDataCenterId();
             }
-<<<<<<< HEAD
 
             _configMgr.checkDiskOfferingAccess(null, diskOffering, _dcDao.findById(zoneId));
-
-            size = snapshotCheck.getSize(); // ; disk offering is used for tags
-            // purposes
-=======
->>>>>>> 1b79466d
 
             if (diskOffering == null) { // Pure snapshot is being used to create volume.
                 diskOfferingId = snapshotCheck.getDiskOfferingId();
