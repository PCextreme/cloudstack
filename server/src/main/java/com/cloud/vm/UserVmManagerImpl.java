// Licensed to the Apache Software Foundation (ASF) under one
// or more contributor license agreements.  See the NOTICE file
// distributed with this work for additional information
// regarding copyright ownership.  The ASF licenses this file
// to you under the Apache License, Version 2.0 (the
// "License"); you may not use this file except in compliance
// with the License.  You may obtain a copy of the License at
//
//   http://www.apache.org/licenses/LICENSE-2.0
//
// Unless required by applicable law or agreed to in writing,
// software distributed under the License is distributed on an
// "AS IS" BASIS, WITHOUT WARRANTIES OR CONDITIONS OF ANY
// KIND, either express or implied.  See the License for the
// specific language governing permissions and limitations
// under the License.
package com.cloud.vm;

import static com.cloud.utils.NumbersUtil.toHumanReadableSize;

import java.io.IOException;
import java.io.StringReader;
import java.io.UnsupportedEncodingException;
import java.net.URLDecoder;
import java.util.ArrayList;
import java.util.Arrays;
import java.util.Date;
import java.util.HashMap;
import java.util.LinkedHashMap;
import java.util.LinkedHashSet;
import java.util.List;
import java.util.Map;
import java.util.Map.Entry;
import java.util.Objects;
import java.util.Set;
import java.util.UUID;
import java.util.concurrent.ConcurrentHashMap;
import java.util.concurrent.ExecutorService;
import java.util.concurrent.Executors;
import java.util.concurrent.ScheduledExecutorService;
import java.util.concurrent.TimeUnit;
import java.util.regex.Matcher;
import java.util.regex.Pattern;
import java.util.stream.Collectors;
import java.util.stream.Stream;

import javax.inject.Inject;
import javax.naming.ConfigurationException;
import javax.xml.parsers.DocumentBuilder;
import javax.xml.parsers.DocumentBuilderFactory;
import javax.xml.parsers.ParserConfigurationException;

import org.apache.cloudstack.acl.ControlledEntity;
import org.apache.cloudstack.acl.ControlledEntity.ACLType;
import org.apache.cloudstack.acl.SecurityChecker.AccessType;
import org.apache.cloudstack.affinity.AffinityGroupService;
import org.apache.cloudstack.affinity.AffinityGroupVMMapVO;
import org.apache.cloudstack.affinity.AffinityGroupVO;
import org.apache.cloudstack.affinity.dao.AffinityGroupDao;
import org.apache.cloudstack.affinity.dao.AffinityGroupVMMapDao;
import org.apache.cloudstack.api.ApiConstants;
import org.apache.cloudstack.api.BaseCmd.HTTPMethod;
import org.apache.cloudstack.api.command.admin.vm.AssignVMCmd;
import org.apache.cloudstack.api.command.admin.vm.DeployVMCmdByAdmin;
import org.apache.cloudstack.api.command.admin.vm.RecoverVMCmd;
import org.apache.cloudstack.api.command.user.vm.AddNicToVMCmd;
import org.apache.cloudstack.api.command.user.vm.DeployVMCmd;
import org.apache.cloudstack.api.command.user.vm.DestroyVMCmd;
import org.apache.cloudstack.api.command.user.vm.RebootVMCmd;
import org.apache.cloudstack.api.command.user.vm.RemoveNicFromVMCmd;
import org.apache.cloudstack.api.command.user.vm.ResetVMPasswordCmd;
import org.apache.cloudstack.api.command.user.vm.ResetVMSSHKeyCmd;
import org.apache.cloudstack.api.command.user.vm.RestoreVMCmd;
import org.apache.cloudstack.api.command.user.vm.ScaleVMCmd;
import org.apache.cloudstack.api.command.user.vm.SecurityGroupAction;
import org.apache.cloudstack.api.command.user.vm.StartVMCmd;
import org.apache.cloudstack.api.command.user.vm.UpdateDefaultNicForVMCmd;
import org.apache.cloudstack.api.command.user.vm.UpdateVMCmd;
import org.apache.cloudstack.api.command.user.vm.UpdateVmNicIpCmd;
import org.apache.cloudstack.api.command.user.vm.UpgradeVMCmd;
import org.apache.cloudstack.api.command.user.vmgroup.CreateVMGroupCmd;
import org.apache.cloudstack.api.command.user.vmgroup.DeleteVMGroupCmd;
import org.apache.cloudstack.api.command.user.volume.ResizeVolumeCmd;
import org.apache.cloudstack.context.CallContext;
import org.apache.cloudstack.engine.cloud.entity.api.VirtualMachineEntity;
import org.apache.cloudstack.engine.cloud.entity.api.db.dao.VMNetworkMapDao;
import org.apache.cloudstack.engine.orchestration.service.NetworkOrchestrationService;
import org.apache.cloudstack.engine.orchestration.service.VolumeOrchestrationService;
import org.apache.cloudstack.engine.service.api.OrchestrationService;
import org.apache.cloudstack.engine.subsystem.api.storage.DataStore;
import org.apache.cloudstack.engine.subsystem.api.storage.DataStoreManager;
import org.apache.cloudstack.engine.subsystem.api.storage.PrimaryDataStore;
import org.apache.cloudstack.engine.subsystem.api.storage.VolumeDataFactory;
import org.apache.cloudstack.engine.subsystem.api.storage.VolumeInfo;
import org.apache.cloudstack.engine.subsystem.api.storage.VolumeService;
import org.apache.cloudstack.engine.subsystem.api.storage.VolumeService.VolumeApiResult;
import org.apache.cloudstack.framework.async.AsyncCallFuture;
import org.apache.cloudstack.framework.config.ConfigKey;
import org.apache.cloudstack.framework.config.Configurable;
import org.apache.cloudstack.framework.config.dao.ConfigurationDao;
import org.apache.cloudstack.managed.context.ManagedContextRunnable;
import org.apache.cloudstack.query.QueryService;
import org.apache.cloudstack.storage.command.DeleteCommand;
import org.apache.cloudstack.storage.command.DettachCommand;
import org.apache.cloudstack.storage.datastore.db.PrimaryDataStoreDao;
import org.apache.cloudstack.storage.datastore.db.StoragePoolVO;
import org.apache.cloudstack.storage.datastore.db.TemplateDataStoreDao;
import org.apache.cloudstack.storage.datastore.db.TemplateDataStoreVO;
import org.apache.commons.codec.binary.Base64;
import org.apache.commons.collections.CollectionUtils;
import org.apache.commons.collections.MapUtils;
import org.apache.commons.lang3.StringUtils;
import org.apache.log4j.Logger;
import org.w3c.dom.Document;
import org.w3c.dom.Element;
import org.w3c.dom.NodeList;
import org.xml.sax.InputSource;
import org.xml.sax.SAXException;

import com.cloud.agent.AgentManager;
import com.cloud.agent.api.Answer;
import com.cloud.agent.api.Command;
import com.cloud.agent.api.GetVmDiskStatsAnswer;
import com.cloud.agent.api.GetVmDiskStatsCommand;
import com.cloud.agent.api.GetVmIpAddressCommand;
import com.cloud.agent.api.GetVmNetworkStatsAnswer;
import com.cloud.agent.api.GetVmNetworkStatsCommand;
import com.cloud.agent.api.GetVmStatsAnswer;
import com.cloud.agent.api.GetVmStatsCommand;
import com.cloud.agent.api.GetVolumeStatsAnswer;
import com.cloud.agent.api.GetVolumeStatsCommand;
import com.cloud.agent.api.ModifyTargetsCommand;
import com.cloud.agent.api.PvlanSetupCommand;
import com.cloud.agent.api.RestoreVMSnapshotAnswer;
import com.cloud.agent.api.RestoreVMSnapshotCommand;
import com.cloud.agent.api.StartAnswer;
import com.cloud.agent.api.VmDiskStatsEntry;
import com.cloud.agent.api.VmNetworkStatsEntry;
import com.cloud.agent.api.VmStatsEntry;
import com.cloud.agent.api.VolumeStatsEntry;
import com.cloud.agent.api.to.DiskTO;
import com.cloud.agent.api.to.NicTO;
import com.cloud.agent.api.to.VirtualMachineTO;
import com.cloud.agent.api.to.deployasis.OVFNetworkTO;
import com.cloud.agent.api.to.deployasis.OVFPropertyTO;
import com.cloud.agent.manager.Commands;
import com.cloud.alert.AlertManager;
import com.cloud.api.ApiDBUtils;
import com.cloud.api.query.dao.ServiceOfferingJoinDao;
import com.cloud.api.query.vo.ServiceOfferingJoinVO;
import com.cloud.capacity.Capacity;
import com.cloud.capacity.CapacityManager;
import com.cloud.configuration.Config;
import com.cloud.configuration.ConfigurationManager;
import com.cloud.configuration.Resource.ResourceType;
import com.cloud.dc.DataCenter;
import com.cloud.dc.DataCenter.NetworkType;
import com.cloud.dc.DataCenterVO;
import com.cloud.dc.DedicatedResourceVO;
import com.cloud.dc.HostPodVO;
import com.cloud.dc.Pod;
import com.cloud.dc.Vlan;
import com.cloud.dc.Vlan.VlanType;
import com.cloud.dc.VlanVO;
import com.cloud.dc.dao.ClusterDao;
import com.cloud.dc.dao.DataCenterDao;
import com.cloud.dc.dao.DedicatedResourceDao;
import com.cloud.dc.dao.HostPodDao;
import com.cloud.dc.dao.VlanDao;
import com.cloud.deploy.DataCenterDeployment;
import com.cloud.deploy.DeployDestination;
import com.cloud.deploy.DeploymentPlanner;
import com.cloud.deploy.DeploymentPlanner.ExcludeList;
import com.cloud.deploy.DeploymentPlanningManager;
import com.cloud.deploy.PlannerHostReservationVO;
import com.cloud.deploy.dao.PlannerHostReservationDao;
import com.cloud.deployasis.UserVmDeployAsIsDetailVO;
import com.cloud.deployasis.dao.TemplateDeployAsIsDetailsDao;
import com.cloud.deployasis.dao.UserVmDeployAsIsDetailsDao;
import com.cloud.domain.Domain;
import com.cloud.domain.DomainVO;
import com.cloud.domain.dao.DomainDao;
import com.cloud.event.ActionEvent;
import com.cloud.event.ActionEventUtils;
import com.cloud.event.EventTypes;
import com.cloud.event.UsageEventUtils;
import com.cloud.event.UsageEventVO;
import com.cloud.event.dao.UsageEventDao;
import com.cloud.exception.AgentUnavailableException;
import com.cloud.exception.CloudException;
import com.cloud.exception.ConcurrentOperationException;
import com.cloud.exception.InsufficientAddressCapacityException;
import com.cloud.exception.InsufficientCapacityException;
import com.cloud.exception.InvalidParameterValueException;
import com.cloud.exception.ManagementServerException;
import com.cloud.exception.OperationTimedoutException;
import com.cloud.exception.PermissionDeniedException;
import com.cloud.exception.ResourceAllocationException;
import com.cloud.exception.ResourceUnavailableException;
import com.cloud.exception.StorageUnavailableException;
import com.cloud.exception.UnsupportedServiceException;
import com.cloud.exception.VirtualMachineMigrationException;
import com.cloud.gpu.GPU;
import com.cloud.ha.HighAvailabilityManager;
import com.cloud.host.Host;
import com.cloud.host.HostVO;
import com.cloud.host.Status;
import com.cloud.host.dao.HostDao;
import com.cloud.hypervisor.Hypervisor;
import com.cloud.hypervisor.Hypervisor.HypervisorType;
import com.cloud.hypervisor.dao.HypervisorCapabilitiesDao;
import com.cloud.hypervisor.kvm.dpdk.DpdkHelper;
import com.cloud.network.IpAddressManager;
import com.cloud.network.Network;
import com.cloud.network.Network.IpAddresses;
import com.cloud.network.Network.Provider;
import com.cloud.network.Network.Service;
import com.cloud.network.NetworkModel;
import com.cloud.network.Networks.TrafficType;
import com.cloud.network.PhysicalNetwork;
import com.cloud.network.dao.FirewallRulesDao;
import com.cloud.network.dao.IPAddressDao;
import com.cloud.network.dao.IPAddressVO;
import com.cloud.network.dao.LoadBalancerVMMapDao;
import com.cloud.network.dao.LoadBalancerVMMapVO;
import com.cloud.network.dao.NetworkDao;
import com.cloud.network.dao.NetworkServiceMapDao;
import com.cloud.network.dao.NetworkVO;
import com.cloud.network.dao.PhysicalNetworkDao;
import com.cloud.network.element.UserDataServiceProvider;
import com.cloud.network.guru.NetworkGuru;
import com.cloud.network.lb.LoadBalancingRulesManager;
import com.cloud.network.router.VpcVirtualNetworkApplianceManager;
import com.cloud.network.rules.FirewallManager;
import com.cloud.network.rules.FirewallRuleVO;
import com.cloud.network.rules.PortForwardingRuleVO;
import com.cloud.network.rules.RulesManager;
import com.cloud.network.rules.dao.PortForwardingRulesDao;
import com.cloud.network.security.SecurityGroup;
import com.cloud.network.security.SecurityGroupManager;
import com.cloud.network.security.dao.SecurityGroupDao;
import com.cloud.network.vpc.VpcManager;
import com.cloud.offering.DiskOffering;
import com.cloud.offering.NetworkOffering;
import com.cloud.offering.NetworkOffering.Availability;
import com.cloud.offering.ServiceOffering;
import com.cloud.offerings.NetworkOfferingVO;
import com.cloud.offerings.dao.NetworkOfferingDao;
import com.cloud.org.Cluster;
import com.cloud.org.Grouping;
import com.cloud.resource.ResourceManager;
import com.cloud.resource.ResourceState;
import com.cloud.server.ManagementService;
import com.cloud.server.ResourceTag;
import com.cloud.service.ServiceOfferingVO;
import com.cloud.service.dao.ServiceOfferingDao;
import com.cloud.service.dao.ServiceOfferingDetailsDao;
import com.cloud.storage.DataStoreRole;
import com.cloud.storage.DiskOfferingVO;
import com.cloud.storage.GuestOSCategoryVO;
import com.cloud.storage.GuestOSVO;
import com.cloud.storage.ScopeType;
import com.cloud.storage.Snapshot;
import com.cloud.storage.SnapshotVO;
import com.cloud.storage.Storage;
import com.cloud.storage.Storage.ImageFormat;
import com.cloud.storage.Storage.StoragePoolType;
import com.cloud.storage.Storage.TemplateType;
import com.cloud.storage.StorageManager;
import com.cloud.storage.StoragePool;
import com.cloud.storage.StoragePoolStatus;
import com.cloud.storage.VMTemplateStorageResourceAssoc;
import com.cloud.storage.VMTemplateVO;
import com.cloud.storage.VMTemplateZoneVO;
import com.cloud.storage.Volume;
import com.cloud.storage.VolumeApiService;
import com.cloud.storage.VolumeVO;
import com.cloud.storage.dao.DiskOfferingDao;
import com.cloud.storage.dao.GuestOSCategoryDao;
import com.cloud.storage.dao.GuestOSDao;
import com.cloud.storage.dao.SnapshotDao;
import com.cloud.storage.dao.VMTemplateDao;
import com.cloud.storage.dao.VMTemplateZoneDao;
import com.cloud.storage.dao.VolumeDao;
import com.cloud.tags.ResourceTagVO;
import com.cloud.tags.dao.ResourceTagDao;
import com.cloud.template.TemplateApiService;
import com.cloud.template.TemplateManager;
import com.cloud.template.VirtualMachineTemplate;
import com.cloud.user.Account;
import com.cloud.user.AccountManager;
import com.cloud.user.AccountService;
import com.cloud.user.ResourceLimitService;
import com.cloud.user.SSHKeyPair;
import com.cloud.user.SSHKeyPairVO;
import com.cloud.user.User;
import com.cloud.user.UserStatisticsVO;
import com.cloud.user.UserVO;
import com.cloud.user.VmDiskStatisticsVO;
import com.cloud.user.dao.AccountDao;
import com.cloud.user.dao.SSHKeyPairDao;
import com.cloud.user.dao.UserDao;
import com.cloud.user.dao.UserStatisticsDao;
import com.cloud.user.dao.VmDiskStatisticsDao;
import com.cloud.uservm.UserVm;
import com.cloud.utils.DateUtil;
import com.cloud.utils.Journal;
import com.cloud.utils.NumbersUtil;
import com.cloud.utils.Pair;
import com.cloud.utils.component.ManagerBase;
import com.cloud.utils.concurrency.NamedThreadFactory;
import com.cloud.utils.crypt.DBEncryptionUtil;
import com.cloud.utils.crypt.RSAHelper;
import com.cloud.utils.db.DB;
import com.cloud.utils.db.EntityManager;
import com.cloud.utils.db.GlobalLock;
import com.cloud.utils.db.SearchCriteria;
import com.cloud.utils.db.Transaction;
import com.cloud.utils.db.TransactionCallbackNoReturn;
import com.cloud.utils.db.TransactionCallbackWithException;
import com.cloud.utils.db.TransactionCallbackWithExceptionNoReturn;
import com.cloud.utils.db.TransactionStatus;
import com.cloud.utils.db.UUIDManager;
import com.cloud.utils.exception.CloudRuntimeException;
import com.cloud.utils.exception.ExecutionException;
import com.cloud.utils.fsm.NoTransitionException;
import com.cloud.utils.net.NetUtils;
import com.cloud.vm.VirtualMachine.State;
import com.cloud.vm.dao.DomainRouterDao;
import com.cloud.vm.dao.InstanceGroupDao;
import com.cloud.vm.dao.InstanceGroupVMMapDao;
import com.cloud.vm.dao.NicDao;
import com.cloud.vm.dao.NicExtraDhcpOptionDao;
import com.cloud.vm.dao.UserVmDao;
import com.cloud.vm.dao.UserVmDetailsDao;
import com.cloud.vm.dao.VMInstanceDao;
import com.cloud.vm.snapshot.VMSnapshotManager;
import com.cloud.vm.snapshot.VMSnapshotVO;
import com.cloud.vm.snapshot.dao.VMSnapshotDao;

public class UserVmManagerImpl extends ManagerBase implements UserVmManager, VirtualMachineGuru, UserVmService, Configurable {
    private static final Logger s_logger = Logger.getLogger(UserVmManagerImpl.class);

    /**
     * The number of seconds to wait before timing out when trying to acquire a global lock.
     */
    private static final int ACQUIRE_GLOBAL_LOCK_TIMEOUT_FOR_COOPERATION = 3;

    private static final long GiB_TO_BYTES = 1024 * 1024 * 1024;

    @Inject
    private EntityManager _entityMgr;
    @Inject
    private HostDao _hostDao;
    @Inject
    private ServiceOfferingDao _offeringDao;
    @Inject
    private DiskOfferingDao _diskOfferingDao;
    @Inject
    private VMTemplateDao _templateDao;
    @Inject
    private VMTemplateZoneDao _templateZoneDao;
    @Inject
    private TemplateDataStoreDao _templateStoreDao;
    @Inject
    private DomainDao _domainDao;
    @Inject
    private UserVmDao _vmDao;
    @Inject
    private VolumeDao _volsDao;
    @Inject
    private DataCenterDao _dcDao;
    @Inject
    private FirewallRulesDao _rulesDao;
    @Inject
    private LoadBalancerVMMapDao _loadBalancerVMMapDao;
    @Inject
    private PortForwardingRulesDao _portForwardingDao;
    @Inject
    private IPAddressDao _ipAddressDao;
    @Inject
    private HostPodDao _podDao;
    @Inject
    private NetworkModel _networkModel;
    @Inject
    private NetworkOrchestrationService _networkMgr;
    @Inject
    private AgentManager _agentMgr;
    @Inject
    private ConfigurationManager _configMgr;
    @Inject
    private AccountDao _accountDao;
    @Inject
    private UserDao _userDao;
    @Inject
    private SnapshotDao _snapshotDao;
    @Inject
    private GuestOSDao _guestOSDao;
    @Inject
    private HighAvailabilityManager _haMgr;
    @Inject
    private AlertManager _alertMgr;
    @Inject
    private AccountManager _accountMgr;
    @Inject
    private AccountService _accountService;
    @Inject
    private ClusterDao _clusterDao;
    @Inject
    private PrimaryDataStoreDao _storagePoolDao;
    @Inject
    private SecurityGroupManager _securityGroupMgr;
    @Inject
    private ServiceOfferingDao _serviceOfferingDao;
    @Inject
    private NetworkOfferingDao _networkOfferingDao;
    @Inject
    private InstanceGroupDao _vmGroupDao;
    @Inject
    private InstanceGroupVMMapDao _groupVMMapDao;
    @Inject
    private VirtualMachineManager _itMgr;
    @Inject
    private NetworkDao _networkDao;
    @Inject
    private NicDao _nicDao;
    @Inject
    private RulesManager _rulesMgr;
    @Inject
    private LoadBalancingRulesManager _lbMgr;
    @Inject
    private SSHKeyPairDao _sshKeyPairDao;
    @Inject
    private UserVmDetailsDao userVmDetailsDao;
    @Inject
    private HypervisorCapabilitiesDao _hypervisorCapabilitiesDao;
    @Inject
    private SecurityGroupDao _securityGroupDao;
    @Inject
    private CapacityManager _capacityMgr;
    @Inject
    private VMInstanceDao _vmInstanceDao;
    @Inject
    private ResourceLimitService _resourceLimitMgr;
    @Inject
    private FirewallManager _firewallMgr;
    @Inject
    private ResourceManager _resourceMgr;
    @Inject
    private NetworkServiceMapDao _ntwkSrvcDao;
    @Inject
    private PhysicalNetworkDao _physicalNetworkDao;
    @Inject
    private VpcManager _vpcMgr;
    @Inject
    private TemplateManager _templateMgr;
    @Inject
    private GuestOSCategoryDao _guestOSCategoryDao;
    @Inject
    private UsageEventDao _usageEventDao;
    @Inject
    private VmDiskStatisticsDao _vmDiskStatsDao;
    @Inject
    private VMSnapshotDao _vmSnapshotDao;
    @Inject
    private VMSnapshotManager _vmSnapshotMgr;
    @Inject
    private AffinityGroupVMMapDao _affinityGroupVMMapDao;
    @Inject
    private AffinityGroupDao _affinityGroupDao;
    @Inject
    private DedicatedResourceDao _dedicatedDao;
    @Inject
    private AffinityGroupService _affinityGroupService;
    @Inject
    private PlannerHostReservationDao _plannerHostReservationDao;
    @Inject
    private ServiceOfferingDetailsDao serviceOfferingDetailsDao;
    @Inject
    private UserStatisticsDao _userStatsDao;
    @Inject
    private VlanDao _vlanDao;
    @Inject
    private VolumeService _volService;
    @Inject
    private VolumeDataFactory volFactory;
    @Inject
    private UUIDManager _uuidMgr;
    @Inject
    private DeploymentPlanningManager _planningMgr;
    @Inject
    private VolumeApiService _volumeService;
    @Inject
    private DataStoreManager _dataStoreMgr;
    @Inject
    private VpcVirtualNetworkApplianceManager _virtualNetAppliance;
    @Inject
    private DomainRouterDao _routerDao;
    @Inject
    private VMNetworkMapDao _vmNetworkMapDao;
    @Inject
    private IpAddressManager _ipAddrMgr;
    @Inject
    private NicExtraDhcpOptionDao _nicExtraDhcpOptionDao;
    @Inject
    private TemplateApiService _tmplService;
    @Inject
    private ConfigurationDao _configDao;
    @Inject
    private DpdkHelper dpdkHelper;
    @Inject
    private ResourceTagDao resourceTagDao;
    @Inject
    private TemplateDeployAsIsDetailsDao templateDeployAsIsDetailsDao;
    @Inject
    private UserVmDeployAsIsDetailsDao userVmDeployAsIsDetailsDao;
    @Inject
    private StorageManager storageManager;
    @Inject
    private ServiceOfferingJoinDao serviceOfferingJoinDao;

    private ScheduledExecutorService _executor = null;
    private ScheduledExecutorService _vmIpFetchExecutor = null;
    private int _expungeInterval;
    private int _expungeDelay;
    private boolean _dailyOrHourly = false;
    private int capacityReleaseInterval;
    private ExecutorService _vmIpFetchThreadExecutor;


    private String _instance;
    private boolean _instanceNameFlag;
    private int _scaleRetry;
    private Map<Long, VmAndCountDetails> vmIdCountMap = new ConcurrentHashMap<>();

    private static final int MAX_HTTP_GET_LENGTH = 2 * MAX_USER_DATA_LENGTH_BYTES;
    private static final int MAX_HTTP_POST_LENGTH = 16 * MAX_USER_DATA_LENGTH_BYTES;

    @Inject
    private OrchestrationService _orchSrvc;

    @Inject
    private VolumeOrchestrationService volumeMgr;

    @Inject
    private ManagementService _mgr;

    private static final ConfigKey<Integer> VmIpFetchWaitInterval = new ConfigKey<Integer>("Advanced", Integer.class, "externaldhcp.vmip.retrieval.interval", "180",
            "Wait Interval (in seconds) for shared network vm dhcp ip addr fetch for next iteration ", true);

    private static final ConfigKey<Integer> VmIpFetchTrialMax = new ConfigKey<Integer>("Advanced", Integer.class, "externaldhcp.vmip.max.retry", "10",
            "The max number of retrieval times for shared entwork vm dhcp ip fetch, in case of failures", true);

    private static final ConfigKey<Integer> VmIpFetchThreadPoolMax = new ConfigKey<Integer>("Advanced", Integer.class, "externaldhcp.vmipFetch.threadPool.max", "10",
            "number of threads for fetching vms ip address", true);

    private static final ConfigKey<Integer> VmIpFetchTaskWorkers = new ConfigKey<Integer>("Advanced", Integer.class, "externaldhcp.vmipfetchtask.workers", "10",
            "number of worker threads for vm ip fetch task ", true);

    private static final ConfigKey<Boolean> AllowDeployVmIfGivenHostFails = new ConfigKey<Boolean>("Advanced", Boolean.class, "allow.deploy.vm.if.deploy.on.given.host.fails", "false",
            "allow vm to deploy on different host if vm fails to deploy on the given host ", true);

    private static final ConfigKey<Boolean> EnableAdditionalVmConfig = new ConfigKey<>("Advanced", Boolean.class,
            "enable.additional.vm.configuration", "false", "allow additional arbitrary configuration to vm", true, ConfigKey.Scope.Account);

    private static final ConfigKey<String> KvmAdditionalConfigAllowList = new ConfigKey<>("Advanced", String.class,
            "allow.additional.vm.configuration.list.kvm", "", "Comma separated list of allowed additional configuration options.", true);

    private static final ConfigKey<String> XenServerAdditionalConfigAllowList = new ConfigKey<>("Advanced", String.class,
            "allow.additional.vm.configuration.list.xenserver", "", "Comma separated list of allowed additional configuration options", true);

    private static final ConfigKey<String> VmwareAdditionalConfigAllowList = new ConfigKey<>("Advanced", String.class,
            "allow.additional.vm.configuration.list.vmware", "", "Comma separated list of allowed additional configuration options.", true);

    private static final ConfigKey<Boolean> VmDestroyForcestop = new ConfigKey<Boolean>("Advanced", Boolean.class, "vm.destroy.forcestop", "false",
            "On destroy, force-stop takes this value ", true);

    @Override
    public UserVmVO getVirtualMachine(long vmId) {
        return _vmDao.findById(vmId);
    }

    @Override
    public List<? extends UserVm> getVirtualMachines(long hostId) {
        return _vmDao.listByHostId(hostId);
    }

    private void resourceLimitCheck(Account owner, Boolean displayVm, Long cpu, Long memory) throws ResourceAllocationException {
        _resourceLimitMgr.checkResourceLimit(owner, ResourceType.user_vm, displayVm);
        _resourceLimitMgr.checkResourceLimit(owner, ResourceType.cpu, displayVm, cpu);
        _resourceLimitMgr.checkResourceLimit(owner, ResourceType.memory, displayVm, memory);
    }

    protected void resourceCountIncrement(long accountId, Boolean displayVm, Long cpu, Long memory) {
        if (! VirtualMachineManager.ResoureCountRunningVMsonly.value()) {
            _resourceLimitMgr.incrementResourceCount(accountId, ResourceType.user_vm, displayVm);
            _resourceLimitMgr.incrementResourceCount(accountId, ResourceType.cpu, displayVm, cpu);
            _resourceLimitMgr.incrementResourceCount(accountId, ResourceType.memory, displayVm, memory);
        }
    }

    protected void resourceCountDecrement(long accountId, Boolean displayVm, Long cpu, Long memory) {
        if (! VirtualMachineManager.ResoureCountRunningVMsonly.value()) {
            _resourceLimitMgr.decrementResourceCount(accountId, ResourceType.user_vm, displayVm);
            _resourceLimitMgr.decrementResourceCount(accountId, ResourceType.cpu, displayVm, cpu);
            _resourceLimitMgr.decrementResourceCount(accountId, ResourceType.memory, displayVm, memory);
        }
    }

    public class VmAndCountDetails {
        long vmId;
        int  retrievalCount = VmIpFetchTrialMax.value();


        public VmAndCountDetails() {
        }

        public VmAndCountDetails (long vmId, int retrievalCount) {
            this.vmId = vmId;
            this.retrievalCount = retrievalCount;
        }

        public VmAndCountDetails (long vmId) {
            this.vmId = vmId;
        }

        public int getRetrievalCount() {
            return retrievalCount;
        }

        public void setRetrievalCount(int retrievalCount) {
            this.retrievalCount = retrievalCount;
        }

        public long getVmId() {
            return vmId;
        }

        public void setVmId(long vmId) {
            this.vmId = vmId;
        }

        public void decrementCount() {
            this.retrievalCount--;

        }
    }

    private class VmIpAddrFetchThread extends ManagedContextRunnable {


        long nicId;
        long vmId;
        String vmName;
        boolean isWindows;
        Long hostId;
        String networkCidr;

        public VmIpAddrFetchThread(long vmId, long nicId, String instanceName, boolean windows, Long hostId, String networkCidr) {
            this.vmId = vmId;
            this.nicId = nicId;
            this.vmName = instanceName;
            this.isWindows = windows;
            this.hostId = hostId;
            this.networkCidr = networkCidr;
        }

        @Override
        protected void runInContext() {
            GetVmIpAddressCommand cmd = new GetVmIpAddressCommand(vmName, networkCidr, isWindows);
            boolean decrementCount = true;

            try {
                s_logger.debug("Trying for vm "+ vmId +" nic Id "+nicId +" ip retrieval ...");
                Answer answer = _agentMgr.send(hostId, cmd);
                NicVO nic = _nicDao.findById(nicId);
                if (answer.getResult()) {
                    String vmIp = answer.getDetails();

                    if (NetUtils.isValidIp4(vmIp)) {
                        // set this vm ip addr in vm nic.
                        if (nic != null) {
                            nic.setIPv4Address(vmIp);
                            _nicDao.update(nicId, nic);
                            s_logger.debug("Vm "+ vmId +" IP "+vmIp +" got retrieved successfully");
                            vmIdCountMap.remove(nicId);
                            decrementCount = false;
                            ActionEventUtils.onActionEvent(User.UID_SYSTEM, Account.ACCOUNT_ID_SYSTEM,
                                    Domain.ROOT_DOMAIN, EventTypes.EVENT_NETWORK_EXTERNAL_DHCP_VM_IPFETCH,
                                    "VM " + vmId + " nic id " + nicId + " ip address " + vmIp + " got fetched successfully");
                        }
                    }
                } else {
                    //previously vm has ip and nic table has ip address. After vm restart or stop/start
                    //if vm doesnot get the ip then set the ip in nic table to null
                    if (nic.getIPv4Address() != null) {
                        nic.setIPv4Address(null);
                        _nicDao.update(nicId, nic);
                    }
                    if (answer.getDetails() != null) {
                        s_logger.debug("Failed to get vm ip for Vm "+ vmId + answer.getDetails());
                    }
                }
            } catch (OperationTimedoutException e) {
                s_logger.warn("Timed Out", e);
            } catch (AgentUnavailableException e) {
                s_logger.warn("Agent Unavailable ", e);
            } finally {
                if (decrementCount) {
                    VmAndCountDetails vmAndCount = vmIdCountMap.get(nicId);
                    vmAndCount.decrementCount();
                    s_logger.debug("Ip is not retrieved for VM " + vmId +" nic "+nicId + " ... decremented count to "+vmAndCount.getRetrievalCount());
                    vmIdCountMap.put(nicId, vmAndCount);
                }
            }
        }
    }

    @Override
    @ActionEvent(eventType = EventTypes.EVENT_VM_RESETPASSWORD, eventDescription = "resetting Vm password", async = true)
    public UserVm resetVMPassword(ResetVMPasswordCmd cmd, String password) throws ResourceUnavailableException, InsufficientCapacityException {
        Account caller = CallContext.current().getCallingAccount();
        Long vmId = cmd.getId();
        UserVmVO userVm = _vmDao.findById(cmd.getId());

        // Do parameters input validation
        if (userVm == null) {
            throw new InvalidParameterValueException("unable to find a virtual machine with id " + cmd.getId());
        }

        _vmDao.loadDetails(userVm);

        VMTemplateVO template = _templateDao.findByIdIncludingRemoved(userVm.getTemplateId());
        if (template == null || !template.isEnablePassword()) {
            throw new InvalidParameterValueException("Fail to reset password for the virtual machine, the template is not password enabled");
        }

        if (userVm.getState() == State.Error || userVm.getState() == State.Expunging) {
            s_logger.error("vm is not in the right state: " + vmId);
            throw new InvalidParameterValueException("Vm with id " + vmId + " is not in the right state");
        }

        if (userVm.getState() != State.Stopped) {
            s_logger.error("vm is not in the right state: " + vmId);
            throw new InvalidParameterValueException("Vm " + userVm + " should be stopped to do password reset");
        }

        _accountMgr.checkAccess(caller, null, true, userVm);

        boolean result = resetVMPasswordInternal(vmId, password);

        if (result) {
            userVm.setPassword(password);
        } else {
            throw new CloudRuntimeException("Failed to reset password for the virtual machine ");
        }

        return userVm;
    }

    private boolean resetVMPasswordInternal(Long vmId, String password) throws ResourceUnavailableException, InsufficientCapacityException {
        Long userId = CallContext.current().getCallingUserId();
        VMInstanceVO vmInstance = _vmDao.findById(vmId);

        if (password == null || password.equals("")) {
            return false;
        }

        VMTemplateVO template = _templateDao.findByIdIncludingRemoved(vmInstance.getTemplateId());
        if (template.isEnablePassword()) {
            Nic defaultNic = _networkModel.getDefaultNic(vmId);
            if (defaultNic == null) {
                s_logger.error("Unable to reset password for vm " + vmInstance + " as the instance doesn't have default nic");
                return false;
            }

            Network defaultNetwork = _networkDao.findById(defaultNic.getNetworkId());
            NicProfile defaultNicProfile = new NicProfile(defaultNic, defaultNetwork, null, null, null, _networkModel.isSecurityGroupSupportedInNetwork(defaultNetwork),
                    _networkModel.getNetworkTag(template.getHypervisorType(), defaultNetwork));
            VirtualMachineProfile vmProfile = new VirtualMachineProfileImpl(vmInstance);
            vmProfile.setParameter(VirtualMachineProfile.Param.VmPassword, password);

            UserDataServiceProvider element = _networkMgr.getPasswordResetProvider(defaultNetwork);
            if (element == null) {
                throw new CloudRuntimeException("Can't find network element for " + Service.UserData.getName() + " provider needed for password reset");
            }

            boolean result = element.savePassword(defaultNetwork, defaultNicProfile, vmProfile);

            // Need to reboot the virtual machine so that the password gets
            // redownloaded from the DomR, and reset on the VM
            if (!result) {
                s_logger.debug("Failed to reset password for the virtual machine; no need to reboot the vm");
                return false;
            } else {
                final UserVmVO userVm = _vmDao.findById(vmId);
                _vmDao.loadDetails(userVm);
                // update the password in vm_details table too
                // Check if an SSH key pair was selected for the instance and if so
                // use it to encrypt & save the vm password
                encryptAndStorePassword(userVm, password);

                if (vmInstance.getState() == State.Stopped) {
                    s_logger.debug("Vm " + vmInstance + " is stopped, not rebooting it as a part of password reset");
                    return true;
                }

                if (rebootVirtualMachine(userId, vmId, false, false) == null) {
                    s_logger.warn("Failed to reboot the vm " + vmInstance);
                    return false;
                } else {
                    s_logger.debug("Vm " + vmInstance + " is rebooted successfully as a part of password reset");
                    return true;
                }
            }
        } else {
            if (s_logger.isDebugEnabled()) {
                s_logger.debug("Reset password called for a vm that is not using a password enabled template");
            }
            return false;
        }
    }

    @Override
    @ActionEvent(eventType = EventTypes.EVENT_VM_RESETSSHKEY, eventDescription = "resetting Vm SSHKey", async = true)
    public UserVm resetVMSSHKey(ResetVMSSHKeyCmd cmd) throws ResourceUnavailableException, InsufficientCapacityException {

        Account caller = CallContext.current().getCallingAccount();
        Account owner = _accountMgr.finalizeOwner(caller, cmd.getAccountName(), cmd.getDomainId(), cmd.getProjectId());
        Long vmId = cmd.getId();

        UserVmVO userVm = _vmDao.findById(cmd.getId());
        if (userVm == null) {
            throw new InvalidParameterValueException("unable to find a virtual machine by id" + cmd.getId());
        }

        _vmDao.loadDetails(userVm);
        VMTemplateVO template = _templateDao.findByIdIncludingRemoved(userVm.getTemplateId());

        // Do parameters input validation

        if (userVm.getState() == State.Error || userVm.getState() == State.Expunging) {
            s_logger.error("vm is not in the right state: " + vmId);
            throw new InvalidParameterValueException("Vm with specified id is not in the right state");
        }
        if (userVm.getState() != State.Stopped) {
            s_logger.error("vm is not in the right state: " + vmId);
            throw new InvalidParameterValueException("Vm " + userVm + " should be stopped to do SSH Key reset");
        }

        SSHKeyPairVO s = _sshKeyPairDao.findByName(owner.getAccountId(), owner.getDomainId(), cmd.getName());
        if (s == null) {
            throw new InvalidParameterValueException("A key pair with name '" + cmd.getName() + "' does not exist for account " + owner.getAccountName()
            + " in specified domain id");
        }

        _accountMgr.checkAccess(caller, null, true, userVm);
        String password = null;
        String sshPublicKey = s.getPublicKey();
        if (template != null && template.isEnablePassword()) {
            password = _mgr.generateRandomPassword();
        }

        boolean result = resetVMSSHKeyInternal(vmId, sshPublicKey, password);

        if (!result) {
            throw new CloudRuntimeException("Failed to reset SSH Key for the virtual machine ");
        }
        userVm.setPassword(password);
        return userVm;
    }

    private boolean resetVMSSHKeyInternal(Long vmId, String sshPublicKey, String password) throws ResourceUnavailableException, InsufficientCapacityException {
        Long userId = CallContext.current().getCallingUserId();
        VMInstanceVO vmInstance = _vmDao.findById(vmId);

        VMTemplateVO template = _templateDao.findByIdIncludingRemoved(vmInstance.getTemplateId());
        Nic defaultNic = _networkModel.getDefaultNic(vmId);
        if (defaultNic == null) {
            s_logger.error("Unable to reset SSH Key for vm " + vmInstance + " as the instance doesn't have default nic");
            return false;
        }

        Network defaultNetwork = _networkDao.findById(defaultNic.getNetworkId());
        NicProfile defaultNicProfile = new NicProfile(defaultNic, defaultNetwork, null, null, null, _networkModel.isSecurityGroupSupportedInNetwork(defaultNetwork),
                _networkModel.getNetworkTag(template.getHypervisorType(), defaultNetwork));

        VirtualMachineProfile vmProfile = new VirtualMachineProfileImpl(vmInstance);

        if (template.isEnablePassword()) {
            vmProfile.setParameter(VirtualMachineProfile.Param.VmPassword, password);
        }

        UserDataServiceProvider element = _networkMgr.getSSHKeyResetProvider(defaultNetwork);
        if (element == null) {
            throw new CloudRuntimeException("Can't find network element for " + Service.UserData.getName() + " provider needed for SSH Key reset");
        }
        boolean result = element.saveSSHKey(defaultNetwork, defaultNicProfile, vmProfile, sshPublicKey);

        // Need to reboot the virtual machine so that the password gets redownloaded from the DomR, and reset on the VM
        if (!result) {
            s_logger.debug("Failed to reset SSH Key for the virtual machine; no need to reboot the vm");
            return false;
        } else {
            final UserVmVO userVm = _vmDao.findById(vmId);
            _vmDao.loadDetails(userVm);
            userVm.setDetail(VmDetailConstants.SSH_PUBLIC_KEY, sshPublicKey);
            if (template.isEnablePassword()) {
                userVm.setPassword(password);
                //update the encrypted password in vm_details table too
                encryptAndStorePassword(userVm, password);
            }
            _vmDao.saveDetails(userVm);

            if (vmInstance.getState() == State.Stopped) {
                s_logger.debug("Vm " + vmInstance + " is stopped, not rebooting it as a part of SSH Key reset");
                return true;
            }
            if (rebootVirtualMachine(userId, vmId, false, false) == null) {
                s_logger.warn("Failed to reboot the vm " + vmInstance);
                return false;
            } else {
                s_logger.debug("Vm " + vmInstance + " is rebooted successfully as a part of SSH Key reset");
                return true;
            }
        }
    }

    @Override
    public boolean stopVirtualMachine(long userId, long vmId) {
        boolean status = false;
        if (s_logger.isDebugEnabled()) {
            s_logger.debug("Stopping vm=" + vmId);
        }
        UserVmVO vm = _vmDao.findById(vmId);
        if (vm == null || vm.getRemoved() != null) {
            if (s_logger.isDebugEnabled()) {
                s_logger.debug("VM is either removed or deleted.");
            }
            return true;
        }

        _userDao.findById(userId);
        try {
            VirtualMachineEntity vmEntity = _orchSrvc.getVirtualMachine(vm.getUuid());
            status = vmEntity.stop(Long.toString(userId));
        } catch (ResourceUnavailableException e) {
            s_logger.debug("Unable to stop due to ", e);
            status = false;
        } catch (CloudException e) {
            throw new CloudRuntimeException("Unable to contact the agent to stop the virtual machine " + vm, e);
        }
        return status;
    }

    private UserVm rebootVirtualMachine(long userId, long vmId, boolean enterSetup, boolean forced) throws InsufficientCapacityException, ResourceUnavailableException {
        UserVmVO vm = _vmDao.findById(vmId);

        if (s_logger.isTraceEnabled()) {
            s_logger.trace(String.format("reboot %s with enterSetup set to %s", vm.getInstanceName(), Boolean.toString(enterSetup)));
        }

        if (vm == null || vm.getState() == State.Destroyed || vm.getState() == State.Expunging || vm.getRemoved() != null) {
            s_logger.warn("Vm id=" + vmId + " doesn't exist");
            return null;
        }

        if (vm.getState() == State.Running && vm.getHostId() != null) {
            collectVmDiskStatistics(vm);
            collectVmNetworkStatistics(vm);

            if (forced) {
                Host vmOnHost = _hostDao.findById(vm.getHostId());
                if (vmOnHost == null || vmOnHost.getResourceState() != ResourceState.Enabled || vmOnHost.getStatus() != Status.Up ) {
                    throw new CloudRuntimeException("Unable to force reboot the VM as the host: " + vm.getHostId() + " is not in the right state");
                }
                return forceRebootVirtualMachine(vmId, vm.getHostId(), enterSetup);
            }

            DataCenterVO dc = _dcDao.findById(vm.getDataCenterId());
            try {
                if (dc.getNetworkType() == DataCenter.NetworkType.Advanced) {
                    //List all networks of vm
                    List<Long> vmNetworks = _vmNetworkMapDao.getNetworks(vmId);
                    List<DomainRouterVO> routers = new ArrayList<DomainRouterVO>();
                    //List the stopped routers
                    for(long vmNetworkId : vmNetworks) {
                        List<DomainRouterVO> router = _routerDao.listStopped(vmNetworkId);
                        routers.addAll(router);
                    }
                    //A vm may not have many nics attached and even fewer routers might be stopped (only in exceptional cases)
                    //Safe to start the stopped router serially, this is consistent with the way how multiple networks are added to vm during deploy
                    //and routers are started serially ,may revisit to make this process parallel
                    for(DomainRouterVO routerToStart : routers) {
                        s_logger.warn("Trying to start router " + routerToStart.getInstanceName() + " as part of vm: " + vm.getInstanceName() + " reboot");
                        _virtualNetAppliance.startRouter(routerToStart.getId(),true);
                    }
                }
            } catch (ConcurrentOperationException e) {
                throw new CloudRuntimeException("Concurrent operations on starting router. " + e);
            } catch (Exception ex){
                throw new CloudRuntimeException("Router start failed due to" + ex);
            } finally {
                if (s_logger.isInfoEnabled()) {
                    s_logger.info(String.format("Rebooting vm %s%s.", vm.getInstanceName(), enterSetup? " entering hardware setup menu" : " as is"));
                }
                Map<VirtualMachineProfile.Param,Object> params = null;
                if (enterSetup) {
                    params = new HashMap();
                    params.put(VirtualMachineProfile.Param.BootIntoSetup, Boolean.TRUE);
                    if (s_logger.isTraceEnabled()) {
                        s_logger.trace(String.format("Adding %s to paramlist", VirtualMachineProfile.Param.BootIntoSetup));
                    }
                }
                _itMgr.reboot(vm.getUuid(), params);
            }
            return _vmDao.findById(vmId);
        } else {
            s_logger.error("Vm id=" + vmId + " is not in Running state, failed to reboot");
            return null;
        }
    }

    private UserVm forceRebootVirtualMachine(long vmId, long hostId, boolean enterSetup) {
        try {
            if (stopVirtualMachine(vmId, false) != null) {
                Map<VirtualMachineProfile.Param,Object> params = null;
                if (enterSetup) {
                    params = new HashMap();
                    params.put(VirtualMachineProfile.Param.BootIntoSetup, Boolean.TRUE);
                }
                return startVirtualMachine(vmId, null, null, hostId, params, null).first();
            }
        } catch (ResourceUnavailableException e) {
            throw new CloudRuntimeException("Unable to reboot the VM: " + vmId, e);
        } catch (CloudException e) {
            throw new CloudRuntimeException("Unable to reboot the VM: " + vmId, e);
        }
        return null;
    }

    @Override
    @ActionEvent(eventType = EventTypes.EVENT_VM_UPGRADE, eventDescription = "upgrading Vm")
    /*
     * TODO: cleanup eventually - Refactored API call
     */
    // This method will be deprecated as we use ScaleVMCmd for both stopped VMs and running VMs
    public UserVm upgradeVirtualMachine(UpgradeVMCmd cmd) throws ResourceAllocationException {
        Long vmId = cmd.getId();
        Long svcOffId = cmd.getServiceOfferingId();
        Account caller = CallContext.current().getCallingAccount();

        // Verify input parameters
        //UserVmVO vmInstance = _vmDao.findById(vmId);
        VMInstanceVO vmInstance = _vmInstanceDao.findById(vmId);
        if (vmInstance == null) {
            throw new InvalidParameterValueException("unable to find a virtual machine with id " + vmId);
        } else if (!(vmInstance.getState().equals(State.Stopped))) {
            throw new InvalidParameterValueException("Unable to upgrade virtual machine " + vmInstance.toString() + " " + " in state " + vmInstance.getState()
            + "; make sure the virtual machine is stopped");
        }

        _accountMgr.checkAccess(caller, null, true, vmInstance);

        // Check resource limits for CPU and Memory.
        Map<String, String> customParameters = cmd.getDetails();
        ServiceOfferingVO newServiceOffering = _offeringDao.findById(svcOffId);
        if (newServiceOffering.getState() == DiskOffering.State.Inactive) {
            throw new InvalidParameterValueException(String.format("Unable to upgrade virtual machine %s with an inactive service offering %s", vmInstance.getUuid(), newServiceOffering.getUuid()));
        }
        if (newServiceOffering.isDynamic()) {
            newServiceOffering.setDynamicFlag(true);
            validateCustomParameters(newServiceOffering, cmd.getDetails());
            newServiceOffering = _offeringDao.getComputeOffering(newServiceOffering, customParameters);
        } else {
            validateOfferingMaxResource(newServiceOffering);
        }

        ServiceOfferingVO currentServiceOffering = _offeringDao.findByIdIncludingRemoved(vmInstance.getId(), vmInstance.getServiceOfferingId());

        int newCpu = newServiceOffering.getCpu();
        int newMemory = newServiceOffering.getRamSize();
        int currentCpu = currentServiceOffering.getCpu();
        int currentMemory = currentServiceOffering.getRamSize();

        Account owner = _accountMgr.getActiveAccountById(vmInstance.getAccountId());
        if (! VirtualMachineManager.ResoureCountRunningVMsonly.value()) {
            if (newCpu > currentCpu) {
                _resourceLimitMgr.checkResourceLimit(owner, ResourceType.cpu, newCpu - currentCpu);
            }
            if (newMemory > currentMemory) {
                _resourceLimitMgr.checkResourceLimit(owner, ResourceType.memory, newMemory - currentMemory);
            }
        }

        // Check that the specified service offering ID is valid
        _itMgr.checkIfCanUpgrade(vmInstance, newServiceOffering);

        resizeRootVolumeOfVmWithNewOffering(vmInstance, newServiceOffering);

        _itMgr.upgradeVmDb(vmId, newServiceOffering, currentServiceOffering);

        // Increment or decrement CPU and Memory count accordingly.
        if (! VirtualMachineManager.ResoureCountRunningVMsonly.value()) {
            if (newCpu > currentCpu) {
                _resourceLimitMgr.incrementResourceCount(owner.getAccountId(), ResourceType.cpu, new Long(newCpu - currentCpu));
            } else if (currentCpu > newCpu) {
                _resourceLimitMgr.decrementResourceCount(owner.getAccountId(), ResourceType.cpu, new Long(currentCpu - newCpu));
            }
            if (newMemory > currentMemory) {
                _resourceLimitMgr.incrementResourceCount(owner.getAccountId(), ResourceType.memory, new Long(newMemory - currentMemory));
            } else if (currentMemory > newMemory) {
                _resourceLimitMgr.decrementResourceCount(owner.getAccountId(), ResourceType.memory, new Long(currentMemory - newMemory));
            }
        }

        // Generate usage event for VM upgrade
        UserVmVO userVm = _vmDao.findById(vmId);
        generateUsageEvent( userVm, userVm.isDisplayVm(), EventTypes.EVENT_VM_UPGRADE);

        return userVm;
    }

    private void validateOfferingMaxResource(ServiceOfferingVO offering) {
        Integer maxCPUCores = VirtualMachineManager.VmServiceOfferingMaxCPUCores.value() == 0 ? Integer.MAX_VALUE: VirtualMachineManager.VmServiceOfferingMaxCPUCores.value();
        if (offering.getCpu() > maxCPUCores) {
            throw new InvalidParameterValueException("Invalid cpu cores value, please choose another service offering with cpu cores between 1 and " + maxCPUCores);
        }
        Integer maxRAMSize = VirtualMachineManager.VmServiceOfferingMaxRAMSize.value() == 0 ? Integer.MAX_VALUE: VirtualMachineManager.VmServiceOfferingMaxRAMSize.value();
        if (offering.getRamSize() > maxRAMSize) {
            throw new InvalidParameterValueException("Invalid memory value, please choose another service offering with memory between 32 and " + maxRAMSize + " MB");
        }
    }

    @Override
    public void validateCustomParameters(ServiceOfferingVO serviceOffering, Map<String, String> customParameters) {
        //TODO need to validate custom cpu, and memory against min/max CPU/Memory ranges from service_offering_details table
        if (customParameters.size() != 0) {
            Map<String, String> offeringDetails = serviceOfferingDetailsDao.listDetailsKeyPairs(serviceOffering.getId());
            if (serviceOffering.getCpu() == null) {
                int minCPU = NumbersUtil.parseInt(offeringDetails.get(ApiConstants.MIN_CPU_NUMBER), 1);
                int maxCPU = NumbersUtil.parseInt(offeringDetails.get(ApiConstants.MAX_CPU_NUMBER), Integer.MAX_VALUE);
                int cpuNumber = NumbersUtil.parseInt(customParameters.get(UsageEventVO.DynamicParameters.cpuNumber.name()), -1);
                Integer maxCPUCores = VirtualMachineManager.VmServiceOfferingMaxCPUCores.value() == 0 ? Integer.MAX_VALUE: VirtualMachineManager.VmServiceOfferingMaxCPUCores.value();
                if (cpuNumber < minCPU || cpuNumber > maxCPU || cpuNumber > maxCPUCores) {
                    throw new InvalidParameterValueException(String.format("Invalid cpu cores value, specify a value between %d and %d", minCPU, Math.min(maxCPUCores, maxCPU)));
                }
            } else if (customParameters.containsKey(UsageEventVO.DynamicParameters.cpuNumber.name())) {
                throw new InvalidParameterValueException("The cpu cores of this offering id:" + serviceOffering.getUuid()
                + " is not customizable. This is predefined in the template.");
            }

            if (serviceOffering.getSpeed() == null) {
                String cpuSpeed = customParameters.get(UsageEventVO.DynamicParameters.cpuSpeed.name());
                if ((cpuSpeed == null) || (NumbersUtil.parseInt(cpuSpeed, -1) <= 0)) {
                    throw new InvalidParameterValueException("Invalid cpu speed value, specify a value between 1 and " + Integer.MAX_VALUE);
                }
            } else if (!serviceOffering.isCustomCpuSpeedSupported() && customParameters.containsKey(UsageEventVO.DynamicParameters.cpuSpeed.name())) {
                throw new InvalidParameterValueException("The cpu speed of this offering id:" + serviceOffering.getUuid()
                + " is not customizable. This is predefined in the template.");
            }

            if (serviceOffering.getRamSize() == null) {
                int minMemory = NumbersUtil.parseInt(offeringDetails.get(ApiConstants.MIN_MEMORY), 32);
                int maxMemory = NumbersUtil.parseInt(offeringDetails.get(ApiConstants.MAX_MEMORY), Integer.MAX_VALUE);
                int memory = NumbersUtil.parseInt(customParameters.get(UsageEventVO.DynamicParameters.memory.name()), -1);
                Integer maxRAMSize = VirtualMachineManager.VmServiceOfferingMaxRAMSize.value() == 0 ? Integer.MAX_VALUE: VirtualMachineManager.VmServiceOfferingMaxRAMSize.value();
                if (memory < minMemory || memory > maxMemory || memory > maxRAMSize) {
                    throw new InvalidParameterValueException(String.format("Invalid memory value, specify a value between %d and %d", minMemory, Math.min(maxRAMSize, maxMemory)));
                }
            } else if (customParameters.containsKey(UsageEventVO.DynamicParameters.memory.name())) {
                throw new InvalidParameterValueException("The memory of this offering id:" + serviceOffering.getUuid() + " is not customizable. This is predefined in the template.");
            }
        } else {
            throw new InvalidParameterValueException("Need to specify custom parameter values cpu, cpu speed and memory when using custom offering");
        }
    }

    private UserVm upgradeStoppedVirtualMachine(Long vmId, Long svcOffId, Map<String, String> customParameters) throws ResourceAllocationException {
        Account caller = CallContext.current().getCallingAccount();

        // Verify input parameters
        //UserVmVO vmInstance = _vmDao.findById(vmId);
        VMInstanceVO vmInstance = _vmInstanceDao.findById(vmId);
        if (vmInstance == null) {
            throw new InvalidParameterValueException("unable to find a virtual machine with id " + vmId);
        }

        _accountMgr.checkAccess(caller, null, true, vmInstance);

        // Check resource limits for CPU and Memory.
        ServiceOfferingVO newServiceOffering = _offeringDao.findById(svcOffId);
        if (newServiceOffering.isDynamic()) {
            newServiceOffering.setDynamicFlag(true);
            validateCustomParameters(newServiceOffering, customParameters);
            newServiceOffering = _offeringDao.getComputeOffering(newServiceOffering, customParameters);
        } else {
            validateOfferingMaxResource(newServiceOffering);
        }
        ServiceOfferingVO currentServiceOffering = _offeringDao.findByIdIncludingRemoved(vmInstance.getId(), vmInstance.getServiceOfferingId());

        int newCpu = newServiceOffering.getCpu();
        int newMemory = newServiceOffering.getRamSize();
        int currentCpu = currentServiceOffering.getCpu();
        int currentMemory = currentServiceOffering.getRamSize();

        Account owner = _accountMgr.getActiveAccountById(vmInstance.getAccountId());
        if (! VirtualMachineManager.ResoureCountRunningVMsonly.value()) {
            if (newCpu > currentCpu) {
                _resourceLimitMgr.checkResourceLimit(owner, ResourceType.cpu, newCpu - currentCpu);
            }
            if (newMemory > currentMemory) {
                _resourceLimitMgr.checkResourceLimit(owner, ResourceType.memory, newMemory - currentMemory);
            }
        }

        // Check that the specified service offering ID is valid
        _itMgr.checkIfCanUpgrade(vmInstance, newServiceOffering);

        // Check if the new service offering can be applied to vm instance
        ServiceOffering newSvcOffering = _offeringDao.findById(svcOffId);
        _accountMgr.checkAccess(owner, newSvcOffering, _dcDao.findById(vmInstance.getDataCenterId()));

        DiskOfferingVO newRootDiskOffering = _diskOfferingDao.findById(newServiceOffering.getId());

        List<VolumeVO> vols = _volsDao.findReadyRootVolumesByInstance(vmInstance.getId());

        for (final VolumeVO rootVolumeOfVm : vols) {
            DiskOfferingVO currentRootDiskOffering = _diskOfferingDao.findById(rootVolumeOfVm.getDiskOfferingId());

            ResizeVolumeCmd resizeVolumeCmd = prepareResizeVolumeCmd(rootVolumeOfVm, currentRootDiskOffering, newRootDiskOffering);

            if (rootVolumeOfVm.getDiskOfferingId() != newRootDiskOffering.getId()) {
                rootVolumeOfVm.setDiskOfferingId(newRootDiskOffering.getId());
                _volsDao.update(rootVolumeOfVm.getId(), rootVolumeOfVm);
            }

            _volumeService.resizeVolume(resizeVolumeCmd);
        }

        _itMgr.upgradeVmDb(vmId, newServiceOffering, currentServiceOffering);

        // Increment or decrement CPU and Memory count accordingly.
        if (! VirtualMachineManager.ResoureCountRunningVMsonly.value()) {
            if (newCpu > currentCpu) {
                _resourceLimitMgr.incrementResourceCount(owner.getAccountId(), ResourceType.cpu, new Long(newCpu - currentCpu));
            } else if (currentCpu > newCpu) {
                _resourceLimitMgr.decrementResourceCount(owner.getAccountId(), ResourceType.cpu, new Long(currentCpu - newCpu));
            }
            if (newMemory > currentMemory) {
                _resourceLimitMgr.incrementResourceCount(owner.getAccountId(), ResourceType.memory, new Long(newMemory - currentMemory));
            } else if (currentMemory > newMemory) {
                _resourceLimitMgr.decrementResourceCount(owner.getAccountId(), ResourceType.memory, new Long(currentMemory - newMemory));
            }
        }

        return _vmDao.findById(vmInstance.getId());

    }

    /**
     * Prepares the Resize Volume Command and verifies if the disk offering from the new service offering can be resized.
     * <br>
     * If the Service Offering was configured with a root disk size (size > 0) then it can only resize to an offering with a larger disk
     * or to an offering with a root size of zero, which is the default behavior.
     */
    protected ResizeVolumeCmd prepareResizeVolumeCmd(VolumeVO rootVolume, DiskOfferingVO currentRootDiskOffering, DiskOfferingVO newRootDiskOffering) {
        if (rootVolume == null) {
            throw new InvalidParameterValueException("Could not find Root volume for the VM while preparing the Resize Volume Command.");
        }
        if (currentRootDiskOffering == null) {
            throw new InvalidParameterValueException("Could not find Disk Offering matching the provided current Root Offering ID.");
        }
        if (newRootDiskOffering == null) {
            throw new InvalidParameterValueException("Could not find Disk Offering matching the provided Offering ID for resizing Root volume.");
        }

        ResizeVolumeCmd resizeVolumeCmd = new ResizeVolumeCmd(rootVolume.getId(), newRootDiskOffering.getMinIops(), newRootDiskOffering.getMaxIops());

        long newNewOfferingRootSizeInBytes = newRootDiskOffering.getDiskSize();
        long newNewOfferingRootSizeInGiB = newNewOfferingRootSizeInBytes / GiB_TO_BYTES;
        long currentRootDiskOfferingGiB = currentRootDiskOffering.getDiskSize() / GiB_TO_BYTES;
        if (newNewOfferingRootSizeInBytes > currentRootDiskOffering.getDiskSize()) {
            resizeVolumeCmd = new ResizeVolumeCmd(rootVolume.getId(), newRootDiskOffering.getMinIops(), newRootDiskOffering.getMaxIops(), newRootDiskOffering.getId());
            s_logger.debug(String.format("Preparing command to resize VM Root disk from %d GB to %d GB; current offering: %s, new offering: %s.", currentRootDiskOfferingGiB,
                    newNewOfferingRootSizeInGiB, currentRootDiskOffering.getName(), newRootDiskOffering.getName()));
        } else if (newNewOfferingRootSizeInBytes > 0l && newNewOfferingRootSizeInBytes < currentRootDiskOffering.getDiskSize()) {
            throw new InvalidParameterValueException(String.format(
                    "Failed to resize Root volume. The new Service Offering [id: %d, name: %s] has a smaller disk size [%d GB] than the current disk [%d GB].",
                    newRootDiskOffering.getId(), newRootDiskOffering.getName(), newNewOfferingRootSizeInGiB, currentRootDiskOfferingGiB));
        }
        return resizeVolumeCmd;
    }

    private void resizeRootVolumeOfVmWithNewOffering(VMInstanceVO vmInstance, ServiceOfferingVO newServiceOffering)
            throws ResourceAllocationException {
        DiskOfferingVO newROOTDiskOffering = _diskOfferingDao.findById(newServiceOffering.getId());
        List<VolumeVO> vols = _volsDao.findReadyRootVolumesByInstance(vmInstance.getId());

        for (final VolumeVO rootVolumeOfVm : vols) {
            rootVolumeOfVm.setDiskOfferingId(newROOTDiskOffering.getId());
            ResizeVolumeCmd resizeVolumeCmd = new ResizeVolumeCmd(rootVolumeOfVm.getId(), newROOTDiskOffering.getMinIops(), newROOTDiskOffering.getMaxIops());
            _volumeService.resizeVolume(resizeVolumeCmd);
            _volsDao.update(rootVolumeOfVm.getId(), rootVolumeOfVm);
        }
    }

    @Override
    @ActionEvent(eventType = EventTypes.EVENT_NIC_CREATE, eventDescription = "Creating Nic", async = true)
    public UserVm addNicToVirtualMachine(AddNicToVMCmd cmd) throws InvalidParameterValueException, PermissionDeniedException, CloudRuntimeException {
        Long vmId = cmd.getVmId();
        Long networkId = cmd.getNetworkId();
        String ipAddress = cmd.getIpAddress();
        String macAddress = cmd.getMacAddress();
        Account caller = CallContext.current().getCallingAccount();

        UserVmVO vmInstance = _vmDao.findById(vmId);
        if (vmInstance == null) {
            throw new InvalidParameterValueException("unable to find a virtual machine with id " + vmId);
        }

        // Check that Vm does not have VM Snapshots
        if (_vmSnapshotDao.findByVm(vmId).size() > 0) {
            throw new InvalidParameterValueException("NIC cannot be added to VM with VM Snapshots");
        }

        NetworkVO network = _networkDao.findById(networkId);
        if (network == null) {
            throw new InvalidParameterValueException("unable to find a network with id " + networkId);
        }

        if (caller.getType() != Account.ACCOUNT_TYPE_ADMIN) {
            if (!(network.getGuestType() == Network.GuestType.Shared && network.getAclType() == ACLType.Domain)
                    && !(network.getAclType() == ACLType.Account && network.getAccountId() == vmInstance.getAccountId())) {
                throw new InvalidParameterValueException("only shared network or isolated network with the same account_id can be added to vmId: " + vmId);
            }
        }

        List<NicVO> allNics = _nicDao.listByVmId(vmInstance.getId());
        for (NicVO nic : allNics) {
            if (nic.getNetworkId() == network.getId()) {
                throw new CloudRuntimeException("A NIC already exists for VM:" + vmInstance.getInstanceName() + " in network: " + network.getUuid());
            }
        }

        macAddress = validateOrReplaceMacAddress(macAddress, network.getId());

        if(_nicDao.findByNetworkIdAndMacAddress(networkId, macAddress) != null) {
            throw new CloudRuntimeException("A NIC with this MAC address exists for network: " + network.getUuid());
        }

        NicProfile profile = new NicProfile(ipAddress, null, macAddress);
        if (ipAddress != null) {
            if (!(NetUtils.isValidIp4(ipAddress) || NetUtils.isValidIp6(ipAddress))) {
                throw new InvalidParameterValueException("Invalid format for IP address parameter: " + ipAddress);
            }
        }

        // Perform permission check on VM
        _accountMgr.checkAccess(caller, null, true, vmInstance);

        // Verify that zone is not Basic
        DataCenterVO dc = _dcDao.findById(vmInstance.getDataCenterId());
        if (dc.getNetworkType() == DataCenter.NetworkType.Basic) {
            throw new CloudRuntimeException("Zone " + vmInstance.getDataCenterId() + ", has a NetworkType of Basic. Can't add a new NIC to a VM on a Basic Network");
        }

        // Perform account permission check on network
        _accountMgr.checkAccess(caller, AccessType.UseEntry, false, network);

        //ensure network belongs in zone
        if (network.getDataCenterId() != vmInstance.getDataCenterId()) {
            throw new CloudRuntimeException(vmInstance + " is in zone:" + vmInstance.getDataCenterId() + " but " + network + " is in zone:" + network.getDataCenterId());
        }

        if(_networkModel.getNicInNetwork(vmInstance.getId(),network.getId()) != null){
            s_logger.debug("VM " + vmInstance.getHostName() + " already in network " + network.getName() + " going to add another NIC");
        } else {
            //* get all vms hostNames in the network
            List<String> hostNames = _vmInstanceDao.listDistinctHostNames(network.getId());
            //* verify that there are no duplicates
            if (hostNames.contains(vmInstance.getHostName())) {
                throw new CloudRuntimeException("Network " + network.getName() + " already has a vm with host name: " + vmInstance.getHostName());
            }
        }

        NicProfile guestNic = null;
        boolean cleanUp = true;

        try {
            guestNic = _itMgr.addVmToNetwork(vmInstance, network, profile);
            saveExtraDhcpOptions(guestNic.getId(), cmd.getDhcpOptionsMap());
            _networkMgr.configureExtraDhcpOptions(network, guestNic.getId(), cmd.getDhcpOptionsMap());
            cleanUp = false;
        } catch (ResourceUnavailableException e) {
            throw new CloudRuntimeException("Unable to add NIC to " + vmInstance + ": " + e);
        } catch (InsufficientCapacityException e) {
            throw new CloudRuntimeException("Insufficient capacity when adding NIC to " + vmInstance + ": " + e);
        } catch (ConcurrentOperationException e) {
            throw new CloudRuntimeException("Concurrent operations on adding NIC to " + vmInstance + ": " + e);
        } finally {
            if(cleanUp) {
                try {
                    _itMgr.removeVmFromNetwork(vmInstance, network, null);
                } catch (ResourceUnavailableException e) {
                    throw new CloudRuntimeException("Error while cleaning up NIC " + e);
                }
            }
        }
        CallContext.current().putContextParameter(Nic.class, guestNic.getUuid());
        s_logger.debug("Successful addition of " + network + " from " + vmInstance);
        return _vmDao.findById(vmInstance.getId());
    }

    /**
     * If the given MAC address is invalid it replaces the given MAC with the next available MAC address
     */
    protected String validateOrReplaceMacAddress(String macAddress, long networkId) {
        if (!NetUtils.isValidMac(macAddress)) {
            try {
                macAddress = _networkModel.getNextAvailableMacAddressInNetwork(networkId);
            } catch (InsufficientAddressCapacityException e) {
                throw new CloudRuntimeException(String.format("A MAC address cannot be generated for this NIC in the network [id=%s] ", networkId));
            }
        }
        return macAddress;
    }

    private void saveExtraDhcpOptions(long nicId, Map<Integer, String> dhcpOptions) {
        List<NicExtraDhcpOptionVO> nicExtraDhcpOptionVOList = dhcpOptions
                .entrySet()
                .stream()
                .map(entry -> new NicExtraDhcpOptionVO(nicId, entry.getKey(), entry.getValue()))
                .collect(Collectors.toList());

        _nicExtraDhcpOptionDao.saveExtraDhcpOptions(nicExtraDhcpOptionVOList);
    }

    @Override
    @ActionEvent(eventType = EventTypes.EVENT_NIC_DELETE, eventDescription = "Removing Nic", async = true)
    public UserVm removeNicFromVirtualMachine(RemoveNicFromVMCmd cmd) throws InvalidParameterValueException, PermissionDeniedException, CloudRuntimeException {
        Long vmId = cmd.getVmId();
        Long nicId = cmd.getNicId();
        Account caller = CallContext.current().getCallingAccount();

        UserVmVO vmInstance = _vmDao.findById(vmId);
        if (vmInstance == null) {
            throw new InvalidParameterValueException("Unable to find a virtual machine with id " + vmId);
        }

        // Check that Vm does not have VM Snapshots
        if (_vmSnapshotDao.findByVm(vmId).size() > 0) {
            throw new InvalidParameterValueException("NIC cannot be removed from VM with VM Snapshots");
        }

        NicVO nic = _nicDao.findById(nicId);
        if (nic == null) {
            throw new InvalidParameterValueException("Unable to find a nic with id " + nicId);
        }

        NetworkVO network = _networkDao.findById(nic.getNetworkId());
        if (network == null) {
            throw new InvalidParameterValueException("Unable to find a network with id " + nic.getNetworkId());
        }

        // Perform permission check on VM
        _accountMgr.checkAccess(caller, null, true, vmInstance);

        // Verify that zone is not Basic
        DataCenterVO dc = _dcDao.findById(vmInstance.getDataCenterId());
        if (dc.getNetworkType() == DataCenter.NetworkType.Basic) {
            throw new InvalidParameterValueException("Zone " + vmInstance.getDataCenterId() + ", has a NetworkType of Basic. Can't remove a NIC from a VM on a Basic Network");
        }

        // check to see if nic is attached to VM
        if (nic.getInstanceId() != vmId) {
            throw new InvalidParameterValueException(nic + " is not a nic on " + vmInstance);
        }

        // Perform account permission check on network
        _accountMgr.checkAccess(caller, AccessType.UseEntry, false, network);

        // don't delete default NIC on a user VM
        if (nic.isDefaultNic() && vmInstance.getType() == VirtualMachine.Type.User) {
            throw new InvalidParameterValueException("Unable to remove nic from " + vmInstance + " in " + network + ", nic is default.");
        }

        // if specified nic is associated with PF/LB/Static NAT
        if (_rulesMgr.listAssociatedRulesForGuestNic(nic).size() > 0) {
            throw new InvalidParameterValueException("Unable to remove nic from " + vmInstance + " in " + network + ", nic has associated Port forwarding or Load balancer or Static NAT rules.");
        }

        boolean nicremoved = false;
        try {
            nicremoved = _itMgr.removeNicFromVm(vmInstance, nic);
        } catch (ResourceUnavailableException e) {
            throw new CloudRuntimeException("Unable to remove " + network + " from " + vmInstance + ": " + e);

        } catch (ConcurrentOperationException e) {
            throw new CloudRuntimeException("Concurrent operations on removing " + network + " from " + vmInstance + ": " + e);
        }

        if (!nicremoved) {
            throw new CloudRuntimeException("Unable to remove " + network + " from " + vmInstance);
        }

        s_logger.debug("Successful removal of " + network + " from " + vmInstance);
        return _vmDao.findById(vmInstance.getId());
    }

    @Override
    @ActionEvent(eventType = EventTypes.EVENT_NIC_UPDATE, eventDescription = "Creating Nic", async = true)
    public UserVm updateDefaultNicForVirtualMachine(UpdateDefaultNicForVMCmd cmd) throws InvalidParameterValueException, CloudRuntimeException {
        Long vmId = cmd.getVmId();
        Long nicId = cmd.getNicId();
        Account caller = CallContext.current().getCallingAccount();

        UserVmVO vmInstance = _vmDao.findById(vmId);
        if (vmInstance == null) {
            throw new InvalidParameterValueException("unable to find a virtual machine with id " + vmId);
        }

        // Check that Vm does not have VM Snapshots
        if (_vmSnapshotDao.findByVm(vmId).size() > 0) {
            throw new InvalidParameterValueException("NIC cannot be updated for VM with VM Snapshots");
        }

        NicVO nic = _nicDao.findById(nicId);
        if (nic == null) {
            throw new InvalidParameterValueException("unable to find a nic with id " + nicId);
        }
        NetworkVO network = _networkDao.findById(nic.getNetworkId());
        if (network == null) {
            throw new InvalidParameterValueException("unable to find a network with id " + nic.getNetworkId());
        }

        // Perform permission check on VM
        _accountMgr.checkAccess(caller, null, true, vmInstance);

        // Verify that zone is not Basic
        DataCenterVO dc = _dcDao.findById(vmInstance.getDataCenterId());
        if (dc.getNetworkType() == DataCenter.NetworkType.Basic) {
            throw new CloudRuntimeException("Zone " + vmInstance.getDataCenterId() + ", has a NetworkType of Basic. Can't change default NIC on a Basic Network");
        }

        // no need to check permissions for network, we'll enumerate the ones they already have access to
        Network existingdefaultnet = _networkModel.getDefaultNetworkForVm(vmId);

        //check to see if nic is attached to VM
        if (nic.getInstanceId() != vmId) {
            throw new InvalidParameterValueException(nic + " is not a nic on  " + vmInstance);
        }
        // if current default equals chosen new default, Throw an exception
        if (nic.isDefaultNic()) {
            throw new CloudRuntimeException("refusing to set default nic because chosen nic is already the default");
        }

        //make sure the VM is Running or Stopped
        if ((vmInstance.getState() != State.Running) && (vmInstance.getState() != State.Stopped)) {
            throw new CloudRuntimeException("refusing to set default " + vmInstance + " is not Running or Stopped");
        }

        NicProfile existing = null;
        List<NicProfile> nicProfiles = _networkMgr.getNicProfiles(vmInstance);
        for (NicProfile nicProfile : nicProfiles) {
            if (nicProfile.isDefaultNic() && existingdefaultnet != null && nicProfile.getNetworkId() == existingdefaultnet.getId()) {
                existing = nicProfile;
            }
        }

        if (existing == null) {
            s_logger.warn("Failed to update default nic, no nic profile found for existing default network");
            throw new CloudRuntimeException("Failed to find a nic profile for the existing default network. This is bad and probably means some sort of configuration corruption");
        }

        Network oldDefaultNetwork = null;
        oldDefaultNetwork = _networkModel.getDefaultNetworkForVm(vmId);
        String oldNicIdString = Long.toString(_networkModel.getDefaultNic(vmId).getId());
        long oldNetworkOfferingId = -1L;

        if (oldDefaultNetwork != null) {
            oldNetworkOfferingId = oldDefaultNetwork.getNetworkOfferingId();
        }
        NicVO existingVO = _nicDao.findById(existing.id);
        Integer chosenID = nic.getDeviceId();
        Integer existingID = existing.getDeviceId();

        Network newdefault = null;
        if (_itMgr.updateDefaultNicForVM(vmInstance, nic, existingVO)) {
            newdefault = _networkModel.getDefaultNetworkForVm(vmId);
        }

        if (newdefault == null) {
            nic.setDefaultNic(false);
            nic.setDeviceId(chosenID);
            existingVO.setDefaultNic(true);
            existingVO.setDeviceId(existingID);

            nic = _nicDao.persist(nic);
            _nicDao.persist(existingVO);

            newdefault = _networkModel.getDefaultNetworkForVm(vmId);
            if (newdefault.getId() == existingdefaultnet.getId()) {
                throw new CloudRuntimeException("Setting a default nic failed, and we had no default nic, but we were able to set it back to the original");
            }
            throw new CloudRuntimeException("Failed to change default nic to " + nic + " and now we have no default");
        } else if (newdefault.getId() == nic.getNetworkId()) {
            s_logger.debug("successfully set default network to " + network + " for " + vmInstance);
            String nicIdString = Long.toString(nic.getId());
            long newNetworkOfferingId = network.getNetworkOfferingId();
            UsageEventUtils.publishUsageEvent(EventTypes.EVENT_NETWORK_OFFERING_REMOVE, vmInstance.getAccountId(), vmInstance.getDataCenterId(), vmInstance.getId(),
                    oldNicIdString, oldNetworkOfferingId, null, 1L, VirtualMachine.class.getName(), vmInstance.getUuid(), vmInstance.isDisplay());
            UsageEventUtils.publishUsageEvent(EventTypes.EVENT_NETWORK_OFFERING_ASSIGN, vmInstance.getAccountId(), vmInstance.getDataCenterId(), vmInstance.getId(), nicIdString,
                    newNetworkOfferingId, null, 1L, VirtualMachine.class.getName(), vmInstance.getUuid(), vmInstance.isDisplay());
            UsageEventUtils.publishUsageEvent(EventTypes.EVENT_NETWORK_OFFERING_REMOVE, vmInstance.getAccountId(), vmInstance.getDataCenterId(), vmInstance.getId(), nicIdString,
                    newNetworkOfferingId, null, 0L, VirtualMachine.class.getName(), vmInstance.getUuid(), vmInstance.isDisplay());
            UsageEventUtils.publishUsageEvent(EventTypes.EVENT_NETWORK_OFFERING_ASSIGN, vmInstance.getAccountId(), vmInstance.getDataCenterId(), vmInstance.getId(),
                    oldNicIdString, oldNetworkOfferingId, null, 0L, VirtualMachine.class.getName(), vmInstance.getUuid(), vmInstance.isDisplay());

            if (vmInstance.getState() == State.Running) {
                try {
                    VirtualMachineProfile vmProfile = new VirtualMachineProfileImpl(vmInstance);
                    User callerUser = _accountMgr.getActiveUser(CallContext.current().getCallingUserId());
                    ReservationContext context = new ReservationContextImpl(null, null, callerUser, caller);
                    DeployDestination dest = new DeployDestination(dc, null, null, null);
                    _networkMgr.prepare(vmProfile, dest, context);
                } catch (final Exception e) {
                    s_logger.info("Got exception: ", e);
                }
            }

            return _vmDao.findById(vmInstance.getId());
        }

        throw new CloudRuntimeException("something strange happened, new default network(" + newdefault.getId() + ") is not null, and is not equal to the network("
                + nic.getNetworkId() + ") of the chosen nic");
    }

    @Override
    public UserVm updateNicIpForVirtualMachine(UpdateVmNicIpCmd cmd) {
        Long nicId = cmd.getNicId();
        String ipaddr = cmd.getIpaddress();
        Account caller = CallContext.current().getCallingAccount();

        //check whether the nic belongs to user vm.
        NicVO nicVO = _nicDao.findById(nicId);
        if (nicVO == null) {
            throw new InvalidParameterValueException("There is no nic for the " + nicId);
        }

        if (nicVO.getVmType() != VirtualMachine.Type.User) {
            throw new InvalidParameterValueException("The nic is not belongs to user vm");
        }

        UserVm vm = _vmDao.findById(nicVO.getInstanceId());
        if (vm == null) {
            throw new InvalidParameterValueException("There is no vm with the nic");
        }

        Network network = _networkDao.findById(nicVO.getNetworkId());
        if (network == null) {
            throw new InvalidParameterValueException("There is no network with the nic");
        }
        // Don't allow to update vm nic ip if network is not in Implemented/Setup/Allocated state
        if (!(network.getState() == Network.State.Allocated || network.getState() == Network.State.Implemented || network.getState() == Network.State.Setup)) {
            throw new InvalidParameterValueException("Network is not in the right state to update vm nic ip. Correct states are: " + Network.State.Allocated + ", " + Network.State.Implemented + ", "
                    + Network.State.Setup);
        }

        NetworkOfferingVO offering = _networkOfferingDao.findByIdIncludingRemoved(network.getNetworkOfferingId());
        if (offering == null) {
            throw new InvalidParameterValueException("There is no network offering with the network");
        }
        if (!_networkModel.listNetworkOfferingServices(offering.getId()).isEmpty() && vm.getState() != State.Stopped) {
            InvalidParameterValueException ex = new InvalidParameterValueException(
                    "VM is not Stopped, unable to update the vm nic having the specified id");
            ex.addProxyObject(vm.getUuid(), "vmId");
            throw ex;
        }

        // verify permissions
        _accountMgr.checkAccess(caller, null, true, vm);
        Account ipOwner = _accountDao.findByIdIncludingRemoved(vm.getAccountId());

        // verify ip address
        s_logger.debug("Calling the ip allocation ...");
        DataCenter dc = _dcDao.findById(network.getDataCenterId());
        if (dc == null) {
            throw new InvalidParameterValueException("There is no dc with the nic");
        }
        if (dc.getNetworkType() == NetworkType.Advanced && network.getGuestType() == Network.GuestType.Isolated) {
            try {
                ipaddr = _ipAddrMgr.allocateGuestIP(network, ipaddr);
            } catch (InsufficientAddressCapacityException e) {
                throw new InvalidParameterValueException("Allocating ip to guest nic " + nicVO.getUuid() + " failed, for insufficient address capacity");
            }
            if (ipaddr == null) {
                throw new InvalidParameterValueException("Allocating ip to guest nic " + nicVO.getUuid() + " failed, please choose another ip");
            }

            if (_networkModel.areServicesSupportedInNetwork(network.getId(), Service.StaticNat)) {
                IPAddressVO oldIP = _ipAddressDao.findByAssociatedVmId(vm.getId());
                if (oldIP != null) {
                    oldIP.setVmIp(ipaddr);
                    _ipAddressDao.persist(oldIP);
                }
            }
            // implementing the network elements and resources as a part of vm nic ip update if network has services and it is in Implemented state
            if (!_networkModel.listNetworkOfferingServices(offering.getId()).isEmpty() && network.getState() == Network.State.Implemented) {
                User callerUser = _accountMgr.getActiveUser(CallContext.current().getCallingUserId());
                ReservationContext context = new ReservationContextImpl(null, null, callerUser, caller);
                DeployDestination dest = new DeployDestination(_dcDao.findById(network.getDataCenterId()), null, null, null);

                s_logger.debug("Implementing the network " + network + " elements and resources as a part of vm nic ip update");
                try {
                    // implement the network elements and rules again
                    _networkMgr.implementNetworkElementsAndResources(dest, context, network, offering);
                } catch (Exception ex) {
                    s_logger.warn("Failed to implement network " + network + " elements and resources as a part of vm nic ip update due to ", ex);
                    CloudRuntimeException e = new CloudRuntimeException("Failed to implement network (with specified id) elements and resources as a part of vm nic ip update");
                    e.addProxyObject(network.getUuid(), "networkId");
                    // restore to old ip address
                    if (_networkModel.areServicesSupportedInNetwork(network.getId(), Service.StaticNat)) {
                        IPAddressVO oldIP = _ipAddressDao.findByAssociatedVmId(vm.getId());
                        if (oldIP != null) {
                            oldIP.setVmIp(nicVO.getIPv4Address());
                            _ipAddressDao.persist(oldIP);
                        }
                    }
                    throw e;
                }
            }
        } else if (dc.getNetworkType() == NetworkType.Basic || network.getGuestType()  == Network.GuestType.Shared) {
            //handle the basic networks here
            //for basic zone, need to provide the podId to ensure proper ip alloation
            Long podId = null;
            if (dc.getNetworkType() == NetworkType.Basic) {
                podId = vm.getPodIdToDeployIn();
                if (podId == null) {
                    throw new InvalidParameterValueException("vm pod id is null in Basic zone; can't decide the range for ip allocation");
                }
            }

            try {
                ipaddr = _ipAddrMgr.allocatePublicIpForGuestNic(network, podId, ipOwner, ipaddr);
                if (ipaddr == null) {
                    throw new InvalidParameterValueException("Allocating ip to guest nic " + nicVO.getUuid() + " failed, please choose another ip");
                }

                final IPAddressVO newIp = _ipAddressDao.findByIpAndDcId(dc.getId(), ipaddr);
                final Vlan vlan = _vlanDao.findById(newIp.getVlanId());
                nicVO.setIPv4Gateway(vlan.getVlanGateway());
                nicVO.setIPv4Netmask(vlan.getVlanNetmask());

                final IPAddressVO ip = _ipAddressDao.findByIpAndSourceNetworkId(nicVO.getNetworkId(), nicVO.getIPv4Address());
                if (ip != null) {
                    Transaction.execute(new TransactionCallbackNoReturn() {
                        @Override
                        public void doInTransactionWithoutResult(TransactionStatus status) {
                            _ipAddrMgr.markIpAsUnavailable(ip.getId());
                            _ipAddressDao.unassignIpAddress(ip.getId());
                        }
                    });
                }
            } catch (InsufficientAddressCapacityException e) {
                s_logger.error("Allocating ip to guest nic " + nicVO.getUuid() + " failed, for insufficient address capacity");
                return null;
            }
        } else {
            throw new InvalidParameterValueException("UpdateVmNicIpCmd is not supported in L2 network");
        }

        s_logger.debug("Updating IPv4 address of NIC " + nicVO + " to " + ipaddr + "/" + nicVO.getIPv4Netmask() + " with gateway " + nicVO.getIPv4Gateway());
        nicVO.setIPv4Address(ipaddr);
        _nicDao.persist(nicVO);

        return vm;
    }

    @Override
    @ActionEvent(eventType = EventTypes.EVENT_VM_UPGRADE, eventDescription = "Upgrading VM", async = true)
    public UserVm upgradeVirtualMachine(ScaleVMCmd cmd) throws ResourceUnavailableException, ConcurrentOperationException, ManagementServerException,
    VirtualMachineMigrationException {

        Long vmId = cmd.getId();
        Long newServiceOfferingId = cmd.getServiceOfferingId();
        VirtualMachine vm = (VirtualMachine) this._entityMgr.findById(VirtualMachine.class, vmId);
        if (vm == null) {
            throw new InvalidParameterValueException("Unable to find VM's UUID");
        }
        CallContext.current().setEventDetails("Vm Id: " + vm.getUuid());

        boolean result = upgradeVirtualMachine(vmId, newServiceOfferingId, cmd.getDetails());
        if (result) {
            UserVmVO vmInstance = _vmDao.findById(vmId);
            if (vmInstance.getState().equals(State.Stopped)) {
                // Generate usage event for VM upgrade
                generateUsageEvent(vmInstance, vmInstance.isDisplayVm(), EventTypes.EVENT_VM_UPGRADE);
            }
            return vmInstance;
        } else {
            throw new CloudRuntimeException("Failed to scale the VM");
        }
    }

    @Override
    public HashMap<Long, List<VmDiskStatsEntry>> getVmDiskStatistics(long hostId, String hostName, List<Long> vmIds) throws CloudRuntimeException {
        HashMap<Long, List<VmDiskStatsEntry>> vmDiskStatsById = new HashMap<Long, List<VmDiskStatsEntry>>();

        if (vmIds.isEmpty()) {
            return vmDiskStatsById;
        }

        List<String> vmNames = new ArrayList<String>();

        for (Long vmId : vmIds) {
            UserVmVO vm = _vmDao.findById(vmId);
            vmNames.add(vm.getInstanceName());
        }

        Answer answer = _agentMgr.easySend(hostId, new GetVmDiskStatsCommand(vmNames, _hostDao.findById(hostId).getGuid(), hostName));
        if (answer == null || !answer.getResult()) {
            s_logger.warn("Unable to obtain VM disk statistics.");
            return null;
        } else {
            HashMap<String, List<VmDiskStatsEntry>> vmDiskStatsByName = ((GetVmDiskStatsAnswer)answer).getVmDiskStatsMap();

            if (vmDiskStatsByName == null) {
                s_logger.warn("Unable to obtain VM disk statistics.");
                return null;
            }

            for (Map.Entry<String, List<VmDiskStatsEntry>> entry: vmDiskStatsByName.entrySet()) {
                vmDiskStatsById.put(vmIds.get(vmNames.indexOf(entry.getKey())), entry.getValue());
            }
        }

        return vmDiskStatsById;
    }

    @Override
    public boolean upgradeVirtualMachine(Long vmId, Long newServiceOfferingId, Map<String, String> customParameters) throws ResourceUnavailableException,
    ConcurrentOperationException, ManagementServerException, VirtualMachineMigrationException {

        // Verify input parameters
        VMInstanceVO vmInstance = _vmInstanceDao.findById(vmId);

        if (vmInstance != null) {
            if (vmInstance.getState().equals(State.Stopped)) {
                upgradeStoppedVirtualMachine(vmId, newServiceOfferingId, customParameters);
                return true;
            }
            if (vmInstance.getState().equals(State.Running)) {
                return upgradeRunningVirtualMachine(vmId, newServiceOfferingId, customParameters);
            }
        }
        return false;
    }

    private boolean upgradeRunningVirtualMachine(Long vmId, Long newServiceOfferingId, Map<String, String> customParameters) throws ResourceUnavailableException,
    ConcurrentOperationException, ManagementServerException, VirtualMachineMigrationException {

        Account caller = CallContext.current().getCallingAccount();
        VMInstanceVO vmInstance = _vmInstanceDao.findById(vmId);
        if (vmInstance.getHypervisorType() != HypervisorType.XenServer && vmInstance.getHypervisorType() != HypervisorType.VMware && vmInstance.getHypervisorType() != HypervisorType.Simulator) {
            s_logger.info("Scaling the VM dynamically is not supported for VMs running on Hypervisor "+vmInstance.getHypervisorType());
            throw new InvalidParameterValueException("Scaling the VM dynamically is not supported for VMs running on Hypervisor "+vmInstance.getHypervisorType());
        }

        _accountMgr.checkAccess(caller, null, true, vmInstance);

        //Check if its a scale "up"
        ServiceOfferingVO newServiceOffering = _offeringDao.findById(newServiceOfferingId);
        if (newServiceOffering.isDynamic()) {
            newServiceOffering.setDynamicFlag(true);
            validateCustomParameters(newServiceOffering, customParameters);
            newServiceOffering = _offeringDao.getComputeOffering(newServiceOffering, customParameters);
        }

        // Check that the specified service offering ID is valid
        _itMgr.checkIfCanUpgrade(vmInstance, newServiceOffering);

        ServiceOfferingVO currentServiceOffering = _offeringDao.findByIdIncludingRemoved(vmInstance.getId(), vmInstance.getServiceOfferingId());
        int newCpu = newServiceOffering.getCpu();
        int newMemory = newServiceOffering.getRamSize();
        int newSpeed = newServiceOffering.getSpeed();
        int currentCpu = currentServiceOffering.getCpu();
        int currentMemory = currentServiceOffering.getRamSize();
        int currentSpeed = currentServiceOffering.getSpeed();
        int memoryDiff = newMemory - currentMemory;
        int cpuDiff = newCpu * newSpeed - currentCpu * currentSpeed;

        // Don't allow to scale when (Any of the new values less than current values) OR (All current and new values are same)
        if ((newSpeed < currentSpeed || newMemory < currentMemory || newCpu < currentCpu) || (newSpeed == currentSpeed && newMemory == currentMemory && newCpu == currentCpu)) {
            throw new InvalidParameterValueException("Only scaling up the vm is supported, new service offering(speed=" + newSpeed + ",cpu=" + newCpu + ",memory=," + newMemory
                    + ")" + " should have at least one value(cpu/ram) greater than old value and no resource value less than older(speed=" + currentSpeed + ",cpu=" + currentCpu
                    + ",memory=," + currentMemory + ")");
        }

        _offeringDao.loadDetails(currentServiceOffering);
        _offeringDao.loadDetails(newServiceOffering);

        Map<String, String> currentDetails = currentServiceOffering.getDetails();
        Map<String, String> newDetails = newServiceOffering.getDetails();
        String currentVgpuType = currentDetails.get("vgpuType");
        String newVgpuType = newDetails.get("vgpuType");
        if(currentVgpuType != null) {
            if(newVgpuType == null || !newVgpuType.equalsIgnoreCase(currentVgpuType)) {
                throw new InvalidParameterValueException("Dynamic scaling of vGPU type is not supported. VM has vGPU Type: " + currentVgpuType);
            }
        }

        // Check resource limits
        if (newCpu > currentCpu) {
            _resourceLimitMgr.checkResourceLimit(caller, ResourceType.cpu, newCpu - currentCpu);
        }
        if (newMemory > currentMemory) {
            _resourceLimitMgr.checkResourceLimit(caller, ResourceType.memory, newMemory - currentMemory);
        }

        // Dynamically upgrade the running vms
        boolean success = false;
        if (vmInstance.getState().equals(State.Running)) {
            int retry = _scaleRetry;
            ExcludeList excludes = new ExcludeList();

            // Check zone wide flag
            boolean enableDynamicallyScaleVm = EnableDynamicallyScaleVm.valueIn(vmInstance.getDataCenterId());
            if (!enableDynamicallyScaleVm) {
                throw new PermissionDeniedException("Dynamically scaling virtual machines is disabled for this zone, please contact your admin");
            }

            // Check vm flag
            if (!vmInstance.isDynamicallyScalable()) {
                throw new CloudRuntimeException("Unable to Scale the vm: " + vmInstance.getUuid() + " as vm does not have tools to support dynamic scaling");
            }

            // Check disable threshold for cluster is not crossed
            HostVO host = _hostDao.findById(vmInstance.getHostId());
            if (_capacityMgr.checkIfClusterCrossesThreshold(host.getClusterId(), cpuDiff, memoryDiff)) {
                throw new CloudRuntimeException("Unable to scale vm: " + vmInstance.getUuid() + " due to insufficient resources");
            }

            while (retry-- != 0) { // It's != so that it can match -1.
                try {
                    boolean existingHostHasCapacity = false;

                    // Increment CPU and Memory count accordingly.
                    if (newCpu > currentCpu) {
                        _resourceLimitMgr.incrementResourceCount(caller.getAccountId(), ResourceType.cpu, new Long(newCpu - currentCpu));
                    }

                    if (memoryDiff > 0) {
                        _resourceLimitMgr.incrementResourceCount(caller.getAccountId(), ResourceType.memory, new Long(memoryDiff));
                    }

                    // #1 Check existing host has capacity
                    if (!excludes.shouldAvoid(ApiDBUtils.findHostById(vmInstance.getHostId()))) {
                        existingHostHasCapacity = _capacityMgr.checkIfHostHasCpuCapability(vmInstance.getHostId(), newCpu, newSpeed)
                                && _capacityMgr.checkIfHostHasCapacity(vmInstance.getHostId(), cpuDiff, (memoryDiff) * 1024L * 1024L, false,
                                        _capacityMgr.getClusterOverProvisioningFactor(host.getClusterId(), Capacity.CAPACITY_TYPE_CPU),
                                        _capacityMgr.getClusterOverProvisioningFactor(host.getClusterId(), Capacity.CAPACITY_TYPE_MEMORY), false);
                        excludes.addHost(vmInstance.getHostId());
                    }

                    // #2 migrate the vm if host doesn't have capacity or is in avoid set
                    if (!existingHostHasCapacity) {
                        _itMgr.findHostAndMigrate(vmInstance.getUuid(), newServiceOfferingId, customParameters, excludes);
                    }

                    // #3 scale the vm now
                    vmInstance = _vmInstanceDao.findById(vmId);
                    _itMgr.reConfigureVm(vmInstance.getUuid(), currentServiceOffering, newServiceOffering, customParameters, existingHostHasCapacity);
                    success = true;
                    return success;
                } catch (InsufficientCapacityException | ResourceUnavailableException | ConcurrentOperationException e) {
                    s_logger.warn("Received exception while scaling ", e);
                } catch (Exception e) {
                    s_logger.warn("Scaling failed with exception: ", e);
                } finally {
                    if (!success) {
                        // Decrement CPU and Memory count accordingly.
                        if (newCpu > currentCpu) {
                            _resourceLimitMgr.decrementResourceCount(caller.getAccountId(), ResourceType.cpu, new Long(newCpu - currentCpu));
                        }

                        if (memoryDiff > 0) {
                            _resourceLimitMgr.decrementResourceCount(caller.getAccountId(), ResourceType.memory, new Long(memoryDiff));
                        }
                    }
                }
            }
        }
        return success;
    }

    @Override
    public HashMap<Long, VmStatsEntry> getVirtualMachineStatistics(long hostId, String hostName, List<Long> vmIds) throws CloudRuntimeException {
        HashMap<Long, VmStatsEntry> vmStatsById = new HashMap<Long, VmStatsEntry>();

        if (vmIds.isEmpty()) {
            return vmStatsById;
        }

        List<String> vmNames = new ArrayList<String>();

        for (Long vmId : vmIds) {
            UserVmVO vm = _vmDao.findById(vmId);
            vmNames.add(vm.getInstanceName());
        }

        Answer answer = _agentMgr.easySend(hostId, new GetVmStatsCommand(vmNames, _hostDao.findById(hostId).getGuid(), hostName));
        if (answer == null || !answer.getResult()) {
            s_logger.warn("Unable to obtain VM statistics.");
            return null;
        } else {
            HashMap<String, VmStatsEntry> vmStatsByName = ((GetVmStatsAnswer)answer).getVmStatsMap();

            if (vmStatsByName == null) {
                s_logger.warn("Unable to obtain VM statistics.");
                return null;
            }

            for (Map.Entry<String, VmStatsEntry> entry : vmStatsByName.entrySet()) {
                vmStatsById.put(vmIds.get(vmNames.indexOf(entry.getKey())), entry.getValue());
            }
        }

        return vmStatsById;
    }

    @Override
    public HashMap<String, VolumeStatsEntry> getVolumeStatistics(long clusterId, String poolUuid, StoragePoolType poolType,  int timeout) {
        List<HostVO> neighbors = _resourceMgr.listHostsInClusterByStatus(clusterId, Status.Up);
        StoragePoolVO storagePool = _storagePoolDao.findPoolByUUID(poolUuid);
        HashMap<String, VolumeStatsEntry> volumeStatsByUuid = new HashMap<>();

        for (HostVO neighbor : neighbors) {

            // - zone wide storage for specific hypervisortypes
            if ((ScopeType.ZONE.equals(storagePool.getScope()) && storagePool.getHypervisor() != neighbor.getHypervisorType())) {
                // skip this neighbour if their hypervisor type is not the same as that of the store
                continue;
            }

            List<String> volumeLocators = getVolumesByHost(neighbor, storagePool);
            if (!CollectionUtils.isEmpty(volumeLocators)) {

                GetVolumeStatsCommand cmd = new GetVolumeStatsCommand(poolType, poolUuid, volumeLocators);
                Answer answer = null;

                if (poolType == StoragePoolType.PowerFlex) {
                    // Get volume stats from the pool directly instead of sending cmd to host
                    // Added support for ScaleIO/PowerFlex pool only
                    answer = storageManager.getVolumeStats(storagePool, cmd);
                } else {
                    if (timeout > 0) {
                        cmd.setWait(timeout/1000);
                    }

                    answer = _agentMgr.easySend(neighbor.getId(), cmd);
                }

                if (answer != null && answer instanceof GetVolumeStatsAnswer){
                    GetVolumeStatsAnswer volstats = (GetVolumeStatsAnswer)answer;
                    if (volstats.getVolumeStats() != null) {
                        volumeStatsByUuid.putAll(volstats.getVolumeStats());
                    }
                }
            }
        }
        return volumeStatsByUuid.size() > 0 ? volumeStatsByUuid : null;
    }

    private List<String> getVolumesByHost(HostVO host, StoragePool pool){
        List<VMInstanceVO> vmsPerHost = _vmInstanceDao.listByHostId(host.getId());
        return vmsPerHost.stream()
                .flatMap(vm -> _volsDao.findByInstanceIdAndPoolId(vm.getId(),pool.getId()).stream().map(vol ->
                vol.getState() == Volume.State.Ready ? (vol.getFormat() == ImageFormat.OVA ? vol.getChainInfo() : vol.getPath()) : null).filter(Objects::nonNull))
                .collect(Collectors.toList());
    }

    @Override
    @DB
    @ActionEvent(eventType = EventTypes.EVENT_VM_RECOVER, eventDescription = "Recovering VM")
    public UserVm recoverVirtualMachine(RecoverVMCmd cmd) throws ResourceAllocationException, CloudRuntimeException {

        final Long vmId = cmd.getId();
        Account caller = CallContext.current().getCallingAccount();
        final Long userId = caller.getAccountId();

        // Verify input parameters
        final UserVmVO vm = _vmDao.findById(vmId);

        if (vm == null) {
            throw new InvalidParameterValueException("unable to find a virtual machine with id " + vmId);
        }

        // When trying to expunge, permission is denied when the caller is not an admin and the AllowUserExpungeRecoverVm is false for the caller.
        if (!_accountMgr.isAdmin(userId) && !AllowUserExpungeRecoverVm.valueIn(userId)) {
            throw new PermissionDeniedException("Recovering a vm can only be done by an Admin. Or when the allow.user.expunge.recover.vm key is set.");
        }

        if (vm.getRemoved() != null) {
            if (s_logger.isDebugEnabled()) {
                s_logger.debug("Unable to find vm or vm is removed: " + vmId);
            }
            throw new InvalidParameterValueException("Unable to find vm by id " + vmId);
        }

        if (vm.getState() != State.Destroyed) {
            if (s_logger.isDebugEnabled()) {
                s_logger.debug("vm is not in the right state: " + vmId);
            }
            throw new InvalidParameterValueException("Vm with id " + vmId + " is not in the right state");
        }

        if (s_logger.isDebugEnabled()) {
            s_logger.debug("Recovering vm " + vmId);
        }

        Transaction.execute(new TransactionCallbackWithExceptionNoReturn<ResourceAllocationException>() {
            @Override public void doInTransactionWithoutResult(TransactionStatus status) throws ResourceAllocationException {

                Account account = _accountDao.lockRow(vm.getAccountId(), true);

                // if the account is deleted, throw error
                if (account.getRemoved() != null) {
                    throw new CloudRuntimeException("Unable to recover VM as the account is deleted");
                }

                // Get serviceOffering for Virtual Machine
                ServiceOfferingVO serviceOffering = _serviceOfferingDao.findById(vm.getId(), vm.getServiceOfferingId());

                // First check that the maximum number of UserVMs, CPU and Memory limit for the given
                // accountId will not be exceeded
                if (! VirtualMachineManager.ResoureCountRunningVMsonly.value()) {
                    resourceLimitCheck(account, vm.isDisplayVm(), new Long(serviceOffering.getCpu()), new Long(serviceOffering.getRamSize()));
                }

                _haMgr.cancelDestroy(vm, vm.getHostId());

                try {
                    if (!_itMgr.stateTransitTo(vm, VirtualMachine.Event.RecoveryRequested, null)) {
                        s_logger.debug("Unable to recover the vm because it is not in the correct state: " + vmId);
                        throw new InvalidParameterValueException("Unable to recover the vm because it is not in the correct state: " + vmId);
                    }
                } catch (NoTransitionException e) {
                    throw new InvalidParameterValueException("Unable to recover the vm because it is not in the correct state: " + vmId);
                }

                // Recover the VM's disks
                List<VolumeVO> volumes = _volsDao.findByInstance(vmId);
                for (VolumeVO volume : volumes) {
                    if (volume.getVolumeType().equals(Volume.Type.ROOT)) {
                        // Create an event
                        Long templateId = volume.getTemplateId();
                        Long diskOfferingId = volume.getDiskOfferingId();
                        Long offeringId = null;
                        if (diskOfferingId != null) {
                            DiskOfferingVO offering = _diskOfferingDao.findById(diskOfferingId);
                            if (offering != null && (offering.getType() == DiskOfferingVO.Type.Disk)) {
                                offeringId = offering.getId();
                            }
                        }
                        UsageEventUtils
                        .publishUsageEvent(EventTypes.EVENT_VOLUME_CREATE, volume.getAccountId(), volume.getDataCenterId(), volume.getId(), volume.getName(), offeringId,
                                templateId, volume.getSize(), Volume.class.getName(), volume.getUuid(), volume.isDisplayVolume());
                    }
                }

                //Update Resource Count for the given account
                resourceCountIncrement(account.getId(), vm.isDisplayVm(), new Long(serviceOffering.getCpu()), new Long(serviceOffering.getRamSize()));
            }
        });

        return _vmDao.findById(vmId);
    }

    @Override
    public boolean configure(String name, Map<String, Object> params) throws ConfigurationException {
        _name = name;

        if (_configDao == null) {
            throw new ConfigurationException("Unable to get the configuration dao.");
        }

        Map<String, String> configs = _configDao.getConfiguration("AgentManager", params);

        _instance = configs.get("instance.name");
        if (_instance == null) {
            _instance = "DEFAULT";
        }

        String workers = configs.get("expunge.workers");
        int wrks = NumbersUtil.parseInt(workers, 10);
        capacityReleaseInterval = NumbersUtil.parseInt(_configDao.getValue(Config.CapacitySkipcountingHours.key()), 3600);

        String time = configs.get("expunge.interval");
        _expungeInterval = NumbersUtil.parseInt(time, 86400);
        time = configs.get("expunge.delay");
        _expungeDelay = NumbersUtil.parseInt(time, _expungeInterval);

        _executor = Executors.newScheduledThreadPool(wrks, new NamedThreadFactory("UserVm-Scavenger"));

        String vmIpWorkers = configs.get(VmIpFetchTaskWorkers.value());
        int vmipwrks = NumbersUtil.parseInt(vmIpWorkers, 10);

        _vmIpFetchExecutor =   Executors.newScheduledThreadPool(vmipwrks, new NamedThreadFactory("UserVm-ipfetch"));

        String aggregationRange = configs.get("usage.stats.job.aggregation.range");
        int _usageAggregationRange  = NumbersUtil.parseInt(aggregationRange, 1440);
        int HOURLY_TIME = 60;
        final int DAILY_TIME = 60 * 24;
        if (_usageAggregationRange == DAILY_TIME) {
            _dailyOrHourly = true;
        } else if (_usageAggregationRange == HOURLY_TIME) {
            _dailyOrHourly = true;
        } else {
            _dailyOrHourly = false;
        }

        _itMgr.registerGuru(VirtualMachine.Type.User, this);

        VirtualMachine.State.getStateMachine().registerListener(new UserVmStateListener(_usageEventDao, _networkDao, _nicDao, _offeringDao, _vmDao, this, _configDao));

        String value = _configDao.getValue(Config.SetVmInternalNameUsingDisplayName.key());
        _instanceNameFlag = (value == null) ? false : Boolean.parseBoolean(value);

        _scaleRetry = NumbersUtil.parseInt(configs.get(Config.ScaleRetry.key()), 2);

        _vmIpFetchThreadExecutor = Executors.newFixedThreadPool(VmIpFetchThreadPoolMax.value(), new NamedThreadFactory("vmIpFetchThread"));

        s_logger.info("User VM Manager is configured.");

        return true;
    }

    @Override
    public String getName() {
        return _name;
    }

    @Override
    public boolean start() {
        _executor.scheduleWithFixedDelay(new ExpungeTask(), _expungeInterval, _expungeInterval, TimeUnit.SECONDS);
        _vmIpFetchExecutor.scheduleWithFixedDelay(new VmIpFetchTask(), VmIpFetchWaitInterval.value(), VmIpFetchWaitInterval.value(), TimeUnit.SECONDS);
        loadVmDetailsInMapForExternalDhcpIp();
        return true;
    }

    private void loadVmDetailsInMapForExternalDhcpIp() {

        List<NetworkVO> networks = _networkDao.listByGuestType(Network.GuestType.Shared);

        for (NetworkVO network: networks) {
            if(_networkModel.isSharedNetworkWithoutServices(network.getId())) {
                List<NicVO> nics = _nicDao.listByNetworkId(network.getId());

                for (NicVO nic : nics) {

                    if (nic.getIPv4Address() == null) {
                        long nicId = nic.getId();
                        long vmId = nic.getInstanceId();
                        VMInstanceVO vmInstance = _vmInstanceDao.findById(vmId);

                        // only load running vms. For stopped vms get loaded on starting
                        if (vmInstance != null && vmInstance.getState() == State.Running) {
                            VmAndCountDetails vmAndCount = new VmAndCountDetails(vmId, VmIpFetchTrialMax.value());
                            vmIdCountMap.put(nicId, vmAndCount);
                        }
                    }
                }
            }
        }
    }

    @Override
    public boolean stop() {
        _executor.shutdown();
        _vmIpFetchExecutor.shutdown();
        return true;
    }

    public String getRandomPrivateTemplateName() {
        return UUID.randomUUID().toString();
    }

    @Override
    public boolean expunge(UserVmVO vm, long callerUserId, Account caller) {
        vm = _vmDao.acquireInLockTable(vm.getId());
        if (vm == null) {
            return false;
        }
        try {

            releaseNetworkResourcesOnExpunge(vm.getId());

            List<VolumeVO> rootVol = _volsDao.findByInstanceAndType(vm.getId(), Volume.Type.ROOT);
            // expunge the vm
            _itMgr.advanceExpunge(vm.getUuid());

            // Only if vm is not expunged already, cleanup it's resources
            if (vm.getRemoved() == null) {
                // Cleanup vm resources - all the PF/LB/StaticNat rules
                // associated with vm
                s_logger.debug("Starting cleaning up vm " + vm + " resources...");
                if (cleanupVmResources(vm.getId())) {
                    s_logger.debug("Successfully cleaned up vm " + vm + " resources as a part of expunge process");
                } else {
                    s_logger.warn("Failed to cleanup resources as a part of vm " + vm + " expunge");
                    return false;
                }

                _vmDao.remove(vm.getId());
            }

            return true;

        } catch (ResourceUnavailableException e) {
            s_logger.warn("Unable to expunge  " + vm, e);
            return false;
        } catch (OperationTimedoutException e) {
            s_logger.warn("Operation time out on expunging " + vm, e);
            return false;
        } catch (ConcurrentOperationException e) {
            s_logger.warn("Concurrent operations on expunging " + vm, e);
            return false;
        } finally {
            _vmDao.releaseFromLockTable(vm.getId());
        }
    }

    /**
     * Release network resources, it was done on vm stop previously.
     * @param id vm id
     * @throws ConcurrentOperationException
     * @throws ResourceUnavailableException
     */
    private void releaseNetworkResourcesOnExpunge(long id) throws ConcurrentOperationException, ResourceUnavailableException {
        final VMInstanceVO vmInstance = _vmDao.findById(id);
        if (vmInstance != null){
            final VirtualMachineProfile profile = new VirtualMachineProfileImpl(vmInstance);
            _networkMgr.release(profile, false);
        }
        else {
            s_logger.error("Couldn't find vm with id = " + id + ", unable to release network resources");
        }
    }

    private boolean cleanupVmResources(long vmId) {
        boolean success = true;
        // Remove vm from security groups
        _securityGroupMgr.removeInstanceFromGroups(vmId);

        // Remove vm from instance group
        removeInstanceFromInstanceGroup(vmId);

        // cleanup firewall rules
        if (_firewallMgr.revokeFirewallRulesForVm(vmId)) {
            s_logger.debug("Firewall rules are removed successfully as a part of vm id=" + vmId + " expunge");
        } else {
            success = false;
            s_logger.warn("Fail to remove firewall rules as a part of vm id=" + vmId + " expunge");
        }

        // cleanup port forwarding rules
        if (_rulesMgr.revokePortForwardingRulesForVm(vmId)) {
            s_logger.debug("Port forwarding rules are removed successfully as a part of vm id=" + vmId + " expunge");
        } else {
            success = false;
            s_logger.warn("Fail to remove port forwarding rules as a part of vm id=" + vmId + " expunge");
        }

        // cleanup load balancer rules
        if (_lbMgr.removeVmFromLoadBalancers(vmId)) {
            s_logger.debug("Removed vm id=" + vmId + " from all load balancers as a part of expunge process");
        } else {
            success = false;
            s_logger.warn("Fail to remove vm id=" + vmId + " from load balancers as a part of expunge process");
        }

        // If vm is assigned to static nat, disable static nat for the ip
        // address and disassociate ip if elasticIP is enabled
        List<IPAddressVO> ips = _ipAddressDao.findAllByAssociatedVmId(vmId);

        for (IPAddressVO ip : ips) {
            try {
                if (_rulesMgr.disableStaticNat(ip.getId(), _accountMgr.getAccount(Account.ACCOUNT_ID_SYSTEM), User.UID_SYSTEM, true)) {
                    s_logger.debug("Disabled 1-1 nat for ip address " + ip + " as a part of vm id=" + vmId + " expunge");
                } else {
                    s_logger.warn("Failed to disable static nat for ip address " + ip + " as a part of vm id=" + vmId + " expunge");
                    success = false;
                }
            } catch (ResourceUnavailableException e) {
                success = false;
                s_logger.warn("Failed to disable static nat for ip address " + ip + " as a part of vm id=" + vmId + " expunge because resource is unavailable", e);
            }
        }

        return success;
    }

    @Override
    public void deletePrivateTemplateRecord(Long templateId) {
        if (templateId != null) {
            _templateDao.remove(templateId);
        }
    }

    // used for vm transitioning to error state
    private void updateVmStateForFailedVmCreation(Long vmId, Long hostId) {

        UserVmVO vm = _vmDao.findById(vmId);

        if (vm != null) {
            if (vm.getState().equals(State.Stopped)) {
                s_logger.debug("Destroying vm " + vm + " as it failed to create on Host with Id:" + hostId);
                try {
                    _itMgr.stateTransitTo(vm, VirtualMachine.Event.OperationFailedToError, null);
                } catch (NoTransitionException e1) {
                    s_logger.warn(e1.getMessage());
                }
                // destroy associated volumes for vm in error state
                // get all volumes in non destroyed state
                List<VolumeVO> volumesForThisVm = _volsDao.findUsableVolumesForInstance(vm.getId());
                for (VolumeVO volume : volumesForThisVm) {
                    if (volume.getState() != Volume.State.Destroy) {
                        volumeMgr.destroyVolume(volume);
                    }
                }
                String msg = "Failed to deploy Vm with Id: " + vmId + ", on Host with Id: " + hostId;
                _alertMgr.sendAlert(AlertManager.AlertType.ALERT_TYPE_USERVM, vm.getDataCenterId(), vm.getPodIdToDeployIn(), msg, msg);

                // Get serviceOffering for Virtual Machine
                ServiceOfferingVO offering = _serviceOfferingDao.findById(vm.getId(), vm.getServiceOfferingId());

                // Update Resource Count for the given account
                resourceCountDecrement(vm.getAccountId(), vm.isDisplayVm(), new Long(offering.getCpu()), new Long(offering.getRamSize()));
            }
        }
    }



    private class VmIpFetchTask extends ManagedContextRunnable {

        @Override
        protected void runInContext() {
            GlobalLock scanLock = GlobalLock.getInternLock("vmIpFetch");
            try {
                if (scanLock.lock(ACQUIRE_GLOBAL_LOCK_TIMEOUT_FOR_COOPERATION)) {
                    try {

                        for (Entry<Long, VmAndCountDetails> entry:   vmIdCountMap.entrySet()) {
                            long nicId = entry.getKey();
                            VmAndCountDetails vmIdAndCount = entry.getValue();
                            long vmId = vmIdAndCount.getVmId();

                            if (vmIdAndCount.getRetrievalCount() <= 0) {
                                vmIdCountMap.remove(nicId);
                                s_logger.debug("Vm " + vmId +" nic "+nicId + " count is zero .. removing vm nic from map ");

                                ActionEventUtils.onActionEvent(User.UID_SYSTEM, Account.ACCOUNT_ID_SYSTEM,
                                        Domain.ROOT_DOMAIN, EventTypes.EVENT_NETWORK_EXTERNAL_DHCP_VM_IPFETCH,
                                        "VM " + vmId + " nic id "+ nicId + " ip addr fetch failed ");

                                continue;
                            }


                            UserVm userVm = _vmDao.findById(vmId);
                            VMInstanceVO vmInstance = _vmInstanceDao.findById(vmId);
                            NicVO nicVo = _nicDao.findById(nicId);
                            NetworkVO network = _networkDao.findById(nicVo.getNetworkId());

                            VirtualMachineProfile vmProfile = new VirtualMachineProfileImpl(userVm);
                            VirtualMachine vm = vmProfile.getVirtualMachine();
                            boolean isWindows = _guestOSCategoryDao.findById(_guestOSDao.findById(vm.getGuestOSId()).getCategoryId()).getName().equalsIgnoreCase("Windows");

                            _vmIpFetchThreadExecutor.execute(new VmIpAddrFetchThread(vmId, nicId, vmInstance.getInstanceName(),
                                    isWindows, vm.getHostId(), network.getCidr()));

                        }
                    } catch (Exception e) {
                        s_logger.error("Caught the Exception in VmIpFetchTask", e);
                    } finally {
                        scanLock.unlock();
                    }
                }
            } finally {
                scanLock.releaseRef();
            }

        }
    }


    private class ExpungeTask extends ManagedContextRunnable {
        public ExpungeTask() {
        }

        @Override
        protected void runInContext() {
            GlobalLock scanLock = GlobalLock.getInternLock("UserVMExpunge");
            try {
                if (scanLock.lock(ACQUIRE_GLOBAL_LOCK_TIMEOUT_FOR_COOPERATION)) {
                    try {
                        List<UserVmVO> vms = _vmDao.findDestroyedVms(new Date(System.currentTimeMillis() - ((long)_expungeDelay << 10)));
                        if (s_logger.isInfoEnabled()) {
                            if (vms.size() == 0) {
                                s_logger.trace("Found " + vms.size() + " vms to expunge.");
                            } else {
                                s_logger.info("Found " + vms.size() + " vms to expunge.");
                            }
                        }
                        for (UserVmVO vm : vms) {
                            try {
                                expungeVm(vm.getId());
                            } catch (Exception e) {
                                s_logger.warn("Unable to expunge " + vm, e);
                            }
                        }
                    } catch (Exception e) {
                        s_logger.error("Caught the following Exception", e);
                    } finally {
                        scanLock.unlock();
                    }
                }
            } finally {
                scanLock.releaseRef();
            }
        }

    }

    @Override
    @ActionEvent(eventType = EventTypes.EVENT_VM_UPDATE, eventDescription = "updating Vm")
    public UserVm updateVirtualMachine(UpdateVMCmd cmd) throws ResourceUnavailableException, InsufficientCapacityException {
        validateInputsAndPermissionForUpdateVirtualMachineCommand(cmd);

        String displayName = cmd.getDisplayName();
        String group = cmd.getGroup();
        Boolean ha = cmd.getHaEnable();
        Boolean isDisplayVm = cmd.getDisplayVm();
        Long id = cmd.getId();
        Long osTypeId = cmd.getOsTypeId();
        String userData = cmd.getUserData();
        Boolean isDynamicallyScalable = cmd.isDynamicallyScalable();
        String hostName = cmd.getHostName();
        Map<String,String> details = cmd.getDetails();
        List<Long> securityGroupIdList = getSecurityGroupIdList(cmd);
        boolean cleanupDetails = cmd.isCleanupDetails();
        String extraConfig = cmd.getExtraConfig();

        UserVmVO vmInstance = _vmDao.findById(cmd.getId());
        if (MapUtils.isNotEmpty(details) || cmd.isCleanupDetails()) {
            VMTemplateVO template = _templateDao.findById(vmInstance.getTemplateId());
            if (template != null && template.isDeployAsIs()) {
                throw new CloudRuntimeException("Detail settings are read from OVA, it cannot be changed by API call.");
            }
        }

        long accountId = vmInstance.getAccountId();

        if (isDisplayVm != null && isDisplayVm != vmInstance.isDisplay()) {
            updateDisplayVmFlag(isDisplayVm, id, vmInstance);
        }
        final Account caller = CallContext.current().getCallingAccount();
        final List<String> userBlacklistedSettings = Stream.of(QueryService.UserVMBlacklistedDetails.value().split(","))
                .map(item -> (item).trim())
                .collect(Collectors.toList());
        final List<String> userReadOnlySettings = Stream.of(QueryService.UserVMReadOnlyDetails.value().split(","))
                .map(item -> (item).trim())
                .collect(Collectors.toList());
        if (cleanupDetails){
            if (caller != null && caller.getType() == Account.ACCOUNT_TYPE_ADMIN) {
                userVmDetailsDao.removeDetails(id);
            } else {
                for (final UserVmDetailVO detail : userVmDetailsDao.listDetails(id)) {
                    if (detail != null && !userBlacklistedSettings.contains(detail.getName())
                            && !userReadOnlySettings.contains(detail.getName())) {
                        userVmDetailsDao.removeDetail(id, detail.getName());
                    }
                }
            }
        } else {
            if (MapUtils.isNotEmpty(details)) {
                if (details.containsKey("extraconfig")) {
                    throw new InvalidParameterValueException("'extraconfig' should not be included in details as key");
                }

                if (caller != null && caller.getType() != Account.ACCOUNT_TYPE_ADMIN) {
                    // Ensure blacklisted or read-only detail is not passed by non-root-admin user
                    for (final String detailName : details.keySet()) {
                        if (userBlacklistedSettings.contains(detailName)) {
                            throw new InvalidParameterValueException("You're not allowed to add or edit the restricted setting: " + detailName);
                        }
                        if (userReadOnlySettings.contains(detailName)) {
                            throw new InvalidParameterValueException("You're not allowed to add or edit the read-only setting: " + detailName);
                        }
                    }
                    // Add any hidden/blacklisted or read-only detail
                    for (final UserVmDetailVO detail : userVmDetailsDao.listDetails(id)) {
                        if (userBlacklistedSettings.contains(detail.getName()) || userReadOnlySettings.contains(detail.getName())) {
                            details.put(detail.getName(), detail.getValue());
                        }
                    }
                }
                vmInstance.setDetails(details);
                _vmDao.saveDetails(vmInstance);
            }
            if (StringUtils.isNotBlank(extraConfig)) {
                if (EnableAdditionalVmConfig.valueIn(accountId)) {
                    s_logger.info("Adding extra configuration to user vm: " + vmInstance.getUuid());
                    addExtraConfig(vmInstance, extraConfig);
                } else {
                    throw new InvalidParameterValueException("attempted setting extraconfig but enable.additional.vm.configuration is disabled");
                }
            }
        }
        return updateVirtualMachine(id, displayName, group, ha, isDisplayVm, osTypeId, userData, isDynamicallyScalable,
                cmd.getHttpMethod(), cmd.getCustomId(), hostName, cmd.getInstanceName(), securityGroupIdList, cmd.getDhcpOptionsMap());
    }

    protected void updateDisplayVmFlag(Boolean isDisplayVm, Long id, UserVmVO vmInstance) {
        vmInstance.setDisplayVm(isDisplayVm);

        // Resource limit changes
        ServiceOffering offering = _serviceOfferingDao.findByIdIncludingRemoved(vmInstance.getId(), vmInstance.getServiceOfferingId());
        if (isDisplayVm) {
            resourceCountIncrement(vmInstance.getAccountId(), true, new Long(offering.getCpu()), new Long(offering.getRamSize()));
        } else {
            resourceCountDecrement(vmInstance.getAccountId(), true, new Long(offering.getCpu()), new Long(offering.getRamSize()));
        }

        // Usage
        saveUsageEvent(vmInstance);

        // take care of the root volume as well.
        List<VolumeVO> rootVols = _volsDao.findByInstanceAndType(id, Volume.Type.ROOT);
        if (!rootVols.isEmpty()) {
            _volumeService.updateDisplay(rootVols.get(0), isDisplayVm);
        }

        // take care of the data volumes as well.
        List<VolumeVO> dataVols = _volsDao.findByInstanceAndType(id, Volume.Type.DATADISK);
        for (Volume dataVol : dataVols) {
            _volumeService.updateDisplay(dataVol, isDisplayVm);
        }
    }

    protected void validateInputsAndPermissionForUpdateVirtualMachineCommand(UpdateVMCmd cmd) {
        UserVmVO vmInstance = _vmDao.findById(cmd.getId());
        if (vmInstance == null) {
            throw new InvalidParameterValueException("unable to find virtual machine with id: " + cmd.getId());
        }
        validateGuestOsIdForUpdateVirtualMachineCommand(cmd);
        Account caller = CallContext.current().getCallingAccount();
        _accountMgr.checkAccess(caller, null, true, vmInstance);
    }

    protected void validateGuestOsIdForUpdateVirtualMachineCommand(UpdateVMCmd cmd) {
        Long osTypeId = cmd.getOsTypeId();
        if (osTypeId != null) {
            GuestOSVO guestOS = _guestOSDao.findById(osTypeId);
            if (guestOS == null) {
                throw new InvalidParameterValueException("Please specify a valid guest OS ID.");
            }
        }
    }

    private void saveUsageEvent(UserVmVO vm) {

        // If vm not destroyed
        if( vm.getState() != State.Destroyed && vm.getState() != State.Expunging && vm.getState() != State.Error){

            if(vm.isDisplayVm()){
                //1. Allocated VM Usage Event
                generateUsageEvent(vm, true, EventTypes.EVENT_VM_CREATE);

                if(vm.getState() == State.Running || vm.getState() == State.Stopping){
                    //2. Running VM Usage Event
                    generateUsageEvent(vm, true, EventTypes.EVENT_VM_START);

                    // 3. Network offering usage
                    generateNetworkUsageForVm(vm, true, EventTypes.EVENT_NETWORK_OFFERING_ASSIGN);
                }

            }else {
                //1. Allocated VM Usage Event
                generateUsageEvent(vm, true, EventTypes.EVENT_VM_DESTROY);

                if(vm.getState() == State.Running || vm.getState() == State.Stopping){
                    //2. Running VM Usage Event
                    generateUsageEvent(vm, true, EventTypes.EVENT_VM_STOP);

                    // 3. Network offering usage
                    generateNetworkUsageForVm(vm, true, EventTypes.EVENT_NETWORK_OFFERING_REMOVE);
                }
            }
        }

    }

    private void generateNetworkUsageForVm(VirtualMachine vm, boolean isDisplay, String eventType){

        List<NicVO> nics = _nicDao.listByVmId(vm.getId());
        for (NicVO nic : nics) {
            NetworkVO network = _networkDao.findById(nic.getNetworkId());
            long isDefault = (nic.isDefaultNic()) ? 1 : 0;
            UsageEventUtils.publishUsageEvent(eventType, vm.getAccountId(), vm.getDataCenterId(), vm.getId(),
                    Long.toString(nic.getId()), network.getNetworkOfferingId(), null, isDefault, vm.getClass().getName(), vm.getUuid(), isDisplay);
        }

    }

    @Override
    public UserVm updateVirtualMachine(long id, String displayName, String group, Boolean ha, Boolean isDisplayVmEnabled, Long osTypeId, String userData,
            Boolean isDynamicallyScalable, HTTPMethod httpMethod, String customId, String hostName, String instanceName, List<Long> securityGroupIdList, Map<String, Map<Integer, String>> extraDhcpOptionsMap)
                    throws ResourceUnavailableException, InsufficientCapacityException {
        UserVmVO vm = _vmDao.findById(id);
        if (vm == null) {
            throw new CloudRuntimeException("Unable to find virtual machine with id " + id);
        }

        if(instanceName != null){
            VMInstanceVO vmInstance = _vmInstanceDao.findVMByInstanceName(instanceName);
            if(vmInstance != null && vmInstance.getId() != id){
                throw new CloudRuntimeException("Instance name : " + instanceName + " is not unique");
            }
        }

        if (vm.getState() == State.Error || vm.getState() == State.Expunging) {
            s_logger.error("vm is not in the right state: " + id);
            throw new InvalidParameterValueException("Vm with id " + id + " is not in the right state");
        }

        if (displayName == null) {
            displayName = vm.getDisplayName();
        }

        if (ha == null) {
            ha = vm.isHaEnabled();
        }

        ServiceOffering offering = _serviceOfferingDao.findById(vm.getId(), vm.getServiceOfferingId());
        if (!offering.isOfferHA() && ha) {
            throw new InvalidParameterValueException("Can't enable ha for the vm as it's created from the Service offering having HA disabled");
        }

        if (isDisplayVmEnabled == null) {
            isDisplayVmEnabled = vm.isDisplayVm();
        }

        boolean updateUserdata = false;
        if (userData != null) {
            // check and replace newlines
            userData = userData.replace("\\n", "");
            userData = validateUserData(userData, httpMethod);
            // update userData on domain router.
            updateUserdata = true;
        } else {
            userData = vm.getUserData();
        }

        if (isDynamicallyScalable == null) {
            isDynamicallyScalable = vm.isDynamicallyScalable();
        }

        if (osTypeId == null) {
            osTypeId = vm.getGuestOSId();
        }

        if (group != null) {
            addInstanceToGroup(id, group);
        }

        if (isDynamicallyScalable == null) {
            isDynamicallyScalable = vm.isDynamicallyScalable();
        }

        boolean isVMware = (vm.getHypervisorType() == HypervisorType.VMware);

        if (securityGroupIdList != null && isVMware) {
            throw new InvalidParameterValueException("Security group feature is not supported for vmWare hypervisor");
        } else {
            // Get default guest network in Basic zone
            Network defaultNetwork = null;
            try {
                DataCenterVO zone = _dcDao.findById(vm.getDataCenterId());

                if (zone.getNetworkType() == NetworkType.Basic) {
                    // Get default guest network in Basic zone
                    defaultNetwork = _networkModel.getExclusiveGuestNetwork(zone.getId());
                } else if (zone.isSecurityGroupEnabled()) {
                    NicVO defaultNic = _nicDao.findDefaultNicForVM(vm.getId());
                    if (defaultNic != null) {
                        defaultNetwork = _networkDao.findById(defaultNic.getNetworkId());
                    }
                }
            } catch (InvalidParameterValueException e) {
                if(s_logger.isDebugEnabled()) {
                    s_logger.debug(e.getMessage(),e);
                }
                defaultNetwork = _networkModel.getDefaultNetworkForVm(id);
            }

            if (securityGroupIdList != null && _networkModel.isSecurityGroupSupportedInNetwork(defaultNetwork) && _networkModel.canAddDefaultSecurityGroup()) {
                if (vm.getState() == State.Stopped) {
                    // Remove instance from security groups
                    _securityGroupMgr.removeInstanceFromGroups(id);
                    // Add instance in provided groups
                    _securityGroupMgr.addInstanceToGroups(id, securityGroupIdList);
                } else {
                    throw new InvalidParameterValueException("Virtual machine must be stopped prior to update security groups ");
                }
            }
        }
        List<? extends Nic> nics = _nicDao.listByVmId(vm.getId());
        if (hostName != null) {
            // Check is hostName is RFC compliant
            checkNameForRFCCompliance(hostName);

            if (vm.getHostName().equalsIgnoreCase(hostName)) {
                s_logger.debug("Vm " + vm + " is already set with the hostName specified: " + hostName);
                hostName = null;
            }

            // Verify that vm's hostName is unique

            List<NetworkVO> vmNtwks = new ArrayList<NetworkVO>(nics.size());
            for (Nic nic : nics) {
                vmNtwks.add(_networkDao.findById(nic.getNetworkId()));
            }
            checkIfHostNameUniqueInNtwkDomain(hostName, vmNtwks);
        }

        List<NetworkVO> networks = nics.stream()
                .map(nic -> _networkDao.findById(nic.getNetworkId()))
                .collect(Collectors.toList());

        verifyExtraDhcpOptionsNetwork(extraDhcpOptionsMap, networks);
        for (Nic nic : nics) {
            _networkMgr.saveExtraDhcpOptions(networks.stream()
                    .filter(network -> network.getId() == nic.getNetworkId())
                    .findFirst()
                    .get()
                    .getUuid(), nic.getId(), extraDhcpOptionsMap);
        }

        _vmDao.updateVM(id, displayName, ha, osTypeId, userData, isDisplayVmEnabled, isDynamicallyScalable, customId, hostName, instanceName);

        if (updateUserdata) {
            boolean result = updateUserDataInternal(_vmDao.findById(id));
            if (result) {
                s_logger.debug("User data successfully updated for vm id=" + id);
            } else {
                throw new CloudRuntimeException("Failed to reset userdata for the virtual machine ");
            }
        }

        return _vmDao.findById(id);
    }

    private boolean updateUserDataInternal(UserVm vm) throws ResourceUnavailableException, InsufficientCapacityException {
        VMTemplateVO template = _templateDao.findByIdIncludingRemoved(vm.getTemplateId());

        List<? extends Nic> nics = _nicDao.listByVmId(vm.getId());
        if (nics == null || nics.isEmpty()) {
            s_logger.error("unable to find any nics for vm " + vm.getUuid());
            return false;
        }

        boolean userDataApplied = false;
        for (Nic nic : nics) {
            userDataApplied |= applyUserData(template.getHypervisorType(), vm, nic);
        }
        return userDataApplied;
    }

    protected boolean applyUserData(HypervisorType hyperVisorType, UserVm vm, Nic nic) throws ResourceUnavailableException, InsufficientCapacityException {
        Network network = _networkDao.findById(nic.getNetworkId());
        NicProfile nicProfile = new NicProfile(nic, network, null, null, null, _networkModel.isSecurityGroupSupportedInNetwork(network), _networkModel.getNetworkTag(
                hyperVisorType, network));
        VirtualMachineProfile vmProfile = new VirtualMachineProfileImpl(vm);

        if (_networkModel.areServicesSupportedByNetworkOffering(network.getNetworkOfferingId(), Service.UserData)) {
            UserDataServiceProvider element = _networkModel.getUserDataUpdateProvider(network);
            if (element == null) {
                throw new CloudRuntimeException("Can't find network element for " + Service.UserData.getName() + " provider needed for UserData update");
            }
            boolean result = element.saveUserData(network, nicProfile, vmProfile);
            if (!result) {
                s_logger.error("Failed to update userdata for vm " + vm + " and nic " + nic);
            } else {
                return true;
            }
        } else {
            s_logger.debug("Not applying userdata for nic id=" + nic.getId() + " in vm id=" + vmProfile.getId() + " because it is not supported in network id=" + network.getId());
        }
        return false;
    }

    @Override
    @ActionEvent(eventType = EventTypes.EVENT_VM_START, eventDescription = "starting Vm", async = true)
    public UserVm startVirtualMachine(StartVMCmd cmd) throws ExecutionException, ConcurrentOperationException, ResourceUnavailableException, InsufficientCapacityException, ResourceAllocationException {
        Map<VirtualMachineProfile.Param, Object> additonalParams = null;
        if (cmd.getBootIntoSetup() != null) {
            if (additonalParams == null) {
                additonalParams = new HashMap<>();
            }
            if (s_logger.isTraceEnabled()) {
                s_logger.trace(String.format("Adding %s into the param map", VirtualMachineProfile.Param.BootIntoSetup.getName()));
            }

            additonalParams.put(VirtualMachineProfile.Param.BootIntoSetup, cmd.getBootIntoSetup());
        }

        return startVirtualMachine(cmd.getId(), cmd.getPodId(), cmd.getClusterId(), cmd.getHostId(), additonalParams, cmd.getDeploymentPlanner()).first();
    }

    @Override
    @ActionEvent(eventType = EventTypes.EVENT_VM_REBOOT, eventDescription = "rebooting Vm", async = true)
    public UserVm rebootVirtualMachine(RebootVMCmd cmd) throws InsufficientCapacityException, ResourceUnavailableException {
        Account caller = CallContext.current().getCallingAccount();
        Long vmId = cmd.getId();

        // Verify input parameters
        UserVmVO vmInstance = _vmDao.findById(vmId);
        if (vmInstance == null) {
            throw new InvalidParameterValueException("Unable to find a virtual machine with id " + vmId);
        }

        _accountMgr.checkAccess(caller, null, true, vmInstance);

        checkIfHostOfVMIsInPrepareForMaintenanceState(vmInstance.getHostId(), vmId, "Reboot");

        // If the VM is Volatile in nature, on reboot discard the VM's root disk and create a new root disk for it: by calling restoreVM
        long serviceOfferingId = vmInstance.getServiceOfferingId();
        ServiceOfferingVO offering = _serviceOfferingDao.findById(vmInstance.getId(), serviceOfferingId);
        if (offering != null && offering.getRemoved() == null) {
            if (offering.isVolatileVm()) {
                return restoreVMInternal(caller, vmInstance, null);
            }
        } else {
            throw new InvalidParameterValueException("Unable to find service offering: " + serviceOfferingId + " corresponding to the vm");
        }

        Boolean enterSetup = cmd.getBootIntoSetup();
        if (enterSetup != null && enterSetup && !HypervisorType.VMware.equals(vmInstance.getHypervisorType())) {
            throw new InvalidParameterValueException("Booting into a hardware setup menu is not implemented on " + vmInstance.getHypervisorType());
        }

        UserVm userVm = rebootVirtualMachine(CallContext.current().getCallingUserId(), vmId, enterSetup == null ? false : cmd.getBootIntoSetup(), cmd.isForced());
        if (userVm != null ) {
            // update the vmIdCountMap if the vm is in advanced shared network with out services
            final List<NicVO> nics = _nicDao.listByVmId(vmId);
            for (NicVO nic : nics) {
                Network network = _networkModel.getNetwork(nic.getNetworkId());
                if (_networkModel.isSharedNetworkWithoutServices(network.getId())) {
                    s_logger.debug("Adding vm " +vmId +" nic id "+ nic.getId() +" into vmIdCountMap as part of vm " +
                            "reboot for vm ip fetch ");
                    vmIdCountMap.put(nic.getId(), new VmAndCountDetails(nic.getInstanceId(), VmIpFetchTrialMax.value()));
                }
            }
            return  userVm;
        }
        return  null;
    }

    @Override
    @ActionEvent(eventType = EventTypes.EVENT_VM_DESTROY, eventDescription = "destroying Vm", async = true)
    public UserVm destroyVm(DestroyVMCmd cmd) throws ResourceUnavailableException, ConcurrentOperationException {
        CallContext ctx = CallContext.current();
        long vmId = cmd.getId();
        boolean expunge = cmd.getExpunge();

        // When trying to expunge, permission is denied when the caller is not an admin and the AllowUserExpungeRecoverVm is false for the caller.
        if (expunge && !_accountMgr.isAdmin(ctx.getCallingAccount().getId()) && !AllowUserExpungeRecoverVm.valueIn(cmd.getEntityOwnerId())) {
            throw new PermissionDeniedException("Parameter " + ApiConstants.EXPUNGE + " can be passed by Admin only. Or when the allow.user.expunge.recover.vm key is set.");
        }
        // check if VM exists
        UserVmVO vm = _vmDao.findById(vmId);

        if (vm == null || vm.getRemoved() != null) {
            throw new InvalidParameterValueException("unable to find a virtual machine with id " + vmId);
        }

        if (vm.getState() == State.Destroyed || vm.getState() == State.Expunging) {
            s_logger.debug("Vm id=" + vmId + " is already destroyed");
            return vm;
        }

        // check if there are active volume snapshots tasks
        s_logger.debug("Checking if there are any ongoing snapshots on the ROOT volumes associated with VM with ID " + vmId);
        if (checkStatusOfVolumeSnapshots(vmId, Volume.Type.ROOT)) {
            throw new CloudRuntimeException("There is/are unbacked up snapshot(s) on ROOT volume, vm destroy is not permitted, please try again later.");
        }
        s_logger.debug("Found no ongoing snapshots on volume of type ROOT, for the vm with id " + vmId);

        List<VolumeVO> volumesToBeDeleted = getVolumesFromIds(cmd);

        checkForUnattachedVolumes(vmId, volumesToBeDeleted);
        validateVolumes(volumesToBeDeleted);

        final ControlledEntity[] volumesToDelete = volumesToBeDeleted.toArray(new ControlledEntity[0]);
        _accountMgr.checkAccess(ctx.getCallingAccount(), null, true, volumesToDelete);

        stopVirtualMachine(vmId, VmDestroyForcestop.value());

        detachVolumesFromVm(volumesToBeDeleted);

        UserVm destroyedVm = destroyVm(vmId, expunge);
        if (expunge) {
            if (!expunge(vm, ctx.getCallingUserId(), ctx.getCallingAccount())) {
                throw new CloudRuntimeException("Failed to expunge vm " + destroyedVm);
            }
        }

        deleteVolumesFromVm(volumesToBeDeleted);

        return destroyedVm;
    }

    private List<VolumeVO> getVolumesFromIds(DestroyVMCmd cmd) {
        List<VolumeVO> volumes = new ArrayList<>();
        if (cmd.getVolumeIds() != null) {
            for (Long volId : cmd.getVolumeIds()) {
                VolumeVO vol = _volsDao.findById(volId);

                if (vol == null) {
                    throw new InvalidParameterValueException("Unable to find volume with ID: " + volId);
                }
                volumes.add(vol);
            }
        }
        return volumes;
    }

    @Override
    @DB
    public InstanceGroupVO createVmGroup(CreateVMGroupCmd cmd) {
        Account caller = CallContext.current().getCallingAccount();
        Long domainId = cmd.getDomainId();
        String accountName = cmd.getAccountName();
        String groupName = cmd.getGroupName();
        Long projectId = cmd.getProjectId();

        Account owner = _accountMgr.finalizeOwner(caller, accountName, domainId, projectId);
        long accountId = owner.getId();

        // Check if name is already in use by this account
        boolean isNameInUse = _vmGroupDao.isNameInUse(accountId, groupName);

        if (isNameInUse) {
            throw new InvalidParameterValueException("Unable to create vm group, a group with name " + groupName + " already exists for account " + accountId);
        }

        return createVmGroup(groupName, accountId);
    }

    @DB
    private InstanceGroupVO createVmGroup(String groupName, long accountId) {
        Account account = null;
        try {
            account = _accountDao.acquireInLockTable(accountId); // to ensure
            // duplicate
            // vm group
            // names are
            // not
            // created.
            if (account == null) {
                s_logger.warn("Failed to acquire lock on account");
                return null;
            }
            InstanceGroupVO group = _vmGroupDao.findByAccountAndName(accountId, groupName);
            if (group == null) {
                group = new InstanceGroupVO(groupName, accountId);
                group = _vmGroupDao.persist(group);
            }
            return group;
        } finally {
            if (account != null) {
                _accountDao.releaseFromLockTable(accountId);
            }
        }
    }

    @Override
    public boolean deleteVmGroup(DeleteVMGroupCmd cmd) {
        Account caller = CallContext.current().getCallingAccount();
        Long groupId = cmd.getId();

        // Verify input parameters
        InstanceGroupVO group = _vmGroupDao.findById(groupId);
        if ((group == null) || (group.getRemoved() != null)) {
            throw new InvalidParameterValueException("unable to find a vm group with id " + groupId);
        }

        _accountMgr.checkAccess(caller, null, true, group);

        return deleteVmGroup(groupId);
    }

    @Override
    public boolean deleteVmGroup(long groupId) {
        // delete all the mappings from group_vm_map table
        List<InstanceGroupVMMapVO> groupVmMaps = _groupVMMapDao.listByGroupId(groupId);
        for (InstanceGroupVMMapVO groupMap : groupVmMaps) {
            SearchCriteria<InstanceGroupVMMapVO> sc = _groupVMMapDao.createSearchCriteria();
            sc.addAnd("instanceId", SearchCriteria.Op.EQ, groupMap.getInstanceId());
            _groupVMMapDao.expunge(sc);
        }

        if (_vmGroupDao.remove(groupId)) {
            return true;
        } else {
            return false;
        }
    }

    @Override
    @DB
    public boolean addInstanceToGroup(final long userVmId, String groupName) {
        UserVmVO vm = _vmDao.findById(userVmId);

        InstanceGroupVO group = _vmGroupDao.findByAccountAndName(vm.getAccountId(), groupName);
        // Create vm group if the group doesn't exist for this account
        if (group == null) {
            group = createVmGroup(groupName, vm.getAccountId());
        }

        if (group != null) {
            UserVm userVm = _vmDao.acquireInLockTable(userVmId);
            if (userVm == null) {
                s_logger.warn("Failed to acquire lock on user vm id=" + userVmId);
            }
            try {
                final InstanceGroupVO groupFinal = group;
                Transaction.execute(new TransactionCallbackNoReturn() {
                    @Override
                    public void doInTransactionWithoutResult(TransactionStatus status) {
                        // don't let the group be deleted when we are assigning vm to
                        // it.
                        InstanceGroupVO ngrpLock = _vmGroupDao.lockRow(groupFinal.getId(), false);
                        if (ngrpLock == null) {
                            s_logger.warn("Failed to acquire lock on vm group id=" + groupFinal.getId() + " name=" + groupFinal.getName());
                            throw new CloudRuntimeException("Failed to acquire lock on vm group id=" + groupFinal.getId() + " name=" + groupFinal.getName());
                        }

                        // Currently don't allow to assign a vm to more than one group
                        if (_groupVMMapDao.listByInstanceId(userVmId) != null) {
                            // Delete all mappings from group_vm_map table
                            List<InstanceGroupVMMapVO> groupVmMaps = _groupVMMapDao.listByInstanceId(userVmId);
                            for (InstanceGroupVMMapVO groupMap : groupVmMaps) {
                                SearchCriteria<InstanceGroupVMMapVO> sc = _groupVMMapDao.createSearchCriteria();
                                sc.addAnd("instanceId", SearchCriteria.Op.EQ, groupMap.getInstanceId());
                                _groupVMMapDao.expunge(sc);
                            }
                        }
                        InstanceGroupVMMapVO groupVmMapVO = new InstanceGroupVMMapVO(groupFinal.getId(), userVmId);
                        _groupVMMapDao.persist(groupVmMapVO);

                    }
                });

                return true;
            } finally {
                if (userVm != null) {
                    _vmDao.releaseFromLockTable(userVmId);
                }
            }
        }
        return false;
    }

    @Override
    public InstanceGroupVO getGroupForVm(long vmId) {
        // TODO - in future releases vm can be assigned to multiple groups; but
        // currently return just one group per vm
        try {
            List<InstanceGroupVMMapVO> groupsToVmMap = _groupVMMapDao.listByInstanceId(vmId);

            if (groupsToVmMap != null && groupsToVmMap.size() != 0) {
                InstanceGroupVO group = _vmGroupDao.findById(groupsToVmMap.get(0).getGroupId());
                return group;
            } else {
                return null;
            }
        } catch (Exception e) {
            s_logger.warn("Error trying to get group for a vm: ", e);
            return null;
        }
    }

    @Override
    public void removeInstanceFromInstanceGroup(long vmId) {
        try {
            List<InstanceGroupVMMapVO> groupVmMaps = _groupVMMapDao.listByInstanceId(vmId);
            for (InstanceGroupVMMapVO groupMap : groupVmMaps) {
                SearchCriteria<InstanceGroupVMMapVO> sc = _groupVMMapDao.createSearchCriteria();
                sc.addAnd("instanceId", SearchCriteria.Op.EQ, groupMap.getInstanceId());
                _groupVMMapDao.expunge(sc);
            }
        } catch (Exception e) {
            s_logger.warn("Error trying to remove vm from group: ", e);
        }
    }

    private boolean validPassword(String password) {
        if (password == null || password.length() == 0) {
            return false;
        }
        for (int i = 0; i < password.length(); i++) {
            if (password.charAt(i) == ' ') {
                return false;
            }
        }
        return true;
    }

    @Override
    @ActionEvent(eventType = EventTypes.EVENT_VM_CREATE, eventDescription = "deploying Vm", create = true)
    public UserVm createBasicSecurityGroupVirtualMachine(DataCenter zone, ServiceOffering serviceOffering, VirtualMachineTemplate template, List<Long> securityGroupIdList,
            Account owner, String hostName, String displayName, Long diskOfferingId, Long diskSize, String group, HypervisorType hypervisor, HTTPMethod httpmethod,
            String userData, String sshKeyPair, Map<Long, IpAddresses> requestedIps, IpAddresses defaultIps, Boolean displayVm, String keyboard, List<Long> affinityGroupIdList,
            Map<String, String> customParametes, String customId, Map<String, Map<Integer, String>> dhcpOptionMap,
            Map<Long, DiskOffering> dataDiskTemplateToDiskOfferingMap, Map<String, String> userVmOVFProperties) throws InsufficientCapacityException, ConcurrentOperationException, ResourceUnavailableException,
    StorageUnavailableException, ResourceAllocationException {

        Account caller = CallContext.current().getCallingAccount();
        List<NetworkVO> networkList = new ArrayList<NetworkVO>();

        // Verify that caller can perform actions in behalf of vm owner
        _accountMgr.checkAccess(caller, null, true, owner);

        // Verify that owner can use the service offering
        _accountMgr.checkAccess(owner, serviceOffering, zone);
        _accountMgr.checkAccess(owner, _diskOfferingDao.findById(diskOfferingId), zone);

        // Get default guest network in Basic zone
        Network defaultNetwork = _networkModel.getExclusiveGuestNetwork(zone.getId());

        if (defaultNetwork == null) {
            throw new InvalidParameterValueException("Unable to find a default network to start a vm");
        } else {
            networkList.add(_networkDao.findById(defaultNetwork.getId()));
        }

        boolean isVmWare = (template.getHypervisorType() == HypervisorType.VMware || (hypervisor != null && hypervisor == HypervisorType.VMware));

        if (securityGroupIdList != null && isVmWare) {
            throw new InvalidParameterValueException("Security group feature is not supported for vmWare hypervisor");
        } else if (!isVmWare && _networkModel.isSecurityGroupSupportedInNetwork(defaultNetwork) && _networkModel.canAddDefaultSecurityGroup()) {
            //add the default securityGroup only if no security group is specified
            if (securityGroupIdList == null || securityGroupIdList.isEmpty()) {
                if (securityGroupIdList == null) {
                    securityGroupIdList = new ArrayList<Long>();
                }
                SecurityGroup defaultGroup = _securityGroupMgr.getDefaultSecurityGroup(owner.getId());
                if (defaultGroup != null) {
                    securityGroupIdList.add(defaultGroup.getId());
                } else {
                    // create default security group for the account
                    if (s_logger.isDebugEnabled()) {
                        s_logger.debug("Couldn't find default security group for the account " + owner + " so creating a new one");
                    }
                    defaultGroup = _securityGroupMgr.createSecurityGroup(SecurityGroupManager.DEFAULT_GROUP_NAME, SecurityGroupManager.DEFAULT_GROUP_DESCRIPTION,
                            owner.getDomainId(), owner.getId(), owner.getAccountName());
                    securityGroupIdList.add(defaultGroup.getId());
                }
            }
        }

        return createVirtualMachine(zone, serviceOffering, template, hostName, displayName, owner, diskOfferingId, diskSize, networkList, securityGroupIdList, group, httpmethod,
                userData, sshKeyPair, hypervisor, caller, requestedIps, defaultIps, displayVm, keyboard, affinityGroupIdList, customParametes, customId, dhcpOptionMap,
                dataDiskTemplateToDiskOfferingMap, userVmOVFProperties);

    }

    @Override
    @ActionEvent(eventType = EventTypes.EVENT_VM_CREATE, eventDescription = "deploying Vm", create = true)
    public UserVm createAdvancedSecurityGroupVirtualMachine(DataCenter zone, ServiceOffering serviceOffering, VirtualMachineTemplate template, List<Long> networkIdList,
            List<Long> securityGroupIdList, Account owner, String hostName, String displayName, Long diskOfferingId, Long diskSize, String group, HypervisorType hypervisor,
            HTTPMethod httpmethod, String userData, String sshKeyPair, Map<Long, IpAddresses> requestedIps, IpAddresses defaultIps, Boolean displayVm, String keyboard,
            List<Long> affinityGroupIdList, Map<String, String> customParameters, String customId, Map<String, Map<Integer, String>> dhcpOptionMap,
            Map<Long, DiskOffering> dataDiskTemplateToDiskOfferingMap, Map<String, String> userVmOVFProperties) throws InsufficientCapacityException, ConcurrentOperationException,
    ResourceUnavailableException, StorageUnavailableException, ResourceAllocationException {

        Account caller = CallContext.current().getCallingAccount();
        List<NetworkVO> networkList = new ArrayList<NetworkVO>();
        boolean isSecurityGroupEnabledNetworkUsed = false;
        boolean isVmWare = (template.getHypervisorType() == HypervisorType.VMware || (hypervisor != null && hypervisor == HypervisorType.VMware));

        // Verify that caller can perform actions in behalf of vm owner
        _accountMgr.checkAccess(caller, null, true, owner);

        // Verify that owner can use the service offering
        _accountMgr.checkAccess(owner, serviceOffering, zone);
        _accountMgr.checkAccess(owner, _diskOfferingDao.findById(diskOfferingId), zone);

        // If no network is specified, find system security group enabled network
        if (networkIdList == null || networkIdList.isEmpty()) {
            Network networkWithSecurityGroup = _networkModel.getNetworkWithSGWithFreeIPs(zone.getId());
            if (networkWithSecurityGroup == null) {
                throw new InvalidParameterValueException("No network with security enabled is found in zone id=" + zone.getUuid());
            }

            networkList.add(_networkDao.findById(networkWithSecurityGroup.getId()));
            isSecurityGroupEnabledNetworkUsed = true;

        } else if (securityGroupIdList != null && !securityGroupIdList.isEmpty()) {
            if (isVmWare) {
                throw new InvalidParameterValueException("Security group feature is not supported for vmWare hypervisor");
            }
            // Only one network can be specified, and it should be security group enabled
            if (networkIdList.size() > 1 && template.getHypervisorType() != HypervisorType.KVM && hypervisor != HypervisorType.KVM) {
                throw new InvalidParameterValueException("Only support one network per VM if security group enabled");
            }

            for (Long networkId : networkIdList) {
                NetworkVO network = _networkDao.findById(networkId);

                if (network == null) {
                    throw new InvalidParameterValueException("Unable to find network by id " + networkId);
                }

                if (!_networkModel.isSecurityGroupSupportedInNetwork(network)) {
                    throw new InvalidParameterValueException("Network is not security group enabled: " + network.getId());
                }

                networkList.add(network);
            }
            isSecurityGroupEnabledNetworkUsed = true;

        } else {
            // Verify that all the networks are Shared/Guest; can't create combination of SG enabled and disabled networks
            for (Long networkId : networkIdList) {
                NetworkVO network = _networkDao.findById(networkId);

                if (network == null) {
                    throw new InvalidParameterValueException("Unable to find network by id " + networkIdList.get(0).longValue());
                }

                boolean isSecurityGroupEnabled = _networkModel.isSecurityGroupSupportedInNetwork(network);
                if (isSecurityGroupEnabled) {
                    isSecurityGroupEnabledNetworkUsed = true;
                }

                if (!(network.getTrafficType() == TrafficType.Guest && network.getGuestType() == Network.GuestType.Shared)) {
                    throw new InvalidParameterValueException("Can specify only Shared Guest networks when" + " deploy vm in Advance Security Group enabled zone");
                }

                // Perform account permission check
                if (network.getAclType() == ACLType.Account) {
                    _accountMgr.checkAccess(caller, AccessType.UseEntry, false, network);
                }
                networkList.add(network);
            }
        }

        // if network is security group enabled, and no security group is specified, then add the default security group automatically
        if (isSecurityGroupEnabledNetworkUsed && !isVmWare && _networkModel.canAddDefaultSecurityGroup()) {

            //add the default securityGroup only if no security group is specified
            if (securityGroupIdList == null || securityGroupIdList.isEmpty()) {
                if (securityGroupIdList == null) {
                    securityGroupIdList = new ArrayList<Long>();
                }

                SecurityGroup defaultGroup = _securityGroupMgr.getDefaultSecurityGroup(owner.getId());
                if (defaultGroup != null) {
                    securityGroupIdList.add(defaultGroup.getId());
                } else {
                    // create default security group for the account
                    if (s_logger.isDebugEnabled()) {
                        s_logger.debug("Couldn't find default security group for the account " + owner + " so creating a new one");
                    }
                    defaultGroup = _securityGroupMgr.createSecurityGroup(SecurityGroupManager.DEFAULT_GROUP_NAME, SecurityGroupManager.DEFAULT_GROUP_DESCRIPTION,
                            owner.getDomainId(), owner.getId(), owner.getAccountName());
                    securityGroupIdList.add(defaultGroup.getId());
                }
            }
        }

        return createVirtualMachine(zone, serviceOffering, template, hostName, displayName, owner, diskOfferingId, diskSize, networkList, securityGroupIdList, group, httpmethod,
                userData, sshKeyPair, hypervisor, caller, requestedIps, defaultIps, displayVm, keyboard, affinityGroupIdList, customParameters, customId, dhcpOptionMap, dataDiskTemplateToDiskOfferingMap,
                userVmOVFProperties);
    }

    @Override
    @ActionEvent(eventType = EventTypes.EVENT_VM_CREATE, eventDescription = "deploying Vm", create = true)
    public UserVm createAdvancedVirtualMachine(DataCenter zone, ServiceOffering serviceOffering, VirtualMachineTemplate template, List<Long> networkIdList, Account owner,
            String hostName, String displayName, Long diskOfferingId, Long diskSize, String group, HypervisorType hypervisor, HTTPMethod httpmethod, String userData,
            String sshKeyPair, Map<Long, IpAddresses> requestedIps, IpAddresses defaultIps, Boolean displayvm, String keyboard, List<Long> affinityGroupIdList,
            Map<String, String> customParametrs, String customId, Map<String, Map<Integer, String>> dhcpOptionsMap, Map<Long, DiskOffering> dataDiskTemplateToDiskOfferingMap,
            Map<String, String> userVmOVFPropertiesMap) throws InsufficientCapacityException, ConcurrentOperationException, ResourceUnavailableException,
    StorageUnavailableException, ResourceAllocationException {

        Account caller = CallContext.current().getCallingAccount();
        List<NetworkVO> networkList = new ArrayList<NetworkVO>();

        // Verify that caller can perform actions in behalf of vm owner
        _accountMgr.checkAccess(caller, null, true, owner);

        // Verify that owner can use the service offering
        _accountMgr.checkAccess(owner, serviceOffering, zone);
        _accountMgr.checkAccess(owner, _diskOfferingDao.findById(diskOfferingId), zone);

        List<HypervisorType> vpcSupportedHTypes = _vpcMgr.getSupportedVpcHypervisors();
        if (networkIdList == null || networkIdList.isEmpty()) {
            NetworkVO defaultNetwork = getDefaultNetwork(zone, owner, false);
            if (defaultNetwork != null) {
                networkList.add(defaultNetwork);
            }
        } else {
            for (Long networkId : networkIdList) {
                NetworkVO network = _networkDao.findById(networkId);
                if (network == null) {
                    throw new InvalidParameterValueException("Unable to find network by id " + networkIdList.get(0).longValue());
                }
                if (network.getVpcId() != null) {
                    // Only ISOs, XenServer, KVM, and VmWare template types are
                    // supported for vpc networks
                    if (template.getFormat() != ImageFormat.ISO && !vpcSupportedHTypes.contains(template.getHypervisorType())) {
                        throw new InvalidParameterValueException("Can't create vm from template with hypervisor " + template.getHypervisorType() + " in vpc network " + network);
                    } else if (template.getFormat() == ImageFormat.ISO && !vpcSupportedHTypes.contains(hypervisor)) {
                        // Only XenServer, KVM, and VMware hypervisors are supported
                        // for vpc networks
                        throw new InvalidParameterValueException("Can't create vm of hypervisor type " + hypervisor + " in vpc network");

                    }
                }

                _networkModel.checkNetworkPermissions(owner, network);

                // don't allow to use system networks
                NetworkOffering networkOffering = _entityMgr.findById(NetworkOffering.class, network.getNetworkOfferingId());
                if (networkOffering.isSystemOnly()) {
                    throw new InvalidParameterValueException("Network id=" + networkId + " is system only and can't be used for vm deployment");
                }
                networkList.add(network);
            }
        }
        verifyExtraDhcpOptionsNetwork(dhcpOptionsMap, networkList);

        return createVirtualMachine(zone, serviceOffering, template, hostName, displayName, owner, diskOfferingId, diskSize, networkList, null, group, httpmethod, userData,
                sshKeyPair, hypervisor, caller, requestedIps, defaultIps, displayvm, keyboard, affinityGroupIdList, customParametrs, customId, dhcpOptionsMap,
                dataDiskTemplateToDiskOfferingMap, userVmOVFPropertiesMap);
    }

    private NetworkVO getNetworkToAddToNetworkList(VirtualMachineTemplate template, Account owner, HypervisorType hypervisor,
            List<HypervisorType> vpcSupportedHTypes, Long networkId) {
        NetworkVO network = _networkDao.findById(networkId);
        if (network == null) {
            throw new InvalidParameterValueException("Unable to find network by id " + networkId);
        }
        if (network.getVpcId() != null) {
            // Only ISOs, XenServer, KVM, and VmWare template types are
            // supported for vpc networks
            if (template.getFormat() != ImageFormat.ISO && !vpcSupportedHTypes.contains(template.getHypervisorType())) {
                throw new InvalidParameterValueException("Can't create vm from template with hypervisor " + template.getHypervisorType() + " in vpc network " + network);
            } else if (template.getFormat() == ImageFormat.ISO && !vpcSupportedHTypes.contains(hypervisor)) {
                // Only XenServer, KVM, and VMware hypervisors are supported
                // for vpc networks
                throw new InvalidParameterValueException("Can't create vm of hypervisor type " + hypervisor + " in vpc network");
            }
        }

        _networkModel.checkNetworkPermissions(owner, network);

        // don't allow to use system networks
        NetworkOffering networkOffering = _entityMgr.findById(NetworkOffering.class, network.getNetworkOfferingId());
        if (networkOffering.isSystemOnly()) {
            throw new InvalidParameterValueException("Network id=" + networkId + " is system only and can't be used for vm deployment");
        }
        return network;
    }

    private NetworkVO getDefaultNetwork(DataCenter zone, Account owner, boolean selectAny) throws InsufficientCapacityException, ResourceAllocationException {
        NetworkVO defaultNetwork = null;

        // if no network is passed in
        // Check if default virtual network offering has
        // Availability=Required. If it's true, search for corresponding
        // network
        // * if network is found, use it. If more than 1 virtual network is
        // found, throw an error
        // * if network is not found, create a new one and use it

        List<NetworkOfferingVO> requiredOfferings = _networkOfferingDao.listByAvailability(Availability.Required, false);
        if (requiredOfferings.size() < 1) {
            throw new InvalidParameterValueException("Unable to find network offering with availability=" + Availability.Required
                    + " to automatically create the network as a part of vm creation");
        }

        if (requiredOfferings.get(0).getState() == NetworkOffering.State.Enabled) {
            // get Virtual networks
            List<? extends Network> virtualNetworks = _networkModel.listNetworksForAccount(owner.getId(), zone.getId(), Network.GuestType.Isolated);
            if (virtualNetworks == null) {
                throw new InvalidParameterValueException("No (virtual) networks are found for account " + owner);
            }
            if (virtualNetworks.isEmpty()) {
                defaultNetwork = createDefaultNetworkForAccount(zone, owner, requiredOfferings);
            } else if (virtualNetworks.size() > 1 && !selectAny) {
                throw new InvalidParameterValueException("More than 1 default Isolated networks are found for account " + owner + "; please specify networkIds");
            } else {
                defaultNetwork = _networkDao.findById(virtualNetworks.get(0).getId());
            }
        } else {
            throw new InvalidParameterValueException("Required network offering id=" + requiredOfferings.get(0).getId() + " is not in " + NetworkOffering.State.Enabled);
        }

        return defaultNetwork;
    }

    private NetworkVO createDefaultNetworkForAccount(DataCenter zone, Account owner, List<NetworkOfferingVO> requiredOfferings)
            throws InsufficientCapacityException, ResourceAllocationException {
        NetworkVO defaultNetwork = null;
        long physicalNetworkId = _networkModel.findPhysicalNetworkId(zone.getId(), requiredOfferings.get(0).getTags(), requiredOfferings.get(0).getTrafficType());
        // Validate physical network
        PhysicalNetwork physicalNetwork = _physicalNetworkDao.findById(physicalNetworkId);
        if (physicalNetwork == null) {
            throw new InvalidParameterValueException("Unable to find physical network with id: " + physicalNetworkId + " and tag: "
                    + requiredOfferings.get(0).getTags());
        }
        s_logger.debug("Creating network for account " + owner + " from the network offering id=" + requiredOfferings.get(0).getId() + " as a part of deployVM process");
        Network newNetwork = _networkMgr.createGuestNetwork(requiredOfferings.get(0).getId(), owner.getAccountName() + "-network", owner.getAccountName() + "-network",
                null, null, null, false, null, owner, null, physicalNetwork, zone.getId(), ACLType.Account, null, null, null, null, true, null, null,
                null, null, null);
        if (newNetwork != null) {
            defaultNetwork = _networkDao.findById(newNetwork.getId());
        }
        return defaultNetwork;
    }

    private void verifyExtraDhcpOptionsNetwork(Map<String, Map<Integer, String>> dhcpOptionsMap, List<NetworkVO> networkList) throws InvalidParameterValueException {
        if (dhcpOptionsMap != null) {
            for (String networkUuid : dhcpOptionsMap.keySet()) {
                boolean networkFound = false;
                for (NetworkVO network : networkList) {
                    if (network.getUuid().equals(networkUuid)) {
                        networkFound = true;
                        break;
                    }
                }

                if (!networkFound) {
                    throw new InvalidParameterValueException("VM does not has a nic in the Network (" + networkUuid + ") that is specified in the extra dhcp options.");
                }
            }
        }
    }

    public void checkNameForRFCCompliance(String name) {
        if (!NetUtils.verifyDomainNameLabel(name, true)) {
            throw new InvalidParameterValueException("Invalid name. Vm name can contain ASCII letters 'a' through 'z', the digits '0' through '9', "
                    + "and the hyphen ('-'), must be between 1 and 63 characters long, and can't start or end with \"-\" and can't start with digit");
        }
    }

    @DB
    private UserVm createVirtualMachine(DataCenter zone, ServiceOffering serviceOffering, VirtualMachineTemplate tmplt, String hostName, String displayName, Account owner,
            Long diskOfferingId, Long diskSize, List<NetworkVO> networkList, List<Long> securityGroupIdList, String group, HTTPMethod httpmethod, String userData,
            String sshKeyPair, HypervisorType hypervisor, Account caller, Map<Long, IpAddresses> requestedIps, IpAddresses defaultIps, Boolean isDisplayVm, String keyboard,
            List<Long> affinityGroupIdList, Map<String, String> customParameters, String customId, Map<String, Map<Integer, String>> dhcpOptionMap,
            Map<Long, DiskOffering> datadiskTemplateToDiskOfferringMap,
            Map<String, String> userVmOVFPropertiesMap) throws InsufficientCapacityException, ResourceUnavailableException,
    ConcurrentOperationException, StorageUnavailableException, ResourceAllocationException {

        _accountMgr.checkAccess(caller, null, true, owner);

        if (owner.getState() == Account.State.disabled) {
            throw new PermissionDeniedException("The owner of vm to deploy is disabled: " + owner);
        }
        VMTemplateVO template = _templateDao.findById(tmplt.getId());
        if (template != null) {
            _templateDao.loadDetails(template);
        }

        HypervisorType hypervisorType = null;
        if (template.getHypervisorType() == null || template.getHypervisorType() == HypervisorType.None) {
            if (hypervisor == null || hypervisor == HypervisorType.None) {
                throw new InvalidParameterValueException("hypervisor parameter is needed to deploy VM or the hypervisor parameter value passed is invalid");
            }
            hypervisorType = hypervisor;
        } else {
            if (hypervisor != null && hypervisor != HypervisorType.None && hypervisor != template.getHypervisorType()) {
                throw new InvalidParameterValueException("Hypervisor passed to the deployVm call, is different from the hypervisor type of the template");
            }
            hypervisorType = template.getHypervisorType();
        }

        long accountId = owner.getId();

        assert !(requestedIps != null && (defaultIps.getIp4Address() != null || defaultIps.getIp6Address() != null)) : "requestedIp list and defaultNetworkIp should never be specified together";

        if (Grouping.AllocationState.Disabled == zone.getAllocationState()
                && !_accountMgr.isRootAdmin(caller.getId())) {
            throw new PermissionDeniedException(
                    "Cannot perform this operation, Zone is currently disabled: "
                            + zone.getId());
        }

        // check if zone is dedicated
        DedicatedResourceVO dedicatedZone = _dedicatedDao.findByZoneId(zone.getId());
        if (dedicatedZone != null) {
            DomainVO domain = _domainDao.findById(dedicatedZone.getDomainId());
            if (domain == null) {
                throw new CloudRuntimeException("Unable to find the domain " + zone.getDomainId() + " for the zone: " + zone);
            }
            // check that caller can operate with domain
            _configMgr.checkZoneAccess(caller, zone);
            // check that vm owner can create vm in the domain
            _configMgr.checkZoneAccess(owner, zone);
        }

        ServiceOfferingVO offering = _serviceOfferingDao.findById(serviceOffering.getId());
        if (offering.isDynamic()) {
            offering.setDynamicFlag(true);
            validateCustomParameters(offering, customParameters);
            offering = _offeringDao.getComputeOffering(offering, customParameters);
        } else {
            validateOfferingMaxResource(offering);
        }
        // check if account/domain is with in resource limits to create a new vm
        boolean isIso = Storage.ImageFormat.ISO == template.getFormat();

        long size = configureCustomRootDiskSize(customParameters, template, hypervisorType, offering);

        if (diskOfferingId != null) {
            DiskOfferingVO diskOffering = _diskOfferingDao.findById(diskOfferingId);
            if (diskOffering != null && diskOffering.isCustomized()) {
                if (diskSize == null) {
                    throw new InvalidParameterValueException("This disk offering requires a custom size specified");
                }
                Long customDiskOfferingMaxSize = VolumeOrchestrationService.CustomDiskOfferingMaxSize.value();
                Long customDiskOfferingMinSize = VolumeOrchestrationService.CustomDiskOfferingMinSize.value();
                if ((diskSize < customDiskOfferingMinSize) || (diskSize > customDiskOfferingMaxSize)) {
                    throw new InvalidParameterValueException("VM Creation failed. Volume size: " + diskSize + "GB is out of allowed range. Max: " + customDiskOfferingMaxSize
                            + " Min:" + customDiskOfferingMinSize);
                }
                size += diskSize * GiB_TO_BYTES;
            }
            size += _diskOfferingDao.findById(diskOfferingId).getDiskSize();
        }
        if (! VirtualMachineManager.ResoureCountRunningVMsonly.value()) {
            resourceLimitCheck(owner, isDisplayVm, new Long(offering.getCpu()), new Long(offering.getRamSize()));
        }

        _resourceLimitMgr.checkResourceLimit(owner, ResourceType.volume, (isIso || diskOfferingId == null ? 1 : 2));
        _resourceLimitMgr.checkResourceLimit(owner, ResourceType.primary_storage, size);

        // verify security group ids
        if (securityGroupIdList != null) {
            for (Long securityGroupId : securityGroupIdList) {
                SecurityGroup sg = _securityGroupDao.findById(securityGroupId);
                if (sg == null) {
                    throw new InvalidParameterValueException("Unable to find security group by id " + securityGroupId);
                } else {
                    // verify permissions
                    _accountMgr.checkAccess(caller, null, true, owner, sg);
                }
            }
        }

        if (datadiskTemplateToDiskOfferringMap != null && !datadiskTemplateToDiskOfferringMap.isEmpty()) {
            for (Entry<Long, DiskOffering> datadiskTemplateToDiskOffering : datadiskTemplateToDiskOfferringMap.entrySet()) {
                VMTemplateVO dataDiskTemplate = _templateDao.findById(datadiskTemplateToDiskOffering.getKey());
                DiskOffering dataDiskOffering = datadiskTemplateToDiskOffering.getValue();

                if (dataDiskTemplate == null
                        || (!dataDiskTemplate.getTemplateType().equals(TemplateType.DATADISK)) && (dataDiskTemplate.getState().equals(VirtualMachineTemplate.State.Active))) {
                    throw new InvalidParameterValueException("Invalid template id specified for Datadisk template" + datadiskTemplateToDiskOffering.getKey());
                }
                long dataDiskTemplateId = datadiskTemplateToDiskOffering.getKey();
                if (!dataDiskTemplate.getParentTemplateId().equals(template.getId())) {
                    throw new InvalidParameterValueException("Invalid Datadisk template. Specified Datadisk template" + dataDiskTemplateId
                            + " doesn't belong to template " + template.getId());
                }
                if (dataDiskOffering == null) {
                    throw new InvalidParameterValueException("Invalid disk offering id " + datadiskTemplateToDiskOffering.getValue().getId() +
                            " specified for datadisk template " + dataDiskTemplateId);
                }
                if (dataDiskOffering.isCustomized()) {
                    throw new InvalidParameterValueException("Invalid disk offering id " + dataDiskOffering.getId() + " specified for datadisk template " +
                            dataDiskTemplateId + ". Custom Disk offerings are not supported for Datadisk templates");
                }
                if (dataDiskOffering.getDiskSize() < dataDiskTemplate.getSize()) {
                    throw new InvalidParameterValueException("Invalid disk offering id " + dataDiskOffering.getId() + " specified for datadisk template " +
                            dataDiskTemplateId + ". Disk offering size should be greater than or equal to the template size");
                }
                _templateDao.loadDetails(dataDiskTemplate);
                _resourceLimitMgr.checkResourceLimit(owner, ResourceType.volume, 1);
                _resourceLimitMgr.checkResourceLimit(owner, ResourceType.primary_storage, dataDiskOffering.getDiskSize());
            }
        }

        // check that the affinity groups exist
        if (affinityGroupIdList != null) {
            for (Long affinityGroupId : affinityGroupIdList) {
                AffinityGroupVO ag = _affinityGroupDao.findById(affinityGroupId);
                if (ag == null) {
                    throw new InvalidParameterValueException("Unable to find affinity group " + ag);
                } else if (!_affinityGroupService.isAffinityGroupProcessorAvailable(ag.getType())) {
                    throw new InvalidParameterValueException("Affinity group type is not supported for group: " + ag + " ,type: " + ag.getType()
                    + " , Please try again after removing the affinity group");
                } else {
                    // verify permissions
                    if (ag.getAclType() == ACLType.Domain) {
                        _accountMgr.checkAccess(caller, null, false, owner, ag);
                        // Root admin has access to both VM and AG by default,
                        // but
                        // make sure the owner of these entities is same
                        if (caller.getId() == Account.ACCOUNT_ID_SYSTEM || _accountMgr.isRootAdmin(caller.getId())) {
                            if (!_affinityGroupService.isAffinityGroupAvailableInDomain(ag.getId(), owner.getDomainId())) {
                                throw new PermissionDeniedException("Affinity Group " + ag + " does not belong to the VM's domain");
                            }
                        }
                    } else {
                        _accountMgr.checkAccess(caller, null, true, owner, ag);
                        // Root admin has access to both VM and AG by default,
                        // but
                        // make sure the owner of these entities is same
                        if (caller.getId() == Account.ACCOUNT_ID_SYSTEM || _accountMgr.isRootAdmin(caller.getId())) {
                            if (ag.getAccountId() != owner.getAccountId()) {
                                throw new PermissionDeniedException("Affinity Group " + ag + " does not belong to the VM's account");
                            }
                        }
                    }
                }
            }
        }

        if (hypervisorType != HypervisorType.BareMetal) {
            // check if we have available pools for vm deployment
            long availablePools = _storagePoolDao.countPoolsByStatus(StoragePoolStatus.Up);
            if (availablePools < 1) {
                throw new StorageUnavailableException("There are no available pools in the UP state for vm deployment", -1);
            }
        }

        if (template.getTemplateType().equals(TemplateType.SYSTEM)) {
            throw new InvalidParameterValueException("Unable to use system template " + template.getId() + " to deploy a user vm");
        }
        List<VMTemplateZoneVO> listZoneTemplate = _templateZoneDao.listByZoneTemplate(zone.getId(), template.getId());
        if (listZoneTemplate == null || listZoneTemplate.isEmpty()) {
            throw new InvalidParameterValueException("The template " + template.getId() + " is not available for use");
        }

        if (isIso && !template.isBootable()) {
            throw new InvalidParameterValueException("Installing from ISO requires an ISO that is bootable: " + template.getId());
        }

        // Check templates permissions
        _accountMgr.checkAccess(owner, AccessType.UseEntry, false, template);

        // check if the user data is correct
        userData = validateUserData(userData, httpmethod);

        // Find an SSH public key corresponding to the key pair name, if one is
        // given
        String sshPublicKey = null;
        if (sshKeyPair != null && !sshKeyPair.equals("")) {
            SSHKeyPair pair = _sshKeyPairDao.findByName(owner.getAccountId(), owner.getDomainId(), sshKeyPair);
            if (pair == null) {
                throw new InvalidParameterValueException("A key pair with name '" + sshKeyPair + "' was not found.");
            }

            sshPublicKey = pair.getPublicKey();
        }

        LinkedHashMap<String, List<NicProfile>> networkNicMap = new LinkedHashMap<>();

        short defaultNetworkNumber = 0;
        boolean securityGroupEnabled = false;
        int networkIndex = 0;
        for (NetworkVO network : networkList) {
            if ((network.getDataCenterId() != zone.getId())) {
                if (!network.isStrechedL2Network()) {
                    throw new InvalidParameterValueException("Network id=" + network.getId() +
                            " doesn't belong to zone " + zone.getId());
                }

                NetworkOffering ntwkOffering = _networkOfferingDao.findById(network.getNetworkOfferingId());
                Long physicalNetworkId = _networkModel.findPhysicalNetworkId(zone.getId(), ntwkOffering.getTags(), ntwkOffering.getTrafficType());

                String provider = _ntwkSrvcDao.getProviderForServiceInNetwork(network.getId(), Service.Connectivity);
                if (!_networkModel.isProviderEnabledInPhysicalNetwork(physicalNetworkId, provider)) {
                    throw new InvalidParameterValueException("Network in which is VM getting deployed could not be" +
                            " streched to the zone, as we could not find a valid physical network");
                }
            }

            //relax the check if the caller is admin account
            if (caller.getType() != Account.ACCOUNT_TYPE_ADMIN) {
                if (!(network.getGuestType() == Network.GuestType.Shared && network.getAclType() == ACLType.Domain)
                        && !(network.getAclType() == ACLType.Account && network.getAccountId() == accountId)) {
                    throw new InvalidParameterValueException("only shared network or isolated network with the same account_id can be added to vm");
                }
            }

            IpAddresses requestedIpPair = null;
            if (requestedIps != null && !requestedIps.isEmpty()) {
                requestedIpPair = requestedIps.get(network.getId());
            }

            if (requestedIpPair == null) {
                requestedIpPair = new IpAddresses(null, null);
            } else {
                _networkModel.checkRequestedIpAddresses(network.getId(), requestedIpPair);
            }

            NicProfile profile = new NicProfile(requestedIpPair.getIp4Address(), requestedIpPair.getIp6Address(), requestedIpPair.getMacAddress());
            profile.setOrderIndex(networkIndex);
            if (defaultNetworkNumber == 0) {
                defaultNetworkNumber++;
                // if user requested specific ip for default network, add it
                if (defaultIps.getIp4Address() != null || defaultIps.getIp6Address() != null) {
                    _networkModel.checkRequestedIpAddresses(network.getId(), defaultIps);
                    profile = new NicProfile(defaultIps.getIp4Address(), defaultIps.getIp6Address());
                } else if (defaultIps.getMacAddress() != null) {
                    profile = new NicProfile(null, null, defaultIps.getMacAddress());
                }

                profile.setDefaultNic(true);
                if (!_networkModel.areServicesSupportedInNetwork(network.getId(), new Service[]{Service.UserData})) {
                    if ((userData != null) && (!userData.isEmpty())) {
                        throw new InvalidParameterValueException("Unable to deploy VM as UserData is provided while deploying the VM, but there is no support for " + Network.Service.UserData.getName() + " service in the default network " + network.getId());
                    }

                    if ((sshPublicKey != null) && (!sshPublicKey.isEmpty())) {
                        throw new InvalidParameterValueException("Unable to deploy VM as SSH keypair is provided while deploying the VM, but there is no support for " + Network.Service.UserData.getName() + " service in the default network " + network.getId());
                    }

                    if (template.isEnablePassword()) {
                        throw new InvalidParameterValueException("Unable to deploy VM as template " + template.getId() + " is password enabled, but there is no support for " + Network.Service.UserData.getName() + " service in the default network " + network.getId());
                    }
                }
            }

            if (_networkModel.isSecurityGroupSupportedInNetwork(network)) {
                securityGroupEnabled = true;
            }
            List<NicProfile> profiles = networkNicMap.get(network.getUuid());
            if (CollectionUtils.isEmpty(profiles)) {
                profiles = new ArrayList<>();
            }
            profiles.add(profile);
            networkNicMap.put(network.getUuid(), profiles);
            networkIndex++;
        }

        if (securityGroupIdList != null && !securityGroupIdList.isEmpty() && !securityGroupEnabled) {
            throw new InvalidParameterValueException("Unable to deploy vm with security groups as SecurityGroup service is not enabled for the vm's network");
        }

        // Verify network information - network default network has to be set;
        // and vm can't have more than one default network
        // This is a part of business logic because default network is required
        // by Agent Manager in order to configure default
        // gateway for the vm
        if (defaultNetworkNumber == 0) {
            throw new InvalidParameterValueException("At least 1 default network has to be specified for the vm");
        } else if (defaultNetworkNumber > 1) {
            throw new InvalidParameterValueException("Only 1 default network per vm is supported");
        }

        long id = _vmDao.getNextInSequence(Long.class, "id");

        if (hostName != null) {
            // Check is hostName is RFC compliant
            checkNameForRFCCompliance(hostName);
        }

        String instanceName = null;
        String instanceSuffix = _instance;
        String uuidName = _uuidMgr.generateUuid(UserVm.class, customId);
        if (_instanceNameFlag && HypervisorType.VMware.equals(hypervisorType)) {
            if (StringUtils.isNotEmpty(hostName)) {
                instanceSuffix = hostName;
            }
            if (hostName == null) {
                if (displayName != null) {
                    hostName = displayName;
                } else {
                    hostName = generateHostName(uuidName);
                }
            }
            // If global config vm.instancename.flag is set to true, then CS will set guest VM's name as it appears on the hypervisor, to its hostname.
            // In case of VMware since VM name must be unique within a DC, check if VM with the same hostname already exists in the zone.
            VMInstanceVO vmByHostName = _vmInstanceDao.findVMByHostNameInZone(hostName, zone.getId());
            if (vmByHostName != null && vmByHostName.getState() != VirtualMachine.State.Expunging) {
                throw new InvalidParameterValueException("There already exists a VM by the name: " + hostName + ".");
            }
        } else {
            if (hostName == null) {
                //Generate name using uuid and instance.name global config
                hostName = generateHostName(uuidName);
            }
        }

        if (hostName != null) {
            // Check is hostName is RFC compliant
            checkNameForRFCCompliance(hostName);
        }
        instanceName = VirtualMachineName.getVmName(id, owner.getId(), instanceSuffix);
        if (_instanceNameFlag && HypervisorType.VMware.equals(hypervisorType) && !instanceSuffix.equals(_instance)) {
            customParameters.put(VmDetailConstants.NAME_ON_HYPERVISOR, instanceName);
        }

        // Check if VM with instanceName already exists.
        VMInstanceVO vmObj = _vmInstanceDao.findVMByInstanceName(instanceName);
        if (vmObj != null && vmObj.getState() != VirtualMachine.State.Expunging) {
            throw new InvalidParameterValueException("There already exists a VM by the display name supplied");
        }

        checkIfHostNameUniqueInNtwkDomain(hostName, networkList);

        long userId = CallContext.current().getCallingUserId();
        if (CallContext.current().getCallingAccount().getId() != owner.getId()) {
            List<UserVO> userVOs = _userDao.listByAccount(owner.getAccountId());
            if (!userVOs.isEmpty()) {
                userId =  userVOs.get(0).getId();
            }
        }

        UserVmVO vm = commitUserVm(zone, template, hostName, displayName, owner, diskOfferingId, diskSize, userData, caller, isDisplayVm, keyboard, accountId, userId, offering,
                isIso, sshPublicKey, networkNicMap, id, instanceName, uuidName, hypervisorType, customParameters, dhcpOptionMap,
                datadiskTemplateToDiskOfferringMap, userVmOVFPropertiesMap);

        // Assign instance to the group
        try {
            if (group != null) {
                boolean addToGroup = addInstanceToGroup(Long.valueOf(id), group);
                if (!addToGroup) {
                    throw new CloudRuntimeException("Unable to assign Vm to the group " + group);
                }
            }
        } catch (Exception ex) {
            throw new CloudRuntimeException("Unable to assign Vm to the group " + group);
        }

        _securityGroupMgr.addInstanceToGroups(vm.getId(), securityGroupIdList);

        if (affinityGroupIdList != null && !affinityGroupIdList.isEmpty()) {
            _affinityGroupVMMapDao.updateMap(vm.getId(), affinityGroupIdList);
        }

        CallContext.current().putContextParameter(VirtualMachine.class, vm.getUuid());
        return vm;
    }

    /**
     * Configures the Root disk size via User`s custom parameters.
     * If the Service Offering has the Root Disk size field configured then the User`s root disk custom parameter is overwritten by the service offering.
     */
    protected long configureCustomRootDiskSize(Map<String, String> customParameters, VMTemplateVO template, HypervisorType hypervisorType, ServiceOfferingVO serviceOffering) {
        verifyIfHypervisorSupportsRootdiskSizeOverride(hypervisorType);
        DiskOfferingVO diskOffering = _diskOfferingDao.findById(serviceOffering.getId());
        long rootDiskSizeInBytes = diskOffering.getDiskSize();
        if (rootDiskSizeInBytes > 0) { //if the size at DiskOffering is not zero then the Service Offering had it configured, it holds priority over the User custom size
            long rootDiskSizeInGiB = rootDiskSizeInBytes / GiB_TO_BYTES;
            customParameters.put(VmDetailConstants.ROOT_DISK_SIZE, String.valueOf(rootDiskSizeInGiB));
            return rootDiskSizeInBytes;
        }

        if (customParameters.containsKey(VmDetailConstants.ROOT_DISK_SIZE)) {
            Long rootDiskSize = NumbersUtil.parseLong(customParameters.get(VmDetailConstants.ROOT_DISK_SIZE), -1);
            if (rootDiskSize <= 0) {
                throw new InvalidParameterValueException("Root disk size should be a positive number.");
            }
            return rootDiskSize * GiB_TO_BYTES;
        } else {
            // For baremetal, size can be 0 (zero)
            Long templateSize = _templateDao.findById(template.getId()).getSize();
            if (templateSize != null) {
                return templateSize;
            }
        }
        return 0;
    }

    /**
     * Only KVM, XenServer and VMware supports rootdisksize override
     * @throws InvalidParameterValueException if the hypervisor does not support rootdisksize override
     */
    protected void verifyIfHypervisorSupportsRootdiskSizeOverride(HypervisorType hypervisorType) {
        if (!(hypervisorType == HypervisorType.KVM || hypervisorType == HypervisorType.XenServer || hypervisorType == HypervisorType.VMware || hypervisorType == HypervisorType.Simulator)) {
            throw new InvalidParameterValueException("Hypervisor " + hypervisorType + " does not support rootdisksize override");
        }
    }

    private void checkIfHostNameUniqueInNtwkDomain(String hostName, List<? extends Network> networkList) {
        // Check that hostName is unique in the network domain
        Map<String, List<Long>> ntwkDomains = new HashMap<String, List<Long>>();
        for (Network network : networkList) {
            String ntwkDomain = network.getNetworkDomain();
            if (!ntwkDomains.containsKey(ntwkDomain)) {
                List<Long> ntwkIds = new ArrayList<Long>();
                ntwkIds.add(network.getId());
                ntwkDomains.put(ntwkDomain, ntwkIds);
            } else {
                List<Long> ntwkIds = ntwkDomains.get(ntwkDomain);
                ntwkIds.add(network.getId());
                ntwkDomains.put(ntwkDomain, ntwkIds);
            }
        }

        for (Entry<String, List<Long>> ntwkDomain : ntwkDomains.entrySet()) {
            for (Long ntwkId : ntwkDomain.getValue()) {
                // * get all vms hostNames in the network
                List<String> hostNames = _vmInstanceDao.listDistinctHostNames(ntwkId);
                // * verify that there are no duplicates
                if (hostNames.contains(hostName)) {
                    throw new InvalidParameterValueException("The vm with hostName " + hostName + " already exists in the network domain: " + ntwkDomain.getKey() + "; network="
                            + ((_networkModel.getNetwork(ntwkId) != null) ? _networkModel.getNetwork(ntwkId).getName() : "<unknown>"));
                }
            }
        }
    }

    private String generateHostName(String uuidName) {
        return _instance + "-" + uuidName;
    }

    private UserVmVO commitUserVm(final boolean isImport, final DataCenter zone, final Host host, final Host lastHost, final VirtualMachineTemplate template, final String hostName, final String displayName, final Account owner,
                                  final Long diskOfferingId, final Long diskSize, final String userData, final Account caller, final Boolean isDisplayVm, final String keyboard,
                                  final long accountId, final long userId, final ServiceOffering offering, final boolean isIso, final String sshPublicKey, final LinkedHashMap<String, List<NicProfile>> networkNicMap,
                                  final long id, final String instanceName, final String uuidName, final HypervisorType hypervisorType, final Map<String, String> customParameters,
                                  final Map<String, Map<Integer, String>> extraDhcpOptionMap, final Map<Long, DiskOffering> dataDiskTemplateToDiskOfferingMap,
                                  final Map<String, String> userVmOVFPropertiesMap, final VirtualMachine.PowerState powerState) throws InsufficientCapacityException {
        return Transaction.execute(new TransactionCallbackWithException<UserVmVO, InsufficientCapacityException>() {
            @Override
            public UserVmVO doInTransaction(TransactionStatus status) throws InsufficientCapacityException {
                UserVmVO vm = new UserVmVO(id, instanceName, displayName, template.getId(), hypervisorType, template.getGuestOSId(), offering.isOfferHA(),
                        offering.getLimitCpuUse(), owner.getDomainId(), owner.getId(), userId, offering.getId(), userData, hostName, diskOfferingId);
                vm.setUuid(uuidName);
                vm.setDynamicallyScalable(template.isDynamicallyScalable());

                Map<String, String> details = template.getDetails();
                if (details != null && !details.isEmpty()) {
                    vm.details.putAll(details);
                }

                if (sshPublicKey != null) {
                    vm.setDetail(VmDetailConstants.SSH_PUBLIC_KEY, sshPublicKey);
                }

                if (keyboard != null && !keyboard.isEmpty()) {
                    vm.setDetail(VmDetailConstants.KEYBOARD, keyboard);
                }

                if (!isImport && isIso) {
                    vm.setIsoId(template.getId());
                }
                Long rootDiskSize = null;
                // custom root disk size, resizes base template to larger size
                if (customParameters.containsKey(VmDetailConstants.ROOT_DISK_SIZE)) {
                    // already verified for positive number
                    rootDiskSize = Long.parseLong(customParameters.get(VmDetailConstants.ROOT_DISK_SIZE));

                    VMTemplateVO templateVO = _templateDao.findById(template.getId());
                    if (templateVO == null) {
                        throw new InvalidParameterValueException("Unable to look up template by id " + template.getId());
                    }

                    validateRootDiskResize(hypervisorType, rootDiskSize, templateVO, vm, customParameters);
                }

                if (isDisplayVm != null) {
                    vm.setDisplayVm(isDisplayVm);
                } else {
                    vm.setDisplayVm(true);
                }

                long guestOSId = template.getGuestOSId();
                GuestOSVO guestOS = _guestOSDao.findById(guestOSId);
                long guestOSCategoryId = guestOS.getCategoryId();
                GuestOSCategoryVO guestOSCategory = _guestOSCategoryDao.findById(guestOSCategoryId);

                // If hypervisor is vSphere and OS is OS X, set special settings.
                if (hypervisorType.equals(HypervisorType.VMware)) {
                    if (guestOS.getDisplayName().toLowerCase().contains("apple mac os")) {
                        vm.setDetail(VmDetailConstants.SMC_PRESENT, "TRUE");
                        vm.setDetail(VmDetailConstants.ROOT_DISK_CONTROLLER, "scsi");
                        vm.setDetail(VmDetailConstants.DATA_DISK_CONTROLLER, "scsi");
                        vm.setDetail(VmDetailConstants.FIRMWARE, "efi");
                        s_logger.info("guestOS is OSX : overwrite root disk controller to scsi, use smc and efi");
                    } else {
                        String controllerSetting = _configDao.getValue("vmware.root.disk.controller");
                        // Don't override if VM already has root/data disk controller detail
                        if (vm.getDetail(VmDetailConstants.ROOT_DISK_CONTROLLER) == null) {
                            vm.setDetail(VmDetailConstants.ROOT_DISK_CONTROLLER, controllerSetting);
                        }
                        if (vm.getDetail(VmDetailConstants.DATA_DISK_CONTROLLER) == null) {
                            if (controllerSetting.equalsIgnoreCase("scsi")) {
                                vm.setDetail(VmDetailConstants.DATA_DISK_CONTROLLER, "scsi");
                            } else {
                                vm.setDetail(VmDetailConstants.DATA_DISK_CONTROLLER, "osdefault");
                            }
                        }
                    }
                }

                if (isImport) {
                    vm.setDataCenterId(zone.getId());
                    vm.setHostId(host.getId());
                    if (lastHost != null) {
                        vm.setLastHostId(lastHost.getId());
                    }
                    vm.setPowerState(powerState);
                    if (powerState == VirtualMachine.PowerState.PowerOn) {
                        vm.setState(State.Running);
                    }
                }

                _vmDao.persist(vm);
                for (String key : customParameters.keySet()) {
                    if (key.equalsIgnoreCase(VmDetailConstants.CPU_NUMBER) ||
                            key.equalsIgnoreCase(VmDetailConstants.CPU_SPEED) ||
                            key.equalsIgnoreCase(VmDetailConstants.MEMORY)) {
                        // handle double byte strings.
                        vm.setDetail(key, Integer.toString(Integer.parseInt(customParameters.get(key))));
                    } else {
                        vm.setDetail(key, customParameters.get(key));
                    }

                    if (key.equalsIgnoreCase(ApiConstants.BootType.UEFI.toString())) {
                        vm.setDetail(key, customParameters.get(key));
                        continue;
                    }
                }
                vm.setDetail(VmDetailConstants.DEPLOY_VM, "true");

                persistVMDeployAsIsProperties(vm, userVmOVFPropertiesMap);

                List<String> hiddenDetails = new ArrayList<>();
                if (customParameters.containsKey(VmDetailConstants.NAME_ON_HYPERVISOR)) {
                    hiddenDetails.add(VmDetailConstants.NAME_ON_HYPERVISOR);
                }
                _vmDao.saveDetails(vm, hiddenDetails);
                if (!isImport) {
                    s_logger.debug("Allocating in the DB for vm");
                    DataCenterDeployment plan = new DataCenterDeployment(zone.getId());

                    List<String> computeTags = new ArrayList<String>();
                    computeTags.add(offering.getHostTag());

                    List<String> rootDiskTags = new ArrayList<String>();
                    rootDiskTags.add(offering.getTags());

                    if (isIso) {
                        _orchSrvc.createVirtualMachineFromScratch(vm.getUuid(), Long.toString(owner.getAccountId()), vm.getIsoId().toString(), hostName, displayName,
                                hypervisorType.name(), guestOSCategory.getName(), offering.getCpu(), offering.getSpeed(), offering.getRamSize(), diskSize, computeTags, rootDiskTags,
                                networkNicMap, plan, extraDhcpOptionMap);
                    } else {
                        _orchSrvc.createVirtualMachine(vm.getUuid(), Long.toString(owner.getAccountId()), Long.toString(template.getId()), hostName, displayName, hypervisorType.name(),
                                offering.getCpu(), offering.getSpeed(), offering.getRamSize(), diskSize, computeTags, rootDiskTags, networkNicMap, plan, rootDiskSize, extraDhcpOptionMap, dataDiskTemplateToDiskOfferingMap);
                    }

                    if (s_logger.isDebugEnabled()) {
                        s_logger.debug("Successfully allocated DB entry for " + vm);
                    }
                }
                CallContext.current().setEventDetails("Vm Id: " + vm.getUuid());

                if (!isImport) {
                    if (!offering.isDynamic()) {
                        UsageEventUtils.publishUsageEvent(EventTypes.EVENT_VM_CREATE, accountId, zone.getId(), vm.getId(), vm.getHostName(), offering.getId(), template.getId(),
                                hypervisorType.toString(), VirtualMachine.class.getName(), vm.getUuid(), vm.isDisplayVm());
                    } else {
                        UsageEventUtils.publishUsageEvent(EventTypes.EVENT_VM_CREATE, accountId, zone.getId(), vm.getId(), vm.getHostName(), offering.getId(), template.getId(),
                                hypervisorType.toString(), VirtualMachine.class.getName(), vm.getUuid(), customParameters, vm.isDisplayVm());
                    }

                    //Update Resource Count for the given account
                    resourceCountIncrement(accountId, isDisplayVm, new Long(offering.getCpu()), new Long(offering.getRamSize()));
                }
                return vm;
            }
        });
    }

    /**
     * take the properties and set them on the vm.
     * consider should we be complete, and make sure all default values are copied as well if known?
     * I.E. iterate over the template details as well to copy any that are not defined yet.
     */
    private void persistVMDeployAsIsProperties(UserVmVO vm, Map<String, String> userVmOVFPropertiesMap) {
        if (MapUtils.isNotEmpty(userVmOVFPropertiesMap)) {
            for (String key : userVmOVFPropertiesMap.keySet()) {
                String detailKey = key;
                String value = userVmOVFPropertiesMap.get(key);

                // Sanitize boolean values to expected format and encrypt passwords
                if (StringUtils.isNotBlank(value)) {
                    if (value.equalsIgnoreCase("True")) {
                        value = "True";
                    } else if (value.equalsIgnoreCase("False")) {
                        value = "False";
                    } else {
                        OVFPropertyTO propertyTO = templateDeployAsIsDetailsDao.findPropertyByTemplateAndKey(vm.getTemplateId(), key);
                        if (propertyTO != null && propertyTO.isPassword()) {
                            value = DBEncryptionUtil.encrypt(value);
                        }
                    }
                }
                if (s_logger.isTraceEnabled()) {
                    s_logger.trace(String.format("setting property '%s' as '%s' with value '%s'", key, detailKey, value));
                }
                UserVmDeployAsIsDetailVO detail = new UserVmDeployAsIsDetailVO(vm.getId(), detailKey, value);
                userVmDeployAsIsDetailsDao.persist(detail);
            }
        }
    }

    private UserVmVO commitUserVm(final DataCenter zone, final VirtualMachineTemplate template, final String hostName, final String displayName, final Account owner,
            final Long diskOfferingId, final Long diskSize, final String userData, final Account caller, final Boolean isDisplayVm, final String keyboard,
            final long accountId, final long userId, final ServiceOfferingVO offering, final boolean isIso, final String sshPublicKey, final LinkedHashMap<String, List<NicProfile>> networkNicMap,
            final long id, final String instanceName, final String uuidName, final HypervisorType hypervisorType, final Map<String, String> customParameters, final Map<String,
            Map<Integer, String>> extraDhcpOptionMap, final Map<Long, DiskOffering> dataDiskTemplateToDiskOfferingMap,
            Map<String, String> userVmOVFPropertiesMap) throws InsufficientCapacityException {
        return commitUserVm(false, zone, null, null, template, hostName, displayName, owner,
                diskOfferingId, diskSize, userData, caller, isDisplayVm, keyboard,
                accountId, userId, offering, isIso, sshPublicKey, networkNicMap,
                id, instanceName, uuidName, hypervisorType, customParameters,
                extraDhcpOptionMap, dataDiskTemplateToDiskOfferingMap,
                userVmOVFPropertiesMap, null);
    }

    public void validateRootDiskResize(final HypervisorType hypervisorType, Long rootDiskSize, VMTemplateVO templateVO, UserVmVO vm, final Map<String, String> customParameters) throws InvalidParameterValueException
    {
        // rootdisksize must be larger than template.
        if ((rootDiskSize << 30) < templateVO.getSize()) {
            String error = "Unsupported: rootdisksize override is smaller than template size " + toHumanReadableSize(templateVO.getSize());
            s_logger.error(error);
            throw new InvalidParameterValueException(error);
        } else if ((rootDiskSize << 30) > templateVO.getSize()) {
            if (hypervisorType == HypervisorType.VMware && (vm.getDetails() == null || vm.getDetails().get(VmDetailConstants.ROOT_DISK_CONTROLLER) == null)) {
                s_logger.warn("If Root disk controller parameter is not overridden, then Root disk resize may fail because current Root disk controller value is NULL.");
            } else if (hypervisorType == HypervisorType.VMware && !vm.getDetails().get(VmDetailConstants.ROOT_DISK_CONTROLLER).toLowerCase().contains("scsi")) {
                String error = "Found unsupported root disk controller: " + vm.getDetails().get(VmDetailConstants.ROOT_DISK_CONTROLLER);
                s_logger.error(error);
                throw new InvalidParameterValueException(error);
            } else {
                s_logger.debug("Rootdisksize override validation successful. Template root disk size " + toHumanReadableSize(templateVO.getSize()) + " Root disk size specified " + rootDiskSize + " GB");
            }
        } else {
            s_logger.debug("Root disk size specified is " + toHumanReadableSize(rootDiskSize << 30) + " and Template root disk size is " + toHumanReadableSize(templateVO.getSize()) + ". Both are equal so no need to override");
            customParameters.remove(VmDetailConstants.ROOT_DISK_SIZE);
        }
    }


    @Override
    public void generateUsageEvent(VirtualMachine vm, boolean isDisplay, String eventType){
        ServiceOfferingVO serviceOffering = _offeringDao.findById(vm.getId(), vm.getServiceOfferingId());
        if (!serviceOffering.isDynamic()) {
            UsageEventUtils.publishUsageEvent(eventType, vm.getAccountId(), vm.getDataCenterId(), vm.getId(),
                    vm.getHostName(), serviceOffering.getId(), vm.getTemplateId(), vm.getHypervisorType().toString(),
                    VirtualMachine.class.getName(), vm.getUuid(), isDisplay);
        }
        else {
            Map<String, String> customParameters = new HashMap<String, String>();
            customParameters.put(UsageEventVO.DynamicParameters.cpuNumber.name(), serviceOffering.getCpu().toString());
            customParameters.put(UsageEventVO.DynamicParameters.cpuSpeed.name(), serviceOffering.getSpeed().toString());
            customParameters.put(UsageEventVO.DynamicParameters.memory.name(), serviceOffering.getRamSize().toString());
            UsageEventUtils.publishUsageEvent(eventType, vm.getAccountId(), vm.getDataCenterId(), vm.getId(),
                    vm.getHostName(), serviceOffering.getId(), vm.getTemplateId(), vm.getHypervisorType().toString(),
                    VirtualMachine.class.getName(), vm.getUuid(), customParameters, isDisplay);
        }
    }

    @Override
    public HashMap<Long, List<VmNetworkStatsEntry>> getVmNetworkStatistics(long hostId, String hostName, List<Long> vmIds) {
        HashMap<Long, List<VmNetworkStatsEntry>> vmNetworkStatsById = new HashMap<Long, List<VmNetworkStatsEntry>>();

        if (vmIds.isEmpty()) {
            return vmNetworkStatsById;
        }

        List<String> vmNames = new ArrayList<String>();

        for (Long vmId : vmIds) {
            UserVmVO vm = _vmDao.findById(vmId);
            vmNames.add(vm.getInstanceName());
        }

        Answer answer = _agentMgr.easySend(hostId, new GetVmNetworkStatsCommand(vmNames, _hostDao.findById(hostId).getGuid(), hostName));
        if (answer == null || !answer.getResult()) {
            s_logger.warn("Unable to obtain VM network statistics.");
            return null;
        } else {
            HashMap<String, List<VmNetworkStatsEntry>> vmNetworkStatsByName = ((GetVmNetworkStatsAnswer)answer).getVmNetworkStatsMap();

            if (vmNetworkStatsByName == null) {
                s_logger.warn("Unable to obtain VM network statistics.");
                return null;
            }

            for (String vmName : vmNetworkStatsByName.keySet()) {
                vmNetworkStatsById.put(vmIds.get(vmNames.indexOf(vmName)), vmNetworkStatsByName.get(vmName));
            }
        }

        return vmNetworkStatsById;
    }

    @Override
    public void collectVmNetworkStatistics (final UserVm userVm) {
        if (!userVm.getHypervisorType().equals(HypervisorType.KVM)) {
            return;
        }
        s_logger.debug("Collect vm network statistics from host before stopping Vm");
        long hostId = userVm.getHostId();
        List<String> vmNames = new ArrayList<String>();
        vmNames.add(userVm.getInstanceName());
        final HostVO host = _hostDao.findById(hostId);

        GetVmNetworkStatsAnswer networkStatsAnswer = null;
        try {
            networkStatsAnswer = (GetVmNetworkStatsAnswer) _agentMgr.easySend(hostId, new GetVmNetworkStatsCommand(vmNames, host.getGuid(), host.getName()));
        } catch (Exception e) {
            s_logger.warn("Error while collecting network stats for vm: " + userVm.getHostName() + " from host: " + host.getName(), e);
            return;
        }
        if (networkStatsAnswer != null) {
            if (!networkStatsAnswer.getResult()) {
                s_logger.warn("Error while collecting network stats vm: " + userVm.getHostName() + " from host: " + host.getName() + "; details: " + networkStatsAnswer.getDetails());
                return;
            }
            try {
                final GetVmNetworkStatsAnswer networkStatsAnswerFinal = networkStatsAnswer;
                Transaction.execute(new TransactionCallbackNoReturn() {
                    @Override
                    public void doInTransactionWithoutResult(TransactionStatus status) {
                        HashMap<String, List<VmNetworkStatsEntry>> vmNetworkStatsByName = networkStatsAnswerFinal.getVmNetworkStatsMap();
                        if (vmNetworkStatsByName == null) {
                            return;
                        }
                        List<VmNetworkStatsEntry> vmNetworkStats = vmNetworkStatsByName.get(userVm.getInstanceName());
                        if (vmNetworkStats == null) {
                            return;
                        }

                        for (VmNetworkStatsEntry vmNetworkStat:vmNetworkStats) {
                            SearchCriteria<NicVO> sc_nic = _nicDao.createSearchCriteria();
                            sc_nic.addAnd("macAddress", SearchCriteria.Op.EQ, vmNetworkStat.getMacAddress());
                            NicVO nic = _nicDao.search(sc_nic, null).get(0);
                            List<VlanVO> vlan = _vlanDao.listVlansByNetworkId(nic.getNetworkId());
                            if (vlan == null || vlan.size() == 0 || vlan.get(0).getVlanType() != VlanType.DirectAttached)
                            {
                                break; // only get network statistics for DirectAttached network (shared networks in Basic zone and Advanced zone with/without SG)
                            }
                            UserStatisticsVO previousvmNetworkStats = _userStatsDao.findBy(userVm.getAccountId(), userVm.getDataCenterId(), nic.getNetworkId(), nic.getIPv4Address(), userVm.getId(), "UserVm");
                            if (previousvmNetworkStats == null) {
                                previousvmNetworkStats = new UserStatisticsVO(userVm.getAccountId(), userVm.getDataCenterId(),nic.getIPv4Address(), userVm.getId(), "UserVm", nic.getNetworkId());
                                _userStatsDao.persist(previousvmNetworkStats);
                            }
                            UserStatisticsVO vmNetworkStat_lock = _userStatsDao.lock(userVm.getAccountId(), userVm.getDataCenterId(), nic.getNetworkId(), nic.getIPv4Address(), userVm.getId(), "UserVm");

                            if ((vmNetworkStat.getBytesSent() == 0) && (vmNetworkStat.getBytesReceived() == 0)) {
                                s_logger.debug("bytes sent and received are all 0. Not updating user_statistics");
                                continue;
                            }

                            if (vmNetworkStat_lock == null) {
                                s_logger.warn("unable to find vm network stats from host for account: " + userVm.getAccountId() + " with vmId: " + userVm.getId()+ " and nicId:" + nic.getId());
                                continue;
                            }

                            if (previousvmNetworkStats != null
                                    && ((previousvmNetworkStats.getCurrentBytesSent() != vmNetworkStat_lock.getCurrentBytesSent())
                                            || (previousvmNetworkStats.getCurrentBytesReceived() != vmNetworkStat_lock.getCurrentBytesReceived()))) {
                                s_logger.debug("vm network stats changed from the time GetNmNetworkStatsCommand was sent. " +
                                        "Ignoring current answer. Host: " + host.getName()  + " . VM: " + vmNetworkStat.getVmName() +
                                        " Sent(Bytes): " + toHumanReadableSize(vmNetworkStat.getBytesSent()) + " Received(Bytes): " + toHumanReadableSize(vmNetworkStat.getBytesReceived()));
                                continue;
                            }

                            if (vmNetworkStat_lock.getCurrentBytesSent() > vmNetworkStat.getBytesSent()) {
                                if (s_logger.isDebugEnabled()) {
                                   s_logger.debug("Sent # of bytes that's less than the last one.  " +
                                            "Assuming something went wrong and persisting it. Host: " + host.getName() + " . VM: " + vmNetworkStat.getVmName() +
                                            " Reported: " + toHumanReadableSize(vmNetworkStat.getBytesSent()) + " Stored: " + toHumanReadableSize(vmNetworkStat_lock.getCurrentBytesSent()));
                                }
                                vmNetworkStat_lock.setNetBytesSent(vmNetworkStat_lock.getNetBytesSent() + vmNetworkStat_lock.getCurrentBytesSent());
                            }
                            vmNetworkStat_lock.setCurrentBytesSent(vmNetworkStat.getBytesSent());

                            if (vmNetworkStat_lock.getCurrentBytesReceived() > vmNetworkStat.getBytesReceived()) {
                                if (s_logger.isDebugEnabled()) {
                                    s_logger.debug("Received # of bytes that's less than the last one.  " +
                                            "Assuming something went wrong and persisting it. Host: " + host.getName() + " . VM: " + vmNetworkStat.getVmName() +
                                            " Reported: " + toHumanReadableSize(vmNetworkStat.getBytesReceived()) + " Stored: " + toHumanReadableSize(vmNetworkStat_lock.getCurrentBytesReceived()));
                                }
                                vmNetworkStat_lock.setNetBytesReceived(vmNetworkStat_lock.getNetBytesReceived() + vmNetworkStat_lock.getCurrentBytesReceived());
                            }
                            vmNetworkStat_lock.setCurrentBytesReceived(vmNetworkStat.getBytesReceived());

                            if (! _dailyOrHourly) {
                                //update agg bytes
                                vmNetworkStat_lock.setAggBytesReceived(vmNetworkStat_lock.getNetBytesReceived() + vmNetworkStat_lock.getCurrentBytesReceived());
                                vmNetworkStat_lock.setAggBytesSent(vmNetworkStat_lock.getNetBytesSent() + vmNetworkStat_lock.getCurrentBytesSent());
                            }

                            _userStatsDao.update(vmNetworkStat_lock.getId(), vmNetworkStat_lock);
                        }
                    }
                });
            } catch (Exception e) {
                s_logger.warn("Unable to update vm network statistics for vm: " + userVm.getId() + " from host: " + hostId, e);
            }
        }
    }

    protected String validateUserData(String userData, HTTPMethod httpmethod) {
        byte[] decodedUserData = null;
        if (userData != null) {

            if (userData.contains("%")) {
                try {
                    userData = URLDecoder.decode(userData, "UTF-8");
                } catch (UnsupportedEncodingException e) {
                    throw new InvalidParameterValueException("Url decoding of userdata failed.");
                }
            }

            if (!Base64.isBase64(userData)) {
                throw new InvalidParameterValueException("User data is not base64 encoded");
            }
            // If GET, use 4K. If POST, support upto 32K.
            if (httpmethod.equals(HTTPMethod.GET)) {
                if (userData.length() >= MAX_HTTP_GET_LENGTH) {
                    throw new InvalidParameterValueException("User data is too long for an http GET request");
                }
                decodedUserData = Base64.decodeBase64(userData.getBytes());
                if (decodedUserData.length > MAX_HTTP_GET_LENGTH) {
                    throw new InvalidParameterValueException("User data is too long for GET request");
                }
            } else if (httpmethod.equals(HTTPMethod.POST)) {
                if (userData.length() >= MAX_HTTP_POST_LENGTH) {
                    throw new InvalidParameterValueException("User data is too long for an http POST request");
                }
                decodedUserData = Base64.decodeBase64(userData.getBytes());
                if (decodedUserData.length > MAX_HTTP_POST_LENGTH) {
                    throw new InvalidParameterValueException("User data is too long for POST request");
                }
            }

            if (decodedUserData == null || decodedUserData.length < 1) {
                throw new InvalidParameterValueException("User data is too short");
            }
            // Re-encode so that the '=' paddings are added if necessary since 'isBase64' does not require it, but python does on the VR.
            return Base64.encodeBase64String(decodedUserData);
        }
        return null;
    }

    @Override
    @ActionEvent(eventType = EventTypes.EVENT_VM_CREATE, eventDescription = "starting Vm", async = true)
    public UserVm startVirtualMachine(DeployVMCmd cmd) throws ResourceUnavailableException, InsufficientCapacityException, ConcurrentOperationException, ResourceAllocationException {
        long vmId = cmd.getEntityId();
        Long podId = null;
        Long clusterId = null;
        Long hostId = cmd.getHostId();
        Map<VirtualMachineProfile.Param, Object> additonalParams =  new HashMap<>();
        Map<Long, DiskOffering> diskOfferingMap = cmd.getDataDiskTemplateToDiskOfferingMap();
        if (cmd instanceof DeployVMCmdByAdmin) {
            DeployVMCmdByAdmin adminCmd = (DeployVMCmdByAdmin)cmd;
            podId = adminCmd.getPodId();
            clusterId = adminCmd.getClusterId();
        }
        if (MapUtils.isNotEmpty(cmd.getDetails()) && cmd.getDetails().containsKey(ApiConstants.BootType.UEFI.toString())) {
            Map<String, String> map = cmd.getDetails();
            additonalParams.put(VirtualMachineProfile.Param.UefiFlag, "Yes");
            additonalParams.put(VirtualMachineProfile.Param.BootType, ApiConstants.BootType.UEFI.toString());
            additonalParams.put(VirtualMachineProfile.Param.BootMode, map.get(ApiConstants.BootType.UEFI.toString()));
        }
        if (cmd.getBootIntoSetup() != null) {
            additonalParams.put(VirtualMachineProfile.Param.BootIntoSetup, cmd.getBootIntoSetup());
        }
        return startVirtualMachine(vmId, podId, clusterId, hostId, diskOfferingMap, additonalParams, cmd.getDeploymentPlanner());
    }

    private UserVm startVirtualMachine(long vmId, Long podId, Long clusterId, Long hostId, Map<Long, DiskOffering> diskOfferingMap
            , Map<VirtualMachineProfile.Param, Object> additonalParams, String deploymentPlannerToUse)
            throws ResourceUnavailableException,
            InsufficientCapacityException, ConcurrentOperationException, ResourceAllocationException {
        UserVmVO vm = _vmDao.findById(vmId);
        Pair<UserVmVO, Map<VirtualMachineProfile.Param, Object>> vmParamPair = null;

        try {
            vmParamPair = startVirtualMachine(vmId, podId, clusterId, hostId, additonalParams, deploymentPlannerToUse);
            vm = vmParamPair.first();

            // At this point VM should be in "Running" state
            UserVmVO tmpVm = _vmDao.findById(vm.getId());
            if (!tmpVm.getState().equals(State.Running)) {
                // Some other thread changed state of VM, possibly vmsync
                s_logger.error("VM " + tmpVm + " unexpectedly went to " + tmpVm.getState() + " state");
                throw new ConcurrentOperationException("Failed to deploy VM "+vm);
            }

            try {
                if (!diskOfferingMap.isEmpty()) {
                    List<VolumeVO> vols = _volsDao.findByInstance(tmpVm.getId());
                    for (VolumeVO vol : vols) {
                        if (vol.getVolumeType() == Volume.Type.DATADISK) {
                            DiskOffering doff =  _entityMgr.findById(DiskOffering.class, vol.getDiskOfferingId());
                            _volService.resizeVolumeOnHypervisor(vol.getId(), doff.getDiskSize(), tmpVm.getHostId(), vm.getInstanceName());
                        }
                    }
                }
            }
            catch (Exception e) {
                s_logger.fatal("Unable to resize the data disk for vm " + vm.getDisplayName() + " due to " + e.getMessage(), e);
            }

        } finally {
            updateVmStateForFailedVmCreation(vm.getId(), hostId);
        }

        // Check that the password was passed in and is valid
        VMTemplateVO template = _templateDao.findByIdIncludingRemoved(vm.getTemplateId());
        if (template.isEnablePassword()) {
            // this value is not being sent to the backend; need only for api
            // display purposes
            vm.setPassword((String)vmParamPair.second().get(VirtualMachineProfile.Param.VmPassword));
        }

        return vm;
    }

    @Override
    public boolean finalizeVirtualMachineProfile(VirtualMachineProfile profile, DeployDestination dest, ReservationContext context) {
        UserVmVO vm = _vmDao.findById(profile.getId());
        Map<String, String> details = userVmDetailsDao.listDetailsKeyPairs(vm.getId());
        vm.setDetails(details);

        // add userdata info into vm profile
        Nic defaultNic = _networkModel.getDefaultNic(vm.getId());
        if(defaultNic != null) {
            Network network = _networkModel.getNetwork(defaultNic.getNetworkId());
            if (_networkModel.isSharedNetworkWithoutServices(network.getId())) {
                final String serviceOffering = _serviceOfferingDao.findByIdIncludingRemoved(vm.getId(), vm.getServiceOfferingId()).getDisplayText();
                boolean isWindows = _guestOSCategoryDao.findById(_guestOSDao.findById(vm.getGuestOSId()).getCategoryId()).getName().equalsIgnoreCase("Windows");
                String destHostname = VirtualMachineManager.getHypervisorHostname(dest.getHost() != null ? dest.getHost().getName() : "");
                List<String[]> vmData = _networkModel.generateVmData(vm.getUserData(), serviceOffering, vm.getDataCenterId(), vm.getInstanceName(), vm.getHostName(), vm.getId(),
                        vm.getUuid(), defaultNic.getIPv4Address(), vm.getDetail(VmDetailConstants.SSH_PUBLIC_KEY), (String) profile.getParameter(VirtualMachineProfile.Param.VmPassword), isWindows, destHostname);
                String vmName = vm.getInstanceName();
                String configDriveIsoRootFolder = "/tmp";
                String isoFile = configDriveIsoRootFolder + "/" + vmName + "/configDrive/" + vmName + ".iso";
                profile.setVmData(vmData);
                profile.setConfigDriveLabel(VirtualMachineManager.VmConfigDriveLabel.value());
                profile.setConfigDriveIsoRootFolder(configDriveIsoRootFolder);
                profile.setConfigDriveIsoFile(isoFile);
            }
        }

        _templateMgr.prepareIsoForVmProfile(profile, dest);
        return true;
    }

    @Override
    public boolean setupVmForPvlan(boolean add, Long hostId, NicProfile nic) {
        if (!nic.getBroadCastUri().getScheme().equals("pvlan")) {
            return false;
        }
        String op = "add";
        if (!add) {
            // "delete" would remove all the rules(if using ovs) related to this vm
            op = "delete";
        }
        Network network = _networkDao.findById(nic.getNetworkId());
        Host host = _hostDao.findById(hostId);
        String networkTag = _networkModel.getNetworkTag(host.getHypervisorType(), network);
        PvlanSetupCommand cmd = PvlanSetupCommand.createVmSetup(op, nic.getBroadCastUri(), networkTag, nic.getMacAddress());
        Answer answer = null;
        try {
            answer = _agentMgr.send(hostId, cmd);
        } catch (OperationTimedoutException e) {
            s_logger.warn("Timed Out", e);
            return false;
        } catch (AgentUnavailableException e) {
            s_logger.warn("Agent Unavailable ", e);
            return false;
        }

        boolean result = true;
        if (answer == null || !answer.getResult()) {
            result = false;
        }
        return result;
    }

    @Override
    public boolean finalizeDeployment(Commands cmds, VirtualMachineProfile profile, DeployDestination dest, ReservationContext context) {
        UserVmVO userVm = _vmDao.findById(profile.getId());
        List<NicVO> nics = _nicDao.listByVmId(userVm.getId());
        for (NicVO nic : nics) {
            NetworkVO network = _networkDao.findById(nic.getNetworkId());
            if (network.getTrafficType() == TrafficType.Guest || network.getTrafficType() == TrafficType.Public) {
                userVm.setPrivateIpAddress(nic.getIPv4Address());
                userVm.setPrivateMacAddress(nic.getMacAddress());
                _vmDao.update(userVm.getId(), userVm);
            }
        }

        List<VolumeVO> volumes = _volsDao.findByInstance(userVm.getId());
        VmDiskStatisticsVO diskstats = null;
        for (VolumeVO volume : volumes) {
            diskstats = _vmDiskStatsDao.findBy(userVm.getAccountId(), userVm.getDataCenterId(), userVm.getId(), volume.getId());
            if (diskstats == null) {
                diskstats = new VmDiskStatisticsVO(userVm.getAccountId(), userVm.getDataCenterId(), userVm.getId(), volume.getId());
                _vmDiskStatsDao.persist(diskstats);
            }
        }

        finalizeCommandsOnStart(cmds, profile);
        return true;
    }

    @Override
    public boolean finalizeCommandsOnStart(Commands cmds, VirtualMachineProfile profile) {
        UserVmVO vm = _vmDao.findById(profile.getId());
        List<VMSnapshotVO> vmSnapshots = _vmSnapshotDao.findByVm(vm.getId());
        RestoreVMSnapshotCommand command = _vmSnapshotMgr.createRestoreCommand(vm, vmSnapshots);
        if (command != null) {
            cmds.addCommand("restoreVMSnapshot", command);
        }
        return true;
    }

    @Override
    public boolean  finalizeStart(VirtualMachineProfile profile, long hostId, Commands cmds, ReservationContext context) {
        UserVmVO vm = _vmDao.findById(profile.getId());

        Answer[] answersToCmds = cmds.getAnswers();
        if (answersToCmds == null) {
            if (s_logger.isDebugEnabled()) {
                s_logger.debug("Returning from finalizeStart() since there are no answers to read");
            }
            return true;
        }
        Answer startAnswer = cmds.getAnswer(StartAnswer.class);
        String returnedIp = null;
        String originalIp = null;
        if (startAnswer != null) {
            StartAnswer startAns = (StartAnswer)startAnswer;
            VirtualMachineTO vmTO = startAns.getVirtualMachine();
            for (NicTO nicTO : vmTO.getNics()) {
                if (nicTO.getType() == TrafficType.Guest) {
                    returnedIp = nicTO.getIp();
                }
            }
        }

        List<NicVO> nics = _nicDao.listByVmId(vm.getId());
        NicVO guestNic = null;
        NetworkVO guestNetwork = null;
        for (NicVO nic : nics) {
            NetworkVO network = _networkDao.findById(nic.getNetworkId());
            long isDefault = (nic.isDefaultNic()) ? 1 : 0;
            UsageEventUtils.publishUsageEvent(EventTypes.EVENT_NETWORK_OFFERING_ASSIGN, vm.getAccountId(), vm.getDataCenterId(), vm.getId(), Long.toString(nic.getId()),
                    network.getNetworkOfferingId(), null, isDefault, VirtualMachine.class.getName(), vm.getUuid(), vm.isDisplay());
            if (network.getTrafficType() == TrafficType.Guest) {
                originalIp = nic.getIPv4Address();
                guestNic = nic;
                guestNetwork = network;
                // In vmware, we will be effecting pvlan settings in portgroups in StartCommand.
                if (profile.getHypervisorType() != HypervisorType.VMware) {
                    if (nic.getBroadcastUri().getScheme().equals("pvlan")) {
                        NicProfile nicProfile = new NicProfile(nic, network, nic.getBroadcastUri(), nic.getIsolationUri(), 0, false, "pvlan-nic");
                        if (!setupVmForPvlan(true, hostId, nicProfile)) {
                            return false;
                        }
                    }
                }
            }
        }
        boolean ipChanged = false;
        if (originalIp != null && !originalIp.equalsIgnoreCase(returnedIp)) {
            if (returnedIp != null && guestNic != null) {
                guestNic.setIPv4Address(returnedIp);
                ipChanged = true;
            }
        }
        if (returnedIp != null && !returnedIp.equalsIgnoreCase(originalIp)) {
            if (guestNic != null) {
                guestNic.setIPv4Address(returnedIp);
                ipChanged = true;
            }
        }
        if (ipChanged) {
            _dcDao.findById(vm.getDataCenterId());
            UserVmVO userVm = _vmDao.findById(profile.getId());
            // dc.getDhcpProvider().equalsIgnoreCase(Provider.ExternalDhcpServer.getName())
            if (_ntwkSrvcDao.canProviderSupportServiceInNetwork(guestNetwork.getId(), Service.Dhcp, Provider.ExternalDhcpServer)) {
                _nicDao.update(guestNic.getId(), guestNic);
                userVm.setPrivateIpAddress(guestNic.getIPv4Address());
                _vmDao.update(userVm.getId(), userVm);

                s_logger.info("Detected that ip changed in the answer, updated nic in the db with new ip " + returnedIp);
            }
        }

        // get system ip and create static nat rule for the vm
        try {
            _rulesMgr.getSystemIpAndEnableStaticNatForVm(profile.getVirtualMachine(), false);
        } catch (Exception ex) {
            s_logger.warn("Failed to get system ip and enable static nat for the vm " + profile.getVirtualMachine() + " due to exception ", ex);
            return false;
        }

        Answer answer = cmds.getAnswer("restoreVMSnapshot");
        if (answer != null && answer instanceof RestoreVMSnapshotAnswer) {
            RestoreVMSnapshotAnswer restoreVMSnapshotAnswer = (RestoreVMSnapshotAnswer) answer;
            if (restoreVMSnapshotAnswer == null || !restoreVMSnapshotAnswer.getResult()) {
                s_logger.warn("Unable to restore the vm snapshot from image file to the VM: " + restoreVMSnapshotAnswer.getDetails());
            }
        }

        final VirtualMachineProfile vmProfile = profile;
        Transaction.execute(new TransactionCallbackNoReturn() {
            @Override
            public void doInTransactionWithoutResult(TransactionStatus status) {
                final UserVmVO vm = _vmDao.findById(vmProfile.getId());
                final List<NicVO> nics = _nicDao.listByVmId(vm.getId());
                for (NicVO nic : nics) {
                    Network network = _networkModel.getNetwork(nic.getNetworkId());
                    if (_networkModel.isSharedNetworkWithoutServices(network.getId())) {
                        vmIdCountMap.put(nic.getId(), new VmAndCountDetails(nic.getInstanceId(), VmIpFetchTrialMax.value()));
                    }
                }
            }
        });

        return true;
    }

    @Override
    public void finalizeExpunge(VirtualMachine vm) {
    }

    @Override
    @ActionEvent(eventType = EventTypes.EVENT_VM_STOP, eventDescription = "stopping Vm", async = true)
    public UserVm stopVirtualMachine(long vmId, boolean forced) throws ConcurrentOperationException {
        // Input validation
        Account caller = CallContext.current().getCallingAccount();
        Long userId = CallContext.current().getCallingUserId();

        // if account is removed, return error
        if (caller != null && caller.getRemoved() != null) {
            throw new PermissionDeniedException("The account " + caller.getUuid() + " is removed");
        }

        UserVmVO vm = _vmDao.findById(vmId);
        if (vm == null) {
            throw new InvalidParameterValueException("unable to find a virtual machine with id " + vmId);
        }

        _userDao.findById(userId);
        boolean status = false;
        try {
            VirtualMachineEntity vmEntity = _orchSrvc.getVirtualMachine(vm.getUuid());

            if(forced) {
                status = vmEntity.stopForced(Long.toString(userId));
            } else {
                status = vmEntity.stop(Long.toString(userId));
            }
            if (status) {
                return _vmDao.findById(vmId);
            } else {
                return null;
            }
        } catch (ResourceUnavailableException e) {
            throw new CloudRuntimeException("Unable to contact the agent to stop the virtual machine " + vm, e);
        } catch (CloudException e) {
            throw new CloudRuntimeException("Unable to contact the agent to stop the virtual machine " + vm, e);
        }
    }

    @Override
    public void finalizeStop(VirtualMachineProfile profile, Answer answer) {
        VirtualMachine vm = profile.getVirtualMachine();
        // release elastic IP here
        IPAddressVO ip = _ipAddressDao.findByAssociatedVmId(profile.getId());
        if (ip != null && ip.getSystem()) {
            CallContext ctx = CallContext.current();
            try {
                long networkId = ip.getAssociatedWithNetworkId();
                Network guestNetwork = _networkDao.findById(networkId);
                NetworkOffering offering = _entityMgr.findById(NetworkOffering.class, guestNetwork.getNetworkOfferingId());
                assert (offering.isAssociatePublicIP() == true) : "User VM should not have system owned public IP associated with it when offering configured not to associate public IP.";
                _rulesMgr.disableStaticNat(ip.getId(), ctx.getCallingAccount(), ctx.getCallingUserId(), true);
            } catch (Exception ex) {
                s_logger.warn("Failed to disable static nat and release system ip " + ip + " as a part of vm " + profile.getVirtualMachine() + " stop due to exception ", ex);
            }
        }

        final List<NicVO> nics = _nicDao.listByVmId(vm.getId());
        for (final NicVO nic : nics) {
            final NetworkVO network = _networkDao.findById(nic.getNetworkId());
            if (network != null && network.getTrafficType() == TrafficType.Guest) {
                if (nic.getBroadcastUri() != null && nic.getBroadcastUri().getScheme().equals("pvlan")) {
                    NicProfile nicProfile = new NicProfile(nic, network, nic.getBroadcastUri(), nic.getIsolationUri(), 0, false, "pvlan-nic");
                    setupVmForPvlan(false, vm.getHostId(), nicProfile);
                }
            }
        }
    }

    @Override
    public Pair<UserVmVO, Map<VirtualMachineProfile.Param, Object>> startVirtualMachine(long vmId, Long hostId, Map<VirtualMachineProfile.Param, Object> additionalParams, String deploymentPlannerToUse)
            throws ConcurrentOperationException, ResourceUnavailableException, InsufficientCapacityException, ResourceAllocationException {
        return startVirtualMachine(vmId, null, null, hostId, additionalParams, deploymentPlannerToUse);
    }

    @Override
    public Pair<UserVmVO, Map<VirtualMachineProfile.Param, Object>> startVirtualMachine(long vmId, Long podId, Long clusterId, Long hostId,
            Map<VirtualMachineProfile.Param, Object> additionalParams, String deploymentPlannerToUse)
            throws ConcurrentOperationException, ResourceUnavailableException, InsufficientCapacityException, ResourceAllocationException {
        // Input validation
        final Account callerAccount = CallContext.current().getCallingAccount();
        UserVO callerUser = _userDao.findById(CallContext.current().getCallingUserId());

        // if account is removed, return error
        if (callerAccount != null && callerAccount.getRemoved() != null) {
            throw new InvalidParameterValueException("The account " + callerAccount.getId() + " is removed");
        }

        UserVmVO vm = _vmDao.findById(vmId);
        if (vm == null) {
            throw new InvalidParameterValueException("unable to find a virtual machine with id " + vmId);
        }

        if (vm.getState()== State.Running) {
            throw new InvalidParameterValueException("The virtual machine "+ vm.getUuid()+ " ("+ vm.getDisplayName()+ ") is already running");
        }

        _accountMgr.checkAccess(callerAccount, null, true, vm);

        Account owner = _accountDao.findById(vm.getAccountId());

        if (owner == null) {
            throw new InvalidParameterValueException("The owner of " + vm + " does not exist: " + vm.getAccountId());
        }

        if (owner.getState() == Account.State.disabled) {
            throw new PermissionDeniedException("The owner of " + vm + " is disabled: " + vm.getAccountId());
        }
        if (VirtualMachineManager.ResoureCountRunningVMsonly.value()) {
            // check if account/domain is with in resource limits to start a new vm
            ServiceOfferingVO offering = _serviceOfferingDao.findById(vm.getId(), vm.getServiceOfferingId());
            resourceLimitCheck(owner, vm.isDisplayVm(), new Long(offering.getCpu()), new Long(offering.getRamSize()));
        }

        // check if vm is security group enabled
        if (_securityGroupMgr.isVmSecurityGroupEnabled(vmId) && _securityGroupMgr.getSecurityGroupsForVm(vmId).isEmpty()
                && !_securityGroupMgr.isVmMappedToDefaultSecurityGroup(vmId) && _networkModel.canAddDefaultSecurityGroup()) {
            // if vm is not mapped to security group, create a mapping
            if (s_logger.isDebugEnabled()) {
                s_logger.debug("Vm " + vm + " is security group enabled, but not mapped to default security group; creating the mapping automatically");
            }

            SecurityGroup defaultSecurityGroup = _securityGroupMgr.getDefaultSecurityGroup(vm.getAccountId());
            if (defaultSecurityGroup != null) {
                List<Long> groupList = new ArrayList<Long>();
                groupList.add(defaultSecurityGroup.getId());
                _securityGroupMgr.addInstanceToGroups(vmId, groupList);
            }
        }
        // Choose deployment planner
        // Host takes 1st preference, Cluster takes 2nd preference and Pod takes 3rd
        // Default behaviour is invoked when host, cluster or pod are not specified
        boolean isRootAdmin = _accountService.isRootAdmin(callerAccount.getId());
        Pod destinationPod = getDestinationPod(podId, isRootAdmin);
        Cluster destinationCluster = getDestinationCluster(clusterId, isRootAdmin);
        Host destinationHost = getDestinationHost(hostId, isRootAdmin);
        DataCenterDeployment plan = null;
        boolean deployOnGivenHost = false;
        if (destinationHost != null) {
            s_logger.debug("Destination Host to deploy the VM is specified, specifying a deployment plan to deploy the VM");
            plan = new DataCenterDeployment(vm.getDataCenterId(), destinationHost.getPodId(), destinationHost.getClusterId(), destinationHost.getId(), null, null);
            if (!AllowDeployVmIfGivenHostFails.value()) {
                deployOnGivenHost = true;
            }
        } else if (destinationCluster != null) {
            s_logger.debug("Destination Cluster to deploy the VM is specified, specifying a deployment plan to deploy the VM");
            plan = new DataCenterDeployment(vm.getDataCenterId(), destinationCluster.getPodId(), destinationCluster.getId(), null, null, null);
            if (!AllowDeployVmIfGivenHostFails.value()) {
                deployOnGivenHost = true;
            }
        } else if (destinationPod != null) {
            s_logger.debug("Destination Pod to deploy the VM is specified, specifying a deployment plan to deploy the VM");
            plan = new DataCenterDeployment(vm.getDataCenterId(), destinationPod.getId(), null, null, null, null);
            if (!AllowDeployVmIfGivenHostFails.value()) {
                deployOnGivenHost = true;
            }
        }

        // Set parameters
        Map<VirtualMachineProfile.Param, Object> params = null;
        VMTemplateVO template = null;
        if (vm.isUpdateParameters()) {
            _vmDao.loadDetails(vm);
            // Check that the password was passed in and is valid
            template = _templateDao.findByIdIncludingRemoved(vm.getTemplateId());

            String password = "saved_password";
            if (template.isEnablePassword()) {
                if (vm.getDetail("password") != null) {
                    password = DBEncryptionUtil.decrypt(vm.getDetail("password"));
                } else {
                    password = _mgr.generateRandomPassword();
                    vm.setPassword(password);
                }
            }

            if (!validPassword(password)) {
                throw new InvalidParameterValueException("A valid password for this virtual machine was not provided.");
            }

            // Check if an SSH key pair was selected for the instance and if so
            // use it to encrypt & save the vm password
            encryptAndStorePassword(vm, password);

            params = createParameterInParameterMap(params, additionalParams, VirtualMachineProfile.Param.VmPassword, password);
        }

        if(null != additionalParams && additionalParams.containsKey(VirtualMachineProfile.Param.BootIntoSetup)) {
            if (! HypervisorType.VMware.equals(vm.getHypervisorType())) {
                throw new InvalidParameterValueException(ApiConstants.BOOT_INTO_SETUP + " makes no sense for " + vm.getHypervisorType());
            }
            Object paramValue = additionalParams.get(VirtualMachineProfile.Param.BootIntoSetup);
            if (s_logger.isTraceEnabled()) {
                    s_logger.trace("It was specified whether to enter setup mode: " + paramValue.toString());
            }
            params = createParameterInParameterMap(params, additionalParams, VirtualMachineProfile.Param.BootIntoSetup, paramValue);
        }

        VirtualMachineEntity vmEntity = _orchSrvc.getVirtualMachine(vm.getUuid());

        DeploymentPlanner planner = null;
        if (deploymentPlannerToUse != null) {
            // if set to null, the deployment planner would be later figured out either from global config var, or from
            // the service offering
            planner = _planningMgr.getDeploymentPlannerByName(deploymentPlannerToUse);
            if (planner == null) {
                throw new InvalidParameterValueException("Can't find a planner by name " + deploymentPlannerToUse);
            }
        }
        vmEntity.setParamsToEntity(additionalParams);

        String reservationId = vmEntity.reserve(planner, plan, new ExcludeList(), Long.toString(callerUser.getId()));
        vmEntity.deploy(reservationId, Long.toString(callerUser.getId()), params, deployOnGivenHost);

        Pair<UserVmVO, Map<VirtualMachineProfile.Param, Object>> vmParamPair = new Pair(vm, params);
        if (vm != null && vm.isUpdateParameters()) {
            // this value is not being sent to the backend; need only for api
            // display purposes
            if (template.isEnablePassword()) {
                if (vm.getDetail(VmDetailConstants.PASSWORD) != null) {
                    userVmDetailsDao.removeDetail(vm.getId(), VmDetailConstants.PASSWORD);
                }
                vm.setUpdateParameters(false);
                _vmDao.update(vm.getId(), vm);
            }
        }

        return vmParamPair;
    }

    private Map<VirtualMachineProfile.Param, Object> createParameterInParameterMap(Map<VirtualMachineProfile.Param, Object> params, Map<VirtualMachineProfile.Param, Object> parameterMap, VirtualMachineProfile.Param parameter,
            Object parameterValue) {
        if (s_logger.isTraceEnabled()) {
            s_logger.trace(String.format("createParameterInParameterMap(%s, %s)", parameter, parameterValue));
        }
        if (params == null) {
            if (s_logger.isTraceEnabled()) {
                s_logger.trace("creating new Parameter map");
            }
            params = new HashMap<>();
            if (parameterMap != null) {
                params.putAll(parameterMap);
            }
        }
        params.put(parameter, parameterValue);
        return params;
    }

    private Pod getDestinationPod(Long podId, boolean isRootAdmin) {
        Pod destinationPod = null;
        if (podId != null) {
            if (!isRootAdmin) {
                throw new PermissionDeniedException(
                        "Parameter " + ApiConstants.POD_ID + " can only be specified by a Root Admin, permission denied");
            }
            destinationPod = _podDao.findById(podId);
            if (destinationPod == null) {
                throw new InvalidParameterValueException("Unable to find the pod to deploy the VM, pod id=" + podId);
            }
        }
        return destinationPod;
    }

    private Cluster getDestinationCluster(Long clusterId, boolean isRootAdmin) {
        Cluster destinationCluster = null;
        if (clusterId != null) {
            if (!isRootAdmin) {
                throw new PermissionDeniedException(
                        "Parameter " + ApiConstants.CLUSTER_ID + " can only be specified by a Root Admin, permission denied");
            }
            destinationCluster = _clusterDao.findById(clusterId);
            if (destinationCluster == null) {
                throw new InvalidParameterValueException("Unable to find the cluster to deploy the VM, cluster id=" + clusterId);
            }
        }
        return destinationCluster;
    }

    private Host getDestinationHost(Long hostId, boolean isRootAdmin) {
        Host destinationHost = null;
        if (hostId != null) {
            if (!isRootAdmin) {
                throw new PermissionDeniedException(
                        "Parameter " + ApiConstants.HOST_ID + " can only be specified by a Root Admin, permission denied");
            }
            destinationHost = _hostDao.findById(hostId);
            if (destinationHost == null) {
                throw new InvalidParameterValueException("Unable to find the host to deploy the VM, host id=" + hostId);
            } else if (destinationHost.getResourceState() != ResourceState.Enabled || destinationHost.getStatus() != Status.Up ) {
                throw new InvalidParameterValueException("Unable to deploy the VM as the host: " + destinationHost.getName() + " is not in the right state");
            }
        }
        return destinationHost;
    }

    @Override
    public UserVm destroyVm(long vmId, boolean expunge) throws ResourceUnavailableException, ConcurrentOperationException {
        // Account caller = CallContext.current().getCallingAccount();
        // Long userId = CallContext.current().getCallingUserId();
        Long userId = 2L;

        // Verify input parameters
        UserVmVO vm = _vmDao.findById(vmId);
        if (vm == null || vm.getRemoved() != null) {
            InvalidParameterValueException ex = new InvalidParameterValueException("Unable to find a virtual machine with specified vmId");
            throw ex;
        }

        if (vm.getState() == State.Destroyed || vm.getState() == State.Expunging) {
            s_logger.trace("Vm id=" + vmId + " is already destroyed");
            return vm;
        }

        boolean status;
        State vmState = vm.getState();

        try {
            VirtualMachineEntity vmEntity = _orchSrvc.getVirtualMachine(vm.getUuid());
            status = vmEntity.destroy(Long.toString(userId), expunge);
        } catch (CloudException e) {
            CloudRuntimeException ex = new CloudRuntimeException("Unable to destroy with specified vmId", e);
            ex.addProxyObject(vm.getUuid(), "vmId");
            throw ex;
        }

        if (status) {
            // Mark the account's volumes as destroyed
            List<VolumeVO> volumes = _volsDao.findByInstance(vmId);
            for (VolumeVO volume : volumes) {
                if (volume.getVolumeType().equals(Volume.Type.ROOT)) {
                    UsageEventUtils.publishUsageEvent(EventTypes.EVENT_VOLUME_DELETE, volume.getAccountId(), volume.getDataCenterId(), volume.getId(), volume.getName(),
                            Volume.class.getName(), volume.getUuid(), volume.isDisplayVolume());
                }
            }

            if (vmState != State.Error) {
                // Get serviceOffering for Virtual Machine
                ServiceOfferingVO offering = _serviceOfferingDao.findByIdIncludingRemoved(vm.getId(), vm.getServiceOfferingId());

                //Update Resource Count for the given account
                resourceCountDecrement(vm.getAccountId(), vm.isDisplayVm(), new Long(offering.getCpu()), new Long(offering.getRamSize()));
            }
            return _vmDao.findById(vmId);
        } else {
            CloudRuntimeException ex = new CloudRuntimeException("Failed to destroy vm with specified vmId");
            ex.addProxyObject(vm.getUuid(), "vmId");
            throw ex;
        }

    }

    @Override
    public void collectVmDiskStatistics(final UserVm userVm) {
        // Only supported for KVM and VMware
        if (!(userVm.getHypervisorType().equals(HypervisorType.KVM) || userVm.getHypervisorType().equals(HypervisorType.VMware))) {
            return;
        }
        s_logger.debug("Collect vm disk statistics from host before stopping VM");
        if (userVm.getHostId() == null) {
            s_logger.error("Unable to collect vm disk statistics for VM as the host is null, skipping VM disk statistics collection");
            return;
        }
        long hostId = userVm.getHostId();
        List<String> vmNames = new ArrayList<String>();
        vmNames.add(userVm.getInstanceName());
        final HostVO host = _hostDao.findById(hostId);

        GetVmDiskStatsAnswer diskStatsAnswer = null;
        try {
            diskStatsAnswer = (GetVmDiskStatsAnswer)_agentMgr.easySend(hostId, new GetVmDiskStatsCommand(vmNames, host.getGuid(), host.getName()));
        } catch (Exception e) {
            s_logger.warn("Error while collecting disk stats for vm: " + userVm.getInstanceName() + " from host: " + host.getName(), e);
            return;
        }
        if (diskStatsAnswer != null) {
            if (!diskStatsAnswer.getResult()) {
                s_logger.warn("Error while collecting disk stats vm: " + userVm.getInstanceName() + " from host: " + host.getName() + "; details: " + diskStatsAnswer.getDetails());
                return;
            }
            try {
                final GetVmDiskStatsAnswer diskStatsAnswerFinal = diskStatsAnswer;
                Transaction.execute(new TransactionCallbackNoReturn() {
                    @Override
                    public void doInTransactionWithoutResult(TransactionStatus status) {
                        HashMap<String, List<VmDiskStatsEntry>> vmDiskStatsByName = diskStatsAnswerFinal.getVmDiskStatsMap();
                        if (vmDiskStatsByName == null) {
                            return;
                        }
                        List<VmDiskStatsEntry> vmDiskStats = vmDiskStatsByName.get(userVm.getInstanceName());
                        if (vmDiskStats == null) {
                            return;
                        }

                        for (VmDiskStatsEntry vmDiskStat : vmDiskStats) {
                            SearchCriteria<VolumeVO> sc_volume = _volsDao.createSearchCriteria();
                            sc_volume.addAnd("path", SearchCriteria.Op.EQ, vmDiskStat.getPath());
                            List<VolumeVO> volumes = _volsDao.search(sc_volume, null);
                            if ((volumes == null) || (volumes.size() == 0)) {
                                break;
                            }
                            VolumeVO volume = volumes.get(0);
                            VmDiskStatisticsVO previousVmDiskStats = _vmDiskStatsDao.findBy(userVm.getAccountId(), userVm.getDataCenterId(), userVm.getId(), volume.getId());
                            VmDiskStatisticsVO vmDiskStat_lock = _vmDiskStatsDao.lock(userVm.getAccountId(), userVm.getDataCenterId(), userVm.getId(), volume.getId());

                            if ((vmDiskStat.getIORead() == 0) && (vmDiskStat.getIOWrite() == 0) && (vmDiskStat.getBytesRead() == 0) && (vmDiskStat.getBytesWrite() == 0)) {
                                s_logger.debug("Read/Write of IO and Bytes are both 0. Not updating vm_disk_statistics");
                                continue;
                            }

                            if (vmDiskStat_lock == null) {
                                s_logger.warn("unable to find vm disk stats from host for account: " + userVm.getAccountId() + " with vmId: " + userVm.getId() + " and volumeId:"
                                        + volume.getId());
                                continue;
                            }

                            if (previousVmDiskStats != null
                                    && ((previousVmDiskStats.getCurrentIORead() != vmDiskStat_lock.getCurrentIORead()) || ((previousVmDiskStats.getCurrentIOWrite() != vmDiskStat_lock
                                    .getCurrentIOWrite())
                                            || (previousVmDiskStats.getCurrentBytesRead() != vmDiskStat_lock.getCurrentBytesRead()) || (previousVmDiskStats
                                                    .getCurrentBytesWrite() != vmDiskStat_lock.getCurrentBytesWrite())))) {
                                s_logger.debug("vm disk stats changed from the time GetVmDiskStatsCommand was sent. " + "Ignoring current answer. Host: " + host.getName()
                                + " . VM: " + vmDiskStat.getVmName() + " IO Read: " + vmDiskStat.getIORead() + " IO Write: " + vmDiskStat.getIOWrite() + " Bytes Read: "
                                + vmDiskStat.getBytesRead() + " Bytes Write: " + vmDiskStat.getBytesWrite());
                                continue;
                            }

                            if (vmDiskStat_lock.getCurrentIORead() > vmDiskStat.getIORead()) {
                                if (s_logger.isDebugEnabled()) {
                                    s_logger.debug("Read # of IO that's less than the last one.  " + "Assuming something went wrong and persisting it. Host: " + host.getName()
                                    + " . VM: " + vmDiskStat.getVmName() + " Reported: " + vmDiskStat.getIORead() + " Stored: " + vmDiskStat_lock.getCurrentIORead());
                                }
                                vmDiskStat_lock.setNetIORead(vmDiskStat_lock.getNetIORead() + vmDiskStat_lock.getCurrentIORead());
                            }
                            vmDiskStat_lock.setCurrentIORead(vmDiskStat.getIORead());
                            if (vmDiskStat_lock.getCurrentIOWrite() > vmDiskStat.getIOWrite()) {
                                if (s_logger.isDebugEnabled()) {
                                    s_logger.debug("Write # of IO that's less than the last one.  " + "Assuming something went wrong and persisting it. Host: " + host.getName()
                                    + " . VM: " + vmDiskStat.getVmName() + " Reported: " + vmDiskStat.getIOWrite() + " Stored: " + vmDiskStat_lock.getCurrentIOWrite());
                                }
                                vmDiskStat_lock.setNetIOWrite(vmDiskStat_lock.getNetIOWrite() + vmDiskStat_lock.getCurrentIOWrite());
                            }
                            vmDiskStat_lock.setCurrentIOWrite(vmDiskStat.getIOWrite());
                            if (vmDiskStat_lock.getCurrentBytesRead() > vmDiskStat.getBytesRead()) {
                                if (s_logger.isDebugEnabled()) {
                                    s_logger.debug("Read # of Bytes that's less than the last one.  " + "Assuming something went wrong and persisting it. Host: " + host.getName()
                                    + " . VM: " + vmDiskStat.getVmName() + " Reported: " + toHumanReadableSize(vmDiskStat.getBytesRead()) + " Stored: " + toHumanReadableSize(vmDiskStat_lock.getCurrentBytesRead()));
                                }
                                vmDiskStat_lock.setNetBytesRead(vmDiskStat_lock.getNetBytesRead() + vmDiskStat_lock.getCurrentBytesRead());
                            }
                            vmDiskStat_lock.setCurrentBytesRead(vmDiskStat.getBytesRead());
                            if (vmDiskStat_lock.getCurrentBytesWrite() > vmDiskStat.getBytesWrite()) {
                                if (s_logger.isDebugEnabled()) {
                                    s_logger.debug("Write # of Bytes that's less than the last one.  " + "Assuming something went wrong and persisting it. Host: " + host.getName()
                                    + " . VM: " + vmDiskStat.getVmName() + " Reported: " + toHumanReadableSize(vmDiskStat.getBytesWrite()) + " Stored: "
                                    + toHumanReadableSize(vmDiskStat_lock.getCurrentBytesWrite()));
                                }
                                vmDiskStat_lock.setNetBytesWrite(vmDiskStat_lock.getNetBytesWrite() + vmDiskStat_lock.getCurrentBytesWrite());
                            }
                            vmDiskStat_lock.setCurrentBytesWrite(vmDiskStat.getBytesWrite());

                            if (!_dailyOrHourly) {
                                //update agg bytes
                                vmDiskStat_lock.setAggIORead(vmDiskStat_lock.getNetIORead() + vmDiskStat_lock.getCurrentIORead());
                                vmDiskStat_lock.setAggIOWrite(vmDiskStat_lock.getNetIOWrite() + vmDiskStat_lock.getCurrentIOWrite());
                                vmDiskStat_lock.setAggBytesRead(vmDiskStat_lock.getNetBytesRead() + vmDiskStat_lock.getCurrentBytesRead());
                                vmDiskStat_lock.setAggBytesWrite(vmDiskStat_lock.getNetBytesWrite() + vmDiskStat_lock.getCurrentBytesWrite());
                            }

                            _vmDiskStatsDao.update(vmDiskStat_lock.getId(), vmDiskStat_lock);
                        }
                    }
                });
            } catch (Exception e) {
                s_logger.warn("Unable to update vm disk statistics for vm: " + userVm.getId() + " from host: " + hostId, e);
            }
        }
    }

    @Override
    @ActionEvent(eventType = EventTypes.EVENT_VM_EXPUNGE, eventDescription = "expunging Vm", async = true)
    public UserVm expungeVm(long vmId) throws ResourceUnavailableException, ConcurrentOperationException {
        Account caller = CallContext.current().getCallingAccount();
        Long userId = caller.getId();

        // Verify input parameters
        UserVmVO vm = _vmDao.findById(vmId);
        if (vm == null) {
            InvalidParameterValueException ex = new InvalidParameterValueException("Unable to find a virtual machine with specified vmId");
            ex.addProxyObject(String.valueOf(vmId), "vmId");
            throw ex;
        }

        if (vm.getRemoved() != null) {
            s_logger.trace("Vm id=" + vmId + " is already expunged");
            return vm;
        }

        if (!(vm.getState() == State.Destroyed || vm.getState() == State.Expunging || vm.getState() == State.Error)) {
            CloudRuntimeException ex = new CloudRuntimeException("Please destroy vm with specified vmId before expunge");
            ex.addProxyObject(String.valueOf(vmId), "vmId");
            throw ex;
        }

        // When trying to expunge, permission is denied when the caller is not an admin and the AllowUserExpungeRecoverVm is false for the caller.
        if (!_accountMgr.isAdmin(userId) && !AllowUserExpungeRecoverVm.valueIn(userId)) {
            throw new PermissionDeniedException("Expunging a vm can only be done by an Admin. Or when the allow.user.expunge.recover.vm key is set.");
        }

        _vmSnapshotMgr.deleteVMSnapshotsFromDB(vmId, false);

        boolean status;

        status = expunge(vm, userId, caller);
        if (status) {
            return _vmDao.findByIdIncludingRemoved(vmId);
        } else {
            CloudRuntimeException ex = new CloudRuntimeException("Failed to expunge vm with specified vmId");
            ex.addProxyObject(String.valueOf(vmId), "vmId");
            throw ex;
        }

    }

    @Override
    public HypervisorType getHypervisorTypeOfUserVM(long vmId) {
        UserVmVO userVm = _vmDao.findById(vmId);
        if (userVm == null) {
            InvalidParameterValueException ex = new InvalidParameterValueException("unable to find a virtual machine with specified id");
            ex.addProxyObject(String.valueOf(vmId), "vmId");
            throw ex;
        }

        return userVm.getHypervisorType();
    }

    @Override
    public UserVm createVirtualMachine(DeployVMCmd cmd) throws InsufficientCapacityException, ResourceUnavailableException, ConcurrentOperationException,
    StorageUnavailableException, ResourceAllocationException {
        //Verify that all objects exist before passing them to the service
        Account owner = _accountService.getActiveAccountById(cmd.getEntityOwnerId());

        verifyDetails(cmd.getDetails());

        Long zoneId = cmd.getZoneId();

        DataCenter zone = _entityMgr.findById(DataCenter.class, zoneId);
        if (zone == null) {
            throw new InvalidParameterValueException("Unable to find zone by id=" + zoneId);
        }

        Long serviceOfferingId = cmd.getServiceOfferingId();

        ServiceOffering serviceOffering = _entityMgr.findById(ServiceOffering.class, serviceOfferingId);
        if (serviceOffering == null) {
            throw new InvalidParameterValueException("Unable to find service offering: " + serviceOfferingId);
        }

        if (!serviceOffering.isDynamic()) {
            for(String detail: cmd.getDetails().keySet()) {
                if(detail.equalsIgnoreCase(VmDetailConstants.CPU_NUMBER) || detail.equalsIgnoreCase(VmDetailConstants.CPU_SPEED) || detail.equalsIgnoreCase(VmDetailConstants.MEMORY)) {
                    throw new InvalidParameterValueException("cpuNumber or cpuSpeed or memory should not be specified for static service offering");
                }
            }
        }

        Long templateId = cmd.getTemplateId();

        VirtualMachineTemplate template = _entityMgr.findById(VirtualMachineTemplate.class, templateId);
        // Make sure a valid template ID was specified
        if (template == null) {
            throw new InvalidParameterValueException("Unable to use template " + templateId);
        }

        ServiceOfferingJoinVO svcOffering = serviceOfferingJoinDao.findById(serviceOfferingId);

        if (template.isDeployAsIs()) {
            if (svcOffering != null && svcOffering.getRootDiskSize() != null && svcOffering.getRootDiskSize() > 0) {
                throw new InvalidParameterValueException("Failed to deploy Virtual Machine as a service offering with root disk size specified cannot be used with a deploy as-is template");
            }

            if (cmd.getDetails().get("rootdisksize") != null) {
                throw new InvalidParameterValueException("Overriding root disk size isn't supported for VMs deployed from defploy as-is templates");
            }

            // Bootmode and boottype are not supported on VMWare dpeloy-as-is templates (since 4.15)
            if ((cmd.getBootMode() != null || cmd.getBootType() != null)) {
                throw new InvalidParameterValueException("Boot type and boot mode are not supported on VMware, as we honour what is defined in the template.");
            }
        }

        Long diskOfferingId = cmd.getDiskOfferingId();
        DiskOffering diskOffering = null;
        if (diskOfferingId != null) {
            diskOffering = _entityMgr.findById(DiskOffering.class, diskOfferingId);
            if (diskOffering == null) {
                throw new InvalidParameterValueException("Unable to find disk offering " + diskOfferingId);
            }
        }

        if (!zone.isLocalStorageEnabled()) {
            if (serviceOffering.isUseLocalStorage()) {
                throw new InvalidParameterValueException("Zone is not configured to use local storage but service offering " + serviceOffering.getName() + " uses it");
            }
            if (diskOffering != null && diskOffering.isUseLocalStorage()) {
                throw new InvalidParameterValueException("Zone is not configured to use local storage but disk offering " + diskOffering.getName() + " uses it");
            }
        }

        List<Long> networkIds = cmd.getNetworkIds();
        LinkedHashMap<Integer, Long> userVmNetworkMap = getVmOvfNetworkMapping(zone, owner, template, cmd.getVmNetworkMap());
        if (MapUtils.isNotEmpty(userVmNetworkMap)) {
            networkIds = new ArrayList<>(userVmNetworkMap.values());
        }

        Account caller = CallContext.current().getCallingAccount();
        Long callerId = caller.getId();

        boolean isRootAdmin = _accountService.isRootAdmin(callerId);

        Long hostId = cmd.getHostId();
        getDestinationHost(hostId, isRootAdmin);

        String ipAddress = cmd.getIpAddress();
        String ip6Address = cmd.getIp6Address();
        String macAddress = cmd.getMacAddress();
        String name = cmd.getName();
        String displayName = cmd.getDisplayName();
        UserVm vm = null;
        IpAddresses addrs = new IpAddresses(ipAddress, ip6Address, macAddress);
        Long size = cmd.getSize();
        String group = cmd.getGroup();
        String userData = cmd.getUserData();
        String sshKeyPairName = cmd.getSSHKeyPairName();
        Boolean displayVm = cmd.isDisplayVm();
        String keyboard = cmd.getKeyboard();
        Map<Long, DiskOffering> dataDiskTemplateToDiskOfferingMap = cmd.getDataDiskTemplateToDiskOfferingMap();
        Map<String, String> userVmOVFProperties = cmd.getVmProperties();
        if (zone.getNetworkType() == NetworkType.Basic) {
            if (networkIds != null) {
                throw new InvalidParameterValueException("Can't specify network Ids in Basic zone");
            } else {
                vm = createBasicSecurityGroupVirtualMachine(zone, serviceOffering, template, getSecurityGroupIdList(cmd), owner, name, displayName, diskOfferingId,
                        size , group , cmd.getHypervisor(), cmd.getHttpMethod(), userData , sshKeyPairName , cmd.getIpToNetworkMap(), addrs, displayVm , keyboard , cmd.getAffinityGroupIdList(),
                        cmd.getDetails(), cmd.getCustomId(), cmd.getDhcpOptionsMap(),
                        dataDiskTemplateToDiskOfferingMap, userVmOVFProperties);
            }
        } else {
            if (zone.isSecurityGroupEnabled())  {
                vm = createAdvancedSecurityGroupVirtualMachine(zone, serviceOffering, template, networkIds, getSecurityGroupIdList(cmd), owner, name,
                        displayName, diskOfferingId, size, group, cmd.getHypervisor(), cmd.getHttpMethod(), userData, sshKeyPairName, cmd.getIpToNetworkMap(), addrs, displayVm, keyboard,
                        cmd.getAffinityGroupIdList(), cmd.getDetails(), cmd.getCustomId(), cmd.getDhcpOptionsMap(),
                        dataDiskTemplateToDiskOfferingMap, userVmOVFProperties);

            } else {
                if (cmd.getSecurityGroupIdList() != null && !cmd.getSecurityGroupIdList().isEmpty()) {
                    throw new InvalidParameterValueException("Can't create vm with security groups; security group feature is not enabled per zone");
                }
                vm = createAdvancedVirtualMachine(zone, serviceOffering, template, networkIds, owner, name, displayName, diskOfferingId, size, group,
                        cmd.getHypervisor(), cmd.getHttpMethod(), userData, sshKeyPairName, cmd.getIpToNetworkMap(), addrs, displayVm, keyboard, cmd.getAffinityGroupIdList(), cmd.getDetails(),
                        cmd.getCustomId(), cmd.getDhcpOptionsMap(), dataDiskTemplateToDiskOfferingMap, userVmOVFProperties);
            }
        }
        // check if this templateId has a child ISO
        List<VMTemplateVO> child_templates = _templateDao.listByParentTemplatetId(templateId);
        for (VMTemplateVO tmpl: child_templates){
            if (tmpl.getFormat() == Storage.ImageFormat.ISO){
                s_logger.info("MDOV trying to attach disk to the VM " + tmpl.getId() + " vmid=" + vm.getId());
                _tmplService.attachIso(tmpl.getId(), vm.getId(), true);
            }
        }

        // Add extraConfig to user_vm_details table
        String extraConfig = cmd.getExtraConfig();
        if (StringUtils.isNotBlank(extraConfig)) {
            if (EnableAdditionalVmConfig.valueIn(callerId)) {
                s_logger.info("Adding extra configuration to user vm: " + vm.getUuid());
                addExtraConfig(vm, extraConfig);
            } else {
                throw new InvalidParameterValueException("attempted setting extraconfig but enable.additional.vm.configuration is disabled");
            }
        }

        if (cmd.getCopyImageTags()) {
            VMTemplateVO templateOrIso = _templateDao.findById(templateId);
            if (templateOrIso != null) {
                final ResourceTag.ResourceObjectType templateType = (templateOrIso.getFormat() == ImageFormat.ISO) ? ResourceTag.ResourceObjectType.ISO : ResourceTag.ResourceObjectType.Template;
                final List<? extends ResourceTag> resourceTags = resourceTagDao.listBy(templateId, templateType);
                for (ResourceTag resourceTag : resourceTags) {
                    final ResourceTagVO copyTag = new ResourceTagVO(resourceTag.getKey(), resourceTag.getValue(), resourceTag.getAccountId(), resourceTag.getDomainId(), vm.getId(), ResourceTag.ResourceObjectType.UserVm, resourceTag.getCustomer(), vm.getUuid());
                    resourceTagDao.persist(copyTag);
                }
            }
        }

        return vm;
    }

    /**
     * Persist extra configuration data in the user_vm_details table as key/value pair
     * @param decodedUrl String consisting of the extra config data to appended onto the vmx file for VMware instances
     */
    protected void persistExtraConfigVmware(String decodedUrl, UserVm vm) {
        boolean isValidConfig = isValidKeyValuePair(decodedUrl);
        if (isValidConfig) {
            String[] extraConfigs = decodedUrl.split("\\r?\\n");
            for (String cfg : extraConfigs) {
                // Validate cfg against unsupported operations set by admin here
                String[] allowedKeyList = VmwareAdditionalConfigAllowList.value().split(",");
                boolean validXenOrVmwareConfiguration = isValidXenOrVmwareConfiguration(cfg, allowedKeyList);
                String[] paramArray = cfg.split("=");
                if (validXenOrVmwareConfiguration && paramArray.length == 2) {
                    userVmDetailsDao.addDetail(vm.getId(), paramArray[0].trim(), paramArray[1].trim(), true);
                } else {
                    throw new CloudRuntimeException("Extra config " + cfg + " is not on the list of allowed keys for VMware hypervisor hosts.");
                }
            }
        } else {
            throw new CloudRuntimeException("The passed extra config string " + decodedUrl + "contains an invalid key/value pair pattern");
        }
    }

    /**
     * Used to persist extra configuration settings in user_vm_details table for the XenServer hypervisor
     * persists config as key/value pair e.g key = extraconfig-1 , value="PV-bootloader=pygrub" and so on to extraconfig-N where
     * N denotes the number of extra configuration settings passed by user
     *
     * @param decodedUrl A string containing extra configuration settings as key/value pairs seprated by newline escape character
     *                   e.x PV-bootloader=pygrub\nPV-args=console\nHV-Boot-policy=""
     */
    protected void persistExtraConfigXenServer(String decodedUrl, UserVm vm) {
        boolean isValidConfig = isValidKeyValuePair(decodedUrl);
        if (isValidConfig) {
            String[] extraConfigs = decodedUrl.split("\\r?\\n");
            int i = 1;
            String extraConfigKey = ApiConstants.EXTRA_CONFIG + "-";
            for (String cfg : extraConfigs) {
                // Validate cfg against unsupported operations set by admin here
                String[] allowedKeyList = XenServerAdditionalConfigAllowList.value().split(",");
                boolean validXenOrVmwareConfiguration = isValidXenOrVmwareConfiguration(cfg, allowedKeyList);
                if (validXenOrVmwareConfiguration) {
                    userVmDetailsDao.addDetail(vm.getId(), extraConfigKey + String.valueOf(i), cfg, true);
                    i++;
                } else {
                    throw new CloudRuntimeException("Extra config " + cfg + " is not on the list of allowed keys for XenServer hypervisor hosts.");
                }
            }
        } else {
            String msg = String.format("The passed extra config string '%s' contains an invalid key/value pair pattern", decodedUrl);
            throw new CloudRuntimeException(msg);
        }
    }

    /**
     * Used to valid extraconfig keylvalue pair for Vmware and XenServer
     * Example of tested valid config for VMware as taken from VM instance vmx file
     * <p>
     * nvp.vm-uuid=34b3d5ea-1c25-4bb0-9250-8dc3388bfa9b
     * migrate.hostLog=i-2-67-VM-5130f8ab.hlog
     * ethernet0.address=02:00:5f:51:00:41
     * </p>
     * <p>
     * Examples of tested valid configs for XenServer
     * <p>
     * is-a-template=true\nHVM-boot-policy=\nPV-bootloader=pygrub\nPV-args=hvc0
     * </p>
     *
     * Allow the following character set {', ", -, ., =, a-z, 0-9, empty space, \n}
     *
     * @param decodedUrl String conprising of extra config key/value pairs for XenServer and Vmware
     * @return True if extraconfig is valid key/value pair
     */
    protected boolean isValidKeyValuePair(String decodedUrl) {
        // Valid pairs should look like "key-1=value1, param:key-2=value2, my.config.v0=False"
        Pattern pattern = Pattern.compile("^(?:[\\w-\\s\\.:]*=[\\w-\\s\\.'\":]*(?:\\s+|$))+$");
        Matcher matcher = pattern.matcher(decodedUrl);
        return matcher.matches();
    }

    /**
     * Validates key/value pair strings passed as extra configuration for XenServer and Vmware
     * @param cfg configuration key-value pair
     * @param allowedKeyList list of allowed configuration keys for XenServer and VMware
     * @return
     */
    protected boolean isValidXenOrVmwareConfiguration(String cfg, String[] allowedKeyList) {
        // This should be of minimum length 1
        // Value is ignored in case it is empty
        String[] cfgKeyValuePair = cfg.split("=");
        if (cfgKeyValuePair.length >= 1) {
            for (String allowedKey : allowedKeyList) {
                if (cfgKeyValuePair[0].equalsIgnoreCase(allowedKey.trim())) {
                    return true;
                }
            }
        } else {
            String msg = String.format("An incorrect configuration %s has been passed", cfg);
            throw new CloudRuntimeException(msg);
        }
        return false;
    }

    /**
     * Persist extra configuration data on KVM
     * persisted in the user_vm_details DB as extraconfig-1, and so on depending on the number of configurations
     * For KVM, extra config is passed as XML
     * @param decodedUrl string containing xml configuration to be persisted into user_vm_details table
     * @param vm
     */
    protected void persistExtraConfigKvm(String decodedUrl, UserVm vm) {
        // validate config against blacklisted cfg commands
        validateKvmExtraConfig(decodedUrl);
        String[] extraConfigs = decodedUrl.split("\n\n");
        for (String cfg : extraConfigs) {
            int i = 1;
            String[] cfgParts = cfg.split("\n");
            String extraConfigKey = ApiConstants.EXTRA_CONFIG;
            String extraConfigValue;
            if (cfgParts[0].matches("\\S+:$")) {
                extraConfigKey += "-" + cfgParts[0].substring(0, cfgParts[0].length() - 1);
                extraConfigValue = cfg.replace(cfgParts[0] + "\n", "");
            } else {
                extraConfigKey += "-" + String.valueOf(i);
                extraConfigValue = cfg;
            }
            userVmDetailsDao.addDetail(vm.getId(), extraConfigKey, extraConfigValue, true);
            i++;
        }
    }

    /**
     * This method is called by the persistExtraConfigKvm
     * Validates passed extra configuration data for KVM and validates against blacklist of unwanted commands
     * controlled by Root admin
     * @param decodedUrl string containing xml configuration to be validated
     */
    protected void validateKvmExtraConfig(String decodedUrl) {
        String[] allowedConfigOptionList = KvmAdditionalConfigAllowList.value().split(",");
        // Skip allowed keys validation validation for DPDK
        if (!decodedUrl.contains(":")) {
            try {
                DocumentBuilder builder = DocumentBuilderFactory.newInstance().newDocumentBuilder();
                InputSource src = new InputSource();
                src.setCharacterStream(new StringReader(String.format("<config>\n%s\n</config>", decodedUrl)));
                Document doc = builder.parse(src);
                doc.getDocumentElement().normalize();
                NodeList nodeList=doc.getElementsByTagName("*");
                for (int i = 1; i < nodeList.getLength(); i++) { // First element is config so skip it
                    Element element = (Element)nodeList.item(i);
                    boolean isValidConfig = false;
                    String currentConfig = element.getNodeName().trim();
                    for (String tag : allowedConfigOptionList) {
                        if (currentConfig.equals(tag.trim())) {
                            isValidConfig = true;
                        }
                    }
                    if (!isValidConfig) {
                        throw new CloudRuntimeException(String.format("Extra config %s is not on the list of allowed keys for KVM hypervisor hosts", currentConfig));
                    }
                }
            } catch (ParserConfigurationException | IOException | SAXException e) {
                throw new CloudRuntimeException("Failed to parse additional XML configuration: " + e.getMessage());
            }
        }
    }

    /**
     * Adds extra config data to guest VM instances
     * @param extraConfig Extra Configuration settings to be added in UserVm instances for KVM, XenServer and VMware
     */
    protected void addExtraConfig(UserVm vm, String extraConfig) {
        String decodedUrl = decodeExtraConfig(extraConfig);
        HypervisorType hypervisorType = vm.getHypervisorType();

        switch (hypervisorType) {
            case XenServer:
                persistExtraConfigXenServer(decodedUrl, vm);
                break;
            case KVM:
                persistExtraConfigKvm(decodedUrl, vm);
                break;
            case VMware:
                persistExtraConfigVmware(decodedUrl, vm);
                break;
            default:
                String msg = String.format("This hypervisor %s is not supported for use with this feature", hypervisorType.toString());
                throw new CloudRuntimeException(msg);
        }
    }

    /**
     * Decodes an URL encoded string passed as extra configuration for guest VMs
     * @param encodeString URL encoded string
     * @return String result of decoded URL
     */
    protected String decodeExtraConfig(String encodeString) {
        String decodedUrl;
        try {
            decodedUrl = URLDecoder.decode(encodeString, "UTF-8");
        } catch (UnsupportedEncodingException e) {
            throw new CloudRuntimeException("Failed to provided decode URL string: " + e.getMessage());
        }
        return decodedUrl;
    }

    protected List<Long> getSecurityGroupIdList(SecurityGroupAction cmd) {
        if (cmd.getSecurityGroupNameList() != null && cmd.getSecurityGroupIdList() != null) {
            throw new InvalidParameterValueException("securitygroupids parameter is mutually exclusive with securitygroupnames parameter");
        }

        //transform group names to ids here
        if (cmd.getSecurityGroupNameList() != null) {
            List<Long> securityGroupIds = new ArrayList<Long>();
            for (String groupName : cmd.getSecurityGroupNameList()) {
                SecurityGroup sg = _securityGroupMgr.getSecurityGroup(groupName, cmd.getEntityOwnerId());
                if (sg == null) {
                    throw new InvalidParameterValueException("Unable to find group by name " + groupName);
                } else {
                    securityGroupIds.add(sg.getId());
                }
            }
            return securityGroupIds;
        } else {
            return cmd.getSecurityGroupIdList();
        }
    }

    // this is an opportunity to verify that parameters that came in via the Details Map are OK
    // for example, minIops and maxIops should either both be specified or neither be specified and,
    // if specified, minIops should be <= maxIops
    private void verifyDetails(Map<String,String> details) {
        if (details != null) {
            String minIops = details.get("minIops");
            String maxIops = details.get("maxIops");

            verifyMinAndMaxIops(minIops, maxIops);

            minIops = details.get("minIopsDo");
            maxIops = details.get("maxIopsDo");

            verifyMinAndMaxIops(minIops, maxIops);

            if (details.containsKey("extraconfig")) {
                throw new InvalidParameterValueException("'extraconfig' should not be included in details as key");
            }
        }
    }

    private void verifyMinAndMaxIops(String minIops, String maxIops) {
        if ((minIops != null && maxIops == null) || (minIops == null && maxIops != null)) {
            throw new InvalidParameterValueException("Either 'Min IOPS' and 'Max IOPS' must both be specified or neither be specified.");
        }

        long lMinIops;

        try {
            if (minIops != null) {
                lMinIops = Long.parseLong(minIops);
            }
            else {
                lMinIops = 0;
            }
        }
        catch (NumberFormatException ex) {
            throw new InvalidParameterValueException("'Min IOPS' must be a whole number.");
        }

        long lMaxIops;

        try {
            if (maxIops != null) {
                lMaxIops = Long.parseLong(maxIops);
            }
            else {
                lMaxIops = 0;
            }
        }
        catch (NumberFormatException ex) {
            throw new InvalidParameterValueException("'Max IOPS' must be a whole number.");
        }

        if (lMinIops > lMaxIops) {
            throw new InvalidParameterValueException("'Min IOPS' must be less than or equal to 'Max IOPS'.");
        }
    }

    @Override
    public UserVm getUserVm(long vmId) {
        return _vmDao.findById(vmId);
    }

    private VMInstanceVO preVmStorageMigrationCheck(Long vmId) {
        // access check - only root admin can migrate VM
        Account caller = CallContext.current().getCallingAccount();
        if (!_accountMgr.isRootAdmin(caller.getId())) {
            if (s_logger.isDebugEnabled()) {
                s_logger.debug("Caller is not a root admin, permission denied to migrate the VM");
            }
            throw new PermissionDeniedException("No permission to migrate VM, Only Root Admin can migrate a VM!");
        }

        VMInstanceVO vm = _vmInstanceDao.findById(vmId);
        if (vm == null) {
            throw new InvalidParameterValueException("Unable to find the VM by id=" + vmId);
        }

        if (vm.getState() != State.Stopped) {
            InvalidParameterValueException ex = new InvalidParameterValueException("VM is not Stopped, unable to migrate the vm having the specified id");
            ex.addProxyObject(vm.getUuid(), "vmId");
            throw ex;
        }

        if (vm.getType() != VirtualMachine.Type.User && !HypervisorType.VMware.equals(vm.getHypervisorType())) {
            throw new InvalidParameterValueException("cannot do storage migration on non-user vm for hypervisor: " + vm.getHypervisorType().toString() + ", only supported for VMware");
        }

        List<VolumeVO> vols = _volsDao.findByInstance(vm.getId());
        if (vols.size() > 1) {
            // OffLineVmwareMigration: data disks are not permitted, here!
            if (vols.size() > 1 &&
                    // OffLineVmwareMigration: allow multiple disks for vmware
                    !HypervisorType.VMware.equals(vm.getHypervisorType())) {
                throw new InvalidParameterValueException("Data disks attached to the vm, can not migrate. Need to detach data disks first");
            }
        }

        // Check that Vm does not have VM Snapshots
        if (_vmSnapshotDao.findByVm(vmId).size() > 0) {
            throw new InvalidParameterValueException("VM's disk cannot be migrated, please remove all the VM Snapshots for this VM");
        }

        return vm;
    }

    private VirtualMachine findMigratedVm(long vmId, VirtualMachine.Type vmType) {
        if (VirtualMachine.Type.User.equals(vmType)) {
            return _vmDao.findById(vmId);
        }
        return _vmInstanceDao.findById(vmId);
    }

    @Override
    public VirtualMachine vmStorageMigration(Long vmId, StoragePool destPool) {
        VMInstanceVO vm = preVmStorageMigrationCheck(vmId);
        Map<Long, Long> volumeToPoolIds = new HashMap<>();
        checkDestinationHypervisorType(destPool, vm);
        List<VolumeVO> volumes = _volsDao.findByInstance(vm.getId());
        StoragePoolVO destinationPoolVo = _storagePoolDao.findById(destPool.getId());
        Long destPoolPodId = ScopeType.CLUSTER.equals(destinationPoolVo.getScope()) || ScopeType.HOST.equals(destinationPoolVo.getScope()) ?
                destinationPoolVo.getPodId() : null;
        for (VolumeVO volume : volumes) {
            if (!VirtualMachine.Type.User.equals(vm.getType())) {
                // Migrate within same pod as source storage and same cluster for all disks only. Hypervisor check already done
                StoragePoolVO pool = _storagePoolDao.findById(volume.getPoolId());
                if (destPoolPodId != null &&
                        (ScopeType.CLUSTER.equals(pool.getScope()) || ScopeType.HOST.equals(pool.getScope())) &&
                        !destPoolPodId.equals(pool.getPodId())) {
                    throw new InvalidParameterValueException("Storage migration of non-user VMs cannot be done between storage pools of different pods");
                }
            }
            volumeToPoolIds.put(volume.getId(), destPool.getId());
        }
        _itMgr.storageMigration(vm.getUuid(), volumeToPoolIds);
        return findMigratedVm(vm.getId(), vm.getType());
    }

    @Override
    public VirtualMachine vmStorageMigration(Long vmId, Map<String, String> volumeToPool) {
        VMInstanceVO vm = preVmStorageMigrationCheck(vmId);
        Map<Long, Long> volumeToPoolIds = new HashMap<>();
        Long poolClusterId = null;
        for (Map.Entry<String, String> entry : volumeToPool.entrySet()) {
            Volume volume = _volsDao.findByUuid(entry.getKey());
            StoragePoolVO pool = _storagePoolDao.findPoolByUUID(entry.getValue());
            if (poolClusterId != null &&
                    (ScopeType.CLUSTER.equals(pool.getScope()) || ScopeType.HOST.equals(pool.getScope())) &&
                    !poolClusterId.equals(pool.getClusterId())) {
                throw new InvalidParameterValueException("VM's disk cannot be migrated, input destination storage pools belong to different clusters");
            }
            if (pool.getClusterId() != null) {
                poolClusterId = pool.getClusterId();
            }
            checkDestinationHypervisorType(pool, vm);
            volumeToPoolIds.put(volume.getId(), pool.getId());
        }
        _itMgr.storageMigration(vm.getUuid(), volumeToPoolIds);
        return findMigratedVm(vm.getId(), vm.getType());
    }

    private void checkDestinationHypervisorType(StoragePool destPool, VMInstanceVO vm) {
        HypervisorType destHypervisorType = destPool.getHypervisor();
        if (destHypervisorType == null) {
            destHypervisorType = _clusterDao.findById(
                    destPool.getClusterId()).getHypervisorType();
        }

        if (vm.getHypervisorType() != destHypervisorType && destHypervisorType != HypervisorType.Any) {
            throw new InvalidParameterValueException("hypervisor is not compatible: dest: " + destHypervisorType.toString() + ", vm: " + vm.getHypervisorType().toString());
        }

    }

    public boolean isVMUsingLocalStorage(VMInstanceVO vm) {
        boolean usesLocalStorage = false;

        List<VolumeVO> volumes = _volsDao.findByInstance(vm.getId());
        for (VolumeVO vol : volumes) {
            DiskOfferingVO diskOffering = _diskOfferingDao.findById(vol.getDiskOfferingId());
            if (diskOffering.isUseLocalStorage()) {
                usesLocalStorage = true;
                break;
            }
            StoragePoolVO storagePool = _storagePoolDao.findById(vol.getPoolId());
            if (storagePool.isLocal()) {
                usesLocalStorage = true;
                break;
            }
        }
        return usesLocalStorage;
    }

    @Override
    @ActionEvent(eventType = EventTypes.EVENT_VM_MIGRATE, eventDescription = "migrating VM", async = true)
    public VirtualMachine migrateVirtualMachine(Long vmId, Host destinationHost) throws ResourceUnavailableException, ConcurrentOperationException, ManagementServerException,
    VirtualMachineMigrationException {
        // access check - only root admin can migrate VM
        Account caller = CallContext.current().getCallingAccount();
        if (!_accountMgr.isRootAdmin(caller.getId())) {
            if (s_logger.isDebugEnabled()) {
                s_logger.debug("Caller is not a root admin, permission denied to migrate the VM");
            }
            throw new PermissionDeniedException("No permission to migrate VM, Only Root Admin can migrate a VM!");
        }

        VMInstanceVO vm = _vmInstanceDao.findById(vmId);
        if (vm == null) {
            throw new InvalidParameterValueException("Unable to find the VM by id=" + vmId);
        }
        // business logic
        if (vm.getState() != State.Running) {
            if (s_logger.isDebugEnabled()) {
                s_logger.debug("VM is not Running, unable to migrate the vm " + vm);
            }
            InvalidParameterValueException ex = new InvalidParameterValueException("VM is not Running, unable to migrate the vm with specified id");
            ex.addProxyObject(vm.getUuid(), "vmId");
            throw ex;
        }

        checkIfHostOfVMIsInPrepareForMaintenanceState(vm.getHostId(), vmId, "Migrate");

        if(serviceOfferingDetailsDao.findDetail(vm.getServiceOfferingId(), GPU.Keys.pciDevice.toString()) != null) {
            throw new InvalidParameterValueException("Live Migration of GPU enabled VM is not supported");
        }

        if (!isOnSupportedHypevisorForMigration(vm)) {
            s_logger.error(vm + " is not XenServer/VMware/KVM/Ovm/Hyperv, cannot migrate this VM from hypervisor type " + vm.getHypervisorType());
            throw new InvalidParameterValueException("Unsupported Hypervisor Type for VM migration, we support XenServer/VMware/KVM/Ovm/Hyperv/Ovm3 only");
        }

        if (vm.getType().equals(VirtualMachine.Type.User) && vm.getHypervisorType().equals(HypervisorType.LXC)) {
            throw new InvalidParameterValueException("Unsupported Hypervisor Type for User VM migration, we support XenServer/VMware/KVM/Ovm/Hyperv/Ovm3 only");
        }

        if (isVMUsingLocalStorage(vm)) {
            s_logger.error(vm + " is using Local Storage, cannot migrate this VM.");
            throw new InvalidParameterValueException("Unsupported operation, VM uses Local storage, cannot migrate");
        }

        // check if migrating to same host
        long srcHostId = vm.getHostId();
        Host srcHost = _resourceMgr.getHost(srcHostId);
        if (srcHost == null) {
            throw new InvalidParameterValueException("Cannot migrate VM, host with id: " + srcHostId + " for VM not found");
        }


        if (destinationHost.getId() == srcHostId) {
            throw new InvalidParameterValueException("Cannot migrate VM, VM is already present on this host, please specify valid destination host to migrate the VM");
        }

        // check if host is UP
        if (destinationHost.getState() != com.cloud.host.Status.Up || destinationHost.getResourceState() != ResourceState.Enabled) {
            throw new InvalidParameterValueException("Cannot migrate VM, destination host is not in correct state, has status: " + destinationHost.getState() + ", state: "
                    + destinationHost.getResourceState());
        }

        if (vm.getType() != VirtualMachine.Type.User) {
            // for System VMs check that the destination host is within the same pod
            if (srcHost.getPodId() != null && !srcHost.getPodId().equals(destinationHost.getPodId())) {
                throw new InvalidParameterValueException("Cannot migrate the VM, destination host is not in the same pod as current host of the VM");
            }
        }

        if (dpdkHelper.isVMDpdkEnabled(vm.getId()) && !dpdkHelper.isHostDpdkEnabled(destinationHost.getId())) {
            throw new CloudRuntimeException("Cannot migrate VM, VM is DPDK enabled VM but destination host is not DPDK enabled");
        }

        checkHostsDedication(vm, srcHostId, destinationHost.getId());

        // call to core process
        DataCenterVO dcVO = _dcDao.findById(destinationHost.getDataCenterId());
        HostPodVO pod = _podDao.findById(destinationHost.getPodId());
        Cluster cluster = _clusterDao.findById(destinationHost.getClusterId());
        DeployDestination dest = new DeployDestination(dcVO, pod, cluster, destinationHost);

        // check max guest vm limit for the destinationHost
        HostVO destinationHostVO = _hostDao.findById(destinationHost.getId());
        if (_capacityMgr.checkIfHostReachMaxGuestLimit(destinationHostVO)) {
            if (s_logger.isDebugEnabled()) {
                s_logger.debug("Host name: " + destinationHost.getName() + ", hostId: " + destinationHost.getId()
                + " already has max Running VMs(count includes system VMs), cannot migrate to this host");
            }
            throw new VirtualMachineMigrationException("Destination host, hostId: " + destinationHost.getId()
            + " already has max Running VMs(count includes system VMs), cannot migrate to this host");
        }
        //check if there are any ongoing volume snapshots on the volumes associated with the VM.
        s_logger.debug("Checking if there are any ongoing snapshots volumes associated with VM with ID " + vmId);
        if (checkStatusOfVolumeSnapshots(vmId, null)) {
            throw new CloudRuntimeException("There is/are unbacked up snapshot(s) on volume(s) attached to this VM, VM Migration is not permitted, please try again later.");
        }
        s_logger.debug("Found no ongoing snapshots on volumes associated with the vm with id " + vmId);

        UserVmVO uservm = _vmDao.findById(vmId);
        if (uservm != null) {
            collectVmDiskStatistics(uservm);
            collectVmNetworkStatistics(uservm);
        }
        _itMgr.migrate(vm.getUuid(), srcHostId, dest);
        return findMigratedVm(vm.getId(), vm.getType());
    }

    private boolean isOnSupportedHypevisorForMigration(VMInstanceVO vm) {
        return (vm.getHypervisorType().equals(HypervisorType.XenServer) ||
                vm.getHypervisorType().equals(HypervisorType.VMware) ||
                vm.getHypervisorType().equals(HypervisorType.KVM) ||
                vm.getHypervisorType().equals(HypervisorType.Ovm) ||
                vm.getHypervisorType().equals(HypervisorType.Hyperv) ||
                vm.getHypervisorType().equals(HypervisorType.LXC) ||
                vm.getHypervisorType().equals(HypervisorType.Simulator) ||
                vm.getHypervisorType().equals(HypervisorType.Ovm3));
    }

    private boolean checkIfHostIsDedicated(HostVO host) {
        long hostId = host.getId();
        DedicatedResourceVO dedicatedHost = _dedicatedDao.findByHostId(hostId);
        DedicatedResourceVO dedicatedClusterOfHost = _dedicatedDao.findByClusterId(host.getClusterId());
        DedicatedResourceVO dedicatedPodOfHost = _dedicatedDao.findByPodId(host.getPodId());
        if (dedicatedHost != null || dedicatedClusterOfHost != null || dedicatedPodOfHost != null) {
            return true;
        } else {
            return false;
        }
    }

    private void checkIfHostOfVMIsInPrepareForMaintenanceState(Long hostId, Long vmId, String operation) {
        HostVO host = _hostDao.findById(hostId);
        if (host.getResourceState() != ResourceState.PrepareForMaintenance) {
            return;
        }

        s_logger.debug("Host is in PrepareForMaintenance state - " + operation + " VM operation on the VM id: " + vmId + " is not allowed");
        throw new InvalidParameterValueException(operation + " VM operation on the VM id: " + vmId + " is not allowed as host is preparing for maintenance mode");
    }

    private Long accountOfDedicatedHost(HostVO host) {
        long hostId = host.getId();
        DedicatedResourceVO dedicatedHost = _dedicatedDao.findByHostId(hostId);
        DedicatedResourceVO dedicatedClusterOfHost = _dedicatedDao.findByClusterId(host.getClusterId());
        DedicatedResourceVO dedicatedPodOfHost = _dedicatedDao.findByPodId(host.getPodId());
        if (dedicatedHost != null) {
            return dedicatedHost.getAccountId();
        }
        if (dedicatedClusterOfHost != null) {
            return dedicatedClusterOfHost.getAccountId();
        }
        if (dedicatedPodOfHost != null) {
            return dedicatedPodOfHost.getAccountId();
        }
        return null;
    }

    private Long domainOfDedicatedHost(HostVO host) {
        long hostId = host.getId();
        DedicatedResourceVO dedicatedHost = _dedicatedDao.findByHostId(hostId);
        DedicatedResourceVO dedicatedClusterOfHost = _dedicatedDao.findByClusterId(host.getClusterId());
        DedicatedResourceVO dedicatedPodOfHost = _dedicatedDao.findByPodId(host.getPodId());
        if (dedicatedHost != null) {
            return dedicatedHost.getDomainId();
        }
        if (dedicatedClusterOfHost != null) {
            return dedicatedClusterOfHost.getDomainId();
        }
        if (dedicatedPodOfHost != null) {
            return dedicatedPodOfHost.getDomainId();
        }
        return null;
    }

    public void checkHostsDedication(VMInstanceVO vm, long srcHostId, long destHostId) {
        HostVO srcHost = _hostDao.findById(srcHostId);
        HostVO destHost = _hostDao.findById(destHostId);
        boolean srcExplDedicated = checkIfHostIsDedicated(srcHost);
        boolean destExplDedicated = checkIfHostIsDedicated(destHost);
        //if srcHost is explicitly dedicated and destination Host is not
        if (srcExplDedicated && !destExplDedicated) {
            //raise an alert
            String msg = "VM is being migrated from a explicitly dedicated host " + srcHost.getName() + " to non-dedicated host " + destHost.getName();
            _alertMgr.sendAlert(AlertManager.AlertType.ALERT_TYPE_USERVM, vm.getDataCenterId(), vm.getPodIdToDeployIn(), msg, msg);
            s_logger.warn(msg);
        }
        //if srcHost is non dedicated but destination Host is explicitly dedicated
        if (!srcExplDedicated && destExplDedicated) {
            //raise an alert
            String msg = "VM is being migrated from a non dedicated host " + srcHost.getName() + " to a explicitly dedicated host " + destHost.getName();
            _alertMgr.sendAlert(AlertManager.AlertType.ALERT_TYPE_USERVM, vm.getDataCenterId(), vm.getPodIdToDeployIn(), msg, msg);
            s_logger.warn(msg);
        }

        //if hosts are dedicated to different account/domains, raise an alert
        if (srcExplDedicated && destExplDedicated) {
            if (!((accountOfDedicatedHost(srcHost) == null) || (accountOfDedicatedHost(srcHost).equals(accountOfDedicatedHost(destHost))))) {
                String msg = "VM is being migrated from host " + srcHost.getName() + " explicitly dedicated to account " + accountOfDedicatedHost(srcHost) + " to host "
                        + destHost.getName() + " explicitly dedicated to account " + accountOfDedicatedHost(destHost);
                _alertMgr.sendAlert(AlertManager.AlertType.ALERT_TYPE_USERVM, vm.getDataCenterId(), vm.getPodIdToDeployIn(), msg, msg);
                s_logger.warn(msg);
            }
            if (!((domainOfDedicatedHost(srcHost) == null) || (domainOfDedicatedHost(srcHost).equals(domainOfDedicatedHost(destHost))))) {
                String msg = "VM is being migrated from host " + srcHost.getName() + " explicitly dedicated to domain " + domainOfDedicatedHost(srcHost) + " to host "
                        + destHost.getName() + " explicitly dedicated to domain " + domainOfDedicatedHost(destHost);
                _alertMgr.sendAlert(AlertManager.AlertType.ALERT_TYPE_USERVM, vm.getDataCenterId(), vm.getPodIdToDeployIn(), msg, msg);
                s_logger.warn(msg);
            }
        }

        // Checks for implicitly dedicated hosts
        ServiceOfferingVO deployPlanner = _offeringDao.findById(vm.getId(), vm.getServiceOfferingId());
        if (deployPlanner.getDeploymentPlanner() != null && deployPlanner.getDeploymentPlanner().equals("ImplicitDedicationPlanner")) {
            //VM is deployed using implicit planner
            long accountOfVm = vm.getAccountId();
            String msg = "VM of account " + accountOfVm + " with implicit deployment planner being migrated to host " + destHost.getName();
            //Get all vms on destination host
            boolean emptyDestination = false;
            List<VMInstanceVO> vmsOnDest = getVmsOnHost(destHostId);
            if (vmsOnDest == null || vmsOnDest.isEmpty()) {
                emptyDestination = true;
            }

            if (!emptyDestination) {
                //Check if vm is deployed using strict implicit planner
                if (!isServiceOfferingUsingPlannerInPreferredMode(vm.getServiceOfferingId())) {
                    //Check if all vms on destination host are created using strict implicit mode
                    if (!checkIfAllVmsCreatedInStrictMode(accountOfVm, vmsOnDest)) {
                        msg = "VM of account " + accountOfVm + " with strict implicit deployment planner being migrated to host " + destHost.getName()
                        + " not having all vms strict implicitly dedicated to account " + accountOfVm;
                    }
                } else {
                    //If vm is deployed using preferred implicit planner, check if all vms on destination host must be
                    //using implicit planner and must belong to same account
                    for (VMInstanceVO vmsDest : vmsOnDest) {
                        ServiceOfferingVO destPlanner = _offeringDao.findById(vm.getId(), vmsDest.getServiceOfferingId());
                        if (!((destPlanner.getDeploymentPlanner() != null && destPlanner.getDeploymentPlanner().equals("ImplicitDedicationPlanner")) && vmsDest.getAccountId() == accountOfVm)) {
                            msg = "VM of account " + accountOfVm + " with preffered implicit deployment planner being migrated to host " + destHost.getName()
                            + " not having all vms implicitly dedicated to account " + accountOfVm;
                        }
                    }
                }
            }
            _alertMgr.sendAlert(AlertManager.AlertType.ALERT_TYPE_USERVM, vm.getDataCenterId(), vm.getPodIdToDeployIn(), msg, msg);
            s_logger.warn(msg);

        } else {
            //VM is not deployed using implicit planner, check if it migrated between dedicated hosts
            List<PlannerHostReservationVO> reservedHosts = _plannerHostReservationDao.listAllDedicatedHosts();
            boolean srcImplDedicated = false;
            boolean destImplDedicated = false;
            String msg = null;
            for (PlannerHostReservationVO reservedHost : reservedHosts) {
                if (reservedHost.getHostId() == srcHostId) {
                    srcImplDedicated = true;
                }
                if (reservedHost.getHostId() == destHostId) {
                    destImplDedicated = true;
                }
            }
            if (srcImplDedicated) {
                if (destImplDedicated) {
                    msg = "VM is being migrated from implicitly dedicated host " + srcHost.getName() + " to another implicitly dedicated host " + destHost.getName();
                } else {
                    msg = "VM is being migrated from implicitly dedicated host " + srcHost.getName() + " to shared host " + destHost.getName();
                }
                _alertMgr.sendAlert(AlertManager.AlertType.ALERT_TYPE_USERVM, vm.getDataCenterId(), vm.getPodIdToDeployIn(), msg, msg);
                s_logger.warn(msg);
            } else {
                if (destImplDedicated) {
                    msg = "VM is being migrated from shared host " + srcHost.getName() + " to implicitly dedicated host " + destHost.getName();
                    _alertMgr.sendAlert(AlertManager.AlertType.ALERT_TYPE_USERVM, vm.getDataCenterId(), vm.getPodIdToDeployIn(), msg, msg);
                    s_logger.warn(msg);
                }
            }
        }
    }

    private List<VMInstanceVO> getVmsOnHost(long hostId) {
        List<VMInstanceVO> vms =  _vmInstanceDao.listUpByHostId(hostId);
        List<VMInstanceVO> vmsByLastHostId = _vmInstanceDao.listByLastHostId(hostId);
        if (vmsByLastHostId.size() > 0) {
            // check if any VMs are within skip.counting.hours, if yes we have to consider the host.
            for (VMInstanceVO stoppedVM : vmsByLastHostId) {
                long secondsSinceLastUpdate = (DateUtil.currentGMTTime().getTime() - stoppedVM.getUpdateTime().getTime()) / 1000;
                if (secondsSinceLastUpdate < capacityReleaseInterval) {
                    vms.add(stoppedVM);
                }
            }
        }

        return vms;
    }

    private boolean isServiceOfferingUsingPlannerInPreferredMode(long serviceOfferingId) {
        boolean preferred = false;
        Map<String, String> details = serviceOfferingDetailsDao.listDetailsKeyPairs(serviceOfferingId);
        if (details != null && !details.isEmpty()) {
            String preferredAttribute = details.get("ImplicitDedicationMode");
            if (preferredAttribute != null && preferredAttribute.equals("Preferred")) {
                preferred = true;
            }
        }
        return preferred;
    }

    private boolean checkIfAllVmsCreatedInStrictMode(Long accountId, List<VMInstanceVO> allVmsOnHost) {
        boolean createdByImplicitStrict = true;
        if (allVmsOnHost.isEmpty()) {
            return false;
        }
        for (VMInstanceVO vm : allVmsOnHost) {
            if (!isImplicitPlannerUsedByOffering(vm.getServiceOfferingId()) || vm.getAccountId() != accountId) {
                s_logger.info("Host " + vm.getHostId() + " found to be running a vm created by a planner other" + " than implicit, or running vms of other account");
                createdByImplicitStrict = false;
                break;
            } else if (isServiceOfferingUsingPlannerInPreferredMode(vm.getServiceOfferingId()) || vm.getAccountId() != accountId) {
                s_logger.info("Host " + vm.getHostId() + " found to be running a vm created by an implicit planner" + " in preferred mode, or running vms of other account");
                createdByImplicitStrict = false;
                break;
            }
        }
        return createdByImplicitStrict;
    }

    private boolean isImplicitPlannerUsedByOffering(long offeringId) {
        boolean implicitPlannerUsed = false;
        ServiceOfferingVO offering = _serviceOfferingDao.findByIdIncludingRemoved(offeringId);
        if (offering == null) {
            s_logger.error("Couldn't retrieve the offering by the given id : " + offeringId);
        } else {
            String plannerName = offering.getDeploymentPlanner();
            if (plannerName != null) {
                if (plannerName.equals("ImplicitDedicationPlanner")) {
                    implicitPlannerUsed = true;
                }
            }
        }

        return implicitPlannerUsed;
    }

    private boolean isVmVolumesOnZoneWideStore(VMInstanceVO vm) {
        final List<VolumeVO> volumes = _volsDao.findCreatedByInstance(vm.getId());
        if (CollectionUtils.isEmpty(volumes)) {
            return false;
        }
        for (Volume volume : volumes) {
            if (volume == null || volume.getPoolId() == null) {
                return false;
            }
            StoragePoolVO pool = _storagePoolDao.findById(volume.getPoolId());
            if (pool == null || !ScopeType.ZONE.equals(pool.getScope())) {
                return false;
            }
        }
        return true;
    }

    @Override
    @ActionEvent(eventType = EventTypes.EVENT_VM_MIGRATE, eventDescription = "migrating VM", async = true)
    public VirtualMachine migrateVirtualMachineWithVolume(Long vmId, Host destinationHost, Map<String, String> volumeToPool) throws ResourceUnavailableException,
    ConcurrentOperationException, ManagementServerException, VirtualMachineMigrationException {
        // Access check - only root administrator can migrate VM.
        Account caller = CallContext.current().getCallingAccount();
        if (!_accountMgr.isRootAdmin(caller.getId())) {
            if (s_logger.isDebugEnabled()) {
                s_logger.debug("Caller is not a root admin, permission denied to migrate the VM");
            }
            throw new PermissionDeniedException("No permission to migrate VM, Only Root Admin can migrate a VM!");
        }

        VMInstanceVO vm = _vmInstanceDao.findById(vmId);
        if (vm == null) {
            throw new InvalidParameterValueException("Unable to find the vm by id " + vmId);
        }

        // OfflineVmwareMigration: this would be it ;) if multiple paths exist: unify
        if (vm.getState() != State.Running) {
            // OfflineVmwareMigration: and not vmware
            if (s_logger.isDebugEnabled()) {
                s_logger.debug("VM is not Running, unable to migrate the vm " + vm);
            }
            CloudRuntimeException ex = new CloudRuntimeException("VM is not Running, unable to migrate the vm with" + " specified id");
            ex.addProxyObject(vm.getUuid(), "vmId");
            throw ex;
        }

        if(serviceOfferingDetailsDao.findDetail(vm.getServiceOfferingId(), GPU.Keys.pciDevice.toString()) != null) {
            throw new InvalidParameterValueException("Live Migration of GPU enabled VM is not supported");
        }

        // OfflineVmwareMigration: this condition is to complicated. (already a method somewhere)
        if (!vm.getHypervisorType().equals(HypervisorType.XenServer) && !vm.getHypervisorType().equals(HypervisorType.VMware) && !vm.getHypervisorType().equals(HypervisorType.KVM)
                && !vm.getHypervisorType().equals(HypervisorType.Ovm) && !vm.getHypervisorType().equals(HypervisorType.Hyperv)
                && !vm.getHypervisorType().equals(HypervisorType.Simulator)) {
            throw new InvalidParameterValueException("Unsupported hypervisor type for vm migration, we support" + " XenServer/VMware/KVM only");
        }

        long srcHostId = vm.getHostId();
        Host srcHost = _resourceMgr.getHost(srcHostId);

        if (srcHost == null) {
            throw new InvalidParameterValueException("Cannot migrate VM, host with id: " + srcHostId + " for VM not found");
        }

        // Check if source and destination hosts are valid and migrating to same host
        if (destinationHost.getId() == srcHostId) {
            throw new InvalidParameterValueException("Cannot migrate VM, VM is already present on this host, please" + " specify valid destination host to migrate the VM");
        }

        String srcHostVersion = srcHost.getHypervisorVersion();
        String destHostVersion = destinationHost.getHypervisorVersion();

        // Check if the source and destination hosts are of the same type and support storage motion.
        if (!srcHost.getHypervisorType().equals(destinationHost.getHypervisorType())) {
            throw new CloudRuntimeException("The source and destination hosts are not of the same type and version. Source hypervisor type and version: " +
                    srcHost.getHypervisorType().toString() + " " + srcHostVersion + ", Destination hypervisor type and version: " +
                    destinationHost.getHypervisorType().toString() + " " + destHostVersion);
        }

        if (!VirtualMachine.Type.User.equals(vm.getType())) {
            // for System VMs check that the destination host is within the same pod
            if (srcHost.getPodId() != null && !srcHost.getPodId().equals(destinationHost.getPodId())) {
                throw new InvalidParameterValueException("Cannot migrate the VM, destination host is not in the same pod as current host of the VM");
            }
        }

        if (HypervisorType.KVM.equals(srcHost.getHypervisorType())) {
            if (srcHostVersion == null) {
                srcHostVersion = "";
            }

            if (destHostVersion == null) {
                destHostVersion = "";
            }
        }

        if (!Boolean.TRUE.equals(_hypervisorCapabilitiesDao.isStorageMotionSupported(srcHost.getHypervisorType(), srcHostVersion))) {
            throw new CloudRuntimeException("Migration with storage isn't supported for source host ID: " + srcHost.getUuid() + " on hypervisor " + srcHost.getHypervisorType() + " of version " + srcHost.getHypervisorVersion());
        }

<<<<<<< HEAD
        if (srcHostVersion == null || !srcHostVersion.equals(destHostVersion)) {
            if (!Boolean.TRUE.equals(_hypervisorCapabilitiesDao.isStorageMotionSupported(destinationHost.getHypervisorType(), destHostVersion))) {
                throw new CloudRuntimeException("Migration with storage isn't supported for target host ID: " + srcHost.getUuid() + " on hypervisor " + srcHost.getHypervisorType() + " of version " + srcHost.getHypervisorVersion());
=======
        HypervisorCapabilitiesVO capabilities = _hypervisorCapabilitiesDao.findByHypervisorTypeAndVersion(srcHost.getHypervisorType(), srcHost.getHypervisorVersion());

        if (capabilities == null) {
            if (!HypervisorType.KVM.equals(srcHost.getHypervisorType())) {
                throw new CloudRuntimeException(String.format("Cannot migrate VM with storage, as the capabilities are not found for the hypervisor %s with version %s", srcHost.getHypervisorType(), srcHost.getHypervisorVersion()));
>>>>>>> d47e2733
            }
            List<HypervisorCapabilitiesVO> lstHypervisorCapabilities = _hypervisorCapabilitiesDao.listAllByHypervisorType(HypervisorType.KVM);

<<<<<<< HEAD
=======
            capabilities = lstHypervisorCapabilities.stream().filter(hvCapabilities -> hvCapabilities.isStorageMotionSupported()).findAny()
            .orElseThrow(() -> new CloudRuntimeException(String.format("Cannot migrate VM with storage, as the capabilities are not found for the hypervisor %s with version %s", srcHost.getHypervisorType(), srcHost.getHypervisorVersion())));
        } else if (!capabilities.isStorageMotionSupported()) {
            throw new CloudRuntimeException(String.format("Migration with storage isn't supported on hypervisor %s of version %s", srcHost.getHypervisorType(), srcHost.getHypervisorVersion()));
        }

>>>>>>> d47e2733
        // Check if destination host is up.
        if (destinationHost.getState() != com.cloud.host.Status.Up || destinationHost.getResourceState() != ResourceState.Enabled) {
            throw new CloudRuntimeException("Cannot migrate VM, destination host is not in correct state, has " + "status: " + destinationHost.getState() + ", state: "
                    + destinationHost.getResourceState());
        }

        // Check that Vm does not have VM Snapshots
        if (_vmSnapshotDao.findByVm(vmId).size() > 0) {
            throw new InvalidParameterValueException("VM with VM Snapshots cannot be migrated with storage, please remove all VM snapshots");
        }

        List<VolumeVO> vmVolumes = _volsDao.findUsableVolumesForInstance(vm.getId());
        Map<Long, Long> volToPoolObjectMap = new HashMap<Long, Long>();
        if (!isVMUsingLocalStorage(vm) && MapUtils.isEmpty(volumeToPool)
            && (destinationHost.getClusterId().equals(srcHost.getClusterId()) || isVmVolumesOnZoneWideStore(vm))){
            // If volumes do not have to be migrated
            // call migrateVirtualMachine for non-user VMs else throw exception
            if (!VirtualMachine.Type.User.equals(vm.getType())) {
                return migrateVirtualMachine(vmId, destinationHost);
            }
            throw new InvalidParameterValueException("Migration of the vm " + vm + "from host " + srcHost + " to destination host " + destinationHost
                    + " doesn't involve migrating the volumes.");
        }

        if (MapUtils.isNotEmpty(volumeToPool)) {
            // Check if all the volumes and pools passed as parameters are valid.
            for (Map.Entry<String, String> entry : volumeToPool.entrySet()) {
                VolumeVO volume = _volsDao.findByUuid(entry.getKey());
                StoragePoolVO pool = _storagePoolDao.findByUuid(entry.getValue());
                if (volume == null) {
                    throw new InvalidParameterValueException("There is no volume present with the given id " + entry.getKey());
                } else if (pool == null) {
                    throw new InvalidParameterValueException("There is no storage pool present with the given id " + entry.getValue());
                } else if (pool.isInMaintenance()) {
                    throw new InvalidParameterValueException("Cannot migrate volume " + volume + "to the destination storage pool " + pool.getName() +
                            " as the storage pool is in maintenance mode.");
                } else {
                    // Verify the volume given belongs to the vm.
                    if (!vmVolumes.contains(volume)) {
                        throw new InvalidParameterValueException("There volume " + volume + " doesn't belong to " + "the virtual machine " + vm + " that has to be migrated");
                    }
                    volToPoolObjectMap.put(Long.valueOf(volume.getId()), Long.valueOf(pool.getId()));
                }
                HypervisorType hypervisorType = _volsDao.getHypervisorType(volume.getId());
                if (hypervisorType.equals(HypervisorType.VMware)) {
                    try {
                        boolean isStoragePoolStoragepolicyComplaince = storageManager.isStoragePoolComplaintWithStoragePolicy(Arrays.asList(volume), pool);
                        if (!isStoragePoolStoragepolicyComplaince) {
                            throw new CloudRuntimeException(String.format("Storage pool %s is not storage policy compliance with the volume %s", pool.getUuid(), volume.getUuid()));
                        }
                    } catch (StorageUnavailableException e) {
                        throw new CloudRuntimeException(String.format("Could not verify storage policy compliance against storage pool %s due to exception %s", pool.getUuid(), e.getMessage()));
                    }
                }
            }
        }

        // Check if all the volumes are in the correct state.
        for (VolumeVO volume : vmVolumes) {
            if (volume.getState() != Volume.State.Ready) {
                throw new CloudRuntimeException("Volume " + volume + " of the VM is not in Ready state. Cannot " + "migrate the vm with its volumes.");
            }
        }

        // Check max guest vm limit for the destinationHost.
        HostVO destinationHostVO = _hostDao.findById(destinationHost.getId());
        if (_capacityMgr.checkIfHostReachMaxGuestLimit(destinationHostVO)) {
            throw new VirtualMachineMigrationException("Host name: " + destinationHost.getName() + ", hostId: " + destinationHost.getId()
            + " already has max running vms (count includes system VMs). Cannot" + " migrate to this host");
        }

        checkHostsDedication(vm, srcHostId, destinationHost.getId());

        _itMgr.migrateWithStorage(vm.getUuid(), srcHostId, destinationHost.getId(), volToPoolObjectMap);
        return findMigratedVm(vm.getId(), vm.getType());
    }

    @DB
    @Override
    @ActionEvent(eventType = EventTypes.EVENT_VM_MOVE, eventDescription = "move VM to another user", async = false)
    public UserVm moveVMToUser(final AssignVMCmd cmd) throws ResourceAllocationException, ConcurrentOperationException, ResourceUnavailableException, InsufficientCapacityException {
        // VERIFICATIONS and VALIDATIONS

        // VV 1: verify the two users
        Account caller = CallContext.current().getCallingAccount();
        if (!_accountMgr.isRootAdmin(caller.getId())
                && !_accountMgr.isDomainAdmin(caller.getId())) { // only
            // root
            // admin
            // can
            // assign
            // VMs
            throw new InvalidParameterValueException("Only domain admins are allowed to assign VMs and not " + caller.getType());
        }

        // get and check the valid VM
        final UserVmVO vm = _vmDao.findById(cmd.getVmId());
        if (vm == null) {
            throw new InvalidParameterValueException("There is no vm by that id " + cmd.getVmId());
        } else if (vm.getState() == State.Running) { // VV 3: check if vm is
            // running
            if (s_logger.isDebugEnabled()) {
                s_logger.debug("VM is Running, unable to move the vm " + vm);
            }
            InvalidParameterValueException ex = new InvalidParameterValueException("VM is Running, unable to move the vm with specified vmId");
            ex.addProxyObject(vm.getUuid(), "vmId");
            throw ex;
        }

        final Account oldAccount = _accountService.getActiveAccountById(vm.getAccountId());
        if (oldAccount == null) {
            throw new InvalidParameterValueException("Invalid account for VM " + vm.getAccountId() + " in domain.");
        }
        final Account newAccount = _accountMgr.finalizeOwner(caller, cmd.getAccountName(), cmd.getDomainId(), cmd.getProjectId());
        if (newAccount == null) {
            throw new InvalidParameterValueException("Invalid accountid=" + cmd.getAccountName() + " in domain " + cmd.getDomainId());
        }

        if (newAccount.getState() == Account.State.disabled) {
            throw new InvalidParameterValueException("The new account owner " + cmd.getAccountName() + " is disabled.");
        }

        if (cmd.getProjectId() != null && cmd.getDomainId() == null) {
            throw new InvalidParameterValueException("Please provide a valid domain ID; cannot assign VM to a project if domain ID is NULL.");
        }

        //check caller has access to both the old and new account
        _accountMgr.checkAccess(caller, null, true, oldAccount);
        _accountMgr.checkAccess(caller, null, true, newAccount);

        // make sure the accounts are not same
        if (oldAccount.getAccountId() == newAccount.getAccountId()) {
            throw new InvalidParameterValueException("The new account is the same as the old account. Account id =" + oldAccount.getAccountId());
        }

        // don't allow to move the vm if there are existing PF/LB/Static Nat
        // rules, or vm is assigned to static Nat ip
        List<PortForwardingRuleVO> pfrules = _portForwardingDao.listByVm(cmd.getVmId());
        if (pfrules != null && pfrules.size() > 0) {
            throw new InvalidParameterValueException("Remove the Port forwarding rules for this VM before assigning to another user.");
        }
        List<FirewallRuleVO> snrules = _rulesDao.listStaticNatByVmId(vm.getId());
        if (snrules != null && snrules.size() > 0) {
            throw new InvalidParameterValueException("Remove the StaticNat rules for this VM before assigning to another user.");
        }
        List<LoadBalancerVMMapVO> maps = _loadBalancerVMMapDao.listByInstanceId(vm.getId());
        if (maps != null && maps.size() > 0) {
            throw new InvalidParameterValueException("Remove the load balancing rules for this VM before assigning to another user.");
        }
        // check for one on one nat
        List<IPAddressVO> ips = _ipAddressDao.findAllByAssociatedVmId(cmd.getVmId());
        for (IPAddressVO ip : ips) {
            if (ip.isOneToOneNat()) {
                throw new InvalidParameterValueException("Remove the one to one nat rule for this VM for ip " + ip.toString());
            }
        }

        final List<VolumeVO> volumes = _volsDao.findByInstance(cmd.getVmId());

        for (VolumeVO volume : volumes) {
            List<SnapshotVO> snapshots = _snapshotDao.listByStatusNotIn(volume.getId(), Snapshot.State.Destroyed,Snapshot.State.Error);
            if (snapshots != null && snapshots.size() > 0) {
                throw new InvalidParameterValueException(
                        "Snapshots exists for volume: "+ volume.getName()+ ", Detach volume or remove snapshots for volume before assigning VM to another user.");
            }
        }

        DataCenterVO zone = _dcDao.findById(vm.getDataCenterId());

        // Get serviceOffering and Volumes for Virtual Machine
        final ServiceOfferingVO offering = _serviceOfferingDao.findByIdIncludingRemoved(vm.getId(), vm.getServiceOfferingId());

        //Remove vm from instance group
        removeInstanceFromInstanceGroup(cmd.getVmId());

        // VV 2: check if account/domain is with in resource limits to create a new vm
        if (! VirtualMachineManager.ResoureCountRunningVMsonly.value()) {
            resourceLimitCheck(newAccount, vm.isDisplayVm(), new Long(offering.getCpu()), new Long(offering.getRamSize()));
        }

        // VV 3: check if volumes and primary storage space are with in resource limits
        _resourceLimitMgr.checkResourceLimit(newAccount, ResourceType.volume, _volsDao.findByInstance(cmd.getVmId()).size());
        Long totalVolumesSize = (long)0;
        for (VolumeVO volume : volumes) {
            totalVolumesSize += volume.getSize();
        }
        _resourceLimitMgr.checkResourceLimit(newAccount, ResourceType.primary_storage, totalVolumesSize);

        // VV 4: Check if new owner can use the vm template
        VirtualMachineTemplate template = _templateDao.findByIdIncludingRemoved(vm.getTemplateId());
        if (template == null) {
            throw new InvalidParameterValueException(String.format("Template for VM: %s cannot be found", vm.getUuid()));
        }
        if (!template.isPublicTemplate()) {
            Account templateOwner = _accountMgr.getAccount(template.getAccountId());
            _accountMgr.checkAccess(newAccount, null, true, templateOwner);
        }

        // VV 5: check the new account can create vm in the domain
        DomainVO domain = _domainDao.findById(cmd.getDomainId());
        _accountMgr.checkAccess(newAccount, domain);

        Transaction.execute(new TransactionCallbackNoReturn() {
            @Override
            public void doInTransactionWithoutResult(TransactionStatus status) {
                //generate destroy vm event for usage
                UsageEventUtils.publishUsageEvent(EventTypes.EVENT_VM_DESTROY, vm.getAccountId(), vm.getDataCenterId(),
                        vm.getId(), vm.getHostName(), vm.getServiceOfferingId(), vm.getTemplateId(),
                        vm.getHypervisorType().toString(), VirtualMachine.class.getName(), vm.getUuid(), vm.isDisplayVm());
                // update resource counts for old account
                resourceCountDecrement(oldAccount.getAccountId(), vm.isDisplayVm(), new Long(offering.getCpu()), new Long(offering.getRamSize()));

                // OWNERSHIP STEP 1: update the vm owner
                vm.setAccountId(newAccount.getAccountId());
                vm.setDomainId(cmd.getDomainId());
                _vmDao.persist(vm);

                // OS 2: update volume
                for (VolumeVO volume : volumes) {
                    UsageEventUtils.publishUsageEvent(EventTypes.EVENT_VOLUME_DELETE, volume.getAccountId(), volume.getDataCenterId(), volume.getId(), volume.getName(),
                            Volume.class.getName(), volume.getUuid(), volume.isDisplayVolume());
                    _resourceLimitMgr.decrementResourceCount(oldAccount.getAccountId(), ResourceType.volume);
                    _resourceLimitMgr.decrementResourceCount(oldAccount.getAccountId(), ResourceType.primary_storage, new Long(volume.getSize()));
                    volume.setAccountId(newAccount.getAccountId());
                    volume.setDomainId(newAccount.getDomainId());
                    _volsDao.persist(volume);
                    _resourceLimitMgr.incrementResourceCount(newAccount.getAccountId(), ResourceType.volume);
                    _resourceLimitMgr.incrementResourceCount(newAccount.getAccountId(), ResourceType.primary_storage, new Long(volume.getSize()));
                    UsageEventUtils.publishUsageEvent(EventTypes.EVENT_VOLUME_CREATE, volume.getAccountId(), volume.getDataCenterId(), volume.getId(), volume.getName(),
                            volume.getDiskOfferingId(), volume.getTemplateId(), volume.getSize(), Volume.class.getName(),
                            volume.getUuid(), volume.isDisplayVolume());
                }

                //update resource count of new account
                if (! VirtualMachineManager.ResoureCountRunningVMsonly.value()) {
                    resourceCountIncrement(newAccount.getAccountId(), vm.isDisplayVm(), new Long(offering.getCpu()), new Long(offering.getRamSize()));
                }

                //generate usage events to account for this change
                UsageEventUtils.publishUsageEvent(EventTypes.EVENT_VM_CREATE, vm.getAccountId(), vm.getDataCenterId(), vm.getId(),
                        vm.getHostName(), vm.getServiceOfferingId(), vm.getTemplateId(), vm.getHypervisorType().toString(),
                        VirtualMachine.class.getName(), vm.getUuid(), vm.isDisplayVm());
            }
        });

        VirtualMachine vmoi = _itMgr.findById(vm.getId());
        VirtualMachineProfileImpl vmOldProfile = new VirtualMachineProfileImpl(vmoi);

        // OS 3: update the network
        List<Long> networkIdList = cmd.getNetworkIds();
        List<Long> securityGroupIdList = cmd.getSecurityGroupIdList();

        if (zone.getNetworkType() == NetworkType.Basic) {
            if (networkIdList != null && !networkIdList.isEmpty()) {
                throw new InvalidParameterValueException("Can't move vm with network Ids; this is a basic zone VM");
            }
            // cleanup the old security groups
            _securityGroupMgr.removeInstanceFromGroups(cmd.getVmId());
            // cleanup the network for the oldOwner
            _networkMgr.cleanupNics(vmOldProfile);
            _networkMgr.removeNics(vmOldProfile);
            // security groups will be recreated for the new account, when the
            // VM is started
            List<NetworkVO> networkList = new ArrayList<NetworkVO>();

            // Get default guest network in Basic zone
            Network defaultNetwork = _networkModel.getExclusiveGuestNetwork(zone.getId());

            if (defaultNetwork == null) {
                throw new InvalidParameterValueException("Unable to find a default network to start a vm");
            } else {
                networkList.add(_networkDao.findById(defaultNetwork.getId()));
            }

            boolean isVmWare = (template.getHypervisorType() == HypervisorType.VMware);

            if (securityGroupIdList != null && isVmWare) {
                throw new InvalidParameterValueException("Security group feature is not supported for vmWare hypervisor");
            } else if (!isVmWare && _networkModel.isSecurityGroupSupportedInNetwork(defaultNetwork) && _networkModel.canAddDefaultSecurityGroup()) {
                if (securityGroupIdList == null) {
                    securityGroupIdList = new ArrayList<Long>();
                }
                SecurityGroup defaultGroup = _securityGroupMgr.getDefaultSecurityGroup(newAccount.getId());
                if (defaultGroup != null) {
                    // check if security group id list already contains Default
                    // security group, and if not - add it
                    boolean defaultGroupPresent = false;
                    for (Long securityGroupId : securityGroupIdList) {
                        if (securityGroupId.longValue() == defaultGroup.getId()) {
                            defaultGroupPresent = true;
                            break;
                        }
                    }

                    if (!defaultGroupPresent) {
                        securityGroupIdList.add(defaultGroup.getId());
                    }

                } else {
                    // create default security group for the account
                    if (s_logger.isDebugEnabled()) {
                        s_logger.debug("Couldn't find default security group for the account " + newAccount + " so creating a new one");
                    }
                    defaultGroup = _securityGroupMgr.createSecurityGroup(SecurityGroupManager.DEFAULT_GROUP_NAME, SecurityGroupManager.DEFAULT_GROUP_DESCRIPTION,
                            newAccount.getDomainId(), newAccount.getId(), newAccount.getAccountName());
                    securityGroupIdList.add(defaultGroup.getId());
                }
            }

            LinkedHashMap<Network, List<? extends NicProfile>> networks = new LinkedHashMap<Network, List<? extends NicProfile>>();
            NicProfile profile = new NicProfile();
            profile.setDefaultNic(true);
            networks.put(networkList.get(0), new ArrayList<NicProfile>(Arrays.asList(profile)));

            VirtualMachine vmi = _itMgr.findById(vm.getId());
            VirtualMachineProfileImpl vmProfile = new VirtualMachineProfileImpl(vmi);
            _networkMgr.allocate(vmProfile, networks, null);

            _securityGroupMgr.addInstanceToGroups(vm.getId(), securityGroupIdList);

            s_logger.debug("AssignVM: Basic zone, adding security groups no " + securityGroupIdList.size() + " to " + vm.getInstanceName());
        } else {
            Set<NetworkVO> applicableNetworks = new LinkedHashSet<>();
            Map<Long, String> requestedIPv4ForNics = new HashMap<>();
            Map<Long, String> requestedIPv6ForNics = new HashMap<>();
            if (zone.isSecurityGroupEnabled())  { // advanced zone with security groups
                // cleanup the old security groups
                _securityGroupMgr.removeInstanceFromGroups(cmd.getVmId());
                // if networkIdList is null and the first network of vm is shared network, then keep it if possible
                if (networkIdList == null || networkIdList.isEmpty()) {
                    NicVO defaultNicOld = _nicDao.findDefaultNicForVM(vm.getId());
                    if (defaultNicOld != null) {
                        NetworkVO defaultNetworkOld = _networkDao.findById(defaultNicOld.getNetworkId());
                        if (canAccountUseNetwork(newAccount, defaultNetworkOld)) {
                            applicableNetworks.add(defaultNetworkOld);
                            requestedIPv4ForNics.put(defaultNetworkOld.getId(), defaultNicOld.getIPv4Address());
                            requestedIPv6ForNics.put(defaultNetworkOld.getId(), defaultNicOld.getIPv6Address());
                            s_logger.debug("AssignVM: use old shared network " + defaultNetworkOld.getName() + " with old ip " + defaultNicOld.getIPv4Address() + " on default nic of vm:" + vm.getInstanceName());
                        }
                    }
                }

                if (networkIdList != null && !networkIdList.isEmpty()) {
                    // add any additional networks
                    for (Long networkId : networkIdList) {
                        NetworkVO network = _networkDao.findById(networkId);
                        if (network == null) {
                            InvalidParameterValueException ex = new InvalidParameterValueException(
                                    "Unable to find specified network id");
                            ex.addProxyObject(networkId.toString(), "networkId");
                            throw ex;
                        }

                        _networkModel.checkNetworkPermissions(newAccount, network);

                        // don't allow to use system networks
                        NetworkOffering networkOffering = _entityMgr.findById(NetworkOffering.class, network.getNetworkOfferingId());
                        if (networkOffering.isSystemOnly()) {
                            InvalidParameterValueException ex = new InvalidParameterValueException(
                                    "Specified Network id is system only and can't be used for vm deployment");
                            ex.addProxyObject(network.getUuid(), "networkId");
                            throw ex;
                        }

                        if (network.getGuestType() == Network.GuestType.Shared && network.getAclType() == ACLType.Domain) {
                            NicVO nicOld = _nicDao.findByNtwkIdAndInstanceId(network.getId(), vm.getId());
                            if (nicOld != null) {
                                requestedIPv4ForNics.put(network.getId(), nicOld.getIPv4Address());
                                requestedIPv6ForNics.put(network.getId(), nicOld.getIPv6Address());
                                s_logger.debug("AssignVM: use old shared network " + network.getName() + " with old ip " + nicOld.getIPv4Address() + " on nic of vm:" + vm.getInstanceName());
                            }
                        }
                        s_logger.debug("AssignVM: Added network " + network.getName() + " to vm " + vm.getId());
                        applicableNetworks.add(network);
                    }
                }

                // cleanup the network for the oldOwner
                _networkMgr.cleanupNics(vmOldProfile);
                _networkMgr.removeNics(vmOldProfile);

                // add the new nics
                LinkedHashMap<Network, List<? extends NicProfile>> networks = new LinkedHashMap<Network, List<? extends NicProfile>>();
                int toggle = 0;
                NetworkVO defaultNetwork = null;
                for (NetworkVO appNet : applicableNetworks) {
                    NicProfile defaultNic = new NicProfile();
                    if (toggle == 0) {
                        defaultNic.setDefaultNic(true);
                        defaultNetwork = appNet;
                        toggle++;
                    }

                    defaultNic.setRequestedIPv4(requestedIPv4ForNics.get(appNet.getId()));
                    defaultNic.setRequestedIPv6(requestedIPv6ForNics.get(appNet.getId()));
                    networks.put(appNet, new ArrayList<NicProfile>(Arrays.asList(defaultNic)));

                }

                boolean isVmWare = (template.getHypervisorType() == HypervisorType.VMware);
                if (securityGroupIdList != null && isVmWare) {
                    throw new InvalidParameterValueException("Security group feature is not supported for vmWare hypervisor");
                } else if (!isVmWare && (defaultNetwork == null || _networkModel.isSecurityGroupSupportedInNetwork(defaultNetwork)) && _networkModel.canAddDefaultSecurityGroup()) {
                    if (securityGroupIdList == null) {
                        securityGroupIdList = new ArrayList<Long>();
                    }
                    SecurityGroup defaultGroup = _securityGroupMgr
                            .getDefaultSecurityGroup(newAccount.getId());
                    if (defaultGroup != null) {
                        // check if security group id list already contains Default
                        // security group, and if not - add it
                        boolean defaultGroupPresent = false;
                        for (Long securityGroupId : securityGroupIdList) {
                            if (securityGroupId.longValue() == defaultGroup.getId()) {
                                defaultGroupPresent = true;
                                break;
                            }
                        }

                        if (!defaultGroupPresent) {
                            securityGroupIdList.add(defaultGroup.getId());
                        }

                    } else {
                        // create default security group for the account
                        if (s_logger.isDebugEnabled()) {
                            s_logger.debug("Couldn't find default security group for the account "
                                    + newAccount + " so creating a new one");
                        }
                        defaultGroup = _securityGroupMgr.createSecurityGroup(
                                SecurityGroupManager.DEFAULT_GROUP_NAME,
                                SecurityGroupManager.DEFAULT_GROUP_DESCRIPTION,
                                newAccount.getDomainId(), newAccount.getId(),
                                newAccount.getAccountName());
                        securityGroupIdList.add(defaultGroup.getId());
                    }
                }

                VirtualMachine vmi = _itMgr.findById(vm.getId());
                VirtualMachineProfileImpl vmProfile = new VirtualMachineProfileImpl(vmi);

                if (applicableNetworks.isEmpty()) {
                    throw new InvalidParameterValueException("No network is specified, please specify one when you move the vm. For now, please add a network to VM on NICs tab.");
                } else {
                    _networkMgr.allocate(vmProfile, networks, null);
                }

                _securityGroupMgr.addInstanceToGroups(vm.getId(),
                        securityGroupIdList);
                s_logger.debug("AssignVM: Advanced zone, adding security groups no "
                        + securityGroupIdList.size() + " to "
                        + vm.getInstanceName());

            } else {
                if (securityGroupIdList != null && !securityGroupIdList.isEmpty()) {
                    throw new InvalidParameterValueException("Can't move vm with security groups; security group feature is not enabled in this zone");
                }
                // if networkIdList is null and the first network of vm is shared network, then keep it if possible
                if (networkIdList == null || networkIdList.isEmpty()) {
                    NicVO defaultNicOld = _nicDao.findDefaultNicForVM(vm.getId());
                    if (defaultNicOld != null) {
                        NetworkVO defaultNetworkOld = _networkDao.findById(defaultNicOld.getNetworkId());
                        if (canAccountUseNetwork(newAccount, defaultNetworkOld)) {
                            applicableNetworks.add(defaultNetworkOld);
                            requestedIPv4ForNics.put(defaultNetworkOld.getId(), defaultNicOld.getIPv4Address());
                            requestedIPv6ForNics.put(defaultNetworkOld.getId(), defaultNicOld.getIPv6Address());
                            s_logger.debug("AssignVM: use old shared network " + defaultNetworkOld.getName() + " with old ip " + defaultNicOld.getIPv4Address() + " on default nic of vm:" + vm.getInstanceName());
                        }
                    }
                }

                if (networkIdList != null && !networkIdList.isEmpty()) {
                    // add any additional networks
                    for (Long networkId : networkIdList) {
                        NetworkVO network = _networkDao.findById(networkId);
                        if (network == null) {
                            InvalidParameterValueException ex = new InvalidParameterValueException("Unable to find specified network id");
                            ex.addProxyObject(networkId.toString(), "networkId");
                            throw ex;
                        }

                        _networkModel.checkNetworkPermissions(newAccount, network);

                        // don't allow to use system networks
                        NetworkOffering networkOffering = _entityMgr.findById(NetworkOffering.class, network.getNetworkOfferingId());
                        if (networkOffering.isSystemOnly()) {
                            InvalidParameterValueException ex = new InvalidParameterValueException("Specified Network id is system only and can't be used for vm deployment");
                            ex.addProxyObject(network.getUuid(), "networkId");
                            throw ex;
                        }

                        if (network.getGuestType() == Network.GuestType.Shared && network.getAclType() == ACLType.Domain) {
                            NicVO nicOld = _nicDao.findByNtwkIdAndInstanceId(network.getId(), vm.getId());
                            if (nicOld != null) {
                                requestedIPv4ForNics.put(network.getId(), nicOld.getIPv4Address());
                                requestedIPv6ForNics.put(network.getId(), nicOld.getIPv6Address());
                                s_logger.debug("AssignVM: use old shared network " + network.getName() + " with old ip " + nicOld.getIPv4Address() + " on nic of vm:" + vm.getInstanceName());
                            }
                        }
                        s_logger.debug("AssignVM: Added network " + network.getName() + " to vm " + vm.getId());
                        applicableNetworks.add(network);
                    }
                } else if (applicableNetworks.isEmpty()) {
                    NetworkVO defaultNetwork = null;
                    List<NetworkOfferingVO> requiredOfferings = _networkOfferingDao.listByAvailability(Availability.Required, false);
                    if (requiredOfferings.size() < 1) {
                        throw new InvalidParameterValueException("Unable to find network offering with availability=" + Availability.Required
                                + " to automatically create the network as a part of vm creation");
                    }
                    if (requiredOfferings.get(0).getState() == NetworkOffering.State.Enabled) {
                        // get Virtual networks
                        List<? extends Network> virtualNetworks = _networkModel.listNetworksForAccount(newAccount.getId(), zone.getId(), Network.GuestType.Isolated);
                        if (virtualNetworks.isEmpty()) {
                            long physicalNetworkId = _networkModel.findPhysicalNetworkId(zone.getId(), requiredOfferings.get(0).getTags(), requiredOfferings.get(0)
                                    .getTrafficType());
                            // Validate physical network
                            PhysicalNetwork physicalNetwork = _physicalNetworkDao.findById(physicalNetworkId);
                            if (physicalNetwork == null) {
                                throw new InvalidParameterValueException("Unable to find physical network with id: " + physicalNetworkId + " and tag: "
                                        + requiredOfferings.get(0).getTags());
                            }
                            s_logger.debug("Creating network for account " + newAccount + " from the network offering id=" + requiredOfferings.get(0).getId()
                                    + " as a part of deployVM process");
                            Network newNetwork = _networkMgr.createGuestNetwork(requiredOfferings.get(0).getId(), newAccount.getAccountName() + "-network",
                                    newAccount.getAccountName() + "-network", null, null, null, false, null, newAccount,
                                    null, physicalNetwork, zone.getId(), ACLType.Account, null, null,
                                    null, null, true, null, null, null, null, null);
                            // if the network offering has persistent set to true, implement the network
                            if (requiredOfferings.get(0).isPersistent()) {
                                DeployDestination dest = new DeployDestination(zone, null, null, null);
                                UserVO callerUser = _userDao.findById(CallContext.current().getCallingUserId());
                                Journal journal = new Journal.LogJournal("Implementing " + newNetwork, s_logger);
                                ReservationContext context = new ReservationContextImpl(UUID.randomUUID().toString(), journal, callerUser, caller);
                                s_logger.debug("Implementing the network for account" + newNetwork + " as a part of" + " network provision for persistent networks");
                                try {
                                    Pair<? extends NetworkGuru, ? extends Network> implementedNetwork = _networkMgr.implementNetwork(newNetwork.getId(), dest, context);
                                    if (implementedNetwork == null || implementedNetwork.first() == null) {
                                        s_logger.warn("Failed to implement the network " + newNetwork);
                                    }
                                    newNetwork = implementedNetwork.second();
                                } catch (Exception ex) {
                                    s_logger.warn("Failed to implement network " + newNetwork + " elements and"
                                            + " resources as a part of network provision for persistent network due to ", ex);
                                    CloudRuntimeException e = new CloudRuntimeException("Failed to implement network"
                                            + " (with specified id) elements and resources as a part of network provision");
                                    e.addProxyObject(newNetwork.getUuid(), "networkId");
                                    throw e;
                                }
                            }
                            defaultNetwork = _networkDao.findById(newNetwork.getId());
                        } else if (virtualNetworks.size() > 1) {
                            throw new InvalidParameterValueException("More than 1 default Isolated networks are found " + "for account " + newAccount
                                    + "; please specify networkIds");
                        } else {
                            defaultNetwork = _networkDao.findById(virtualNetworks.get(0).getId());
                        }
                    } else {
                        throw new InvalidParameterValueException("Required network offering id=" + requiredOfferings.get(0).getId() + " is not in " + NetworkOffering.State.Enabled);
                    }

                    applicableNetworks.add(defaultNetwork);
                }

                // cleanup the network for the oldOwner
                _networkMgr.cleanupNics(vmOldProfile);
                _networkMgr.removeNics(vmOldProfile);

                // add the new nics
                LinkedHashMap<Network, List<? extends NicProfile>> networks = new LinkedHashMap<Network, List<? extends NicProfile>>();
                int toggle = 0;
                for (NetworkVO appNet : applicableNetworks) {
                    NicProfile defaultNic = new NicProfile();
                    if (toggle == 0) {
                        defaultNic.setDefaultNic(true);
                        toggle++;
                    }
                    defaultNic.setRequestedIPv4(requestedIPv4ForNics.get(appNet.getId()));
                    defaultNic.setRequestedIPv6(requestedIPv6ForNics.get(appNet.getId()));
                    networks.put(appNet, new ArrayList<NicProfile>(Arrays.asList(defaultNic)));
                }
                VirtualMachine vmi = _itMgr.findById(vm.getId());
                VirtualMachineProfileImpl vmProfile = new VirtualMachineProfileImpl(vmi);
                _networkMgr.allocate(vmProfile, networks, null);
                s_logger.debug("AssignVM: Advance virtual, adding networks no " + networks.size() + " to " + vm.getInstanceName());
            } // END IF NON SEC GRP ENABLED
        } // END IF ADVANCED
        s_logger.info("AssignVM: vm " + vm.getInstanceName() + " now belongs to account " + newAccount.getAccountName());
        return vm;
    }

    private boolean canAccountUseNetwork(Account newAccount, Network network) {
        if (network != null && network.getAclType() == ACLType.Domain
                && (network.getGuestType() == Network.GuestType.Shared
                || network.getGuestType() == Network.GuestType.L2)) {
            try {
                _networkModel.checkNetworkPermissions(newAccount, network);
                return true;
            } catch (PermissionDeniedException e) {
                s_logger.debug(String.format("AssignVM: %s network %s can not be used by new account %s", network.getGuestType(), network.getName(), newAccount.getAccountName()));
                return false;
            }
        }
        return false;
    }

    @Override
    public UserVm restoreVM(RestoreVMCmd cmd) throws InsufficientCapacityException, ResourceUnavailableException {
        // Input validation
        Account caller = CallContext.current().getCallingAccount();

        long vmId = cmd.getVmId();
        Long newTemplateId = cmd.getTemplateId();

        UserVmVO vm = _vmDao.findById(vmId);
        if (vm == null) {
            InvalidParameterValueException ex = new InvalidParameterValueException("Cannot find VM with ID " + vmId);
            ex.addProxyObject(String.valueOf(vmId), "vmId");
            throw ex;
        }

        _accountMgr.checkAccess(caller, null, true, vm);

        //check if there are any active snapshots on volumes associated with the VM
        s_logger.debug("Checking if there are any ongoing snapshots on the ROOT volumes associated with VM with ID " + vmId);
        if (checkStatusOfVolumeSnapshots(vmId, Volume.Type.ROOT)) {
            throw new CloudRuntimeException("There is/are unbacked up snapshot(s) on ROOT volume, Re-install VM is not permitted, please try again later.");
        }
        s_logger.debug("Found no ongoing snapshots on volume of type ROOT, for the vm with id " + vmId);
        return restoreVMInternal(caller, vm, newTemplateId);
    }

    public UserVm restoreVMInternal(Account caller, UserVmVO vm, Long newTemplateId) throws InsufficientCapacityException, ResourceUnavailableException {
        return _itMgr.restoreVirtualMachine(vm.getId(), newTemplateId);
    }

    private VMTemplateVO getRestoreVirtualMachineTemplate(Account caller, Long newTemplateId, List<VolumeVO> rootVols, UserVmVO vm) {
        VMTemplateVO template = null;
        if (CollectionUtils.isNotEmpty(rootVols)) {
            VolumeVO root = rootVols.get(0);
            Long templateId = root.getTemplateId();
            boolean isISO = false;
            if (templateId == null) {
                // Assuming that for a vm deployed using ISO, template ID is set to NULL
                isISO = true;
                templateId = vm.getIsoId();
            }
            //newTemplateId can be either template or ISO id. In the following snippet based on the vm deployment (from template or ISO) it is handled accordingly
            if (newTemplateId != null) {
                template = _templateDao.findById(newTemplateId);
                _accountMgr.checkAccess(caller, null, true, template);
                if (isISO) {
                    if (!template.getFormat().equals(ImageFormat.ISO)) {
                        throw new InvalidParameterValueException("Invalid ISO id provided to restore the VM ");
                    }
                } else {
                    if (template.getFormat().equals(ImageFormat.ISO)) {
                        throw new InvalidParameterValueException("Invalid template id provided to restore the VM ");
                    }
                }
            } else {
                if (isISO && templateId == null) {
                    throw new CloudRuntimeException("Cannot restore the VM since there is no ISO attached to VM");
                }
                template = _templateDao.findById(templateId);
                if (template == null) {
                    InvalidParameterValueException ex = new InvalidParameterValueException("Cannot find template/ISO for specified volumeid and vmId");
                    ex.addProxyObject(vm.getUuid(), "vmId");
                    ex.addProxyObject(root.getUuid(), "volumeId");
                    throw ex;
                }
            }
        }

        return template;
    }

    @Override
    public UserVm restoreVirtualMachine(final Account caller, final long vmId, final Long newTemplateId) throws InsufficientCapacityException, ResourceUnavailableException {
        Long userId = caller.getId();
        _userDao.findById(userId);
        UserVmVO vm = _vmDao.findById(vmId);
        Account owner = _accountDao.findById(vm.getAccountId());
        boolean needRestart = false;

        // Input validation
        if (owner == null) {
            throw new InvalidParameterValueException("The owner of " + vm + " does not exist: " + vm.getAccountId());
        }

        if (owner.getState() == Account.State.disabled) {
            throw new PermissionDeniedException("The owner of " + vm + " is disabled: " + vm.getAccountId());
        }

        if (vm.getState() != VirtualMachine.State.Running && vm.getState() != VirtualMachine.State.Stopped) {
            throw new CloudRuntimeException("Vm " + vm.getUuid() + " currently in " + vm.getState() + " state, restore vm can only execute when VM in Running or Stopped");
        }

        if (vm.getState() == VirtualMachine.State.Running) {
            needRestart = true;
        }

        VMTemplateVO currentTemplate = _templateDao.findById(vm.getTemplateId());
        List<VolumeVO> rootVols = _volsDao.findByInstanceAndType(vmId, Volume.Type.ROOT);
        if (rootVols.isEmpty()) {
            InvalidParameterValueException ex = new InvalidParameterValueException("Can not find root volume for VM " + vm.getUuid());
            ex.addProxyObject(vm.getUuid(), "vmId");
            throw ex;
        }
        if (rootVols.size() > 1 && currentTemplate != null && !currentTemplate.isDeployAsIs()) {
            InvalidParameterValueException ex = new InvalidParameterValueException("There are " + rootVols.size() + " root volumes for VM " + vm.getUuid());
            ex.addProxyObject(vm.getUuid(), "vmId");
            throw ex;
        }

        // If target VM has associated VM snapshots then don't allow restore of VM
        List<VMSnapshotVO> vmSnapshots = _vmSnapshotDao.findByVm(vmId);
        if (vmSnapshots.size() > 0) {
            throw new InvalidParameterValueException("Unable to restore VM, please remove VM snapshots before restoring VM");
        }

        VMTemplateVO template = getRestoreVirtualMachineTemplate(caller, newTemplateId, rootVols, vm);
        checkRestoreVmFromTemplate(vm, template);

        if (needRestart) {
            try {
                _itMgr.stop(vm.getUuid());
            } catch (ResourceUnavailableException e) {
                s_logger.debug("Stop vm " + vm.getUuid() + " failed", e);
                CloudRuntimeException ex = new CloudRuntimeException("Stop vm failed for specified vmId");
                ex.addProxyObject(vm.getUuid(), "vmId");
                throw ex;
            }
        }

        List<Volume> newVols = new ArrayList<>();
        for (VolumeVO root : rootVols) {
            if ( !Volume.State.Allocated.equals(root.getState()) || newTemplateId != null ){
                Long templateId = root.getTemplateId();
                boolean isISO = false;
                if (templateId == null) {
                    // Assuming that for a vm deployed using ISO, template ID is set to NULL
                    isISO = true;
                    templateId = vm.getIsoId();
                }

                /* If new template/ISO is provided allocate a new volume from new template/ISO otherwise allocate new volume from original template/ISO */
                Volume newVol = null;
                if (newTemplateId != null) {
                    if (isISO) {
                        newVol = volumeMgr.allocateDuplicateVolume(root, null);
                        vm.setIsoId(newTemplateId);
                        vm.setGuestOSId(template.getGuestOSId());
                        vm.setTemplateId(newTemplateId);
                        _vmDao.update(vmId, vm);
                    } else {
                        newVol = volumeMgr.allocateDuplicateVolume(root, newTemplateId);
                        vm.setGuestOSId(template.getGuestOSId());
                        vm.setTemplateId(newTemplateId);
                        _vmDao.update(vmId, vm);
                    }
                } else {
                    newVol = volumeMgr.allocateDuplicateVolume(root, null);
                }
                newVols.add(newVol);

                if (userVmDetailsDao.findDetail(vm.getId(), VmDetailConstants.ROOT_DISK_SIZE) == null && !newVol.getSize().equals(template.getSize())) {
                    VolumeVO resizedVolume = (VolumeVO) newVol;
                    resizedVolume.setSize(template.getSize());
                    _volsDao.update(resizedVolume.getId(), resizedVolume);
                }

                // 1. Save usage event and update resource count for user vm volumes
                _resourceLimitMgr.incrementResourceCount(newVol.getAccountId(), ResourceType.volume, newVol.isDisplay());
                _resourceLimitMgr.incrementResourceCount(newVol.getAccountId(), ResourceType.primary_storage, newVol.isDisplay(), new Long(newVol.getSize()));
                // 2. Create Usage event for the newly created volume
                UsageEventVO usageEvent = new UsageEventVO(EventTypes.EVENT_VOLUME_CREATE, newVol.getAccountId(), newVol.getDataCenterId(), newVol.getId(), newVol.getName(), newVol.getDiskOfferingId(), template.getId(), newVol.getSize());
                _usageEventDao.persist(usageEvent);

                handleManagedStorage(vm, root);

                _volsDao.attachVolume(newVol.getId(), vmId, newVol.getDeviceId());

                // Detach, destroy and create the usage event for the old root volume.
                _volsDao.detachVolume(root.getId());
                volumeMgr.destroyVolume(root);

                // For VMware hypervisor since the old root volume is replaced by the new root volume, force expunge old root volume if it has been created in storage
                if (vm.getHypervisorType() == HypervisorType.VMware) {
                    VolumeInfo volumeInStorage = volFactory.getVolume(root.getId());
                    if (volumeInStorage != null) {
                        s_logger.info("Expunging volume " + root.getId() + " from primary data store");
                        AsyncCallFuture<VolumeApiResult> future = _volService.expungeVolumeAsync(volFactory.getVolume(root.getId()));
                        try {
                            future.get();
                        } catch (Exception e) {
                            s_logger.debug("Failed to expunge volume:" + root.getId(), e);
                        }
                    }
                }
            }
        }

        Map<VirtualMachineProfile.Param, Object> params = null;
        String password = null;

        if (template.isEnablePassword()) {
            password = _mgr.generateRandomPassword();
            boolean result = resetVMPasswordInternal(vmId, password);
            if (!result) {
                throw new CloudRuntimeException("VM reset is completed but failed to reset password for the virtual machine ");
            }
            vm.setPassword(password);
        }
        if (needRestart) {
            try {
                if (vm.getDetail(VmDetailConstants.PASSWORD) != null) {
                    params = new HashMap<>();
                    params.put(VirtualMachineProfile.Param.VmPassword, password);
                }
                _itMgr.start(vm.getUuid(), params);
                vm = _vmDao.findById(vmId);
                if (template.isEnablePassword()) {
                    // this value is not being sent to the backend; need only for api
                    // display purposes
                    vm.setPassword(password);
                    if (vm.isUpdateParameters()) {
                        vm.setUpdateParameters(false);
                        _vmDao.loadDetails(vm);
                        if (vm.getDetail(VmDetailConstants.PASSWORD) != null) {
                            userVmDetailsDao.removeDetail(vm.getId(), VmDetailConstants.PASSWORD);
                        }
                        _vmDao.update(vm.getId(), vm);
                    }
                }
            } catch (Exception e) {
                s_logger.debug("Unable to start VM " + vm.getUuid(), e);
                CloudRuntimeException ex = new CloudRuntimeException("Unable to start VM with specified id" + e.getMessage());
                ex.addProxyObject(vm.getUuid(), "vmId");
                throw ex;
            }
        }

        s_logger.debug("Restore VM " + vmId + " done successfully");
        return vm;

    }

    /**
     * Perform basic checkings to make sure restore is possible. If not, #InvalidParameterValueException is thrown.
     *
     * @param vm vm
     * @param template template
     * @throws InvalidParameterValueException if restore is not possible
     */
    private void checkRestoreVmFromTemplate(UserVmVO vm, VMTemplateVO template) {
        TemplateDataStoreVO tmplStore;
        if (!template.isDirectDownload()) {
            tmplStore = _templateStoreDao.findByTemplateZoneReady(template.getId(), vm.getDataCenterId());
            if (tmplStore == null) {
                throw new InvalidParameterValueException("Cannot restore the vm as the template " + template.getUuid() + " isn't available in the zone");
            }
        } else {
            tmplStore = _templateStoreDao.findByTemplate(template.getId(), DataStoreRole.Image);
            if (tmplStore == null || (tmplStore != null && !tmplStore.getDownloadState().equals(VMTemplateStorageResourceAssoc.Status.BYPASSED))) {
                throw new InvalidParameterValueException("Cannot restore the vm as the bypassed template " + template.getUuid() + " isn't available in the zone");
            }
        }
    }

    private void handleManagedStorage(UserVmVO vm, VolumeVO root) {
        if (Volume.State.Allocated.equals(root.getState())) {
            return;
        }

        StoragePoolVO storagePool = _storagePoolDao.findById(root.getPoolId());

        if (storagePool != null && storagePool.isManaged()) {
            Long hostId = vm.getHostId() != null ? vm.getHostId() : vm.getLastHostId();

            if (hostId != null) {
                VolumeInfo volumeInfo = volFactory.getVolume(root.getId());
                Host host = _hostDao.findById(hostId);

                final Command cmd;

                if (host.getHypervisorType() == HypervisorType.XenServer) {
                    DiskTO disk = new DiskTO(volumeInfo.getTO(), root.getDeviceId(), root.getPath(), root.getVolumeType());

                    // it's OK in this case to send a detach command to the host for a root volume as this
                    // will simply lead to the SR that supports the root volume being removed
                    cmd = new DettachCommand(disk, vm.getInstanceName());

                    DettachCommand detachCommand = (DettachCommand)cmd;

                    detachCommand.setManaged(true);

                    detachCommand.setStorageHost(storagePool.getHostAddress());
                    detachCommand.setStoragePort(storagePool.getPort());

                    detachCommand.set_iScsiName(root.get_iScsiName());
                }
                else if (host.getHypervisorType() == HypervisorType.VMware) {
                    PrimaryDataStore primaryDataStore = (PrimaryDataStore)volumeInfo.getDataStore();
                    Map<String, String> details = primaryDataStore.getDetails();

                    if (details == null) {
                        details = new HashMap<>();

                        primaryDataStore.setDetails(details);
                    }

                    details.put(DiskTO.MANAGED, Boolean.TRUE.toString());

                    cmd = new DeleteCommand(volumeInfo.getTO());
                }
                else if (host.getHypervisorType() == HypervisorType.KVM) {
                    cmd = null;
                }
                else {
                    throw new CloudRuntimeException("This hypervisor type is not supported on managed storage for this command.");
                }

                if (cmd != null) {
                    Commands cmds = new Commands(Command.OnError.Stop);

                    cmds.addCommand(cmd);

                    try {
                        _agentMgr.send(hostId, cmds);
                    } catch (Exception ex) {
                        throw new CloudRuntimeException(ex.getMessage());
                    }

                    if (!cmds.isSuccessful()) {
                        for (Answer answer : cmds.getAnswers()) {
                            if (!answer.getResult()) {
                                s_logger.warn("Failed to reset vm due to: " + answer.getDetails());

                                throw new CloudRuntimeException("Unable to reset " + vm + " due to " + answer.getDetails());
                            }
                        }
                    }
                }

                // root.getPoolId() should be null if the VM we are detaching the disk from has never been started before
                DataStore dataStore = root.getPoolId() != null ? _dataStoreMgr.getDataStore(root.getPoolId(), DataStoreRole.Primary) : null;

                volumeMgr.revokeAccess(volFactory.getVolume(root.getId()), host, dataStore);

                if (dataStore != null) {
                    handleTargetsForVMware(host.getId(), storagePool.getHostAddress(), storagePool.getPort(), root.get_iScsiName());
                }
            }
        }
    }

    private void handleTargetsForVMware(long hostId, String storageAddress, int storagePort, String iScsiName) {
        HostVO host = _hostDao.findById(hostId);

        if (host.getHypervisorType() == HypervisorType.VMware) {
            ModifyTargetsCommand cmd = new ModifyTargetsCommand();

            List<Map<String, String>> targets = new ArrayList<>();

            Map<String, String> target = new HashMap<>();

            target.put(ModifyTargetsCommand.STORAGE_HOST, storageAddress);
            target.put(ModifyTargetsCommand.STORAGE_PORT, String.valueOf(storagePort));
            target.put(ModifyTargetsCommand.IQN, iScsiName);

            targets.add(target);

            cmd.setTargets(targets);
            cmd.setApplyToAllHostsInCluster(true);
            cmd.setAdd(false);
            cmd.setTargetTypeToRemove(ModifyTargetsCommand.TargetTypeToRemove.DYNAMIC);

            sendModifyTargetsCommand(cmd, hostId);
        }
    }

    private void sendModifyTargetsCommand(ModifyTargetsCommand cmd, long hostId) {
        Answer answer = _agentMgr.easySend(hostId, cmd);

        if (answer == null) {
            String msg = "Unable to get an answer to the modify targets command";

            s_logger.warn(msg);
        }
        else if (!answer.getResult()) {
            String msg = "Unable to modify target on the following host: " + hostId;

            s_logger.warn(msg);
        }
    }

    @Override
    public void prepareStop(VirtualMachineProfile profile) {
        UserVmVO vm = _vmDao.findById(profile.getId());
        if (vm != null && vm.getState() == State.Stopping) {
            collectVmDiskStatistics(vm);
            collectVmNetworkStatistics(vm);
        }
    }

    @Override
    public void finalizeUnmanage(VirtualMachine vm) {
    }

    private void encryptAndStorePassword(UserVmVO vm, String password) {
        String sshPublicKey = vm.getDetail(VmDetailConstants.SSH_PUBLIC_KEY);
        if (sshPublicKey != null && !sshPublicKey.equals("") && password != null && !password.equals("saved_password")) {
            if (!sshPublicKey.startsWith("ssh-rsa")) {
                s_logger.warn("Only RSA public keys can be used to encrypt a vm password.");
                return;
            }
            String encryptedPasswd = RSAHelper.encryptWithSSHPublicKey(sshPublicKey, password);
            if (encryptedPasswd == null) {
                throw new CloudRuntimeException("Error encrypting password");
            }

            vm.setDetail(VmDetailConstants.ENCRYPTED_PASSWORD, encryptedPasswd);
            _vmDao.saveDetails(vm);
        }
    }

    @Override
    public void persistDeviceBusInfo(UserVmVO vm, String rootDiskController) {
        String existingVmRootDiskController = vm.getDetail(VmDetailConstants.ROOT_DISK_CONTROLLER);
        if (StringUtils.isEmpty(existingVmRootDiskController) && !StringUtils.isEmpty(rootDiskController)) {
            vm.setDetail(VmDetailConstants.ROOT_DISK_CONTROLLER, rootDiskController);
            _vmDao.saveDetails(vm);
            if (s_logger.isDebugEnabled()) {
                s_logger.debug("Persisted device bus information rootDiskController=" + rootDiskController + " for vm: " + vm.getDisplayName());
            }
        }
    }

    @Override
    public String getConfigComponentName() {
        return UserVmManager.class.getSimpleName();
    }

    @Override
    public ConfigKey<?>[] getConfigKeys() {
        return new ConfigKey<?>[] {EnableDynamicallyScaleVm, AllowUserExpungeRecoverVm, VmIpFetchWaitInterval, VmIpFetchTrialMax,
                VmIpFetchThreadPoolMax, VmIpFetchTaskWorkers, AllowDeployVmIfGivenHostFails, EnableAdditionalVmConfig, DisplayVMOVFProperties,
                KvmAdditionalConfigAllowList, XenServerAdditionalConfigAllowList, VmwareAdditionalConfigAllowList};
    }

    @Override
    public String getVmUserData(long vmId) {
        UserVmVO vm = _vmDao.findById(vmId);
        if (vm == null) {
            throw new InvalidParameterValueException("Unable to find virtual machine with id " + vmId);
        }

        _accountMgr.checkAccess(CallContext.current().getCallingAccount(), null, true, vm);
        return vm.getUserData();
    }

    @Override
    public boolean isDisplayResourceEnabled(Long vmId) {
        UserVm vm = _vmDao.findById(vmId);
        if (vm != null) {
            return vm.isDisplayVm();
        }

        return true;
    }

    private boolean checkStatusOfVolumeSnapshots(long vmId, Volume.Type type) {
        List<VolumeVO> listVolumes = null;
        if (type == Volume.Type.ROOT) {
            listVolumes = _volsDao.findByInstanceAndType(vmId, type);
        } else if (type == Volume.Type.DATADISK) {
            listVolumes = _volsDao.findByInstanceAndType(vmId, type);
        } else {
            listVolumes = _volsDao.findByInstance(vmId);
        }
        s_logger.debug("Found "+listVolumes.size()+" no. of volumes of type "+type+" for vm with VM ID "+vmId);
        for (VolumeVO volume : listVolumes) {
            Long volumeId = volume.getId();
            s_logger.debug("Checking status of snapshots for Volume with Volume Id: "+volumeId);
            List<SnapshotVO> ongoingSnapshots = _snapshotDao.listByStatus(volumeId, Snapshot.State.Creating, Snapshot.State.CreatedOnPrimary, Snapshot.State.BackingUp);
            int ongoingSnapshotsCount = ongoingSnapshots.size();
            s_logger.debug("The count of ongoing Snapshots for VM with ID "+vmId+" and disk type "+type+" is "+ongoingSnapshotsCount);
            if (ongoingSnapshotsCount > 0) {
                s_logger.debug("Found "+ongoingSnapshotsCount+" no. of snapshots, on volume of type "+type+", which snapshots are not yet backed up");
                return true;
            }
        }
        return false;
    }

    private void checkForUnattachedVolumes(long vmId, List<VolumeVO> volumes) {

        StringBuilder sb = new StringBuilder();

        for (VolumeVO volume : volumes) {
            if (volume.getInstanceId() == null || vmId != volume.getInstanceId()) {
                sb.append(volume.toString() + "; ");
            }
        }

        if (!StringUtils.isEmpty(sb.toString())) {
            throw new InvalidParameterValueException("The following supplied volumes are not attached to the VM: " + sb.toString());
        }
    }

    private void validateVolumes(List<VolumeVO> volumes) {

        for (VolumeVO volume : volumes) {
            if (!(volume.getVolumeType() == Volume.Type.ROOT || volume.getVolumeType() == Volume.Type.DATADISK)) {
                throw new InvalidParameterValueException("Please specify volume of type " + Volume.Type.DATADISK.toString() + " or " + Volume.Type.ROOT.toString());
            }
        }
    }

    private void detachVolumesFromVm(List<VolumeVO> volumes) {

        for (VolumeVO volume : volumes) {

            Volume detachResult = _volumeService.detachVolumeViaDestroyVM(volume.getInstanceId(), volume.getId());

            if (detachResult == null) {
                s_logger.error("DestroyVM remove volume - failed to detach and delete volume " + volume.getInstanceId() + " from instance " + volume.getId());
            }
        }
    }

    private void deleteVolumesFromVm(List<VolumeVO> volumes) {

        for (VolumeVO volume : volumes) {

            boolean deleteResult = _volumeService.deleteVolume(volume.getId(), CallContext.current().getCallingAccount());

            if (!deleteResult) {
                s_logger.error("DestroyVM remove volume - failed to delete volume " + volume.getInstanceId() + " from instance " + volume.getId());
            }
        }
    }

    @Override
    public UserVm importVM(final DataCenter zone, final Host host, final VirtualMachineTemplate template, final String instanceName, final String displayName,
                           final Account owner, final String userData, final Account caller, final Boolean isDisplayVm, final String keyboard,
                           final long accountId, final long userId, final ServiceOffering serviceOffering, final String sshPublicKey,
                           final String hostName, final HypervisorType hypervisorType, final Map<String, String> customParameters, final VirtualMachine.PowerState powerState) throws InsufficientCapacityException {
        if (zone == null) {
            throw new InvalidParameterValueException("Unable to import virtual machine with invalid zone");
        }
        if (host == null) {
            throw new InvalidParameterValueException("Unable to import virtual machine with invalid host");
        }

        final long id = _vmDao.getNextInSequence(Long.class, "id");

        if (hostName != null) {
            // Check is hostName is RFC compliant
            checkNameForRFCCompliance(hostName);
        }

        final String uuidName = _uuidMgr.generateUuid(UserVm.class, null);
        final Host lastHost = powerState != VirtualMachine.PowerState.PowerOn ? host : null;
        return commitUserVm(true, zone, host, lastHost, template, hostName, displayName, owner,
                null, null, userData, caller, isDisplayVm, keyboard,
                accountId, userId, serviceOffering, template.getFormat().equals(ImageFormat.ISO), sshPublicKey, null,
                id, instanceName, uuidName, hypervisorType, customParameters,
                null, null, null, powerState);
    }

    @Override
    public boolean unmanageUserVM(Long vmId) {
        UserVmVO vm = _vmDao.findById(vmId);
        if (vm == null || vm.getRemoved() != null) {
            throw new InvalidParameterValueException("Unable to find a VM with ID = " + vmId);
        }

        vm = _vmDao.acquireInLockTable(vm.getId());
        boolean result;
        try {
            if (vm.getState() != State.Running && vm.getState() != State.Stopped) {
                s_logger.debug("VM ID = " + vmId + " is not running or stopped, cannot be unmanaged");
                return false;
            }

            if (vm.getHypervisorType() != Hypervisor.HypervisorType.VMware) {
                throw new UnsupportedServiceException("Unmanaging a VM is currently allowed for VMware VMs only");
            }

            List<VolumeVO> volumes = _volsDao.findByInstance(vm.getId());
            checkUnmanagingVMOngoingVolumeSnapshots(vm);
            checkUnmanagingVMVolumes(vm, volumes);

            result = _itMgr.unmanage(vm.getUuid());
            if (result) {
                cleanupUnmanageVMResources(vm.getId());
                unmanageVMFromDB(vm.getId());
                publishUnmanageVMUsageEvents(vm, volumes);
            } else {
                throw new CloudRuntimeException("Error while unmanaging VM: " + vm.getUuid());
            }
        } catch (Exception e) {
            s_logger.error("Could not unmanage VM " + vm.getUuid(), e);
            throw new CloudRuntimeException(e);
        } finally {
            _vmDao.releaseFromLockTable(vm.getId());
        }

        return true;
    }

    /*
        Generate usage events related to unmanaging a VM
     */
    private void publishUnmanageVMUsageEvents(UserVmVO vm, List<VolumeVO> volumes) {
        postProcessingUnmanageVMVolumes(volumes, vm);
        postProcessingUnmanageVM(vm);
    }

    /*
        Cleanup the VM from resources and groups
     */
    private void cleanupUnmanageVMResources(long vmId) {
        cleanupVmResources(vmId);
        removeVMFromAffinityGroups(vmId);
    }

    private void unmanageVMFromDB(long vmId) {
        VMInstanceVO vm = _vmInstanceDao.findById(vmId);
        userVmDetailsDao.removeDetails(vmId);
        vm.setState(State.Expunging);
        vm.setRemoved(new Date());
        _vmInstanceDao.update(vm.getId(), vm);
    }

    /*
        Remove VM from affinity groups after unmanaging
     */
    private void removeVMFromAffinityGroups(long vmId) {
        List<AffinityGroupVMMapVO> affinityGroups = _affinityGroupVMMapDao.listByInstanceId(vmId);
        if (affinityGroups.size() > 0) {
            s_logger.debug("Cleaning up VM from affinity groups after unmanaging");
            for (AffinityGroupVMMapVO map : affinityGroups) {
                _affinityGroupVMMapDao.expunge(map.getId());
            }
        }
    }

    /*
        Decrement VM resources and generate usage events after unmanaging VM
     */
    private void postProcessingUnmanageVM(UserVmVO vm) {
        ServiceOfferingVO offering = _serviceOfferingDao.findById(vm.getServiceOfferingId());
        Long cpu = offering.getCpu() != null ? new Long(offering.getCpu()) : 0L;
        Long ram = offering.getRamSize() != null ? new Long(offering.getRamSize()) : 0L;
        // First generate a VM stop event if the VM was not stopped already
        if (vm.getState() != State.Stopped) {
            UsageEventUtils.publishUsageEvent(EventTypes.EVENT_VM_STOP, vm.getAccountId(), vm.getDataCenterId(),
                    vm.getId(), vm.getHostName(), vm.getServiceOfferingId(), vm.getTemplateId(),
                    vm.getHypervisorType().toString(), VirtualMachine.class.getName(), vm.getUuid(), vm.isDisplayVm());
            resourceCountDecrement(vm.getAccountId(), vm.isDisplayVm(), cpu, ram);
        }

        // VM destroy usage event
        UsageEventUtils.publishUsageEvent(EventTypes.EVENT_VM_DESTROY, vm.getAccountId(), vm.getDataCenterId(),
                vm.getId(), vm.getHostName(), vm.getServiceOfferingId(), vm.getTemplateId(),
                vm.getHypervisorType().toString(), VirtualMachine.class.getName(), vm.getUuid(), vm.isDisplayVm());
        resourceCountDecrement(vm.getAccountId(), vm.isDisplayVm(), cpu, ram);
    }

    /*
        Decrement resources for volumes and generate usage event for ROOT volume after unmanaging VM.
        Usage events for DATA disks are published by the transition listener: @see VolumeStateListener#postStateTransitionEvent
     */
    private void postProcessingUnmanageVMVolumes(List<VolumeVO> volumes, UserVmVO vm) {
        for (VolumeVO volume : volumes) {
            if (volume.getVolumeType() == Volume.Type.ROOT) {
                //
                UsageEventUtils.publishUsageEvent(EventTypes.EVENT_VOLUME_DELETE, volume.getAccountId(), volume.getDataCenterId(), volume.getId(), volume.getName(),
                        Volume.class.getName(), volume.getUuid(), volume.isDisplayVolume());
            }
            _resourceLimitMgr.decrementResourceCount(vm.getAccountId(), ResourceType.volume);
            _resourceLimitMgr.decrementResourceCount(vm.getAccountId(), ResourceType.primary_storage, new Long(volume.getSize()));
        }
    }

    private void checkUnmanagingVMOngoingVolumeSnapshots(UserVmVO vm) {
        s_logger.debug("Checking if there are any ongoing snapshots on the ROOT volumes associated with VM with ID " + vm.getId());
        if (checkStatusOfVolumeSnapshots(vm.getId(), Volume.Type.ROOT)) {
            throw new CloudRuntimeException("There is/are unbacked up snapshot(s) on ROOT volume, vm unmanage is not permitted, please try again later.");
        }
        s_logger.debug("Found no ongoing snapshots on volume of type ROOT, for the vm with id " + vm.getId());
    }

    private void checkUnmanagingVMVolumes(UserVmVO vm, List<VolumeVO> volumes) {
        for (VolumeVO volume : volumes) {
            if (volume.getInstanceId() == null || !volume.getInstanceId().equals(vm.getId())) {
                throw new CloudRuntimeException("Invalid state for volume with ID " + volume.getId() + " of VM " +
                        vm.getId() +": it is not attached to VM");
            } else if (volume.getVolumeType() != Volume.Type.ROOT && volume.getVolumeType() != Volume.Type.DATADISK) {
                throw new CloudRuntimeException("Invalid type for volume with ID " + volume.getId() +
                        ": ROOT or DATADISK expected but got " + volume.getVolumeType());
            }
        }
    }

    private LinkedHashMap<Integer, Long> getVmOvfNetworkMapping(DataCenter zone, Account owner, VirtualMachineTemplate template, Map<Integer, Long> vmNetworkMapping) throws InsufficientCapacityException, ResourceAllocationException {
        LinkedHashMap<Integer, Long> mapping = new LinkedHashMap<>();
        if (ImageFormat.OVA.equals(template.getFormat())) {
            List<OVFNetworkTO> OVFNetworkTOList =
                    templateDeployAsIsDetailsDao.listNetworkRequirementsByTemplateId(template.getId());
            if (CollectionUtils.isNotEmpty(OVFNetworkTOList)) {
                Network lastMappedNetwork = null;
                for (OVFNetworkTO OVFNetworkTO : OVFNetworkTOList) {
                    Long networkId = vmNetworkMapping.get(OVFNetworkTO.getInstanceID());
                    if (networkId == null && lastMappedNetwork == null) {
                        lastMappedNetwork = getNetworkForOvfNetworkMapping(zone, owner);
                    }
                    if (networkId == null) {
                        networkId = lastMappedNetwork.getId();
                    }
                    mapping.put(OVFNetworkTO.getInstanceID(), networkId);
                }
            }
        }
        return mapping;
    }

    private Network getNetworkForOvfNetworkMapping(DataCenter zone, Account owner) throws InsufficientCapacityException, ResourceAllocationException {
        Network network = null;
        if (zone.isSecurityGroupEnabled()) {
            network = _networkModel.getNetworkWithSGWithFreeIPs(zone.getId());
            if (network == null) {
                throw new InvalidParameterValueException("No network with security enabled is found in zone ID: " + zone.getUuid());
            }
        } else {
            network = getDefaultNetwork(zone, owner, true);
            if (network == null) {
                throw new InvalidParameterValueException(String.format("Default network not found for zone ID: %s and account ID: %s", zone.getUuid(), owner.getUuid()));
            }
        }
        return network;
    }
}<|MERGE_RESOLUTION|>--- conflicted
+++ resolved
@@ -6310,29 +6310,12 @@
             throw new CloudRuntimeException("Migration with storage isn't supported for source host ID: " + srcHost.getUuid() + " on hypervisor " + srcHost.getHypervisorType() + " of version " + srcHost.getHypervisorVersion());
         }
 
-<<<<<<< HEAD
         if (srcHostVersion == null || !srcHostVersion.equals(destHostVersion)) {
             if (!Boolean.TRUE.equals(_hypervisorCapabilitiesDao.isStorageMotionSupported(destinationHost.getHypervisorType(), destHostVersion))) {
                 throw new CloudRuntimeException("Migration with storage isn't supported for target host ID: " + srcHost.getUuid() + " on hypervisor " + srcHost.getHypervisorType() + " of version " + srcHost.getHypervisorVersion());
-=======
-        HypervisorCapabilitiesVO capabilities = _hypervisorCapabilitiesDao.findByHypervisorTypeAndVersion(srcHost.getHypervisorType(), srcHost.getHypervisorVersion());
-
-        if (capabilities == null) {
-            if (!HypervisorType.KVM.equals(srcHost.getHypervisorType())) {
-                throw new CloudRuntimeException(String.format("Cannot migrate VM with storage, as the capabilities are not found for the hypervisor %s with version %s", srcHost.getHypervisorType(), srcHost.getHypervisorVersion()));
->>>>>>> d47e2733
-            }
-            List<HypervisorCapabilitiesVO> lstHypervisorCapabilities = _hypervisorCapabilitiesDao.listAllByHypervisorType(HypervisorType.KVM);
-
-<<<<<<< HEAD
-=======
-            capabilities = lstHypervisorCapabilities.stream().filter(hvCapabilities -> hvCapabilities.isStorageMotionSupported()).findAny()
-            .orElseThrow(() -> new CloudRuntimeException(String.format("Cannot migrate VM with storage, as the capabilities are not found for the hypervisor %s with version %s", srcHost.getHypervisorType(), srcHost.getHypervisorVersion())));
-        } else if (!capabilities.isStorageMotionSupported()) {
-            throw new CloudRuntimeException(String.format("Migration with storage isn't supported on hypervisor %s of version %s", srcHost.getHypervisorType(), srcHost.getHypervisorVersion()));
-        }
-
->>>>>>> d47e2733
+            }
+        }
+
         // Check if destination host is up.
         if (destinationHost.getState() != com.cloud.host.Status.Up || destinationHost.getResourceState() != ResourceState.Enabled) {
             throw new CloudRuntimeException("Cannot migrate VM, destination host is not in correct state, has " + "status: " + destinationHost.getState() + ", state: "
