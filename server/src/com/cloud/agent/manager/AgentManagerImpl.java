--- conflicted
+++ resolved
@@ -67,11 +67,9 @@
 import com.cloud.configuration.Config;
 import com.cloud.configuration.dao.ConfigurationDao;
 import com.cloud.dc.ClusterDetailsDao;
-import com.cloud.dc.ClusterDetailsVO;
 import com.cloud.dc.ClusterVO;
 import com.cloud.dc.DataCenterVO;
 import com.cloud.dc.HostPodVO;
-import com.cloud.dc.PodCluster;
 import com.cloud.dc.dao.ClusterDao;
 import com.cloud.dc.dao.DataCenterDao;
 import com.cloud.dc.dao.DataCenterIpAddressDao;
@@ -81,7 +79,6 @@
 import com.cloud.exception.OperationTimedoutException;
 import com.cloud.exception.UnsupportedVersionException;
 import com.cloud.ha.HighAvailabilityManager;
-import com.cloud.host.DetailVO;
 import com.cloud.host.Host;
 import com.cloud.host.HostVO;
 import com.cloud.host.Status;
@@ -89,8 +86,8 @@
 import com.cloud.host.dao.HostDao;
 import com.cloud.host.dao.HostDetailsDao;
 import com.cloud.host.dao.HostTagsDao;
+import com.cloud.hypervisor.Hypervisor.HypervisorType;
 import com.cloud.hypervisor.HypervisorGuruManager;
-import com.cloud.hypervisor.Hypervisor.HypervisorType;
 import com.cloud.hypervisor.kvm.resource.KvmDummyResourceBase;
 import com.cloud.network.dao.IPAddressDao;
 import com.cloud.resource.ResourceManager;
@@ -107,7 +104,6 @@
 import com.cloud.utils.ActionDelegate;
 import com.cloud.utils.NumbersUtil;
 import com.cloud.utils.Pair;
-import com.cloud.utils.StringUtils;
 import com.cloud.utils.component.ComponentLocator;
 import com.cloud.utils.component.Inject;
 import com.cloud.utils.component.Manager;
@@ -416,19 +412,15 @@
         send(ssAhost.getId(), new Commands(cmd), listener);
     }
 
-<<<<<<< HEAD
-    private Answer sendToSSVM(final long dcId, final Command cmd) {
+    @Override
+    public Answer sendToSSVM(final Long dcId, final Command cmd) {
         List<HostVO> ssAHosts = _ssvmMgr.listUpAndConnectingSecondaryStorageVmHost(dcId);
         if (ssAHosts == null || ssAHosts.isEmpty() ) {
-=======
-    @Override
-    public Answer sendToSSVM(final Long dcId, final Command cmd) {
-        HostVO ssAHost = _hostDao.findSecondaryStorageVM(dcId);
-        if (ssAHost == null) {
->>>>>>> 9a668416
             return new Answer(cmd, false, "can not find secondary storage VM agent for data center " + dcId);
         }
-        return easySend(ssAHost.getId(), cmd);
+        Collections.shuffle(ssAHosts);
+        HostVO ssAhost = ssAHosts.get(0);
+        return easySend(ssAhost.getId(), cmd);
     }
 
     @Override
