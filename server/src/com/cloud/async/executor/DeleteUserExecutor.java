--- conflicted
+++ resolved
@@ -16,8 +16,8 @@
  * 
  */
 
-package com.cloud.async.executor;
-
+package com.cloud.async.executor;
+
 import org.apache.log4j.Logger;
 
 import com.cloud.api.BaseCmd;
@@ -28,49 +28,43 @@
 import com.cloud.event.EventTypes;
 import com.cloud.serializer.GsonHelper;
 import com.cloud.server.ManagementServer;
-<<<<<<< HEAD
 import com.google.gson.Gson;
-=======
 import com.cloud.user.User;
 import com.google.gson.Gson;
->>>>>>> cde98c9b
-
-public class DeleteUserExecutor extends BaseAsyncJobExecutor {
-    public static final Logger s_logger = Logger.getLogger(DeleteUserExecutor.class.getName());
-	
-	public boolean execute() {
-		Gson gson = GsonHelper.getBuilder().create();
-		AsyncJobManager asyncMgr = getAsyncJobMgr();
-		AsyncJobVO job = getJob();
+
+public class DeleteUserExecutor extends BaseAsyncJobExecutor {
+    public static final Logger s_logger = Logger.getLogger(DeleteUserExecutor.class.getName());
+	
+	public boolean execute() {
+		Gson gson = GsonHelper.getBuilder().create();
+		AsyncJobManager asyncMgr = getAsyncJobMgr();
+		AsyncJobVO job = getJob();
 		ManagementServer managementServer = asyncMgr.getExecutorContext().getManagementServer();
-<<<<<<< HEAD
-		Long param = gson.fromJson(job.getCmdInfo(), Long.class);
-		/*
-		try {
+		Long param = gson.fromJson(job.getCmdInfo(), Long.class);
+		/*
+		try {
 			if(managementServer.deleteUser(param.longValue())) {
-=======
-		DeleteUserParam param = gson.fromJson(job.getCmdInfo(), DeleteUserParam.class);
-		
+		DeleteUserParam param = gson.fromJson(job.getCmdInfo(), DeleteUserParam.class);
+		
 		try {
 		    User user = managementServer.getUser(param.getUserId(), true);
 		    String description = "Starting deleting User " + user.getUsername() + " (id: " + param.getUserId()
             + ") for accountId = " + user.getAccountId();		    
 		    managementServer.saveStartedEvent(1L, 1L, EventTypes.EVENT_USER_DELETE, description, param.getEventId());
-		    
+		    
 		    if(managementServer.deleteUser(param.getUserId())) {
->>>>>>> cde98c9b
-				asyncMgr.completeAsyncJob(getJob().getId(), AsyncJobResult.STATUS_SUCCEEDED, 0, 
-					"success");
-			} else {
-				asyncMgr.completeAsyncJob(getJob().getId(), AsyncJobResult.STATUS_FAILED, BaseCmd.INTERNAL_ERROR, 
-					"operation failed");
-			}
-		} catch(Exception e) {
-			s_logger.warn("Unable to delete User " + param.getUserId() + ": " + e.getMessage(), e);
-			asyncMgr.completeAsyncJob(getJob().getId(), AsyncJobResult.STATUS_FAILED, BaseCmd.INTERNAL_ERROR, 
-				e.getMessage());
+				asyncMgr.completeAsyncJob(getJob().getId(), AsyncJobResult.STATUS_SUCCEEDED, 0, 
+					"success");
+			} else {
+				asyncMgr.completeAsyncJob(getJob().getId(), AsyncJobResult.STATUS_FAILED, BaseCmd.INTERNAL_ERROR, 
+					"operation failed");
+			}
+		} catch(Exception e) {
+			s_logger.warn("Unable to delete User " + param.getUserId() + ": " + e.getMessage(), e);
+			asyncMgr.completeAsyncJob(getJob().getId(), AsyncJobResult.STATUS_FAILED, BaseCmd.INTERNAL_ERROR, 
+				e.getMessage());
 		}
-		*/
-		return true;
-	}
-}
+		*/
+		return true;
+	}
+}