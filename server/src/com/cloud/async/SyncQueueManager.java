// Licensed to the Apache Software Foundation (ASF) under one
// or more contributor license agreements.  See the NOTICE file
// distributed with this work for additional information
// regarding copyright ownership.  The ASF licenses this file
// to you under the Apache License, Version 2.0 (the
// "License"); you may not use this file except in compliance
// with the License.  You may obtain a copy of the License at
//
//   http://www.apache.org/licenses/LICENSE-2.0
//
// Unless required by applicable law or agreed to in writing,
// software distributed under the License is distributed on an
// "AS IS" BASIS, WITHOUT WARRANTIES OR CONDITIONS OF ANY
// KIND, either express or implied.  See the License for the
// specific language governing permissions and limitations
// under the License.
package com.cloud.async;

import java.util.List;

import com.cloud.utils.component.Manager;

<<<<<<< HEAD
public interface SyncQueueManager extends Manager {
    public SyncQueueVO queue(String syncObjType, long syncObjId, String itemType, long itemId, long queueSizeLimit);
    public SyncQueueItemVO dequeueFromOne(long queueId, Long msid);
    public List<SyncQueueItemVO> dequeueFromAny(Long msid, int maxItems);
    public void purgeItem(long queueItemId);
=======

public interface SyncQueueManager extends Manager {
    public SyncQueueVO queue(String syncObjType, long syncObjId, String itemType, long itemId, long queueSizeLimit);
    public SyncQueueItemVO dequeueFromOne(long queueId, Long msid);
    public List<SyncQueueItemVO> dequeueFromAny(Long msid, int maxItems);
    public void purgeItem(long queueItemId);
>>>>>>> 685a8a72
    public void returnItem(long queueItemId);

	public List<SyncQueueItemVO> getActiveQueueItems(Long msid, boolean exclusive);
    public List<SyncQueueItemVO> getBlockedQueueItems(long thresholdMs, boolean exclusive);

    void purgeAsyncJobQueueItemId(long asyncJobId);
}<|MERGE_RESOLUTION|>--- conflicted
+++ resolved
@@ -20,20 +20,11 @@
 
 import com.cloud.utils.component.Manager;
 
-<<<<<<< HEAD
-public interface SyncQueueManager extends Manager {
-    public SyncQueueVO queue(String syncObjType, long syncObjId, String itemType, long itemId, long queueSizeLimit);
-    public SyncQueueItemVO dequeueFromOne(long queueId, Long msid);
-    public List<SyncQueueItemVO> dequeueFromAny(Long msid, int maxItems);
-    public void purgeItem(long queueItemId);
-=======
-
-public interface SyncQueueManager extends Manager {
-    public SyncQueueVO queue(String syncObjType, long syncObjId, String itemType, long itemId, long queueSizeLimit);
-    public SyncQueueItemVO dequeueFromOne(long queueId, Long msid);
-    public List<SyncQueueItemVO> dequeueFromAny(Long msid, int maxItems);
-    public void purgeItem(long queueItemId);
->>>>>>> 685a8a72
+public interface SyncQueueManager extends Manager {
+    public SyncQueueVO queue(String syncObjType, long syncObjId, String itemType, long itemId, long queueSizeLimit);
+    public SyncQueueItemVO dequeueFromOne(long queueId, Long msid);
+    public List<SyncQueueItemVO> dequeueFromAny(Long msid, int maxItems);
+    public void purgeItem(long queueItemId);
     public void returnItem(long queueItemId);
 
 	public List<SyncQueueItemVO> getActiveQueueItems(Long msid, boolean exclusive);
