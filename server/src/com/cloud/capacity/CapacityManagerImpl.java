/**
 *  Copyright (C) 2010 Cloud.com, Inc.  All rights reserved.
 * 
 * This software is licensed under the GNU General Public License v3 or later.
 * 
 * It is free software: you can redistribute it and/or modify
 * it under the terms of the GNU General Public License as published by
 * the Free Software Foundation, either version 3 of the License, or any later version.
 * This program is distributed in the hope that it will be useful,
 * but WITHOUT ANY WARRANTY; without even the implied warranty of
 * MERCHANTABILITY or FITNESS FOR A PARTICULAR PURPOSE.  See the
 * GNU General Public License for more details.
 * 
 * You should have received a copy of the GNU General Public License
 * along with this program.  If not, see <http://www.gnu.org/licenses/>.
 * 
 */
package com.cloud.capacity;

import java.util.HashMap;
import java.util.List;
import java.util.Map;
import java.util.concurrent.Executors;
import java.util.concurrent.ScheduledExecutorService;
import java.util.concurrent.TimeUnit;

import javax.ejb.Local;
import javax.naming.ConfigurationException;

import org.apache.log4j.Logger;

import com.cloud.agent.AgentManager;
import com.cloud.agent.Listener;
import com.cloud.agent.api.AgentControlAnswer;
import com.cloud.agent.api.AgentControlCommand;
import com.cloud.agent.api.Answer;
import com.cloud.agent.api.Command;
import com.cloud.agent.api.StartupCommand;
import com.cloud.agent.api.StartupRoutingCommand;
import com.cloud.capacity.dao.CapacityDao;
import com.cloud.configuration.Config;
import com.cloud.configuration.dao.ConfigurationDao;
import com.cloud.exception.ConnectionException;
import com.cloud.host.Host;
import com.cloud.host.HostVO;
import com.cloud.host.Status;
import com.cloud.host.dao.HostDao;
import com.cloud.offering.ServiceOffering;
import com.cloud.service.ServiceOfferingVO;
import com.cloud.service.dao.ServiceOfferingDao;
import com.cloud.utils.DateUtil;
import com.cloud.utils.NumbersUtil;
import com.cloud.utils.component.Inject;
import com.cloud.utils.concurrency.NamedThreadFactory;
import com.cloud.utils.db.DB;
import com.cloud.utils.db.SearchCriteria;
import com.cloud.utils.db.Transaction;
import com.cloud.utils.fsm.StateListener;
import com.cloud.vm.VMInstanceVO;
import com.cloud.vm.VirtualMachine;
import com.cloud.vm.VirtualMachine.Event;
import com.cloud.vm.VirtualMachine.State;
import com.cloud.vm.dao.VMInstanceDao;

@Local(value = CapacityManager.class)
public class CapacityManagerImpl implements CapacityManager, StateListener<State, VirtualMachine.Event, VirtualMachine>, Listener {
    private static final Logger s_logger = Logger.getLogger(CapacityManagerImpl.class);
    String _name;
    @Inject
    CapacityDao _capacityDao;
    @Inject
    ConfigurationDao _configDao;
    @Inject
    ServiceOfferingDao _offeringsDao;
    @Inject
    HostDao _hostDao;
    @Inject
    VMInstanceDao _vmDao;
    @Inject
    AgentManager _agentManager;

    private int _hostCapacityCheckerDelay;
    private int _hostCapacityCheckerInterval;
    private int _vmCapacityReleaseInterval;
    private ScheduledExecutorService _executor;
    private boolean _stopped;
    private float _storageOverProvisioningFactor = 1.0f;
    private float _cpuOverProvisioningFactor = 1.0f;

    @Override
    public boolean configure(String name, Map<String, Object> params) throws ConfigurationException {
        _name = name;
        _hostCapacityCheckerDelay = NumbersUtil.parseInt(_configDao.getValue(Config.HostCapacityCheckerWait.key()), 3600);
        _hostCapacityCheckerInterval = NumbersUtil.parseInt(_configDao.getValue(Config.HostCapacityCheckerInterval.key()), 3600);
        _vmCapacityReleaseInterval = NumbersUtil.parseInt(_configDao.getValue(Config.CapacitySkipcountingHours.key()), 3600);
        _storageOverProvisioningFactor = NumbersUtil.parseFloat(_configDao.getValue(Config.StorageOverprovisioningFactor.key()), 1.0f);
        _cpuOverProvisioningFactor = NumbersUtil.parseFloat(_configDao.getValue(Config.CPUOverprovisioningFactor.key()), 1.0f);

        if (_cpuOverProvisioningFactor < 1.0f) {
            _cpuOverProvisioningFactor = 1.0f;
        }
        _executor = Executors.newScheduledThreadPool(1, new NamedThreadFactory("HostCapacity-Checker"));
        VirtualMachine.State.getStateMachine().registerListener(this);
        _agentManager.registerForHostEvents(new StorageCapacityListener(_capacityDao, _storageOverProvisioningFactor), true, false, false);
        _agentManager.registerForHostEvents(new ComputeCapacityListener(_capacityDao, this, _cpuOverProvisioningFactor), true, false, false);

        return true;
    }

    @Override
    public boolean start() {
<<<<<<< HEAD
        _executor.scheduleWithFixedDelay(new HostCapacityCollector(), _hostCapacityCheckerDelay, _hostCapacityCheckerInterval, TimeUnit.SECONDS);
=======
        _executor.schedule(new HostCapacityCollector(), _hostCapacityCheckerDelay, TimeUnit.SECONDS);
>>>>>>> b93c7bc6
        return true;
    }

    @Override
    public boolean stop() {
        _executor.shutdownNow();
        _stopped = true;
        return true;
    }

    @Override
    public String getName() {
        return _name;
    }

    @DB
    @Override
    public boolean releaseVmCapacity(VirtualMachine vm, boolean moveFromReserved, boolean moveToReservered, Long hostId) {
        ServiceOfferingVO svo = _offeringsDao.findById(vm.getServiceOfferingId());
        CapacityVO capacityCpu = _capacityDao.findByHostIdType(hostId, CapacityVO.CAPACITY_TYPE_CPU);
        CapacityVO capacityMemory = _capacityDao.findByHostIdType(hostId, CapacityVO.CAPACITY_TYPE_MEMORY);

        if (capacityCpu == null || capacityMemory == null || svo == null) {
            return false;
        }

        Transaction txn = Transaction.currentTxn();
        try {
            txn.start();

            int vmCPU = svo.getCpu() * svo.getSpeed();
            long vmMem = svo.getRamSize() * 1024L * 1024L;

            capacityCpu = _capacityDao.lockRow(capacityCpu.getId(), true);
            capacityMemory = _capacityDao.lockRow(capacityMemory.getId(), true);

            long usedCpu = capacityCpu.getUsedCapacity();
            long usedMem = capacityMemory.getUsedCapacity();
            long reservedCpu = capacityCpu.getReservedCapacity();
            long reservedMem = capacityMemory.getReservedCapacity();
            long actualTotalCpu = capacityCpu.getTotalCapacity();
            String opFactor = _configDao.getValue(Config.CPUOverprovisioningFactor.key());
            float cpuOverprovisioningFactor = NumbersUtil.parseFloat(opFactor, 1);
            long totalCpu = (long) (actualTotalCpu * cpuOverprovisioningFactor);
            if (s_logger.isDebugEnabled()) {
                s_logger.debug("Hosts's actual total CPU: " + actualTotalCpu + " and CPU after applying overprovisioning: " + totalCpu);
            }
            long totalMem = capacityMemory.getTotalCapacity();

            if (!moveFromReserved) {
                /* move resource from used */
                if (usedCpu >= vmCPU) {
                    capacityCpu.setUsedCapacity(usedCpu - vmCPU);
                }
                if (usedMem >= vmMem) {
                    capacityMemory.setUsedCapacity(usedMem - vmMem);
                }

                if (moveToReservered) {
                    if (reservedCpu + vmCPU <= totalCpu) {
                        capacityCpu.setReservedCapacity(reservedCpu + vmCPU);
                    }
                    if (reservedMem + vmMem <= totalMem) {
                        capacityMemory.setReservedCapacity(reservedMem + vmMem);
                    }
                }
            } else {
                if (reservedCpu >= vmCPU) {
                    capacityCpu.setReservedCapacity(reservedCpu - vmCPU);
                }
                if (reservedMem >= vmMem) {
                    capacityMemory.setReservedCapacity(reservedMem - vmMem);
                }
            }

            s_logger.debug("release cpu from host: " + hostId + ", old used: " + usedCpu + ",reserved: " + reservedCpu + ", actual total: "
                    + actualTotalCpu + ", total with overprovisioning: " + totalCpu + "; new used: " + capacityCpu.getUsedCapacity() + ",reserved:"
                    + capacityCpu.getReservedCapacity() + "; movedfromreserved: " + moveFromReserved + ",moveToReservered" + moveToReservered);

            s_logger.debug("release mem from host: " + hostId + ", old used: " + usedMem + ",reserved: " + reservedMem + ", total: " + totalMem
                    + "; new used: " + capacityMemory.getUsedCapacity() + ",reserved:" + capacityMemory.getReservedCapacity()
                    + "; movedfromreserved: " + moveFromReserved + ",moveToReservered" + moveToReservered);

            _capacityDao.update(capacityCpu.getId(), capacityCpu);
            _capacityDao.update(capacityMemory.getId(), capacityMemory);
            txn.commit();
            return true;
        } catch (Exception e) {
            s_logger.debug("Failed to transit vm's state, due to " + e.getMessage());
            txn.rollback();
            return false;
        }
    }

    @DB
    @Override
    public void allocateVmCapacity(VirtualMachine vm, boolean fromLastHost) {

        long hostId = vm.getHostId();

        ServiceOfferingVO svo = _offeringsDao.findById(vm.getServiceOfferingId());

        CapacityVO capacityCpu = _capacityDao.findByHostIdType(hostId, CapacityVO.CAPACITY_TYPE_CPU);
        CapacityVO capacityMem = _capacityDao.findByHostIdType(hostId, CapacityVO.CAPACITY_TYPE_MEMORY);

        if (capacityCpu == null || capacityMem == null || svo == null) {
            return;
        }

        int cpu = svo.getCpu() * svo.getSpeed();
        long ram = svo.getRamSize() * 1024L * 1024L;

        String opFactor = _configDao.getValue(Config.CPUOverprovisioningFactor.key());
        float cpuOverprovisioningFactor = NumbersUtil.parseFloat(opFactor, 1);

        Transaction txn = Transaction.currentTxn();

        try {
            txn.start();
            capacityCpu = _capacityDao.lockRow(capacityCpu.getId(), true);
            capacityMem = _capacityDao.lockRow(capacityMem.getId(), true);

            long usedCpu = capacityCpu.getUsedCapacity();
            long usedMem = capacityMem.getUsedCapacity();
            long reservedCpu = capacityCpu.getReservedCapacity();
            long reservedMem = capacityMem.getReservedCapacity();
            long actualTotalCpu = capacityCpu.getTotalCapacity();
            long totalCpu = (long) (actualTotalCpu * cpuOverprovisioningFactor);
            if (s_logger.isDebugEnabled()) {
                s_logger.debug("Hosts's actual total CPU: " + actualTotalCpu + " and CPU after applying overprovisioning: " + totalCpu);
            }
            long totalMem = capacityMem.getTotalCapacity();

            long freeCpu = totalCpu - (reservedCpu + usedCpu);
            long freeMem = totalMem - (reservedMem + usedMem);

            if (s_logger.isDebugEnabled()) {
                s_logger.debug("We are allocating VM, increasing the used capacity of this host:" + hostId);
                s_logger.debug("Current Used CPU: " + usedCpu + " , Free CPU:" + freeCpu + " ,Requested CPU: " + cpu);
                s_logger.debug("Current Used RAM: " + usedMem + " , Free RAM:" + freeMem + " ,Requested RAM: " + ram);
            }
            capacityCpu.setUsedCapacity(usedCpu + cpu);
            capacityMem.setUsedCapacity(usedMem + ram);

            if (fromLastHost) {
                /* alloc from reserved */
                if (s_logger.isDebugEnabled()) {
                    s_logger.debug("We are allocating VM to the last host again, so adjusting the reserved capacity if it is not less than required");
                    s_logger.debug("Reserved CPU: " + reservedCpu + " , Requested CPU: " + cpu);
                    s_logger.debug("Reserved RAM: " + reservedMem + " , Requested RAM: " + ram);
                }
                if (reservedCpu >= cpu && reservedMem >= ram) {
                    capacityCpu.setReservedCapacity(reservedCpu - cpu);
                    capacityMem.setReservedCapacity(reservedMem - ram);
                }
            } else {
                /* alloc from free resource */
                if (!((reservedCpu + usedCpu + cpu <= totalCpu) && (reservedMem + usedMem + ram <= totalMem))) {
                    if (s_logger.isDebugEnabled()) {
                        s_logger.debug("Host doesnt seem to have enough free capacity, but increasing the used capacity anyways, since the VM is already starting on this host ");
                    }
                }
            }

            s_logger.debug("CPU STATS after allocation: for host: " + hostId + ", old used: " + usedCpu + ", old reserved: " + reservedCpu
                    + ", actual total: " + actualTotalCpu + ", total with overprovisioning: " + totalCpu + "; new used:"
                    + capacityCpu.getUsedCapacity() + ", reserved:" + capacityCpu.getReservedCapacity() + "; requested cpu:" + cpu
                    + ",alloc_from_last:" + fromLastHost);

            s_logger.debug("RAM STATS after allocation: for host: " + hostId + ", old used: " + usedMem + ", old reserved: " + reservedMem
                    + ", total: " + totalMem + "; new used: " + capacityMem.getUsedCapacity() + ", reserved: " + capacityMem.getReservedCapacity()
                    + "; requested mem: " + ram + ",alloc_from_last:" + fromLastHost);

            _capacityDao.update(capacityCpu.getId(), capacityCpu);
            _capacityDao.update(capacityMem.getId(), capacityMem);
            txn.commit();
        } catch (Exception e) {
            txn.rollback();
            return;
        }
    }

    @Override
    public boolean checkIfHostHasCapacity(long hostId, Integer cpu, long ram, boolean checkFromReservedCapacity, float cpuOverprovisioningFactor) {
        boolean hasCapacity = false;

        if (s_logger.isDebugEnabled()) {
            s_logger.debug("Checking if host: " + hostId + " has enough capacity for requested CPU: " + cpu + " and requested RAM: " + ram
                    + " , cpuOverprovisioningFactor: " + cpuOverprovisioningFactor);
        }

        CapacityVO capacityCpu = _capacityDao.findByHostIdType(hostId, CapacityVO.CAPACITY_TYPE_CPU);
        CapacityVO capacityMem = _capacityDao.findByHostIdType(hostId, CapacityVO.CAPACITY_TYPE_MEMORY);

        if (capacityCpu == null || capacityMem == null) {
            if (capacityCpu == null) {
                if (s_logger.isDebugEnabled()) {
                    s_logger.debug("Cannot checkIfHostHasCapacity, Capacity entry for CPU not found in Db, for hostId: " + hostId);
                }
            }
            if (capacityMem == null) {
                if (s_logger.isDebugEnabled()) {
                    s_logger.debug("Cannot checkIfHostHasCapacity, Capacity entry for RAM not found in Db, for hostId: " + hostId);
                }
            }

            return false;
        }

        long usedCpu = capacityCpu.getUsedCapacity();
        long usedMem = capacityMem.getUsedCapacity();
        long reservedCpu = capacityCpu.getReservedCapacity();
        long reservedMem = capacityMem.getReservedCapacity();
        long actualTotalCpu = capacityCpu.getTotalCapacity();
        long totalCpu = (long) (actualTotalCpu * cpuOverprovisioningFactor);
        if (s_logger.isDebugEnabled()) {
            s_logger.debug("Hosts's actual total CPU: " + actualTotalCpu + " and CPU after applying overprovisioning: " + totalCpu);
        }

        long totalMem = capacityMem.getTotalCapacity();

        String failureReason = "";
        if (checkFromReservedCapacity) {
            long freeCpu = reservedCpu;
            long freeMem = reservedMem;

            if (s_logger.isDebugEnabled()) {
                s_logger.debug("We need to allocate to the last host again, so checking if there is enough reserved capacity");
                s_logger.debug("Reserved CPU: " + freeCpu + " , Requested CPU: " + cpu);
                s_logger.debug("Reserved RAM: " + freeMem + " , Requested RAM: " + ram);
            }
            /* alloc from reserved */
            if (reservedCpu >= cpu) {
                if (reservedMem >= ram) {
                    hasCapacity = true;
                } else {
                    failureReason = "Host does not have enough reserved RAM available";
                }
            } else {
                failureReason = "Host does not have enough reserved CPU available";
            }
        } else {
            long freeCpu = totalCpu - (reservedCpu + usedCpu);
            long freeMem = totalMem - (reservedMem + usedMem);

            if (s_logger.isDebugEnabled()) {
                s_logger.debug("Free CPU: " + freeCpu + " , Requested CPU: " + cpu);
                s_logger.debug("Free RAM: " + freeMem + " , Requested RAM: " + ram);
            }
            /* alloc from free resource */
            if ((reservedCpu + usedCpu + cpu <= totalCpu)) {
                if ((reservedMem + usedMem + ram <= totalMem)) {
                    hasCapacity = true;
                } else {
                    failureReason = "Host does not have enough RAM available";
                }
            } else {
                failureReason = "Host does not have enough CPU available";
            }
        }

        if (hasCapacity) {
            if (s_logger.isDebugEnabled()) {
                s_logger.debug("Host has enough CPU and RAM available");
            }

            s_logger.debug("STATS: Can alloc CPU from host: " + hostId + ", used: " + usedCpu + ", reserved: " + reservedCpu + ", actual total: "
                    + actualTotalCpu + ", total with overprovisioning: " + totalCpu + "; requested cpu:" + cpu + ",alloc_from_last_host?:"
                    + checkFromReservedCapacity);

            s_logger.debug("STATS: Can alloc MEM from host: " + hostId + ", used: " + usedMem + ", reserved: " + reservedMem + ", total: " + totalMem
                    + "; requested mem: " + ram + ",alloc_from_last_host?:" + checkFromReservedCapacity);
        } else {

            if (checkFromReservedCapacity) {
                s_logger.debug("STATS: Failed to alloc resource from host: " + hostId + " reservedCpu: " + reservedCpu + ", requested cpu: " + cpu
                        + ", reservedMem: " + reservedMem + ", requested mem: " + ram);
            } else {
                s_logger.debug("STATS: Failed to alloc resource from host: " + hostId + " reservedCpu: " + reservedCpu + ", used cpu: " + usedCpu
                        + ", requested cpu: " + cpu + ", actual total cpu: " + actualTotalCpu + ", total cpu with overprovisioning: " + totalCpu
                        + ", reservedMem: " + reservedMem + ", used Mem: " + usedMem + ", requested mem: " + ram + ", total Mem:" + totalMem);
            }

            if (s_logger.isDebugEnabled()) {
                s_logger.debug(failureReason + ", cannot allocate to this host.");
            }
        }

        return hasCapacity;

    }

    public class HostCapacityCollector implements Runnable {

        @Override
        public void run() {
        	s_logger.debug("HostCapacityCollector is running...");
            // get all hosts...even if they are not in 'UP' state
            List<HostVO> hosts = _hostDao.listByType(Host.Type.Routing);
            for (HostVO host : hosts) {
            	updateCapacityForHost(host);
            }

<<<<<<< HEAD
        }        
    }

    @Override
	public void updateCapacityForHost(HostVO host){
    	// prep the service offerings
        List<ServiceOfferingVO> offerings = _offeringsDao.listAllIncludingRemoved();
        Map<Long, ServiceOfferingVO> offeringsMap = new HashMap<Long, ServiceOfferingVO>();
        for (ServiceOfferingVO offering : offerings) {
            offeringsMap.put(offering.getId(), offering);
        }
        
        long usedCpu = 0;
        long usedMemory = 0;
        long reservedMemory = 0;
        long reservedCpu = 0;

        List<VMInstanceVO> vms = _vmDao.listUpByHostId(host.getId());
        if (s_logger.isDebugEnabled()) {
            s_logger.debug("Found " + vms.size() + " VMs on host " + host.getId());
        }
=======
                    List<VMInstanceVO> vmsByLastHostId = _vmDao.listByLastHostId(host.getId());
                    if (s_logger.isDebugEnabled()) {
                        s_logger.debug("Found " + vmsByLastHostId.size() + " VM, not running on host " + host.getId());
                    }
                    for (VMInstanceVO vm : vmsByLastHostId) {
                        long secondsSinceLastUpdate = (DateUtil.currentGMTTime().getTime() - vm.getUpdateTime().getTime()) / 1000;
                        if (secondsSinceLastUpdate < _vmCapacityReleaseInterval) {
                            ServiceOffering so = offeringsMap.get(vm.getServiceOfferingId());
                            reservedMemory += so.getRamSize() * 1024L * 1024L;
                            reservedCpu += so.getCpu() * so.getSpeed();
                        }
                    }

                    CapacityVO cpuCap = _capacityDao.findByHostIdType(host.getId(), CapacityVO.CAPACITY_TYPE_CPU);
                    CapacityVO memCap = _capacityDao.findByHostIdType(host.getId(), CapacityVO.CAPACITY_TYPE_MEMORY);

                    if (cpuCap.getUsedCapacity() == usedCpu && cpuCap.getReservedCapacity() == reservedCpu) {
                        s_logger.debug("No need to calibrate cpu capacity, host:" + host.getId() + " usedCpu: " + cpuCap.getUsedCapacity()
                                + " reservedCpu: " + cpuCap.getReservedCapacity());
                    } else if (cpuCap.getReservedCapacity() != reservedCpu) {
                        s_logger.debug("Calibrate reserved cpu for host: " + host.getId() + " old reservedCpu:" + cpuCap.getReservedCapacity()
                                + " new reservedCpu:" + reservedCpu);
                        cpuCap.setReservedCapacity(reservedCpu);
                    } else if (cpuCap.getUsedCapacity() != usedCpu) {
                        s_logger.debug("Calibrate used cpu for host: " + host.getId() + " old usedCpu:" + cpuCap.getUsedCapacity() + " new usedCpu:"
                                + usedCpu);
                        cpuCap.setUsedCapacity(usedCpu);
                    }

                    if (memCap.getUsedCapacity() == usedMemory && memCap.getReservedCapacity() == reservedMemory) {
                        s_logger.debug("No need to calibrate memory capacity, host:" + host.getId() + " usedMem: " + memCap.getUsedCapacity()
                                + " reservedMem: " + memCap.getReservedCapacity());
                    } else if (memCap.getReservedCapacity() != reservedMemory) {
                        s_logger.debug("Calibrate reserved memory for host: " + host.getId() + " old reservedMem:" + memCap.getReservedCapacity()
                                + " new reservedMem:" + reservedMemory);
                        memCap.setReservedCapacity(reservedMemory);
                    } else if (memCap.getUsedCapacity() != usedMemory) {
                        /*
                         * Didn't calibrate for used memory, because VMs can be in state(starting/migrating) that I don't know on which host they are
                         * allocated
                         */
                        s_logger.debug("Calibrate used memory for host: " + host.getId() + " old usedMem: " + memCap.getUsedCapacity()
                                + " new usedMem: " + usedMemory);
                        memCap.setUsedCapacity(usedMemory);
                    }
>>>>>>> b93c7bc6

        for (VMInstanceVO vm : vms) {
            ServiceOffering so = offeringsMap.get(vm.getServiceOfferingId());
            usedMemory += so.getRamSize() * 1024L * 1024L;
            usedCpu += so.getCpu() * so.getSpeed();
        }

<<<<<<< HEAD
        List<VMInstanceVO> vmsByLastHostId = _vmDao.listByLastHostId(host.getId());
        if (s_logger.isDebugEnabled()) {
            s_logger.debug("Found " + vmsByLastHostId.size() + " VM, not running on host " + host.getId());
        }
        for (VMInstanceVO vm : vmsByLastHostId) {
            long secondsSinceLastUpdate = (DateUtil.currentGMTTime().getTime() - vm.getUpdateTime().getTime()) / 1000;
            if (secondsSinceLastUpdate < _vmCapacityReleaseInterval) {
                ServiceOffering so = offeringsMap.get(vm.getServiceOfferingId());
                reservedMemory += so.getRamSize() * 1024L * 1024L;
                reservedCpu += so.getCpu() * so.getSpeed();
            }
        }

        CapacityVO cpuCap = _capacityDao.findByHostIdType(host.getId(), CapacityVO.CAPACITY_TYPE_CPU);
        CapacityVO memCap = _capacityDao.findByHostIdType(host.getId(), CapacityVO.CAPACITY_TYPE_MEMORY);

        if (cpuCap != null && memCap != null){
        	if (cpuCap.getUsedCapacity() == usedCpu && cpuCap.getReservedCapacity() == reservedCpu) {
        		s_logger.debug("No need to calibrate cpu capacity, host:" + host.getId() + " usedCpu: " + cpuCap.getUsedCapacity()
        				+ " reservedCpu: " + cpuCap.getReservedCapacity());
        	} else if (cpuCap.getReservedCapacity() != reservedCpu) {
        		s_logger.debug("Calibrate reserved cpu for host: " + host.getId() + " old reservedCpu:" + cpuCap.getReservedCapacity()
        				+ " new reservedCpu:" + reservedCpu);
        		cpuCap.setReservedCapacity(reservedCpu);
        	} else if (cpuCap.getUsedCapacity() != usedCpu) {
        		s_logger.debug("Calibrate used cpu for host: " + host.getId() + " old usedCpu:" + cpuCap.getUsedCapacity() + " new usedCpu:"
        				+ usedCpu);
        		cpuCap.setUsedCapacity(usedCpu);
        	}
	
	        if (memCap.getUsedCapacity() == usedMemory && memCap.getReservedCapacity() == reservedMemory) {
	            s_logger.debug("No need to calibrate memory capacity, host:" + host.getId() + " usedMem: " + memCap.getUsedCapacity()
	                    + " reservedMem: " + memCap.getReservedCapacity());
	        } else if (memCap.getReservedCapacity() != reservedMemory) {
	            s_logger.debug("Calibrate reserved memory for host: " + host.getId() + " old reservedMem:" + memCap.getReservedCapacity()
	                    + " new reservedMem:" + reservedMemory);
	            memCap.setReservedCapacity(reservedMemory);
	        } else if (memCap.getUsedCapacity() != usedMemory) {
	            /*
	             * Didn't calibrate for used memory, because VMs can be in state(starting/migrating) that I don't know on which host they are
	             * allocated
	             */
	            s_logger.debug("Calibrate used memory for host: " + host.getId() + " old usedMem: " + memCap.getUsedCapacity()
	                    + " new usedMem: " + usedMemory);
	            memCap.setUsedCapacity(usedMemory);
	        }
	
	        try {
	            _capacityDao.update(cpuCap.getId(), cpuCap);
	            _capacityDao.update(memCap.getId(), memCap);
	        } catch (Exception e) {
	
	        }
        }else {
        	
        	CapacityVO capacity = new CapacityVO(host.getId(),
                    host.getDataCenterId(), host.getPodId(), host.getClusterId(), usedMemory,
                    host.getTotalMemory(),
                    CapacityVO.CAPACITY_TYPE_MEMORY);
            capacity.setReservedCapacity(reservedMemory);
            _capacityDao.persist(capacity);
        	
            capacity = new CapacityVO(
                    host.getId(),
                    host.getDataCenterId(),
                    host.getPodId(), 
                    host.getClusterId(),
                    usedCpu,
                    (long)(host.getCpus().longValue()
                            * host.getSpeed().longValue()
                            * _cpuOverProvisioningFactor),
                            CapacityVO.CAPACITY_TYPE_CPU);
            capacity.setReservedCapacity(reservedCpu);
            _capacityDao.persist(capacity);
            
=======
                    }
                }

            }
>>>>>>> b93c7bc6
        }
        
    }
    
    @Override
<<<<<<< HEAD
=======
	public void updateCapacityForHost(HostVO host){
    	// prep the service offerings
        List<ServiceOfferingVO> offerings = _offeringsDao.listAllIncludingRemoved();
        Map<Long, ServiceOfferingVO> offeringsMap = new HashMap<Long, ServiceOfferingVO>();
        for (ServiceOfferingVO offering : offerings) {
            offeringsMap.put(offering.getId(), offering);
        }
        
        long usedCpu = 0;
        long usedMemory = 0;
        long reservedMemory = 0;
        long reservedCpu = 0;

        List<VMInstanceVO> vms = _vmDao.listUpByHostId(host.getId());
        if (s_logger.isDebugEnabled()) {
            s_logger.debug("Found " + vms.size() + " VMs on host " + host.getId());
        }

        for (VMInstanceVO vm : vms) {
            ServiceOffering so = offeringsMap.get(vm.getServiceOfferingId());
            usedMemory += so.getRamSize() * 1024L * 1024L;
            usedCpu += so.getCpu() * so.getSpeed();
        }

        List<VMInstanceVO> vmsByLastHostId = _vmDao.listByLastHostId(host.getId());
        if (s_logger.isDebugEnabled()) {
            s_logger.debug("Found " + vmsByLastHostId.size() + " VM, not running on host " + host.getId());
        }
        for (VMInstanceVO vm : vmsByLastHostId) {
            long secondsSinceLastUpdate = (DateUtil.currentGMTTime().getTime() - vm.getUpdateTime().getTime()) / 1000;
            if (secondsSinceLastUpdate < _vmCapacityReleaseInterval) {
                ServiceOffering so = offeringsMap.get(vm.getServiceOfferingId());
                reservedMemory += so.getRamSize() * 1024L * 1024L;
                reservedCpu += so.getCpu() * so.getSpeed();
            }
        }

        CapacityVO cpuCap = _capacityDao.findByHostIdType(host.getId(), CapacityVO.CAPACITY_TYPE_CPU);
        CapacityVO memCap = _capacityDao.findByHostIdType(host.getId(), CapacityVO.CAPACITY_TYPE_MEMORY);

        if (cpuCap != null && memCap != null){
        	if (cpuCap.getUsedCapacity() == usedCpu && cpuCap.getReservedCapacity() == reservedCpu) {
        		s_logger.debug("No need to calibrate cpu capacity, host:" + host.getId() + " usedCpu: " + cpuCap.getUsedCapacity()
        				+ " reservedCpu: " + cpuCap.getReservedCapacity());
        	} else if (cpuCap.getReservedCapacity() != reservedCpu) {
        		s_logger.debug("Calibrate reserved cpu for host: " + host.getId() + " old reservedCpu:" + cpuCap.getReservedCapacity()
        				+ " new reservedCpu:" + reservedCpu);
        		cpuCap.setReservedCapacity(reservedCpu);
        	} else if (cpuCap.getUsedCapacity() != usedCpu) {
        		s_logger.debug("Calibrate used cpu for host: " + host.getId() + " old usedCpu:" + cpuCap.getUsedCapacity() + " new usedCpu:"
        				+ usedCpu);
        		cpuCap.setUsedCapacity(usedCpu);
        	}
	
	        if (memCap.getUsedCapacity() == usedMemory && memCap.getReservedCapacity() == reservedMemory) {
	            s_logger.debug("No need to calibrate memory capacity, host:" + host.getId() + " usedMem: " + memCap.getUsedCapacity()
	                    + " reservedMem: " + memCap.getReservedCapacity());
	        } else if (memCap.getReservedCapacity() != reservedMemory) {
	            s_logger.debug("Calibrate reserved memory for host: " + host.getId() + " old reservedMem:" + memCap.getReservedCapacity()
	                    + " new reservedMem:" + reservedMemory);
	            memCap.setReservedCapacity(reservedMemory);
	        } else if (memCap.getUsedCapacity() != usedMemory) {
	            /*
	             * Didn't calibrate for used memory, because VMs can be in state(starting/migrating) that I don't know on which host they are
	             * allocated
	             */
	            s_logger.debug("Calibrate used memory for host: " + host.getId() + " old usedMem: " + memCap.getUsedCapacity()
	                    + " new usedMem: " + usedMemory);
	            memCap.setUsedCapacity(usedMemory);
	        }
	
	        try {
	            _capacityDao.update(cpuCap.getId(), cpuCap);
	            _capacityDao.update(memCap.getId(), memCap);
	        } catch (Exception e) {
	
	        }
        }else {
        	
        	CapacityVO capacity = new CapacityVO(host.getId(),
                    host.getDataCenterId(), host.getPodId(), host.getClusterId(), usedMemory,
                    host.getTotalMemory(),
                    CapacityVO.CAPACITY_TYPE_MEMORY);
            capacity.setReservedCapacity(reservedMemory);
            _capacityDao.persist(capacity);
        	
            capacity = new CapacityVO(
                    host.getId(),
                    host.getDataCenterId(),
                    host.getPodId(), 
                    host.getClusterId(),
                    usedCpu,
                    (long)(host.getCpus().longValue()
                            * host.getSpeed().longValue()
                            * _cpuOverProvisioningFactor),
                            CapacityVO.CAPACITY_TYPE_CPU);
            capacity.setReservedCapacity(reservedCpu);
            _capacityDao.persist(capacity);
            
        }
        
    }
    
    @Override
>>>>>>> b93c7bc6
    public boolean preStateTransitionEvent(State oldState, Event event, State newState, VirtualMachine vm, boolean transitionStatus, Long id) {
        return true;
    }

    @Override
    public boolean postStateTransitionEvent(State oldState, Event event, State newState, VirtualMachine vm, boolean status, Long oldHostId) {
        if (!status) {
            return false;
        }

        s_logger.debug("VM state transitted from :" + oldState + " to " + newState + " with event: " + event + "vm's original host id: "
                + vm.getLastHostId() + " new host id: " + vm.getHostId() + " host id before state transition: " + oldHostId);

        if (oldState == State.Starting) {
            if(newState != State.Running) {
            	releaseVmCapacity(vm, false, false, oldHostId);
            }
        } else if (oldState == State.Running) {
            if (event == Event.AgentReportStopped) {
                releaseVmCapacity(vm, false, true, oldHostId);
            } else if(event == Event.AgentReportMigrated) {
                releaseVmCapacity(vm, false, false, oldHostId);
            }
        } else if (oldState == State.Migrating) {
            if (event == Event.AgentReportStopped) {
                /* Release capacity from original host */
                releaseVmCapacity(vm, false, false, vm.getLastHostId());
                releaseVmCapacity(vm, false, false, oldHostId);
            } else if (event == Event.OperationFailed) {
                /* Release from dest host */
                releaseVmCapacity(vm, false, false, oldHostId);
            } else if (event == Event.OperationSucceeded) {
                releaseVmCapacity(vm, false, false, vm.getLastHostId());
            }
        } else if (oldState == State.Stopping) {
            if (event == Event.OperationSucceeded) {
                releaseVmCapacity(vm, false, true, oldHostId);
            } else if (event == Event.AgentReportStopped) {
                releaseVmCapacity(vm, false, false, oldHostId);
            } else if(event == Event.AgentReportMigrated) {
                releaseVmCapacity(vm, false, false, oldHostId);
            }
        } else if (oldState == State.Stopped) {
            if (event == Event.DestroyRequested) {
                releaseVmCapacity(vm, true, false, vm.getLastHostId());
            } else if(event == Event.AgentReportMigrated) {
                releaseVmCapacity(vm, false, false, oldHostId);
            }
        }
        
        if ((newState == State.Starting || newState == State.Migrating || event == Event.AgentReportMigrated) && vm.getHostId() != null) {
            boolean fromLastHost = false;
            if (vm.getLastHostId() == vm.getHostId()) {
                s_logger.debug("VM starting again on the last host it was stopped on");
                fromLastHost = true;
            }
            allocateVmCapacity(vm, fromLastHost);
        }

        return true;
    }

    // TODO: Get rid of this case once we've determined that the capacity listeners above have all the changes
    // create capacity entries if none exist for this server
    private void createCapacityEntry(StartupCommand startup, HostVO server) {
        SearchCriteria<CapacityVO> capacitySC = _capacityDao.createSearchCriteria();
        capacitySC.addAnd("hostOrPoolId", SearchCriteria.Op.EQ, server.getId());
        capacitySC.addAnd("dataCenterId", SearchCriteria.Op.EQ, server.getDataCenterId());
        capacitySC.addAnd("podId", SearchCriteria.Op.EQ, server.getPodId());

        if (startup instanceof StartupRoutingCommand) {
            SearchCriteria<CapacityVO> capacityCPU = _capacityDao.createSearchCriteria();
            capacityCPU.addAnd("hostOrPoolId", SearchCriteria.Op.EQ, server.getId());
            capacityCPU.addAnd("dataCenterId", SearchCriteria.Op.EQ, server.getDataCenterId());
            capacityCPU.addAnd("podId", SearchCriteria.Op.EQ, server.getPodId());
            capacityCPU.addAnd("capacityType", SearchCriteria.Op.EQ, CapacityVO.CAPACITY_TYPE_CPU);
            List<CapacityVO> capacityVOCpus = _capacityDao.search(capacitySC, null);

            if (capacityVOCpus != null && !capacityVOCpus.isEmpty()) {
                CapacityVO CapacityVOCpu = capacityVOCpus.get(0);
                long newTotalCpu = (long) (server.getCpus().longValue() * server.getSpeed().longValue() * _cpuOverProvisioningFactor);
                if ((CapacityVOCpu.getTotalCapacity() <= newTotalCpu)
                        || ((CapacityVOCpu.getUsedCapacity() + CapacityVOCpu.getReservedCapacity()) <= newTotalCpu)) {
                    CapacityVOCpu.setTotalCapacity(newTotalCpu);
                } else if ((CapacityVOCpu.getUsedCapacity() + CapacityVOCpu.getReservedCapacity() > newTotalCpu)
                        && (CapacityVOCpu.getUsedCapacity() < newTotalCpu)) {
                    CapacityVOCpu.setReservedCapacity(0);
                    CapacityVOCpu.setTotalCapacity(newTotalCpu);
                } else {
                    s_logger.debug("What? new cpu is :" + newTotalCpu + ", old one is " + CapacityVOCpu.getUsedCapacity() + ","
                            + CapacityVOCpu.getReservedCapacity() + "," + CapacityVOCpu.getTotalCapacity());
                }
                _capacityDao.update(CapacityVOCpu.getId(), CapacityVOCpu);
            } else {
                CapacityVO capacity = new CapacityVO(server.getId(), server.getDataCenterId(), server.getPodId(), server.getClusterId(), 0L,
                        (long) (server.getCpus().longValue() * server.getSpeed().longValue() * _cpuOverProvisioningFactor),
                        CapacityVO.CAPACITY_TYPE_CPU);
                _capacityDao.persist(capacity);
            }

            SearchCriteria<CapacityVO> capacityMem = _capacityDao.createSearchCriteria();
            capacityMem.addAnd("hostOrPoolId", SearchCriteria.Op.EQ, server.getId());
            capacityMem.addAnd("dataCenterId", SearchCriteria.Op.EQ, server.getDataCenterId());
            capacityMem.addAnd("podId", SearchCriteria.Op.EQ, server.getPodId());
            capacityMem.addAnd("capacityType", SearchCriteria.Op.EQ, CapacityVO.CAPACITY_TYPE_MEMORY);
            List<CapacityVO> capacityVOMems = _capacityDao.search(capacityMem, null);

            if (capacityVOMems != null && !capacityVOMems.isEmpty()) {
                CapacityVO CapacityVOMem = capacityVOMems.get(0);
                long newTotalMem = server.getTotalMemory();
                if (CapacityVOMem.getTotalCapacity() <= newTotalMem
                        || (CapacityVOMem.getUsedCapacity() + CapacityVOMem.getReservedCapacity() <= newTotalMem)) {
                    CapacityVOMem.setTotalCapacity(newTotalMem);
                } else if (CapacityVOMem.getUsedCapacity() + CapacityVOMem.getReservedCapacity() > newTotalMem
                        && CapacityVOMem.getUsedCapacity() < newTotalMem) {
                    CapacityVOMem.setReservedCapacity(0);
                    CapacityVOMem.setTotalCapacity(newTotalMem);
                } else {
                    s_logger.debug("What? new cpu is :" + newTotalMem + ", old one is " + CapacityVOMem.getUsedCapacity() + ","
                            + CapacityVOMem.getReservedCapacity() + "," + CapacityVOMem.getTotalCapacity());
                }
                _capacityDao.update(CapacityVOMem.getId(), CapacityVOMem);
            } else {
                CapacityVO capacity = new CapacityVO(server.getId(), server.getDataCenterId(), server.getPodId(), server.getClusterId(), 0L,
                        server.getTotalMemory(), CapacityVO.CAPACITY_TYPE_MEMORY);
                _capacityDao.persist(capacity);
            }
        }

    }

    @Override
    public boolean processAnswers(long agentId, long seq, Answer[] answers) {
        // TODO Auto-generated method stub
        return false;
    }

    @Override
    public boolean processCommands(long agentId, long seq, Command[] commands) {
        // TODO Auto-generated method stub
        return false;
    }

    @Override
    public AgentControlAnswer processControlCommand(long agentId, AgentControlCommand cmd) {
        // TODO Auto-generated method stub
        return null;
    }

    @Override
    public void processConnect(HostVO host, StartupCommand cmd, boolean forRebalance) throws ConnectionException {
        // TODO Auto-generated method stub

    }

    @Override
    public boolean processDisconnect(long agentId, Status state) {
        // TODO Auto-generated method stub
        return false;
    }

    @Override
    public boolean isRecurring() {
        // TODO Auto-generated method stub
        return false;
    }

    @Override
    public int getTimeout() {
        // TODO Auto-generated method stub
        return 0;
    }

    @Override
    public boolean processTimeout(long agentId, long seq) {
        // TODO Auto-generated method stub
        return false;
    }

}<|MERGE_RESOLUTION|>--- conflicted
+++ resolved
@@ -109,11 +109,7 @@
 
     @Override
     public boolean start() {
-<<<<<<< HEAD
         _executor.scheduleWithFixedDelay(new HostCapacityCollector(), _hostCapacityCheckerDelay, _hostCapacityCheckerInterval, TimeUnit.SECONDS);
-=======
-        _executor.schedule(new HostCapacityCollector(), _hostCapacityCheckerDelay, TimeUnit.SECONDS);
->>>>>>> b93c7bc6
         return true;
     }
 
@@ -417,10 +413,9 @@
             	updateCapacityForHost(host);
             }
 
-<<<<<<< HEAD
         }        
     }
-
+    
     @Override
 	public void updateCapacityForHost(HostVO host){
     	// prep the service offerings
@@ -439,53 +434,6 @@
         if (s_logger.isDebugEnabled()) {
             s_logger.debug("Found " + vms.size() + " VMs on host " + host.getId());
         }
-=======
-                    List<VMInstanceVO> vmsByLastHostId = _vmDao.listByLastHostId(host.getId());
-                    if (s_logger.isDebugEnabled()) {
-                        s_logger.debug("Found " + vmsByLastHostId.size() + " VM, not running on host " + host.getId());
-                    }
-                    for (VMInstanceVO vm : vmsByLastHostId) {
-                        long secondsSinceLastUpdate = (DateUtil.currentGMTTime().getTime() - vm.getUpdateTime().getTime()) / 1000;
-                        if (secondsSinceLastUpdate < _vmCapacityReleaseInterval) {
-                            ServiceOffering so = offeringsMap.get(vm.getServiceOfferingId());
-                            reservedMemory += so.getRamSize() * 1024L * 1024L;
-                            reservedCpu += so.getCpu() * so.getSpeed();
-                        }
-                    }
-
-                    CapacityVO cpuCap = _capacityDao.findByHostIdType(host.getId(), CapacityVO.CAPACITY_TYPE_CPU);
-                    CapacityVO memCap = _capacityDao.findByHostIdType(host.getId(), CapacityVO.CAPACITY_TYPE_MEMORY);
-
-                    if (cpuCap.getUsedCapacity() == usedCpu && cpuCap.getReservedCapacity() == reservedCpu) {
-                        s_logger.debug("No need to calibrate cpu capacity, host:" + host.getId() + " usedCpu: " + cpuCap.getUsedCapacity()
-                                + " reservedCpu: " + cpuCap.getReservedCapacity());
-                    } else if (cpuCap.getReservedCapacity() != reservedCpu) {
-                        s_logger.debug("Calibrate reserved cpu for host: " + host.getId() + " old reservedCpu:" + cpuCap.getReservedCapacity()
-                                + " new reservedCpu:" + reservedCpu);
-                        cpuCap.setReservedCapacity(reservedCpu);
-                    } else if (cpuCap.getUsedCapacity() != usedCpu) {
-                        s_logger.debug("Calibrate used cpu for host: " + host.getId() + " old usedCpu:" + cpuCap.getUsedCapacity() + " new usedCpu:"
-                                + usedCpu);
-                        cpuCap.setUsedCapacity(usedCpu);
-                    }
-
-                    if (memCap.getUsedCapacity() == usedMemory && memCap.getReservedCapacity() == reservedMemory) {
-                        s_logger.debug("No need to calibrate memory capacity, host:" + host.getId() + " usedMem: " + memCap.getUsedCapacity()
-                                + " reservedMem: " + memCap.getReservedCapacity());
-                    } else if (memCap.getReservedCapacity() != reservedMemory) {
-                        s_logger.debug("Calibrate reserved memory for host: " + host.getId() + " old reservedMem:" + memCap.getReservedCapacity()
-                                + " new reservedMem:" + reservedMemory);
-                        memCap.setReservedCapacity(reservedMemory);
-                    } else if (memCap.getUsedCapacity() != usedMemory) {
-                        /*
-                         * Didn't calibrate for used memory, because VMs can be in state(starting/migrating) that I don't know on which host they are
-                         * allocated
-                         */
-                        s_logger.debug("Calibrate used memory for host: " + host.getId() + " old usedMem: " + memCap.getUsedCapacity()
-                                + " new usedMem: " + usedMemory);
-                        memCap.setUsedCapacity(usedMemory);
-                    }
->>>>>>> b93c7bc6
 
         for (VMInstanceVO vm : vms) {
             ServiceOffering so = offeringsMap.get(vm.getServiceOfferingId());
@@ -493,7 +441,6 @@
             usedCpu += so.getCpu() * so.getSpeed();
         }
 
-<<<<<<< HEAD
         List<VMInstanceVO> vmsByLastHostId = _vmDao.listByLastHostId(host.getId());
         if (s_logger.isDebugEnabled()) {
             s_logger.debug("Found " + vmsByLastHostId.size() + " VM, not running on host " + host.getId());
@@ -569,124 +516,11 @@
             capacity.setReservedCapacity(reservedCpu);
             _capacityDao.persist(capacity);
             
-=======
-                    }
-                }
-
-            }
->>>>>>> b93c7bc6
         }
         
     }
     
     @Override
-<<<<<<< HEAD
-=======
-	public void updateCapacityForHost(HostVO host){
-    	// prep the service offerings
-        List<ServiceOfferingVO> offerings = _offeringsDao.listAllIncludingRemoved();
-        Map<Long, ServiceOfferingVO> offeringsMap = new HashMap<Long, ServiceOfferingVO>();
-        for (ServiceOfferingVO offering : offerings) {
-            offeringsMap.put(offering.getId(), offering);
-        }
-        
-        long usedCpu = 0;
-        long usedMemory = 0;
-        long reservedMemory = 0;
-        long reservedCpu = 0;
-
-        List<VMInstanceVO> vms = _vmDao.listUpByHostId(host.getId());
-        if (s_logger.isDebugEnabled()) {
-            s_logger.debug("Found " + vms.size() + " VMs on host " + host.getId());
-        }
-
-        for (VMInstanceVO vm : vms) {
-            ServiceOffering so = offeringsMap.get(vm.getServiceOfferingId());
-            usedMemory += so.getRamSize() * 1024L * 1024L;
-            usedCpu += so.getCpu() * so.getSpeed();
-        }
-
-        List<VMInstanceVO> vmsByLastHostId = _vmDao.listByLastHostId(host.getId());
-        if (s_logger.isDebugEnabled()) {
-            s_logger.debug("Found " + vmsByLastHostId.size() + " VM, not running on host " + host.getId());
-        }
-        for (VMInstanceVO vm : vmsByLastHostId) {
-            long secondsSinceLastUpdate = (DateUtil.currentGMTTime().getTime() - vm.getUpdateTime().getTime()) / 1000;
-            if (secondsSinceLastUpdate < _vmCapacityReleaseInterval) {
-                ServiceOffering so = offeringsMap.get(vm.getServiceOfferingId());
-                reservedMemory += so.getRamSize() * 1024L * 1024L;
-                reservedCpu += so.getCpu() * so.getSpeed();
-            }
-        }
-
-        CapacityVO cpuCap = _capacityDao.findByHostIdType(host.getId(), CapacityVO.CAPACITY_TYPE_CPU);
-        CapacityVO memCap = _capacityDao.findByHostIdType(host.getId(), CapacityVO.CAPACITY_TYPE_MEMORY);
-
-        if (cpuCap != null && memCap != null){
-        	if (cpuCap.getUsedCapacity() == usedCpu && cpuCap.getReservedCapacity() == reservedCpu) {
-        		s_logger.debug("No need to calibrate cpu capacity, host:" + host.getId() + " usedCpu: " + cpuCap.getUsedCapacity()
-        				+ " reservedCpu: " + cpuCap.getReservedCapacity());
-        	} else if (cpuCap.getReservedCapacity() != reservedCpu) {
-        		s_logger.debug("Calibrate reserved cpu for host: " + host.getId() + " old reservedCpu:" + cpuCap.getReservedCapacity()
-        				+ " new reservedCpu:" + reservedCpu);
-        		cpuCap.setReservedCapacity(reservedCpu);
-        	} else if (cpuCap.getUsedCapacity() != usedCpu) {
-        		s_logger.debug("Calibrate used cpu for host: " + host.getId() + " old usedCpu:" + cpuCap.getUsedCapacity() + " new usedCpu:"
-        				+ usedCpu);
-        		cpuCap.setUsedCapacity(usedCpu);
-        	}
-	
-	        if (memCap.getUsedCapacity() == usedMemory && memCap.getReservedCapacity() == reservedMemory) {
-	            s_logger.debug("No need to calibrate memory capacity, host:" + host.getId() + " usedMem: " + memCap.getUsedCapacity()
-	                    + " reservedMem: " + memCap.getReservedCapacity());
-	        } else if (memCap.getReservedCapacity() != reservedMemory) {
-	            s_logger.debug("Calibrate reserved memory for host: " + host.getId() + " old reservedMem:" + memCap.getReservedCapacity()
-	                    + " new reservedMem:" + reservedMemory);
-	            memCap.setReservedCapacity(reservedMemory);
-	        } else if (memCap.getUsedCapacity() != usedMemory) {
-	            /*
-	             * Didn't calibrate for used memory, because VMs can be in state(starting/migrating) that I don't know on which host they are
-	             * allocated
-	             */
-	            s_logger.debug("Calibrate used memory for host: " + host.getId() + " old usedMem: " + memCap.getUsedCapacity()
-	                    + " new usedMem: " + usedMemory);
-	            memCap.setUsedCapacity(usedMemory);
-	        }
-	
-	        try {
-	            _capacityDao.update(cpuCap.getId(), cpuCap);
-	            _capacityDao.update(memCap.getId(), memCap);
-	        } catch (Exception e) {
-	
-	        }
-        }else {
-        	
-        	CapacityVO capacity = new CapacityVO(host.getId(),
-                    host.getDataCenterId(), host.getPodId(), host.getClusterId(), usedMemory,
-                    host.getTotalMemory(),
-                    CapacityVO.CAPACITY_TYPE_MEMORY);
-            capacity.setReservedCapacity(reservedMemory);
-            _capacityDao.persist(capacity);
-        	
-            capacity = new CapacityVO(
-                    host.getId(),
-                    host.getDataCenterId(),
-                    host.getPodId(), 
-                    host.getClusterId(),
-                    usedCpu,
-                    (long)(host.getCpus().longValue()
-                            * host.getSpeed().longValue()
-                            * _cpuOverProvisioningFactor),
-                            CapacityVO.CAPACITY_TYPE_CPU);
-            capacity.setReservedCapacity(reservedCpu);
-            _capacityDao.persist(capacity);
-            
-        }
-        
-    }
-    
-    @Override
->>>>>>> b93c7bc6
     public boolean preStateTransitionEvent(State oldState, Event event, State newState, VirtualMachine vm, boolean transitionStatus, Long id) {
         return true;
     }
