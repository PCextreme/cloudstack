--- conflicted
+++ resolved
@@ -70,15 +70,9 @@
 
     public DatabaseUpgradeChecker() {
         _dao = ComponentLocator.inject(VersionDaoImpl.class);
-<<<<<<< HEAD
-        _upgradeMap.put("2.1.7", new DbUpgrade[] { new Upgrade217to218(), new Upgrade218to22(), new Upgrade221to222(), new UpgradeSnapshot217to224(), new Upgrade222to224(), new Upgrade224to225(), new Upgrade225to226(), new Upgrade227to228(), new Upgrade228to229()});
-        _upgradeMap.put("2.1.8", new DbUpgrade[] { new Upgrade218to22(), new Upgrade221to222(), new UpgradeSnapshot217to224(), new Upgrade222to224(), new Upgrade218to224DomainVlans(), new Upgrade224to225(), new Upgrade225to226(), new Upgrade227to228(), new Upgrade228to229()});
-        _upgradeMap.put("2.1.9", new DbUpgrade[] { new Upgrade218to22(), new Upgrade221to222(), new UpgradeSnapshot217to224(), new Upgrade222to224(), new Upgrade218to224DomainVlans(), new Upgrade224to225(), new Upgrade225to226(), new Upgrade227to228(), new Upgrade228to229()});
-=======
         _upgradeMap.put("2.1.7", new DbUpgrade[] { new Upgrade217to218(), new Upgrade218to22(), new Upgrade221to222(), new UpgradeSnapshot217to224(), new Upgrade222to224(), new Upgrade224to225(), new Upgrade225to226(), new Upgrade227to228(), new Upgrade228to229() });
         _upgradeMap.put("2.1.8", new DbUpgrade[] { new Upgrade218to22(), new Upgrade221to222(), new UpgradeSnapshot217to224(), new Upgrade222to224(), new Upgrade218to224DomainVlans(), new Upgrade224to225(), new Upgrade225to226(), new Upgrade227to228(), new Upgrade228to229() });
         _upgradeMap.put("2.1.9", new DbUpgrade[] { new Upgrade218to22(), new Upgrade221to222(), new UpgradeSnapshot217to224(), new Upgrade222to224(), new Upgrade218to224DomainVlans(), new Upgrade224to225(), new Upgrade225to226(), new Upgrade227to228(), new Upgrade228to229() });
->>>>>>> fd1dbe96
         _upgradeMap.put("2.2.1", new DbUpgrade[] { new Upgrade221to222(), new UpgradeSnapshot223to224(), new Upgrade222to224(), new Upgrade224to225(), new Upgrade225to226(), new Upgrade227to228(), new Upgrade228to229()});
         _upgradeMap.put("2.2.2", new DbUpgrade[] { new Upgrade222to224(), new UpgradeSnapshot223to224(), new Upgrade224to225(), new Upgrade225to226(), new Upgrade227to228(), new Upgrade228to229()});
         _upgradeMap.put("2.2.3", new DbUpgrade[] { new Upgrade222to224(), new UpgradeSnapshot223to224(), new Upgrade224to225(), new Upgrade225to226(), new Upgrade227to228(), new Upgrade228to229()});
