--- conflicted
+++ resolved
@@ -705,19 +705,11 @@
 			}
 
             if (hypervisorType.equalsIgnoreCase(HypervisorType.VMware.toString())) {
-<<<<<<< HEAD
 				// VMware only allows adding host to an existing cluster, as we
 				// already have a lot of information
 				// in cluster object, to simplify user input, we will construct
 				// neccessary information here
 				Map<String, String> clusterDetails = _clusterDetailsDao.findDetails(clusterId);
-=======
-                // VMware only allows adding host to an existing cluster, as we
-                // already have a lot of information
-                // in cluster object, to simplify user input, we will construct
-                // neccessary information here
-                Map<String, String> clusterDetails = _clusterDetailsDao.findDetails(clusterId);
->>>>>>> 43ab9506
                 username = clusterDetails.get("username");
 				assert (username != null);
 
@@ -2477,17 +2469,10 @@
     }
 
     @Override
-<<<<<<< HEAD
-    public Pair<HostPodVO, Long> findPod(VirtualMachineTemplate template, ServiceOfferingVO offering, DataCenterVO dc, long accountId,
+    public Pair<Pod, Long> findPod(VirtualMachineTemplate template, ServiceOfferingVO offering, DataCenterVO dc, long accountId,
 			Set<Long> avoids) {
 		for (PodAllocator allocator : _podAllocators) {
-            final Pair<HostPodVO, Long> pod = allocator.allocateTo(template, offering, dc, accountId, avoids);
-=======
-    public Pair<Pod, Long> findPod(VirtualMachineTemplate template, ServiceOfferingVO offering, DataCenterVO dc, long accountId,
-            Set<Long> avoids) {
-        for (PodAllocator allocator : _podAllocators) {
             final Pair<Pod, Long> pod = allocator.allocateTo(template, offering, dc, accountId, avoids);
->>>>>>> 43ab9506
             if (pod != null) {
                 return pod;
             }
