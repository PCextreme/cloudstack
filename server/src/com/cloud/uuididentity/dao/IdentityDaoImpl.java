// Licensed to the Apache Software Foundation (ASF) under one
// or more contributor license agreements.  See the NOTICE file
// distributed with this work for additional information
// regarding copyright ownership.  The ASF licenses this file
// to you under the Apache License, Version 2.0 (the
// "License"); you may not use this file except in compliance
// with the License.  You may obtain a copy of the License at
//
//   http://www.apache.org/licenses/LICENSE-2.0
//
// Unless required by applicable law or agreed to in writing,
// software distributed under the License is distributed on an
// "AS IS" BASIS, WITHOUT WARRANTIES OR CONDITIONS OF ANY
// KIND, either express or implied.  See the License for the
// specific language governing permissions and limitations
// under the License.
<<<<<<< HEAD
package com.cloud.uuididentity.dao;

=======
package com.cloud.uuididentity.dao;

>>>>>>> f157b702
import java.sql.PreparedStatement;
import java.sql.ResultSet;
import java.sql.SQLException;
import java.util.ArrayList;
import java.util.List;
import java.util.UUID;

import javax.ejb.Local;

import org.apache.log4j.Logger;

import com.cloud.api.IdentityMapper;
import com.cloud.exception.InvalidParameterValueException;
import com.cloud.utils.Pair;
import com.cloud.utils.db.DB;
import com.cloud.utils.db.GenericDaoBase;
import com.cloud.utils.db.Transaction;

@Local(value={IdentityDao.class})
public class IdentityDaoImpl extends GenericDaoBase<IdentityVO, Long> implements IdentityDao {
    private static final Logger s_logger = Logger.getLogger(IdentityDaoImpl.class);
    
    public IdentityDaoImpl() {
    }
    
    @DB
	public Long getIdentityId(IdentityMapper mapper, String identityString) {
    	assert(mapper.entityTableName() != null);
    	return getIdentityId(mapper.entityTableName(), identityString);
	}
    
    @DB
    public Long getIdentityId(String tableName, String identityString) {
		assert(tableName != null);
		assert(identityString != null);

        PreparedStatement pstmt = null;
		Transaction txn = Transaction.open(Transaction.CLOUD_DB);
		try {
	        try {
	            try {
	                pstmt = txn.prepareAutoCloseStatement(String.format("SELECT uuid FROM `%s`", tableName));
	                pstmt.executeQuery();
	            } catch (SQLException e) {
	                throw new InvalidParameterValueException("uuid field doesn't exist in table " + tableName);
	            }
	            
	            pstmt = txn.prepareAutoCloseStatement(
	        		String.format("SELECT id FROM `%s` WHERE id=? OR uuid=?", tableName)
	        		
	        		// TODO : after graceful period, use following line turn on more secure check
	        		// String.format("SELECT id FROM %s WHERE (id=? AND uuid IS NULL) OR uuid=?", mapper.entityTableName())
	            );
	            
	            long id = 0;
	            try {
	            	// TODO : use regular expression to determine
	            	id = Long.parseLong(identityString);
	            } catch(NumberFormatException e) {
	            	// this could happen when it is a uuid string, so catch and ignore it
	            }
	            
	            pstmt.setLong(1, id);
	            pstmt.setString(2, identityString);
	            
	            ResultSet rs = pstmt.executeQuery();
	            if(rs.next()) {
	            	return rs.getLong(1);
	            } else {
	            	if(id == -1L)
	            		return id;
	            	
	        		throw new InvalidParameterValueException("Object " + tableName + "(uuid: " + identityString + ") does not exist.");
	            }
	        } catch (SQLException e) {
	        	s_logger.error("Unexpected exception ", e);
	        }
		} finally {
			txn.close();
		}
		return null;
    }
    
    @DB
    @Override
    public Pair<Long, Long> getAccountDomainInfo(String tableName, Long identityId) {
        assert(tableName != null);
        
        PreparedStatement pstmt = null;
        Transaction txn = Transaction.open(Transaction.CLOUD_DB);
        try {
            Long domainId = null;
            Long accountId = null;
            //get domainId
            try {
                pstmt = txn.prepareAutoCloseStatement(String.format("SELECT domain_id FROM `%s` WHERE id=?", tableName));
                pstmt.setLong(1, identityId);
                ResultSet rs = pstmt.executeQuery();
                if (rs.next()) {
                    domainId = rs.getLong(1);
                }
            } catch (SQLException e) {
            }
            
            //get accountId
            try {
                pstmt = txn.prepareAutoCloseStatement(String.format("SELECT account_id FROM `%s` WHERE id=?", tableName));
                pstmt.setLong(1, identityId);
                ResultSet rs = pstmt.executeQuery();
                if (rs.next()) {
                    accountId = rs.getLong(1);
                }
            } catch (SQLException e) {
            }
            return new Pair<Long, Long>(accountId, domainId);  
        } finally {
            txn.close();
        }
    }
	
    @DB
    @Override
	public String getIdentityUuid(String tableName, String identityString) {
		assert(tableName != null);
		assert(identityString != null);
		
        PreparedStatement pstmt = null;
		Transaction txn = Transaction.open(Transaction.CLOUD_DB);
		try {
	        try {
	            pstmt = txn.prepareAutoCloseStatement(
	            	String.format("SELECT uuid FROM `%s` WHERE id=? OR uuid=?", tableName)
	        		// String.format("SELECT uuid FROM %s WHERE (id=? AND uuid IS NULL) OR uuid=?", tableName)
	        	);
	            
	            long id = 0;
	            try {
	            	// TODO : use regular expression to determine
	            	id = Long.parseLong(identityString);
	            } catch(NumberFormatException e) {
	            	// this could happen when it is a uuid string, so catch and ignore it
	            }
	            
	            pstmt.setLong(1, id);
	            pstmt.setString(2, identityString);
	            
	            ResultSet rs = pstmt.executeQuery();
	            if(rs.next()) {
	            	String uuid = rs.getString(1);
	            	if(uuid != null && !uuid.isEmpty())
	            		return uuid;
	            	return identityString;
	            }
	        } catch (SQLException e) {
	        	s_logger.error("Unexpected exception ", e);
	        }
		} finally {
			txn.close();
		}
		
		return identityString;
	}
    
    @DB
    public void initializeDefaultUuid(String tableName) {
        assert(tableName != null);
        List<Long> l = getNullUuidRecords(tableName);
        
        Transaction txn = Transaction.open(Transaction.CLOUD_DB);
        try {
            try {
                txn.start();
                for(Long id : l) {
                    setInitialUuid(tableName, id);
                }
                txn.commit();
            } catch (SQLException e) {
                txn.rollback();
                s_logger.error("Unexpected exception ", e);
            }
        } finally {
            txn.close();
        }
    }
    
    @DB
    List<Long> getNullUuidRecords(String tableName) {
        List<Long> l = new ArrayList<Long>();
        
        PreparedStatement pstmt = null;
        Transaction txn = Transaction.open(Transaction.CLOUD_DB);
        try {
            try {
                pstmt = txn.prepareAutoCloseStatement(
                    String.format("SELECT id FROM `%s` WHERE uuid IS NULL", tableName)
                );
                
                ResultSet rs = pstmt.executeQuery();
                while(rs.next()) {
                    l.add(rs.getLong(1));
                }
            } catch (SQLException e) {
                s_logger.error("Unexpected exception ", e);
            }
        } finally {
            txn.close();
        }
        return l;
    }
    
    @DB
    void setInitialUuid(String tableName, long id) throws SQLException {
        Transaction txn = Transaction.currentTxn();
        
        PreparedStatement pstmtUpdate = null;
        pstmtUpdate = txn.prepareAutoCloseStatement(
            String.format("UPDATE `%s` SET uuid=? WHERE id=?", tableName)
        );
        
        pstmtUpdate.setString(1, UUID.randomUUID().toString());
        pstmtUpdate.setLong(2, id);
        pstmtUpdate.executeUpdate();
    }
}<|MERGE_RESOLUTION|>--- conflicted
+++ resolved
@@ -14,13 +14,8 @@
 // KIND, either express or implied.  See the License for the
 // specific language governing permissions and limitations
 // under the License.
-<<<<<<< HEAD
 package com.cloud.uuididentity.dao;
 
-=======
-package com.cloud.uuididentity.dao;
-
->>>>>>> f157b702
 import java.sql.PreparedStatement;
 import java.sql.ResultSet;
 import java.sql.SQLException;
