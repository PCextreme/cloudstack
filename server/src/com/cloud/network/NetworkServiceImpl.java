--- conflicted
+++ resolved
@@ -16,7 +16,6 @@
 // under the License.
 package com.cloud.network;
 
-<<<<<<< HEAD
 import java.security.InvalidParameterException;
 import java.sql.PreparedStatement;
 import java.sql.ResultSet;
@@ -42,8 +41,6 @@
 import org.apache.log4j.Logger;
 import org.springframework.stereotype.Component;
 
-=======
->>>>>>> 4f53eb11
 import com.cloud.configuration.Config;
 import com.cloud.configuration.ConfigurationManager;
 import com.cloud.configuration.dao.ConfigurationDao;
@@ -75,7 +72,6 @@
 import com.cloud.network.PhysicalNetwork.BroadcastDomainRange;
 import com.cloud.network.VirtualRouterProvider.VirtualRouterProviderType;
 import com.cloud.network.addr.PublicIp;
-<<<<<<< HEAD
 import com.cloud.network.dao.FirewallRulesDao;
 import com.cloud.network.dao.IPAddressDao;
 import com.cloud.network.dao.IPAddressVO;
@@ -90,9 +86,7 @@
 import com.cloud.network.dao.PhysicalNetworkTrafficTypeDao;
 import com.cloud.network.dao.PhysicalNetworkTrafficTypeVO;
 import com.cloud.network.dao.PhysicalNetworkVO;
-=======
 import com.cloud.network.dao.*;
->>>>>>> 4f53eb11
 import com.cloud.network.element.NetworkElement;
 import com.cloud.network.element.VirtualRouterElement;
 import com.cloud.network.element.VpcVirtualRouterElement;
@@ -119,16 +113,13 @@
 import com.cloud.utils.NumbersUtil;
 import com.cloud.utils.Pair;
 import com.cloud.utils.component.Manager;
-<<<<<<< HEAD
 import com.cloud.utils.component.ManagerBase;
 import com.cloud.utils.db.DB;
 import com.cloud.utils.db.Filter;
 import com.cloud.utils.db.JoinBuilder;
 import com.cloud.utils.db.SearchBuilder;
 import com.cloud.utils.db.SearchCriteria;
-=======
 import com.cloud.utils.db.*;
->>>>>>> 4f53eb11
 import com.cloud.utils.db.SearchCriteria.Op;
 import com.cloud.utils.exception.CloudRuntimeException;
 import com.cloud.utils.net.NetUtils;
@@ -136,19 +127,6 @@
 import com.cloud.vm.dao.NicDao;
 import com.cloud.vm.dao.UserVmDao;
 import com.cloud.vm.dao.VMInstanceDao;
-import org.apache.cloudstack.acl.ControlledEntity.ACLType;
-import org.apache.cloudstack.api.command.admin.usage.ListTrafficTypeImplementorsCmd;
-import org.apache.cloudstack.api.command.user.network.CreateNetworkCmd;
-import org.apache.cloudstack.api.command.user.network.ListNetworksCmd;
-import org.apache.cloudstack.api.command.user.network.RestartNetworkCmd;
-import org.apache.log4j.Logger;
-
-import javax.ejb.Local;
-import javax.naming.ConfigurationException;
-import java.security.InvalidParameterException;
-import java.sql.PreparedStatement;
-import java.sql.ResultSet;
-import java.sql.SQLException;
 import java.util.*;
 
 /**
@@ -1693,15 +1671,8 @@
                         continue;
                     }
                     long isDefault = (nic.isDefaultNic()) ? 1 : 0;
-<<<<<<< HEAD
-                    UsageEventVO usageEvent = new UsageEventVO(EventTypes.EVENT_NETWORK_OFFERING_REMOVE, vm.getAccountId(), vm.getDataCenterId(), vm.getId(), null, oldNetworkOfferingId, null, 0L);
-                    _usageEventDao.persist(usageEvent);
-                    usageEvent = new UsageEventVO(EventTypes.EVENT_NETWORK_OFFERING_ASSIGN, vm.getAccountId(), vm.getDataCenterId(), vm.getId(), vm.getHostName(), networkOfferingId, null, isDefault);
-                    _usageEventDao.persist(usageEvent);
-=======
-                    UsageEventUtils.saveUsageEvent(EventTypes.EVENT_NETWORK_OFFERING_REMOVE, vm.getAccountId(), vm.getDataCenterIdToDeployIn(), vm.getId(), null, oldNetworkOfferingId, null, 0L);
-                    UsageEventUtils.saveUsageEvent(EventTypes.EVENT_NETWORK_OFFERING_ASSIGN, vm.getAccountId(), vm.getDataCenterIdToDeployIn(), vm.getId(), vm.getHostName(), networkOfferingId, null, isDefault);
->>>>>>> 4f53eb11
+                    UsageEventUtils.saveUsageEvent(EventTypes.EVENT_NETWORK_OFFERING_REMOVE, vm.getAccountId(), vm.getDataCenterId(), vm.getId(), null, oldNetworkOfferingId, null, 0L);
+                    UsageEventUtils.saveUsageEvent(EventTypes.EVENT_NETWORK_OFFERING_ASSIGN, vm.getAccountId(), vm.getDataCenterId(), vm.getId(), vm.getHostName(), networkOfferingId, null, isDefault);
                 }
                 txn.commit();
             } else {
