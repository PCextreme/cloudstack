// Licensed to the Apache Software Foundation (ASF) under one
// or more contributor license agreements.  See the NOTICE file
// distributed with this work for additional information
// regarding copyright ownership.  The ASF licenses this file
// to you under the Apache License, Version 2.0 (the
// "License"); you may not use this file except in compliance
// with the License.  You may obtain a copy of the License at
//
//   http://www.apache.org/licenses/LICENSE-2.0
//
// Unless required by applicable law or agreed to in writing,
// software distributed under the License is distributed on an
// "AS IS" BASIS, WITHOUT WARRANTIES OR CONDITIONS OF ANY
// KIND, either express or implied.  See the License for the
// specific language governing permissions and limitations
// under the License.
package com.cloud.network;

import java.net.Inet6Address;
import java.net.InetAddress;
import java.net.UnknownHostException;
import java.security.InvalidParameterException;
import java.sql.PreparedStatement;
import java.sql.ResultSet;
import java.sql.SQLException;
import java.util.ArrayList;
import java.util.Collection;
import java.util.HashMap;
import java.util.HashSet;
import java.util.List;
import java.util.Map;
import java.util.Set;
import java.util.TreeSet;
import java.util.UUID;

import javax.ejb.Local;
import javax.inject.Inject;
import javax.naming.ConfigurationException;

import org.apache.cloudstack.acl.ControlledEntity.ACLType;
import org.apache.cloudstack.acl.SecurityChecker;
import org.apache.cloudstack.acl.SecurityChecker.AccessType;
import org.apache.cloudstack.api.command.admin.network.DedicateGuestVlanRangeCmd;
import org.apache.cloudstack.api.command.admin.network.ListDedicatedGuestVlanRangesCmd;
import org.apache.cloudstack.api.command.admin.usage.ListTrafficTypeImplementorsCmd;
import org.apache.cloudstack.api.command.user.network.CreateNetworkCmd;
import org.apache.cloudstack.api.command.user.network.ListNetworksCmd;
import org.apache.cloudstack.api.command.user.network.RestartNetworkCmd;
import org.apache.cloudstack.api.command.user.vm.ListNicsCmd;
<<<<<<< HEAD
import org.apache.cloudstack.network.element.InternalLoadBalancerElementService;
=======
>>>>>>> 738d35a6
import org.apache.log4j.Logger;
import org.springframework.stereotype.Component;

import com.cloud.configuration.Config;
import com.cloud.configuration.ConfigurationManager;
import com.cloud.configuration.dao.ConfigurationDao;
import com.cloud.dc.DataCenter;
import com.cloud.dc.DataCenter.NetworkType;
import com.cloud.dc.DataCenterVO;
import com.cloud.dc.DataCenterVnetVO;
import com.cloud.dc.Pod;
import com.cloud.dc.Vlan.VlanType;
import com.cloud.dc.VlanVO;
import com.cloud.dc.dao.AccountVlanMapDao;
import com.cloud.dc.dao.DataCenterDao;
import com.cloud.dc.dao.DataCenterVnetDao;
import com.cloud.dc.dao.HostPodDao;
import com.cloud.dc.dao.VlanDao;
import com.cloud.deploy.DeployDestination;
import com.cloud.domain.Domain;
import com.cloud.domain.DomainVO;
import com.cloud.domain.dao.DomainDao;
import com.cloud.event.ActionEvent;
import com.cloud.event.EventTypes;
import com.cloud.event.UsageEventUtils;
import com.cloud.event.dao.EventDao;
import com.cloud.event.dao.UsageEventDao;
import com.cloud.exception.ConcurrentOperationException;
import com.cloud.exception.InsufficientAddressCapacityException;
import com.cloud.exception.InsufficientCapacityException;
import com.cloud.exception.InvalidParameterValueException;
import com.cloud.exception.PermissionDeniedException;
import com.cloud.exception.ResourceAllocationException;
import com.cloud.exception.ResourceUnavailableException;
import com.cloud.exception.UnsupportedServiceException;
import com.cloud.host.dao.HostDao;
import com.cloud.network.IpAddress.State;
import com.cloud.network.Network.Capability;
import com.cloud.network.Network.GuestType;
import com.cloud.network.Network.Provider;
import com.cloud.network.Network.Service;
import com.cloud.network.Networks.BroadcastDomainType;
import com.cloud.network.Networks.TrafficType;
import com.cloud.network.PhysicalNetwork.BroadcastDomainRange;
import com.cloud.network.VirtualRouterProvider.VirtualRouterProviderType;
import com.cloud.network.addr.PublicIp;
import com.cloud.network.dao.AccountGuestVlanMapDao;
import com.cloud.network.dao.AccountGuestVlanMapVO;
import com.cloud.network.dao.FirewallRulesDao;
import com.cloud.network.dao.IPAddressDao;
import com.cloud.network.dao.IPAddressVO;
import com.cloud.network.dao.NetworkDao;
import com.cloud.network.dao.NetworkDomainDao;
import com.cloud.network.dao.NetworkDomainVO;
import com.cloud.network.dao.NetworkServiceMapDao;
import com.cloud.network.dao.NetworkVO;
import com.cloud.network.dao.PhysicalNetworkDao;
import com.cloud.network.dao.PhysicalNetworkServiceProviderDao;
import com.cloud.network.dao.PhysicalNetworkServiceProviderVO;
import com.cloud.network.dao.PhysicalNetworkTrafficTypeDao;
import com.cloud.network.dao.PhysicalNetworkTrafficTypeVO;
import com.cloud.network.dao.PhysicalNetworkVO;
import com.cloud.network.element.NetworkElement;
import com.cloud.network.element.VirtualRouterElement;
import com.cloud.network.element.VpcVirtualRouterElement;
import com.cloud.network.guru.NetworkGuru;
import com.cloud.network.rules.FirewallRule.Purpose;
import com.cloud.network.rules.FirewallRuleVO;
import com.cloud.network.rules.PortForwardingRuleVO;
import com.cloud.network.rules.RulesManager;
import com.cloud.network.rules.dao.PortForwardingRulesDao;
import com.cloud.network.vpc.PrivateIpVO;
import com.cloud.network.vpc.Vpc;
import com.cloud.network.vpc.VpcManager;
import com.cloud.network.vpc.dao.PrivateIpDao;
import com.cloud.offering.NetworkOffering;
import com.cloud.offerings.NetworkOfferingVO;
import com.cloud.offerings.dao.NetworkOfferingDao;
import com.cloud.offerings.dao.NetworkOfferingServiceMapDao;
import com.cloud.org.Grouping;
import com.cloud.projects.Project;
import com.cloud.projects.ProjectManager;
import com.cloud.server.ResourceTag.TaggedResourceType;
import com.cloud.tags.ResourceTagVO;
import com.cloud.tags.dao.ResourceTagDao;
import com.cloud.user.Account;
import com.cloud.user.AccountManager;
import com.cloud.user.AccountVO;
import com.cloud.user.DomainManager;
import com.cloud.user.ResourceLimitService;
import com.cloud.user.User;
import com.cloud.user.UserContext;
import com.cloud.user.UserVO;
import com.cloud.user.dao.AccountDao;
import com.cloud.user.dao.UserDao;
import com.cloud.utils.AnnotationHelper;
import com.cloud.utils.Journal;
import com.cloud.utils.NumbersUtil;
import com.cloud.utils.Pair;
import com.cloud.utils.component.ManagerBase;
import com.cloud.utils.db.DB;
import com.cloud.utils.db.Filter;
import com.cloud.utils.db.JoinBuilder;
import com.cloud.utils.db.SearchBuilder;
import com.cloud.utils.db.SearchCriteria;
import com.cloud.utils.db.SearchCriteria.Op;
import com.cloud.utils.db.Transaction;
import com.cloud.utils.exception.CloudRuntimeException;
import com.cloud.utils.net.NetUtils;
import com.cloud.vm.Nic;
import com.cloud.vm.NicSecondaryIp;
import com.cloud.vm.NicVO;
import com.cloud.vm.ReservationContext;
import com.cloud.vm.ReservationContextImpl;
import com.cloud.vm.SecondaryStorageVmVO;
import com.cloud.vm.UserVmVO;
import com.cloud.vm.VMInstanceVO;
import com.cloud.vm.VirtualMachine;
import com.cloud.vm.dao.NicDao;
import com.cloud.vm.dao.NicSecondaryIpDao;
import com.cloud.vm.dao.NicSecondaryIpVO;
import com.cloud.vm.dao.UserVmDao;
import com.cloud.vm.dao.VMInstanceDao;
<<<<<<< HEAD
import com.cloud.vm.*;
import com.cloud.vm.dao.*;
import org.apache.cloudstack.acl.ControlledEntity.ACLType;
import org.apache.cloudstack.acl.SecurityChecker;
import org.apache.cloudstack.acl.SecurityChecker.AccessType;
import org.apache.cloudstack.api.command.admin.network.DedicateGuestVlanRangeCmd;
import org.apache.cloudstack.api.command.admin.network.ListDedicatedGuestVlanRangesCmd;
import org.apache.cloudstack.api.command.admin.usage.ListTrafficTypeImplementorsCmd;
import org.apache.cloudstack.api.command.user.network.CreateNetworkCmd;
import org.apache.cloudstack.api.command.user.network.ListNetworksCmd;
import org.apache.cloudstack.api.command.user.network.RestartNetworkCmd;
import org.apache.cloudstack.api.command.user.vm.ListNicsCmd;
import org.apache.log4j.Logger;
import org.springframework.stereotype.Component;

import javax.ejb.Local;
import javax.inject.Inject;
import javax.naming.ConfigurationException;
import java.net.Inet6Address;
import java.net.InetAddress;
import java.net.UnknownHostException;
import java.security.InvalidParameterException;
import java.sql.PreparedStatement;
import java.sql.ResultSet;
import java.sql.SQLException;
import java.util.*;
=======
>>>>>>> 738d35a6

/**
 * NetworkServiceImpl implements NetworkService.
 */
@Component
@Local(value = { NetworkService.class })
public class NetworkServiceImpl extends ManagerBase implements  NetworkService {
    private static final Logger s_logger = Logger.getLogger(NetworkServiceImpl.class);

    @Inject
    DataCenterDao _dcDao = null;
    @Inject
    VlanDao _vlanDao = null;
    @Inject
    IPAddressDao _ipAddressDao = null;
    @Inject
    AccountDao _accountDao = null;
    @Inject
    DomainDao _domainDao = null;
    @Inject
    UserDao _userDao = null;
    @Inject
    EventDao _eventDao = null;
    @Inject
    ConfigurationDao _configDao;
    @Inject
    UserVmDao _userVmDao = null;

    @Inject
    AccountManager _accountMgr;
    @Inject
    ConfigurationManager _configMgr;
    @Inject
    AccountVlanMapDao _accountVlanMapDao;
    @Inject
    NetworkOfferingDao _networkOfferingDao = null;
    @Inject
    NetworkDao _networksDao = null;
    @Inject
    NicDao _nicDao = null;
    @Inject
    RulesManager _rulesMgr;

    @Inject
    UsageEventDao _usageEventDao;

    @Inject List<NetworkGuru> _networkGurus;

    @Inject
    NetworkDomainDao _networkDomainDao;
    @Inject
    VMInstanceDao _vmDao;

    @Inject
    FirewallRulesDao _firewallDao;

    @Inject
    ResourceLimitService _resourceLimitMgr;

    @Inject
    DomainManager _domainMgr;
    @Inject
    ProjectManager _projectMgr;
    @Inject
    NetworkOfferingServiceMapDao _ntwkOfferingSrvcDao;
    @Inject
    PhysicalNetworkDao _physicalNetworkDao;
    @Inject
    PhysicalNetworkServiceProviderDao _pNSPDao;

    @Inject
    PhysicalNetworkTrafficTypeDao _pNTrafficTypeDao;

    @Inject
    NetworkServiceMapDao _ntwkSrvcDao;
    @Inject
    StorageNetworkManager _stnwMgr;
    @Inject
    VpcManager _vpcMgr;
    @Inject
    PrivateIpDao _privateIpDao;
    @Inject
    ResourceTagDao _resourceTagDao;
    @Inject
    NetworkManager _networkMgr;
    @Inject
    NetworkModel _networkModel;

    @Inject
    NicSecondaryIpDao _nicSecondaryIpDao;

    @Inject
    PortForwardingRulesDao _portForwardingDao;
    @Inject
    HostDao _hostDao;
    @Inject
    HostPodDao _hostPodDao;
    @Inject 
    InternalLoadBalancerElementService _internalLbElementSvc;
    @Inject
    DataCenterVnetDao _datacneter_vnet;
    @Inject
    AccountGuestVlanMapDao _accountGuestVlanMapDao;

    int _cidrLimit;
    boolean _allowSubdomainNetworkAccess;

    private Map<String, String> _configs;

    /* Get a list of IPs, classify them by service */
    protected Map<PublicIp, Set<Service>> getIpToServices(List<PublicIp> publicIps, boolean rulesRevoked, boolean includingFirewall) {
        Map<PublicIp, Set<Service>> ipToServices = new HashMap<PublicIp, Set<Service>>();

        if (publicIps != null && !publicIps.isEmpty()) {
            Set<Long> networkSNAT = new HashSet<Long>();
            for (PublicIp ip : publicIps) {
                Set<Service> services = ipToServices.get(ip);
                if (services == null) {
                    services = new HashSet<Service>();
                }
                if (ip.isSourceNat()) {
                    if (!networkSNAT.contains(ip.getAssociatedWithNetworkId())) {
                        services.add(Service.SourceNat);
                        networkSNAT.add(ip.getAssociatedWithNetworkId());
                    } else {
                        CloudRuntimeException ex = new CloudRuntimeException("Multiple generic soure NAT IPs provided for network");
                        // see the IPAddressVO.java class.
                        ex.addProxyObject("user_ip_address", ip.getAssociatedWithNetworkId(), "networkId");
                        throw ex;
                    }
                }
                ipToServices.put(ip, services);

                // if IP in allocating state then it will not have any rules attached so skip IPAssoc to network service
                // provider
                if (ip.getState() == State.Allocating) {
                    continue;
                }

                // check if any active rules are applied on the public IP
                Set<Purpose> purposes = getPublicIpPurposeInRules(ip, false, includingFirewall);
                // Firewall rules didn't cover static NAT
                if (ip.isOneToOneNat() && ip.getAssociatedWithVmId() != null) {
                    if (purposes == null) {
                        purposes = new HashSet<Purpose>();
                    }
                    purposes.add(Purpose.StaticNat);
                }
                if (purposes == null || purposes.isEmpty()) {
                    // since no active rules are there check if any rules are applied on the public IP but are in
// revoking state

                    purposes = getPublicIpPurposeInRules(ip, true, includingFirewall);
                    if (ip.isOneToOneNat()) {
                        if (purposes == null) {
                            purposes = new HashSet<Purpose>();
                        }
                        purposes.add(Purpose.StaticNat);
                    }
                    if (purposes == null || purposes.isEmpty()) {
                        // IP is not being used for any purpose so skip IPAssoc to network service provider
                        continue;
                    } else {
                        if (rulesRevoked) {
                            // no active rules/revoked rules are associated with this public IP, so remove the
// association with the provider
                            ip.setState(State.Releasing);
                        } else {
                            if (ip.getState() == State.Releasing) {
                                // rules are not revoked yet, so don't let the network service provider revoke the IP
// association
                                // mark IP is allocated so that IP association will not be removed from the provider
                                ip.setState(State.Allocated);
                            }
                        }
                    }
                }
                if (purposes.contains(Purpose.StaticNat)) {
                    services.add(Service.StaticNat);
                }
                if (purposes.contains(Purpose.LoadBalancing)) {
                    services.add(Service.Lb);
                }
                if (purposes.contains(Purpose.PortForwarding)) {
                    services.add(Service.PortForwarding);
                }
                if (purposes.contains(Purpose.Vpn)) {
                    services.add(Service.Vpn);
                }
                if (purposes.contains(Purpose.Firewall)) {
                    services.add(Service.Firewall);
                }
                if (services.isEmpty()) {
                    continue;
                }
                ipToServices.put(ip, services);
            }
        }
        return ipToServices;
    }

    protected boolean canIpUsedForNonConserveService(PublicIp ip, Service service) {
        // If it's non-conserve mode, then the new ip should not be used by any other services
        List<PublicIp> ipList = new ArrayList<PublicIp>();
        ipList.add(ip);
        Map<PublicIp, Set<Service>> ipToServices = getIpToServices(ipList, false, false);
        Set<Service> services = ipToServices.get(ip);
        // Not used currently, safe
        if (services == null || services.isEmpty()) {
            return true;
        }
        // Since it's non-conserve mode, only one service should used for IP
        if (services.size() != 1) {
            throw new InvalidParameterException("There are multiple services used ip " + ip.getAddress() + ".");
        }
        if (service != null && !((Service) services.toArray()[0] == service || service.equals(Service.Firewall))) {
            throw new InvalidParameterException("The IP " + ip.getAddress() + " is already used as " + ((Service) services.toArray()[0]).getName() + " rather than " + service.getName());
        }
        return true;
    }

    protected boolean canIpsUsedForNonConserve(List<PublicIp> publicIps) {
        boolean result = true;
        for (PublicIp ip : publicIps) {
            result = canIpUsedForNonConserveService(ip, null);
            if (!result) {
                break;
            }
        }
        return result;
    }

    private boolean canIpsUseOffering(List<PublicIp> publicIps, long offeringId) {
        Map<PublicIp, Set<Service>> ipToServices = getIpToServices(publicIps, false, true);
        Map<Service, Set<Provider>> serviceToProviders = _networkModel.getNetworkOfferingServiceProvidersMap(offeringId);
        NetworkOfferingVO offering = _networkOfferingDao.findById(offeringId);
        //For inline mode checking, using firewall provider for LB instead, because public ip would apply on firewall provider
        if (offering.isInline()) {
            Provider firewallProvider = null;
            if (serviceToProviders.containsKey(Service.Firewall)) {
                firewallProvider = (Provider)serviceToProviders.get(Service.Firewall).toArray()[0];
            }
            Set<Provider> p = new HashSet<Provider>();
            p.add(firewallProvider);
            serviceToProviders.remove(Service.Lb);
            serviceToProviders.put(Service.Lb, p);
        }
        for (PublicIp ip : ipToServices.keySet()) {
            Set<Service> services = ipToServices.get(ip);
            Provider provider = null;
            for (Service service : services) {
                Set<Provider> curProviders = serviceToProviders.get(service);
                if (curProviders == null || curProviders.isEmpty()) {
                    continue;
                }
                Provider curProvider = (Provider) curProviders.toArray()[0];
                if (provider == null) {
                    provider = curProvider;
                    continue;
                }
                // We don't support multiple providers for one service now
                if (!provider.equals(curProvider)) {
                    throw new InvalidParameterException("There would be multiple providers for IP " + ip.getAddress() + " with the new network offering!");
                }
            }
        }
        return true;
    }




    private Set<Purpose> getPublicIpPurposeInRules(PublicIp ip, boolean includeRevoked, boolean includingFirewall) {
        Set<Purpose> result = new HashSet<Purpose>();
        List<FirewallRuleVO> rules = null;
        if (includeRevoked) {
            rules = _firewallDao.listByIp(ip.getId());
        } else {
            rules = _firewallDao.listByIpAndNotRevoked(ip.getId());
        }

        if (rules == null || rules.isEmpty()) {
            return null;
        }

        for (FirewallRuleVO rule : rules) {
            if (rule.getPurpose() != Purpose.Firewall || includingFirewall) {
                result.add(rule.getPurpose());
            }
        }

        return result;
    }

    @Override
    public List<? extends Network> getIsolatedNetworksOwnedByAccountInZone(long zoneId, Account owner) {

        return _networksDao.listByZoneAndGuestType(owner.getId(), zoneId, Network.GuestType.Isolated, false);
    }

    @Override
    public List<? extends Network> getIsolatedNetworksWithSourceNATOwnedByAccountInZone(long zoneId, Account owner) {

        return _networksDao.listSourceNATEnabledNetworks(owner.getId(), zoneId, Network.GuestType.Isolated);
    }




    @Override
    @ActionEvent(eventType = EventTypes.EVENT_NET_IP_ASSIGN, eventDescription = "allocating Ip", create = true)
    public IpAddress allocateIP(Account ipOwner, long zoneId, Long networkId)
             throws ResourceAllocationException, InsufficientAddressCapacityException, ConcurrentOperationException {

        if (networkId != null) {
            Network network = _networksDao.findById(networkId);
            if (network == null) {
                throw new InvalidParameterValueException("Invalid network id is given");
            }
            if (network.getGuestType() == Network.GuestType.Shared) {
                DataCenter zone = _configMgr.getZone(zoneId);
                if (zone == null) {
                    throw new InvalidParameterValueException("Invalid zone Id is given");
                }

                // if shared network in the advanced zone, then check the caller against the network for 'AccessType.UseNetwork'
                if (zone.getNetworkType() == NetworkType.Advanced) {
                    if (isSharedNetworkOfferingWithServices(network.getNetworkOfferingId())) {
                        Account caller = UserContext.current().getCaller();
                        long callerUserId = UserContext.current().getCallerUserId();
                        _accountMgr.checkAccess(caller, AccessType.UseNetwork, false, network);
                        if (s_logger.isDebugEnabled()) {
                            s_logger.debug("Associate IP address called by the user " + callerUserId + " account " + ipOwner.getId());
                        }
                        return _networkMgr.allocateIp(ipOwner, false, caller, callerUserId, zone);
                    } else {
                        throw new InvalidParameterValueException("Associate IP address can only be called on the shared networks in the advanced zone" +
                                " with Firewall/Source Nat/Static Nat/Port Forwarding/Load balancing services enabled");
                    }
                }
            }
        }

        return allocateIP(ipOwner, false,  zoneId);
    }

    public IpAddress allocateIP(Account ipOwner, boolean isSystem, long zoneId)
            throws ResourceAllocationException, InsufficientAddressCapacityException, ConcurrentOperationException {
        Account caller = UserContext.current().getCaller();
        // check permissions
        _accountMgr.checkAccess(caller, null, false, ipOwner);
        long callerUserId = UserContext.current().getCallerUserId();
        DataCenter zone = _configMgr.getZone(zoneId);

        return _networkMgr.allocateIp(ipOwner, isSystem, caller, callerUserId, zone);
    }

    @Override
    @DB
    public boolean configure(final String name, final Map<String, Object> params) throws ConfigurationException {
        _configs = _configDao.getConfiguration("Network", params);

        _cidrLimit = NumbersUtil.parseInt(_configs.get(Config.NetworkGuestCidrLimit.key()), 22);

        _allowSubdomainNetworkAccess = Boolean.valueOf(_configs.get(Config.SubDomainNetworkAccess.key()));

        s_logger.info("Network Service is configured.");

        return true;
    }

    @Override
    public boolean start() {
        return true;
    }

    @Override
    public boolean stop() {
        return true;
    }

    protected NetworkServiceImpl() {
    }


    @Override
    public NicSecondaryIp allocateSecondaryGuestIP (Account ipOwner, long zoneId, Long nicId, Long networkId, String requestedIp) throws InsufficientAddressCapacityException {

        Long accountId = null;
        Long domainId = null;
        Long vmId = null;
        String ipaddr = null;

        if (networkId == null) {
            throw new InvalidParameterValueException("Invalid network id is given");
        }

        Network network = _networksDao.findById(networkId);
        if (network == null) {
            throw new InvalidParameterValueException("Invalid network id is given");
        }
        accountId = network.getAccountId();
        domainId = network.getDomainId();

        // Validate network offering
        NetworkOfferingVO ntwkOff = _networkOfferingDao.findById(network.getNetworkOfferingId());

        // verify permissions
        _accountMgr.checkAccess(ipOwner, null, true, network);

        //check whether the nic belongs to user vm.
        NicVO nicVO = _nicDao.findById(nicId);
        if (nicVO == null) {
            throw new InvalidParameterValueException("There is no nic for the " + nicId);
        }

        if (nicVO.getVmType() != VirtualMachine.Type.User) {
            throw new InvalidParameterValueException("The nic is not belongs to user vm");
        }

        DataCenter dc = _dcDao.findById(network.getDataCenterId());
        Long id = nicVO.getInstanceId();

        DataCenter zone = _configMgr.getZone(zoneId);
        if (zone == null) {
            throw new InvalidParameterValueException("Invalid zone Id is given");
        }

        s_logger.debug("Calling the ip allocation ...");
        if (dc.getNetworkType() == NetworkType.Advanced && network.getGuestType() == Network.GuestType.Isolated) {
            try {
                ipaddr = _networkMgr.allocateGuestIP(ipOwner, false,  zoneId, networkId, requestedIp);
            } catch (InsufficientAddressCapacityException e) {
                throw new InvalidParameterValueException("Allocating guest ip for nic failed");
            }
        } else if (dc.getNetworkType() == NetworkType.Basic || ntwkOff.getGuestType()  == Network.GuestType.Shared) {
            Account caller = UserContext.current().getCaller();
            long callerUserId = UserContext.current().getCallerUserId();
            _accountMgr.checkAccess(caller, SecurityChecker.AccessType.UseNetwork, false, network);
            //handle the basic networks here
            VirtualMachine vm = _userVmDao.findById(nicVO.getInstanceId());
            if (vm == null) {
                throw new InvalidParameterValueException("There is no vm with the nic");
            }
            VMInstanceVO vmi = (VMInstanceVO)vm;
            Long podId = vmi.getPodIdToDeployIn();
            if (podId == null) {
                throw new InvalidParameterValueException("vm pod id is null");
            }
            Pod pod = _hostPodDao.findById(podId);
            if (pod == null) {
                throw new InvalidParameterValueException("vm pod is null");
            }

            try {
                ipaddr = _networkMgr.allocatePublicIpForGuestNic(networkId, dc, pod, caller, requestedIp);
                if (ipaddr == null) {
                    throw new InvalidParameterValueException("Allocating ip to guest nic " + nicId + " failed");
                }
            } catch (InsufficientAddressCapacityException e) {
                s_logger.error("Allocating ip to guest nic " + nicId + " failed");
                return null;
            }
        } else {
            s_logger.error("AddIpToVMNic is not supported in this network...");
            return null;
        }

        NicSecondaryIpVO secondaryIpVO;
        if (ipaddr != null) {
            // we got the ip addr so up the nics table and secodary ip
            Transaction txn = Transaction.currentTxn();
            txn.start();

            boolean nicSecondaryIpSet = nicVO.getSecondaryIp();
            if (!nicSecondaryIpSet) {
                nicVO.setSecondaryIp(true);
                // commit when previously set ??
                s_logger.debug("Setting nics table ...");
                _nicDao.update(nicId, nicVO);
            }

            s_logger.debug("Setting nic_secondary_ip table ...");
            vmId = nicVO.getInstanceId();
            secondaryIpVO = new NicSecondaryIpVO(nicId, ipaddr, vmId, accountId, domainId, networkId);
            _nicSecondaryIpDao.persist(secondaryIpVO);
            txn.commit();
           return  getNicSecondaryIp(secondaryIpVO.getId());
        } else {
            return null;
        }
    }

    @Override
    @DB
    public boolean releaseSecondaryIpFromNic (long ipAddressId) {
        Account caller = UserContext.current().getCaller();
        boolean success = false;

        // Verify input parameters
        NicSecondaryIpVO secIpVO= _nicSecondaryIpDao.findById(ipAddressId);
        if (secIpVO == null) {
            throw new InvalidParameterValueException("Unable to find ip address by id");
        }

        Network network = _networksDao.findById(secIpVO.getNetworkId());

        if (network == null) {
            throw new InvalidParameterValueException("Invalid network id is given");
        }

        // Validate network offering
        NetworkOfferingVO ntwkOff = _networkOfferingDao.findById(network.getNetworkOfferingId());

        // verify permissions
        _accountMgr.checkAccess(caller, null, true, network);

        Long nicId = secIpVO.getNicId();
        s_logger.debug("ip id = " + ipAddressId + " nic id = " + nicId);
        //check is this the last secondary ip for NIC
        List<NicSecondaryIpVO> ipList = _nicSecondaryIpDao.listByNicId(nicId);
        boolean lastIp = false;
        if (ipList.size() == 1) {
            // this is the last secondary ip to nic
            lastIp = true;
        }

        DataCenter dc = _dcDao.findById(network.getDataCenterId());
        if (dc == null) {
            throw new InvalidParameterValueException("Invalid zone Id is given");
        }

        s_logger.debug("Calling the ip allocation ...");
        if (dc.getNetworkType() == NetworkType.Advanced && network.getGuestType() == Network.GuestType.Isolated) {
            //check PF or static NAT is configured on this ip address
            String secondaryIp = secIpVO.getIp4Address();
            List<PortForwardingRuleVO> pfRuleList = _portForwardingDao.listByDestIpAddr(secondaryIp);
            if (pfRuleList.size() != 0) {
                s_logger.debug("VM nic IP " + secondaryIp + " is associated with the port forwarding rule");
                throw new InvalidParameterValueException("Can't remove the secondary ip " + secondaryIp + " is associate with the port forwarding rule");
            }
            //check if the secondary ip associated with any static nat rule
            IPAddressVO publicIpVO = _ipAddressDao.findByVmIp(secondaryIp);
            if (publicIpVO != null) {
                s_logger.debug("VM nic IP " + secondaryIp + " is associated with the static NAT rule public IP address id " + publicIpVO.getId());
                throw new InvalidParameterValueException("Can' remove the ip " + secondaryIp + "is associate with static NAT rule public IP address id " + publicIpVO.getId());
            }
        } else if (dc.getNetworkType() == NetworkType.Basic || ntwkOff.getGuestType()  == Network.GuestType.Shared) {
            IPAddressVO ip = _ipAddressDao.findByIpAndNetworkId(secIpVO.getNetworkId(), secIpVO.getIp4Address());
            if (ip != null) {
                Transaction txn = Transaction.currentTxn();
                txn.start();
                _networkMgr.markIpAsUnavailable(ip.getId());
                _ipAddressDao.unassignIpAddress(ip.getId());
                txn.commit();
            }
        } else {
            throw new InvalidParameterValueException("Not supported for this network now");
        }

        success = removeNicSecondaryIP(secIpVO, lastIp);
        return success;
    }

    boolean removeNicSecondaryIP(NicSecondaryIpVO ipVO, boolean lastIp) {
        Transaction txn = Transaction.currentTxn();
        long nicId = ipVO.getNicId();
        NicVO nic = _nicDao.findById(nicId);

        txn.start();

        if (lastIp) {
            nic.setSecondaryIp(false);
            s_logger.debug("Setting nics secondary ip to false ...");
            _nicDao.update(nicId, nic);
        }

        s_logger.debug("Revoving nic secondary ip entry ...");
        _nicSecondaryIpDao.remove(ipVO.getId());
        txn.commit();
        return true;
    }

    NicSecondaryIp getNicSecondaryIp (long id) {
        NicSecondaryIp nicSecIp = _nicSecondaryIpDao.findById(id);
        if (nicSecIp == null) {
            return null;
        }
        return nicSecIp;
    }

    @Override
    @DB
    @ActionEvent(eventType = EventTypes.EVENT_NET_IP_RELEASE, eventDescription = "disassociating Ip", async = true)
    public boolean releaseIpAddress(long ipAddressId) throws InsufficientAddressCapacityException {
        Long userId = UserContext.current().getCallerUserId();
        Account caller = UserContext.current().getCaller();

        // Verify input parameters
        IPAddressVO ipVO = _ipAddressDao.findById(ipAddressId);
        if (ipVO == null) {
            throw new InvalidParameterValueException("Unable to find ip address by id");
        }

        if (ipVO.getAllocatedTime() == null) {
            s_logger.debug("Ip Address id= " + ipAddressId + " is not allocated, so do nothing.");
            return true;
        }

        // verify permissions
        if (ipVO.getAllocatedToAccountId() != null) {
            _accountMgr.checkAccess(caller, null, true, ipVO);
        }

        if (ipVO.isSourceNat()) {
            throw new IllegalArgumentException("ip address is used for source nat purposes and can not be disassociated.");
        }

        VlanVO vlan = _vlanDao.findById(ipVO.getVlanId());
        if (!vlan.getVlanType().equals(VlanType.VirtualNetwork)) {
            throw new IllegalArgumentException("only ip addresses that belong to a virtual network may be disassociated.");
        }

        // don't allow releasing system ip address
        if (ipVO.getSystem()) {
            InvalidParameterValueException ex = new InvalidParameterValueException("Can't release system IP address with specified id");
            ex.addProxyObject(ipVO, ipVO.getId(), "systemIpAddrId");
            throw ex;
        }

        boolean success = _networkMgr.disassociatePublicIpAddress(ipAddressId, userId, caller);

        if (success) {
            Long networkId = ipVO.getAssociatedWithNetworkId();
            if (networkId != null) {
                Network guestNetwork = getNetwork(networkId);
                NetworkOffering offering = _configMgr.getNetworkOffering(guestNetwork.getNetworkOfferingId());
                Long vmId = ipVO.getAssociatedWithVmId();
                if (offering.getElasticIp() && vmId != null) {
                    _rulesMgr.getSystemIpAndEnableStaticNatForVm(_userVmDao.findById(vmId), true);
                    return true;
                }
            }
        } else {
            s_logger.warn("Failed to release public ip address id=" + ipAddressId);
        }
        return success;
    }


    @Override
    @DB
    public Network getNetwork(long id) {
        return _networksDao.findById(id);
    }


    private void checkSharedNetworkCidrOverlap(Long zoneId, long physicalNetworkId, String cidr) {
        if (zoneId == null || cidr == null) {
            return;
        }

        DataCenter zone = _dcDao.findById(zoneId);
        List<NetworkVO> networks = _networksDao.listByZone(zoneId);
        Map<Long, String> networkToCidr = new HashMap<Long, String>();

        // check for CIDR overlap with all possible CIDR for isolated guest networks
        // in the zone when using external networking
        PhysicalNetworkVO pNetwork = _physicalNetworkDao.findById(physicalNetworkId);
        if (pNetwork.getVnet() != null) {
            List <Pair<Integer,Integer>> vlanList = pNetwork.getVnet();
            for (Pair<Integer,Integer> vlanRange : vlanList){
                Integer lowestVlanTag = vlanRange.first();
                Integer highestVlanTag = vlanRange.second();
                for (int vlan=lowestVlanTag; vlan <= highestVlanTag; ++vlan) {
                    int offset = vlan - lowestVlanTag;
                    String globalVlanBits = _configDao.getValue(Config.GuestVlanBits.key());
                    int cidrSize = 8 + Integer.parseInt(globalVlanBits);
                    String guestNetworkCidr = zone.getGuestNetworkCidr();
                    String[] cidrTuple = guestNetworkCidr.split("\\/");
                    long newCidrAddress = (NetUtils.ip2Long(cidrTuple[0]) & 0xff000000) | (offset << (32 - cidrSize));
                    if (NetUtils.isNetworksOverlap(NetUtils.long2Ip(newCidrAddress), cidr)) {
                        throw new InvalidParameterValueException("Specified CIDR for shared network conflict with CIDR that is reserved for zone vlan " + vlan);
                    }
                }
            }
        }

        // check for CIDR overlap with all CIDR's of the shared networks in the zone
        for (NetworkVO network : networks) {
            if (network.getGuestType() == GuestType.Isolated) {
                continue;
            }
            if (network.getCidr() != null) {
                networkToCidr.put(network.getId(), network.getCidr());
            }
        }
        if (networkToCidr != null && !networkToCidr.isEmpty()) {
            for (long networkId : networkToCidr.keySet()) {
                String ntwkCidr = networkToCidr.get(networkId);
                if (NetUtils.isNetworksOverlap(ntwkCidr, cidr)) {
                    throw new InvalidParameterValueException("Specified CIDR for shared network conflict with CIDR of a shared network in the zone.");
                }
            }
        }
    }

    @Override
    @DB
    @ActionEvent(eventType = EventTypes.EVENT_NETWORK_CREATE, eventDescription = "creating network")
    public Network createGuestNetwork(CreateNetworkCmd cmd) throws InsufficientCapacityException, ConcurrentOperationException, ResourceAllocationException {
        Long networkOfferingId = cmd.getNetworkOfferingId();
        String gateway = cmd.getGateway();
        String startIP = cmd.getStartIp();
        String endIP = cmd.getEndIp();
        String netmask = cmd.getNetmask();
        String networkDomain = cmd.getNetworkDomain();
        String vlanId = cmd.getVlan();
        String name = cmd.getNetworkName();
        String displayText = cmd.getDisplayText();
        Account caller = UserContext.current().getCaller();
        Long physicalNetworkId = cmd.getPhysicalNetworkId();
        Long zoneId = cmd.getZoneId();
        String aclTypeStr = cmd.getAclType();
        Long domainId = cmd.getDomainId();
        boolean isDomainSpecific = false;
        Boolean subdomainAccess = cmd.getSubdomainAccess();
        Long vpcId = cmd.getVpcId();
        String startIPv6 = cmd.getStartIpv6();
        String endIPv6 = cmd.getEndIpv6();
        String ip6Gateway = cmd.getIp6Gateway();
        String ip6Cidr = cmd.getIp6Cidr();

        // Validate network offering
        NetworkOfferingVO ntwkOff = _networkOfferingDao.findById(networkOfferingId);
        if (ntwkOff == null || ntwkOff.isSystemOnly()) {
            InvalidParameterValueException ex = new InvalidParameterValueException("Unable to find network offering by specified id");
            if (ntwkOff != null) {
                ex.addProxyObject(ntwkOff, networkOfferingId, "networkOfferingId");
                // Get the VO object's table name.
                String tablename = AnnotationHelper.getTableName(ntwkOff);
                if (tablename != null) {
                    ex.addProxyObject(tablename, networkOfferingId, "networkOfferingId");
                }
            }
            throw ex;
        }
        // validate physical network and zone
        // Check if physical network exists
        PhysicalNetwork pNtwk = null;
        if (physicalNetworkId != null) {
            pNtwk = _physicalNetworkDao.findById(physicalNetworkId);
            if (pNtwk == null) {
                throw new InvalidParameterValueException("Unable to find a physical network having the specified physical network id");
            }
        }

        if (zoneId == null) {
            zoneId = pNtwk.getDataCenterId();
        }

        DataCenter zone = _dcDao.findById(zoneId);
        if (zone == null) {
            throw new InvalidParameterValueException("Specified zone id was not found");
        }

        if (Grouping.AllocationState.Disabled == zone.getAllocationState() && !_accountMgr.isRootAdmin(caller.getType())) {
            // See DataCenterVO.java
            PermissionDeniedException ex = new PermissionDeniedException("Cannot perform this operation since specified Zone is currently disabled");
            ex.addProxyObject(zone, zoneId, "zoneId");
            throw ex;
        }

        // Only domain and account ACL types are supported in Acton.
        ACLType aclType = null;
        if (aclTypeStr != null) {
            if (aclTypeStr.equalsIgnoreCase(ACLType.Account.toString())) {
                aclType = ACLType.Account;
            } else if (aclTypeStr.equalsIgnoreCase(ACLType.Domain.toString())) {
                aclType = ACLType.Domain;
            } else {
                throw new InvalidParameterValueException("Incorrect aclType specified. Check the API documentation for supported types");
            }
            // In 3.0 all Shared networks should have aclType == Domain, all Isolated networks aclType==Account
            if (ntwkOff.getGuestType() == GuestType.Isolated) {
                if (aclType != ACLType.Account) {
                    throw new InvalidParameterValueException("AclType should be " + ACLType.Account + " for network of type " + Network.GuestType.Isolated);
                }
            } else if (ntwkOff.getGuestType() == GuestType.Shared) {
                if (!(aclType == ACLType.Domain || aclType == ACLType.Account)) {
                    throw new InvalidParameterValueException("AclType should be " + ACLType.Domain + " or " +
                ACLType.Account + " for network of type " + Network.GuestType.Shared);
                }
            }
        } else {
            if (ntwkOff.getGuestType() == GuestType.Isolated) {
                aclType = ACLType.Account;
            } else if (ntwkOff.getGuestType() == GuestType.Shared) {
                aclType = ACLType.Domain;
            }
        }

        // Only Admin can create Shared networks
        if (ntwkOff.getGuestType() == GuestType.Shared && !_accountMgr.isAdmin(caller.getType())) {
            throw new InvalidParameterValueException("Only Admins can create network with guest type " + GuestType.Shared);
        }

        // Check if the network is domain specific
        if (aclType == ACLType.Domain) {
            // only Admin can create domain with aclType=Domain
            if (!_accountMgr.isAdmin(caller.getType())) {
                throw new PermissionDeniedException("Only admin can create networks with aclType=Domain");
            }

            // only shared networks can be Domain specific
            if (ntwkOff.getGuestType() != GuestType.Shared) {
                throw new InvalidParameterValueException("Only " + GuestType.Shared + " networks can have aclType=" + ACLType.Domain);
            }

            if (domainId != null) {
                if (ntwkOff.getTrafficType() != TrafficType.Guest || ntwkOff.getGuestType() != Network.GuestType.Shared) {
                    throw new InvalidParameterValueException("Domain level networks are supported just for traffic type "
                + TrafficType.Guest + " and guest type " + Network.GuestType.Shared);
                }

                DomainVO domain = _domainDao.findById(domainId);
                if (domain == null) {
                    throw new InvalidParameterValueException("Unable to find domain by specified id");
                }
                _accountMgr.checkAccess(caller, domain);
            }
            isDomainSpecific = true;

        } else if (subdomainAccess != null) {
            throw new InvalidParameterValueException("Parameter subDomainAccess can be specified only with aclType=Domain");
        }
        Account owner = null;
        if ((cmd.getAccountName() != null && domainId != null) || cmd.getProjectId() != null) {
            owner = _accountMgr.finalizeOwner(caller, cmd.getAccountName(), domainId, cmd.getProjectId());
        } else {
            owner = caller;
        }

        UserContext.current().setAccountId(owner.getAccountId());

        boolean ipv4 = true, ipv6 = false;
        if (startIP != null) {
        	ipv4 = true;
        }
        if (startIPv6 != null) {
        	ipv6 = true;
        }

        if (gateway != null) {
        	try {
        		// getByName on a literal representation will only check validity of the address
        		// http://docs.oracle.com/javase/6/docs/api/java/net/InetAddress.html#getByName(java.lang.String)
        		InetAddress gatewayAddress = InetAddress.getByName(gateway);
        		if (gatewayAddress instanceof Inet6Address) {
        			ipv6 = true;
        		} else {
        			ipv4 = true;
        		}
        	}
        	catch (UnknownHostException e) {
        		s_logger.error("Unable to convert gateway IP to a InetAddress", e);
        		throw new InvalidParameterValueException("Gateway parameter is invalid");
        	}
        }


        String cidr = null;
        if (ipv4) {
        	// if end ip is not specified, default it to startIp
        	if (startIP != null) {
        		if (!NetUtils.isValidIp(startIP)) {
        			throw new InvalidParameterValueException("Invalid format for the startIp parameter");
        		}
        		if (endIP == null) {
        			endIP = startIP;
        		} else if (!NetUtils.isValidIp(endIP)) {
        			throw new InvalidParameterValueException("Invalid format for the endIp parameter");
        		}
        	}

        	if (startIP != null && endIP != null) {
        		if (!(gateway != null && netmask != null)) {
        			throw new InvalidParameterValueException("gateway and netmask should be defined when startIP/endIP are passed in");
        		}
        	}

        	if (gateway != null && netmask != null) {
        		if (!NetUtils.isValidIp(gateway)) {
        			throw new InvalidParameterValueException("Invalid gateway");
        		}
        		if (!NetUtils.isValidNetmask(netmask)) {
        			throw new InvalidParameterValueException("Invalid netmask");
        		}

        		cidr = NetUtils.ipAndNetMaskToCidr(gateway, netmask);
        	}

        }

        if (ipv6) {
        	if (endIPv6 == null) {
        		endIPv6 = startIPv6;
        	}
        	_networkModel.checkIp6Parameters(startIPv6, endIPv6, ip6Gateway, ip6Cidr);

        	if (zone.getNetworkType() != NetworkType.Advanced || ntwkOff.getGuestType() != Network.GuestType.Shared) {
        		throw new InvalidParameterValueException("Can only support create IPv6 network with advance shared network!");
        	}
        }

        // Regular user can create Guest Isolated Source Nat enabled network only
        if (caller.getType() == Account.ACCOUNT_TYPE_NORMAL
                && (ntwkOff.getTrafficType() != TrafficType.Guest || ntwkOff.getGuestType() != Network.GuestType.Isolated
                        && areServicesSupportedByNetworkOffering(ntwkOff.getId(), Service.SourceNat))) {
            throw new InvalidParameterValueException("Regular user can create a network only from the network" +
                    " offering having traffic type " + TrafficType.Guest + " and network type "
                    + Network.GuestType.Isolated + " with a service " + Service.SourceNat.getName() + " enabled");
        }

        // Don't allow to specify vlan if the caller is a regular user
        if (caller.getType() == Account.ACCOUNT_TYPE_NORMAL && (ntwkOff.getSpecifyVlan() || vlanId != null)) {
            throw new InvalidParameterValueException("Regular user is not allowed to specify vlanId");
        }

        if (ipv4) {
        	// For non-root admins check cidr limit - if it's allowed by global config value
        	if (caller.getType() != Account.ACCOUNT_TYPE_ADMIN && cidr != null) {

        		String[] cidrPair = cidr.split("\\/");
        		int cidrSize = Integer.valueOf(cidrPair[1]);

        		if (cidrSize < _cidrLimit) {
        			throw new InvalidParameterValueException("Cidr size can't be less than " + _cidrLimit);
        		}
        	}
        }

        Collection<String> ntwkProviders = _networkMgr.finalizeServicesAndProvidersForNetwork(ntwkOff, physicalNetworkId).values();
        if (ipv6 && providersConfiguredForExternalNetworking(ntwkProviders)) {
        	throw new InvalidParameterValueException("Cannot support IPv6 on network offering with external devices!");
        }

        if (cidr != null && providersConfiguredForExternalNetworking(ntwkProviders)) {
            if (ntwkOff.getGuestType() == GuestType.Shared && (zone.getNetworkType() == NetworkType.Advanced) &&
                    isSharedNetworkOfferingWithServices(networkOfferingId)) {
                // validate if CIDR specified overlaps with any of the CIDR's allocated for isolated networks and shared networks in the zone
                checkSharedNetworkCidrOverlap(zoneId, pNtwk.getId(), cidr);
            } else {
                throw new InvalidParameterValueException("Cannot specify CIDR when using network offering with external devices!");
            }
        }

        // Vlan is created in 2 cases - works in Advance zone only:
        // 1) GuestType is Shared
        // 2) GuestType is Isolated, but SourceNat service is disabled
        boolean createVlan = (startIP != null && endIP != null && zone.getNetworkType() == NetworkType.Advanced
                && ((ntwkOff.getGuestType() == Network.GuestType.Shared)
                || (ntwkOff.getGuestType() == GuestType.Isolated &&
                !areServicesSupportedByNetworkOffering(ntwkOff.getId(), Service.SourceNat))));

        if (!createVlan) {
        	// Only support advance shared network in IPv6, which means createVlan is a must
        	if (ipv6) {
        		createVlan = true;
        	}
        }

        // Can add vlan range only to the network which allows it
        if (createVlan && !ntwkOff.getSpecifyIpRanges()) {
            InvalidParameterValueException ex = new InvalidParameterValueException("Network offering with specified id doesn't support adding multiple ip ranges");
            ex.addProxyObject(ntwkOff, ntwkOff.getId(), "networkOfferingId");
            String tablename = AnnotationHelper.getTableName(ntwkOff);
            if (tablename != null) {
                ex.addProxyObject(tablename, ntwkOff.getId(), "networkOfferingId");
            } else {
                s_logger.info("\nCould not retrieve table name (annotation) from " + tablename + " VO proxy object\n");
            }
            throw ex;
        }

        Transaction txn = Transaction.currentTxn();
        txn.start();

        Long sharedDomainId = null;
        if (isDomainSpecific) {
            if (domainId != null) {
                sharedDomainId = domainId;
            } else {
                sharedDomainId = _domainMgr.getDomain(Domain.ROOT_DOMAIN).getId();
                subdomainAccess = true;
            }
        }

        // default owner to system if network has aclType=Domain
        if (aclType == ACLType.Domain) {
            owner = _accountMgr.getAccount(Account.ACCOUNT_ID_SYSTEM);
        }

        //Create guest network
        Network network = null;
        if (vpcId != null) {
            if (!_configMgr.isOfferingForVpc(ntwkOff)){
                throw new InvalidParameterValueException("Network offering can't be used for VPC networks");
            }
            network = _vpcMgr.createVpcGuestNetwork(networkOfferingId, name, displayText, gateway, cidr, vlanId,
                    networkDomain, owner, sharedDomainId, pNtwk, zoneId, aclType, subdomainAccess, vpcId, caller);
        } else {
            if (_configMgr.isOfferingForVpc(ntwkOff)){
                throw new InvalidParameterValueException("Network offering can be used for VPC networks only");
            }
<<<<<<< HEAD
            if (ntwkOff.getInternalLb()) {
                throw new InvalidParameterValueException("Internal Lb can be enabled on vpc networks only");
            }

=======
>>>>>>> 738d35a6
            network = _networkMgr.createGuestNetwork(networkOfferingId, name, displayText, gateway, cidr, vlanId,
            		networkDomain, owner, sharedDomainId, pNtwk, zoneId, aclType, subdomainAccess, vpcId, ip6Gateway, ip6Cidr);
        }

        if (caller.getType() == Account.ACCOUNT_TYPE_ADMIN && createVlan) {
            // Create vlan ip range
            _configMgr.createVlanAndPublicIpRange(pNtwk.getDataCenterId(), network.getId(), physicalNetworkId,
                    false, null, startIP, endIP, gateway, netmask, vlanId, null, startIPv6, endIPv6, ip6Gateway, ip6Cidr);
        }

        txn.commit();

        // if the network offering has persistent set to true, implement the network
        if ( ntwkOff.getIsPersistent() ) {
            try {
                if ( network.getState() == Network.State.Setup ) {
                    s_logger.debug("Network id=" + network.getId() + " is already provisioned");
                    return network;
                }
                DeployDestination dest = new DeployDestination(zone, null, null, null);
                UserVO callerUser = _userDao.findById(UserContext.current().getCallerUserId());
                Journal journal = new Journal.LogJournal("Implementing " + network, s_logger);
                ReservationContext context = new ReservationContextImpl(UUID.randomUUID().toString(), journal, callerUser, caller);
                s_logger.debug("Implementing network " + network + " as a part of network provision for persistent network");
                Pair<NetworkGuru, NetworkVO> implementedNetwork = _networkMgr.implementNetwork(network.getId(), dest, context);
                if (implementedNetwork.first() == null) {
                    s_logger.warn("Failed to provision the network " + network);
                }
                network = implementedNetwork.second();
            } catch (ResourceUnavailableException ex) {
                s_logger.warn("Failed to implement persistent guest network " + network + "due to ", ex);
                CloudRuntimeException e = new CloudRuntimeException("Failed to implement persistent guest network");
                e.addProxyObject(network, network.getId(), "networkId");
                throw e;
            }
        }
        return network;
    }

    @Override
    public List<? extends Network> searchForNetworks(ListNetworksCmd cmd) {
        Long id = cmd.getId();
        String keyword = cmd.getKeyword();
        Long zoneId = cmd.getZoneId();
        String zoneType = cmd.getZoneType();
        Account caller = UserContext.current().getCaller();
        Long domainId = cmd.getDomainId();
        String accountName = cmd.getAccountName();
        String guestIpType = cmd.getGuestIpType();
        String trafficType = cmd.getTrafficType();
        Boolean isSystem = cmd.getIsSystem();
        String aclType = cmd.getAclType();
        Long projectId = cmd.getProjectId();
        List<Long> permittedAccounts = new ArrayList<Long>();
        String path = null;
        Long physicalNetworkId = cmd.getPhysicalNetworkId();
        List<String> supportedServicesStr = cmd.getSupportedServices();
        Boolean restartRequired = cmd.getRestartRequired();
        boolean listAll = cmd.listAll();
        boolean isRecursive = cmd.isRecursive();
        Boolean specifyIpRanges = cmd.getSpecifyIpRanges();
        Long vpcId = cmd.getVpcId();
        Boolean canUseForDeploy = cmd.canUseForDeploy();
        Map<String, String> tags = cmd.getTags();
        Boolean forVpc = cmd.getForVpc();

        // 1) default is system to false if not specified
        // 2) reset parameter to false if it's specified by the regular user
        if ((isSystem == null || caller.getType() == Account.ACCOUNT_TYPE_NORMAL) && id == null) {
            isSystem = false;
        }

        // Account/domainId parameters and isSystem are mutually exclusive
        if (isSystem != null && isSystem && (accountName != null || domainId != null)) {
            throw new InvalidParameterValueException("System network belongs to system, account and domainId parameters can't be specified");
        }

        if (domainId != null) {
            DomainVO domain = _domainDao.findById(domainId);
            if (domain == null) {
                // see DomainVO.java
                throw new InvalidParameterValueException("Specified domain id doesn't exist in the system");
            }

            _accountMgr.checkAccess(caller, domain);
            if (accountName != null) {
                Account owner = _accountMgr.getActiveAccountByName(accountName, domainId);
                if (owner == null) {
                    // see DomainVO.java
                    throw new InvalidParameterValueException("Unable to find account " + accountName + " in specified domain");
                }

                _accountMgr.checkAccess(caller, null, true, owner);
                permittedAccounts.add(owner.getId());
            }
        }

        if (!_accountMgr.isAdmin(caller.getType()) || (!listAll && (projectId != null && projectId.longValue() != -1 && domainId == null))) {
            permittedAccounts.add(caller.getId());
            domainId = caller.getDomainId();
        }

        // set project information
        boolean skipProjectNetworks = true;
        if (projectId != null) {
            if (projectId.longValue() == -1) {
                if (!_accountMgr.isAdmin(caller.getType())) {
                    permittedAccounts.addAll(_projectMgr.listPermittedProjectAccounts(caller.getId()));
                }
            } else {
                permittedAccounts.clear();
                Project project = _projectMgr.getProject(projectId);
                if (project == null) {
                    throw new InvalidParameterValueException("Unable to find project by specified id");
                }
                if (!_projectMgr.canAccessProjectAccount(caller, project.getProjectAccountId())) {
                    // getProject() returns type ProjectVO.
                    InvalidParameterValueException ex = new InvalidParameterValueException("Account " + caller + " cannot access specified project id");
                    ex.addProxyObject(project, projectId, "projectId");
                    throw ex;
                }
                permittedAccounts.add(project.getProjectAccountId());
            }
            skipProjectNetworks = false;
        }

        if (domainId != null) {
            path = _domainDao.findById(domainId).getPath();
        } else {
        path = _domainDao.findById(caller.getDomainId()).getPath();
        }

        if (listAll && domainId == null) {
            isRecursive = true;
        }

        Filter searchFilter = new Filter(NetworkVO.class, "id", false, cmd.getStartIndex(), cmd.getPageSizeVal());
        SearchBuilder<NetworkVO> sb = _networksDao.createSearchBuilder();

        if (forVpc != null) {
            if (forVpc) {
                sb.and("vpc", sb.entity().getVpcId(), Op.NNULL);
            } else {
                sb.and("vpc", sb.entity().getVpcId(), Op.NULL);
            }
        }

        // Don't display networks created of system network offerings
        SearchBuilder<NetworkOfferingVO> networkOfferingSearch = _networkOfferingDao.createSearchBuilder();
        networkOfferingSearch.and("systemOnly", networkOfferingSearch.entity().isSystemOnly(), SearchCriteria.Op.EQ);
        if (isSystem != null && isSystem) {
            networkOfferingSearch.and("trafficType", networkOfferingSearch.entity().getTrafficType(), SearchCriteria.Op.EQ);
        }
        sb.join("networkOfferingSearch", networkOfferingSearch, sb.entity().getNetworkOfferingId(), networkOfferingSearch.entity().getId(), JoinBuilder.JoinType.INNER);

        SearchBuilder<DataCenterVO> zoneSearch = _dcDao.createSearchBuilder();
        zoneSearch.and("networkType", zoneSearch.entity().getNetworkType(), SearchCriteria.Op.EQ);
        sb.join("zoneSearch", zoneSearch, sb.entity().getDataCenterId(), zoneSearch.entity().getId(), JoinBuilder.JoinType.INNER);
        sb.and("removed", sb.entity().getRemoved(), Op.NULL);

        if (tags != null && !tags.isEmpty()) {
            SearchBuilder<ResourceTagVO> tagSearch = _resourceTagDao.createSearchBuilder();
            for (int count=0; count < tags.size(); count++) {
                tagSearch.or().op("key" + String.valueOf(count), tagSearch.entity().getKey(), SearchCriteria.Op.EQ);
                tagSearch.and("value" + String.valueOf(count), tagSearch.entity().getValue(), SearchCriteria.Op.EQ);
                tagSearch.cp();
            }
            tagSearch.and("resourceType", tagSearch.entity().getResourceType(), SearchCriteria.Op.EQ);
            sb.groupBy(sb.entity().getId());
            sb.join("tagSearch", tagSearch, sb.entity().getId(), tagSearch.entity().getResourceId(), JoinBuilder.JoinType.INNER);
        }

        if (permittedAccounts.isEmpty()) {
            SearchBuilder<DomainVO> domainSearch = _domainDao.createSearchBuilder();
            domainSearch.and("path", domainSearch.entity().getPath(), SearchCriteria.Op.LIKE);
            sb.join("domainSearch", domainSearch, sb.entity().getDomainId(), domainSearch.entity().getId(), JoinBuilder.JoinType.INNER);
        }


            SearchBuilder<AccountVO> accountSearch = _accountDao.createSearchBuilder();
        accountSearch.and("typeNEQ", accountSearch.entity().getType(), SearchCriteria.Op.NEQ);
        accountSearch.and("typeEQ", accountSearch.entity().getType(), SearchCriteria.Op.EQ);


            sb.join("accountSearch", accountSearch, sb.entity().getAccountId(), accountSearch.entity().getId(), JoinBuilder.JoinType.INNER);

        List<NetworkVO> networksToReturn = new ArrayList<NetworkVO>();

        if (isSystem == null || !isSystem) {
            if (!permittedAccounts.isEmpty()) {
                //get account level networks
                networksToReturn.addAll(listAccountSpecificNetworks(
                        buildNetworkSearchCriteria(sb, keyword, id, isSystem, zoneId, guestIpType, trafficType,
                                physicalNetworkId, aclType, skipProjectNetworks, restartRequired, specifyIpRanges, vpcId, tags, zoneType), searchFilter,
                        permittedAccounts));
                //get domain level networks
                if (domainId != null) {
                    networksToReturn
                    .addAll(listDomainLevelNetworks(
                            buildNetworkSearchCriteria(sb, keyword, id, isSystem, zoneId, guestIpType, trafficType,
                                    physicalNetworkId, aclType, true, restartRequired, specifyIpRanges, vpcId, tags, zoneType), searchFilter,
                                    domainId, false));
                }
            } else {
                //add account specific networks
                networksToReturn.addAll(listAccountSpecificNetworksByDomainPath(
                        buildNetworkSearchCriteria(sb, keyword, id, isSystem, zoneId, guestIpType, trafficType,
                                physicalNetworkId, aclType, skipProjectNetworks, restartRequired, specifyIpRanges, vpcId, tags, zoneType), searchFilter, path,
                        isRecursive));
                //add domain specific networks of domain + parent domains
                networksToReturn.addAll(listDomainSpecificNetworksByDomainPath(
                        buildNetworkSearchCriteria(sb, keyword, id, isSystem, zoneId, guestIpType, trafficType,
                                physicalNetworkId, aclType, skipProjectNetworks, restartRequired, specifyIpRanges, vpcId, tags, zoneType), searchFilter, path,
                                isRecursive));
                //add networks of subdomains
                if (domainId == null) {
                    networksToReturn
                    .addAll(listDomainLevelNetworks(
                            buildNetworkSearchCriteria(sb, keyword, id, isSystem, zoneId, guestIpType, trafficType,
                                    physicalNetworkId, aclType, true, restartRequired, specifyIpRanges, vpcId, tags, zoneType), searchFilter,
                                    caller.getDomainId(), true));
                }
            }
        } else {
            networksToReturn = _networksDao.search(buildNetworkSearchCriteria(sb, keyword, id, isSystem, zoneId,
                    guestIpType, trafficType, physicalNetworkId, null, skipProjectNetworks, restartRequired, specifyIpRanges, vpcId, tags, zoneType),
                    searchFilter);
        }

        if (supportedServicesStr != null && !supportedServicesStr.isEmpty() && !networksToReturn.isEmpty()) {
            List<NetworkVO> supportedNetworks = new ArrayList<NetworkVO>();
            Service[] suppportedServices = new Service[supportedServicesStr.size()];
            int i = 0;
            for (String supportedServiceStr : supportedServicesStr) {
                Service service = Service.getService(supportedServiceStr);
                if (service == null) {
                    throw new InvalidParameterValueException("Invalid service specified " + supportedServiceStr);
                } else {
                    suppportedServices[i] = service;
                }
                i++;
            }

            for (NetworkVO network : networksToReturn) {
                if (areServicesSupportedInNetwork(network.getId(), suppportedServices)) {
                    supportedNetworks.add(network);
                }
            }

            networksToReturn=supportedNetworks;
        }

        if (canUseForDeploy != null) {
            List<NetworkVO> networksForDeploy = new ArrayList<NetworkVO>();
            for (NetworkVO network : networksToReturn) {
                if (_networkModel.canUseForDeploy(network) == canUseForDeploy) {
                    networksForDeploy.add(network);
                }
            }

            networksToReturn=networksForDeploy;
        }

            return networksToReturn;
        }



    private SearchCriteria<NetworkVO> buildNetworkSearchCriteria(SearchBuilder<NetworkVO> sb, String keyword, Long id,
            Boolean isSystem, Long zoneId, String guestIpType, String trafficType, Long physicalNetworkId,
            String aclType, boolean skipProjectNetworks, Boolean restartRequired, Boolean specifyIpRanges, Long vpcId, Map<String, String> tags, String zoneType) {

        SearchCriteria<NetworkVO> sc = sb.create();

        if (isSystem != null) {
            sc.setJoinParameters("networkOfferingSearch", "systemOnly", isSystem);
        }

        if (keyword != null) {
            SearchCriteria<NetworkVO> ssc = _networksDao.createSearchCriteria();
            ssc.addOr("name", SearchCriteria.Op.LIKE, "%" + keyword + "%");
            sc.addAnd("name", SearchCriteria.Op.SC, ssc);
        }

        if (id != null) {
            sc.addAnd("id", SearchCriteria.Op.EQ, id);
        }

        if (zoneId != null) {
            sc.addAnd("dataCenterId", SearchCriteria.Op.EQ, zoneId);
        }

        if(zoneType != null) {
            sc.setJoinParameters("zoneSearch", "networkType", zoneType);
        }

        if (guestIpType != null) {
            sc.addAnd("guestType", SearchCriteria.Op.EQ, guestIpType);
        }

        if (trafficType != null) {
            sc.addAnd("trafficType", SearchCriteria.Op.EQ, trafficType);
        }

        if (aclType != null) {
            sc.addAnd("aclType", SearchCriteria.Op.EQ, aclType.toString());
        }

        if (physicalNetworkId != null) {
            sc.addAnd("physicalNetworkId", SearchCriteria.Op.EQ, physicalNetworkId);
        }

        if (skipProjectNetworks) {
            sc.setJoinParameters("accountSearch", "typeNEQ", Account.ACCOUNT_TYPE_PROJECT);
        } else {
            sc.setJoinParameters("accountSearch", "typeEQ", Account.ACCOUNT_TYPE_PROJECT);
        }

        if (restartRequired != null) {
            sc.addAnd("restartRequired", SearchCriteria.Op.EQ, restartRequired);
        }

        if (specifyIpRanges != null) {
            sc.addAnd("specifyIpRanges", SearchCriteria.Op.EQ, specifyIpRanges);
        }

        if (vpcId != null) {
            sc.addAnd("vpcId", SearchCriteria.Op.EQ, vpcId);
        }

        if (tags != null && !tags.isEmpty()) {
            int count = 0;
            sc.setJoinParameters("tagSearch", "resourceType", TaggedResourceType.Network.toString());
            for (String key : tags.keySet()) {
                sc.setJoinParameters("tagSearch", "key" + String.valueOf(count), key);
                sc.setJoinParameters("tagSearch", "value" + String.valueOf(count), tags.get(key));
                count++;
            }
        }

        return sc;
    }

    private List<NetworkVO> listDomainLevelNetworks(SearchCriteria<NetworkVO> sc, Filter searchFilter, long domainId, boolean parentDomainsOnly) {
        List<Long> networkIds = new ArrayList<Long>();
        Set<Long> allowedDomains = _domainMgr.getDomainParentIds(domainId);
        List<NetworkDomainVO> maps = _networkDomainDao.listDomainNetworkMapByDomain(allowedDomains.toArray());

        for (NetworkDomainVO map : maps) {
            if (map.getDomainId() == domainId && parentDomainsOnly) {
                continue;
            }
            boolean subdomainAccess = (map.isSubdomainAccess() != null) ? map.isSubdomainAccess() : getAllowSubdomainAccessGlobal();
            if (map.getDomainId() == domainId || subdomainAccess) {
                networkIds.add(map.getNetworkId());
            }
        }

        if (!networkIds.isEmpty()) {
            SearchCriteria<NetworkVO> domainSC = _networksDao.createSearchCriteria();
            domainSC.addAnd("id", SearchCriteria.Op.IN, networkIds.toArray());
            domainSC.addAnd("aclType", SearchCriteria.Op.EQ, ACLType.Domain.toString());

            sc.addAnd("id", SearchCriteria.Op.SC, domainSC);
            return _networksDao.search(sc, searchFilter);
        } else {
            return new ArrayList<NetworkVO>();
        }
    }

    private List<NetworkVO> listAccountSpecificNetworks(SearchCriteria<NetworkVO> sc, Filter searchFilter, List<Long> permittedAccounts) {
        SearchCriteria<NetworkVO> accountSC = _networksDao.createSearchCriteria();
        if (!permittedAccounts.isEmpty()) {
            accountSC.addAnd("accountId", SearchCriteria.Op.IN, permittedAccounts.toArray());
        }

        accountSC.addAnd("aclType", SearchCriteria.Op.EQ, ACLType.Account.toString());

        sc.addAnd("id", SearchCriteria.Op.SC, accountSC);
        return _networksDao.search(sc, searchFilter);
    }

    private List<NetworkVO> listAccountSpecificNetworksByDomainPath(SearchCriteria<NetworkVO> sc, Filter searchFilter, String path, boolean isRecursive) {
        SearchCriteria<NetworkVO> accountSC = _networksDao.createSearchCriteria();
        accountSC.addAnd("aclType", SearchCriteria.Op.EQ, ACLType.Account.toString());

        if (path != null) {
            if (isRecursive) {
                sc.setJoinParameters("domainSearch", "path", path + "%");
            } else {
                sc.setJoinParameters("domainSearch", "path", path);
            }
        }

        sc.addAnd("id", SearchCriteria.Op.SC, accountSC);
        return _networksDao.search(sc, searchFilter);
    }

    private List<NetworkVO> listDomainSpecificNetworksByDomainPath(SearchCriteria<NetworkVO> sc, Filter searchFilter,
            String path, boolean isRecursive) {

        Set<Long> allowedDomains = new HashSet<Long>();
        if (path != null) {
            if (isRecursive) {
                allowedDomains = _domainMgr.getDomainChildrenIds(path);
            } else {
                Domain domain = _domainDao.findDomainByPath(path);
                allowedDomains.add(domain.getId());
            }
        }

        List<Long> networkIds = new ArrayList<Long>();

        List<NetworkDomainVO> maps = _networkDomainDao.listDomainNetworkMapByDomain(allowedDomains.toArray());

        for (NetworkDomainVO map : maps) {
            networkIds.add(map.getNetworkId());
        }

        if (!networkIds.isEmpty()) {
            SearchCriteria<NetworkVO> domainSC = _networksDao.createSearchCriteria();
            domainSC.addAnd("id", SearchCriteria.Op.IN, networkIds.toArray());
            domainSC.addAnd("aclType", SearchCriteria.Op.EQ, ACLType.Domain.toString());

            sc.addAnd("id", SearchCriteria.Op.SC, domainSC);
        return _networksDao.search(sc, searchFilter);
        } else {
            return new ArrayList<NetworkVO>();
        }
    }

    @Override
    @ActionEvent(eventType = EventTypes.EVENT_NETWORK_DELETE, eventDescription = "deleting network", async = true)
    public boolean deleteNetwork(long networkId) {

        Account caller = UserContext.current().getCaller();

        // Verify network id
        NetworkVO network = _networksDao.findById(networkId);
        if (network == null) {
            // see NetworkVO.java

            InvalidParameterValueException ex = new InvalidParameterValueException("unable to find network with specified id");
            ex.addProxyObject(network, networkId, "networkId");
            throw ex;
        }

        // don't allow to delete system network
        if (isNetworkSystem(network)) {
            InvalidParameterValueException ex = new InvalidParameterValueException("Network with specified id is system and can't be removed");
            ex.addProxyObject(network, network.getId(), "networkId");
            throw ex;
        }

        Account owner = _accountMgr.getAccount(network.getAccountId());

        // Perform permission check
        _accountMgr.checkAccess(caller, null, true, network);

        User callerUser = _accountMgr.getActiveUser(UserContext.current().getCallerUserId());
        ReservationContext context = new ReservationContextImpl(null, null, callerUser, owner);

        return _networkMgr.destroyNetwork(networkId, context);
    }


    @Override
    @ActionEvent(eventType = EventTypes.EVENT_NETWORK_RESTART, eventDescription = "restarting network", async = true)
    public boolean restartNetwork(RestartNetworkCmd cmd, boolean cleanup) throws ConcurrentOperationException, ResourceUnavailableException, InsufficientCapacityException {
        // This method restarts all network elements belonging to the network and re-applies all the rules
        Long networkId = cmd.getNetworkId();

        User callerUser = _accountMgr.getActiveUser(UserContext.current().getCallerUserId());
        Account callerAccount = _accountMgr.getActiveAccountById(callerUser.getAccountId());

        // Check if network exists
        NetworkVO network = _networksDao.findById(networkId);
        if (network == null) {
            InvalidParameterValueException ex = new InvalidParameterValueException("Network with specified id doesn't exist");
            ex.addProxyObject("networks", networkId, "networkId");
            throw ex;
        }

        // Don't allow to restart network if it's not in Implemented/Setup state
        if (!(network.getState() == Network.State.Implemented || network.getState() == Network.State.Setup)) {
            throw new InvalidParameterValueException("Network is not in the right state to be restarted. Correct states are: " + Network.State.Implemented + ", " + Network.State.Setup);
        }

        if (network.getBroadcastDomainType() == BroadcastDomainType.Lswitch ) {
        	/**
        	 * Unable to restart these networks now.
        	 * TODO Restarting a SDN based network requires updating the nics and the configuration
        	 * in the controller. This requires a non-trivial rewrite of the restart procedure.
        	 */
        	throw new InvalidParameterException("Unable to restart a running SDN network.");
        }

        _accountMgr.checkAccess(callerAccount, null, true, network);

        boolean success = _networkMgr.restartNetwork(networkId, callerAccount, callerUser, cleanup);

        if (success) {
            s_logger.debug("Network id=" + networkId + " is restarted successfully.");
        } else {
            s_logger.warn("Network id=" + networkId + " failed to restart.");
        }

        return success;
    }

    @Override
    public int getActiveNicsInNetwork(long networkId) {
        return _networksDao.getActiveNicsIn(networkId);
    }






    protected Map<Capability, String> getNetworkOfferingServiceCapabilities(NetworkOffering offering, Service service) {

        if (!areServicesSupportedByNetworkOffering(offering.getId(), service)) {
            // TBD: We should be sending networkOfferingId and not the offering object itself.
            throw new UnsupportedServiceException("Service " + service.getName() + " is not supported by the network offering " + offering);
        }

        Map<Capability, String> serviceCapabilities = new HashMap<Capability, String>();

        // get the Provider for this Service for this offering
        List<String> providers = _ntwkOfferingSrvcDao.listProvidersForServiceForNetworkOffering(offering.getId(), service);
        if (providers.isEmpty()) {
            // TBD: We should be sending networkOfferingId and not the offering object itself.
            throw new InvalidParameterValueException("Service " + service.getName() + " is not supported by the network offering " + offering);
        }

        // FIXME - in post 3.0 we are going to support multiple providers for the same service per network offering, so
        // we have to calculate capabilities for all of them
        String provider = providers.get(0);

        // FIXME we return the capabilities of the first provider of the service - what if we have multiple providers
        // for same Service?
        NetworkElement element = _networkModel.getElementImplementingProvider(provider);
        if (element != null) {
            Map<Service, Map<Capability, String>> elementCapabilities = element.getCapabilities();
            ;

            if (elementCapabilities == null || !elementCapabilities.containsKey(service)) {
                // TBD: We should be sending providerId and not the offering object itself.
                throw new UnsupportedServiceException("Service " + service.getName() + " is not supported by the element=" + element.getName() + " implementing Provider=" + provider);
            }
            serviceCapabilities = elementCapabilities.get(service);
        }

        return serviceCapabilities;
    }


    @Override
    public IpAddress getIp(long ipAddressId) {
        return _ipAddressDao.findById(ipAddressId);
    }


    protected boolean providersConfiguredForExternalNetworking(Collection<String> providers) {
        for(String providerStr : providers){
            Provider provider = Network.Provider.getProvider(providerStr);
            if(provider.isExternal()){
                return true;
            }
        }
        return false;
    }

    protected boolean isSharedNetworkOfferingWithServices(long networkOfferingId) {
        NetworkOfferingVO networkOffering = _networkOfferingDao.findById(networkOfferingId);
        if ( (networkOffering.getGuestType()  == Network.GuestType.Shared) && (
                areServicesSupportedByNetworkOffering(networkOfferingId, Service.SourceNat) ||
                areServicesSupportedByNetworkOffering(networkOfferingId, Service.StaticNat) ||
                areServicesSupportedByNetworkOffering(networkOfferingId, Service.Firewall) ||
                areServicesSupportedByNetworkOffering(networkOfferingId, Service.PortForwarding) ||
                areServicesSupportedByNetworkOffering(networkOfferingId, Service.Lb))) {
            return true;
        }
        return false;
    }


    protected boolean areServicesSupportedByNetworkOffering(long networkOfferingId, Service... services) {
        return (_ntwkOfferingSrvcDao.areServicesSupportedByNetworkOffering(networkOfferingId, services));
    }


    protected boolean areServicesSupportedInNetwork(long networkId, Service... services) {
        return (_ntwkSrvcDao.areServicesSupportedInNetwork(networkId, services));
    }







    private boolean checkForNonStoppedVmInNetwork(long networkId) {
        List<UserVmVO> vms = _userVmDao.listByNetworkIdAndStates(networkId, VirtualMachine.State.Starting,
                VirtualMachine.State.Running, VirtualMachine.State.Migrating, VirtualMachine.State.Stopping);
        return vms.isEmpty();
    }

    @Override
    @DB
    @ActionEvent(eventType = EventTypes.EVENT_NETWORK_UPDATE, eventDescription = "updating network", async = true)
    public Network updateGuestNetwork(long networkId, String name, String displayText, Account callerAccount,
            User callerUser, String domainSuffix, Long networkOfferingId, Boolean changeCidr, String guestVmCidr) {
        boolean restartNetwork = false;

        // verify input parameters
        NetworkVO network = _networksDao.findById(networkId);
        if (network == null) {
            // see NetworkVO.java
            InvalidParameterValueException ex = new InvalidParameterValueException("Specified network id doesn't exist in the system");
            ex.addProxyObject("networks", networkId, "networkId");
            throw ex;
        }

        //perform below validation if the network is vpc network
        if (network.getVpcId() != null && networkOfferingId != null) {
            Vpc vpc = _vpcMgr.getVpc(network.getVpcId());
            _vpcMgr.validateNtwkOffForNtwkInVpc(networkId, networkOfferingId, null, null, vpc, null, _accountMgr.getAccount(network.getAccountId()));
        }

        // don't allow to update network in Destroy state
        if (network.getState() == Network.State.Destroy) {
            throw new InvalidParameterValueException("Don't allow to update network in state " + Network.State.Destroy);
        }

        // Don't allow to update system network
        NetworkOffering offering = _networkOfferingDao.findByIdIncludingRemoved(network.getNetworkOfferingId());
        if (offering.isSystemOnly()) {
            throw new InvalidParameterValueException("Can't update system networks");
        }

        // allow to upgrade only Guest networks
        if (network.getTrafficType() != Networks.TrafficType.Guest) {
            throw new InvalidParameterValueException("Can't allow networks which traffic type is not " + TrafficType.Guest);
        }

        _accountMgr.checkAccess(callerAccount, null, true, network);

        if (name != null) {
            network.setName(name);
        }

        if (displayText != null) {
            network.setDisplayText(displayText);
        }

        // network offering and domain suffix can be updated for Isolated networks only in 3.0
        if ((networkOfferingId != null || domainSuffix != null) && network.getGuestType() != GuestType.Isolated) {
            throw new InvalidParameterValueException("NetworkOffering and domain suffix upgrade can be perfomed for Isolated networks only");
        }

        boolean networkOfferingChanged = false;

        long oldNetworkOfferingId = network.getNetworkOfferingId();
        NetworkOffering oldNtwkOff = _networkOfferingDao.findByIdIncludingRemoved(oldNetworkOfferingId);
        NetworkOfferingVO networkOffering = _networkOfferingDao.findById(networkOfferingId);
        if (networkOfferingId != null) {
            if (networkOffering == null || networkOffering.isSystemOnly()) {
                InvalidParameterValueException ex = new InvalidParameterValueException("Unable to find network offering with specified id");
                ex.addProxyObject(networkOffering, networkOfferingId, "networkOfferingId");
                throw ex;
            }

            // network offering should be in Enabled state
            if (networkOffering.getState() != NetworkOffering.State.Enabled) {
                InvalidParameterValueException ex = new InvalidParameterValueException("Network offering with specified id is not in " + NetworkOffering.State.Enabled + " state, can't upgrade to it");
                ex.addProxyObject(networkOffering, networkOfferingId, "networkOfferingId");
                throw ex;
            }
            //can't update from vpc to non-vpc network offering
            boolean forVpcNew = _configMgr.isOfferingForVpc(networkOffering);
            boolean vorVpcOriginal = _configMgr.isOfferingForVpc(_configMgr.getNetworkOffering(oldNetworkOfferingId));
            if (forVpcNew != vorVpcOriginal) {
                String errMsg = forVpcNew ? "a vpc offering " : "not a vpc offering";
                throw new InvalidParameterValueException("Can't update as the new offering is " + errMsg);
            }

            if (networkOfferingId != oldNetworkOfferingId) {
                Collection<String> newProviders = _networkMgr.finalizeServicesAndProvidersForNetwork(networkOffering, network.getPhysicalNetworkId()).values();
                Collection<String> oldProviders = _networkMgr.finalizeServicesAndProvidersForNetwork(oldNtwkOff, network.getPhysicalNetworkId()).values();

                if (providersConfiguredForExternalNetworking(newProviders) != providersConfiguredForExternalNetworking(oldProviders)
                        && !changeCidr) {
                    throw new InvalidParameterValueException("Updating network failed since guest CIDR needs to be changed!");
                }
                if (changeCidr) {
                    if (!checkForNonStoppedVmInNetwork(network.getId())) {
                        InvalidParameterValueException ex = new InvalidParameterValueException("All user vm of network of specified id should be stopped before changing CIDR!");
                        ex.addProxyObject(network, networkId, "networkId");
                        throw ex;
                    }
                }
                // check if the network is upgradable
                if (!canUpgrade(network, oldNetworkOfferingId, networkOfferingId)) {
                    throw new InvalidParameterValueException("Can't upgrade from network offering " + oldNetworkOfferingId + " to " + networkOfferingId + "; check logs for more information");
                }
                restartNetwork = true;
                networkOfferingChanged = true;
            }
        }

        Map<String, String> newSvcProviders = new HashMap<String, String>();
        if (networkOfferingChanged) {
            newSvcProviders = _networkMgr.finalizeServicesAndProvidersForNetwork(_configMgr.getNetworkOffering(networkOfferingId), network.getPhysicalNetworkId());
        }

        // don't allow to modify network domain if the service is not supported
        if (domainSuffix != null) {
            // validate network domain
            if (!NetUtils.verifyDomainName(domainSuffix)) {
                throw new InvalidParameterValueException(
                        "Invalid network domain. Total length shouldn't exceed 190 chars. Each domain label must be between 1 and 63 characters long, can contain ASCII letters 'a' through 'z', the digits '0' through '9', "
                                + "and the hyphen ('-'); can't start or end with \"-\"");
            }

            long offeringId = oldNetworkOfferingId;
            if (networkOfferingId != null) {
                offeringId = networkOfferingId;
            }

            Map<Network.Capability, String> dnsCapabilities = getNetworkOfferingServiceCapabilities(_configMgr.getNetworkOffering(offeringId), Service.Dns);
            String isUpdateDnsSupported = dnsCapabilities.get(Capability.AllowDnsSuffixModification);
            if (isUpdateDnsSupported == null || !Boolean.valueOf(isUpdateDnsSupported)) {
                // TBD: use uuid instead of networkOfferingId. May need to hardcode tablename in call to addProxyObject().
                throw new InvalidParameterValueException("Domain name change is not supported by the network offering id=" + networkOfferingId);
            }

            network.setNetworkDomain(domainSuffix);
            // have to restart the network
            restartNetwork = true;
        }

        //IP reservation checks
        // allow reservation only to Isolated Guest networks
        DataCenter dc = _dcDao.findById(network.getDataCenterId());
        String networkCidr = network.getNetworkCidr();

        if (guestVmCidr!= null ) {
            if(dc.getNetworkType() == NetworkType.Basic) {
                throw new InvalidParameterValueException("Guest VM CIDR can't be specified for zone with " + NetworkType.Basic  + " networking");
            }
            if (network.getGuestType() != GuestType.Isolated) {
                throw new InvalidParameterValueException("Can only allow IP Reservation in networks with guest type " + GuestType.Isolated);
            }
            if (networkOfferingChanged == true) {
                throw new InvalidParameterValueException("Cannot specify this nework offering change and guestVmCidr at same time. Specify only one.");
            }
            if (!(network.getState() == Network.State.Implemented)) {
                throw new InvalidParameterValueException ("The network must be in " +  Network.State.Implemented + " state. IP Reservation cannot be applied in " + network.getState() + " state");
            }
            if (!NetUtils.isValidCIDR(guestVmCidr)) {
                throw new InvalidParameterValueException ("Invalid format of Guest VM CIDR.");
            }
            if (!NetUtils.validateGuestCidr(guestVmCidr)) {
                throw new InvalidParameterValueException ("Invalid format of Guest VM CIDR. Make sure it is RFC1918 compliant. ");
            }

            // If networkCidr is null it implies that there was no prior IP reservation, so the network cidr is network.getCidr()
            // But in case networkCidr is a non null value (IP reservation already exists), it implies network cidr is networkCidr
            if (networkCidr != null) {
                if(! NetUtils.isNetworkAWithinNetworkB(guestVmCidr, networkCidr)) {
                    throw new InvalidParameterValueException ("Invalid value of Guest VM CIDR. For IP Reservation, Guest VM CIDR  should be a subset of network CIDR : " + networkCidr);
                }
            } else {
                if (! NetUtils.isNetworkAWithinNetworkB(guestVmCidr, network.getCidr())) {
                    throw new InvalidParameterValueException ("Invalid value of Guest VM CIDR. For IP Reservation, Guest VM CIDR  should be a subset of network CIDR :  " + network.getCidr());
                }
            }

            // This check makes sure there are no active IPs existing outside the guestVmCidr in the network
                String[] guestVmCidrPair = guestVmCidr.split("\\/");
                Long size = Long.valueOf(guestVmCidrPair[1]);
                List<NicVO> nicsPresent = _nicDao.listByNetworkId(networkId);

                String cidrIpRange[] = NetUtils.getIpRangeFromCidr(guestVmCidrPair[0], size);
                s_logger.info("The start IP of the specified guest vm cidr is: " +  cidrIpRange[0] +" and end IP is: " +  cidrIpRange[1]);
                long startIp = NetUtils.ip2Long(cidrIpRange[0]);
                long endIp = NetUtils.ip2Long(cidrIpRange[1]);
                long range =  endIp - startIp + 1;
                s_logger.info("The specified guest vm cidr has " +  range + " IPs");

                for (NicVO nic : nicsPresent) {
                    long nicIp = NetUtils.ip2Long(nic.getIp4Address());
                    //check if nic IP is outside the guest vm cidr
                    if (nicIp < startIp || nicIp > endIp) {
                        if(!(nic.getState() == Nic.State.Deallocating)) {
                            throw new InvalidParameterValueException("Active IPs like " + nic.getIp4Address() + " exist outside the Guest VM CIDR. Cannot apply reservation ");
                            }
                        }
                    }

                // When reservation is applied for the first time, network_cidr will be null
                // Populate it with the actual network cidr
                if (network.getNetworkCidr() == null) {
                    network.setNetworkCidr(network.getCidr());
                }

                // Condition for IP Reservation reset : guestVmCidr and network CIDR are same
                if (network.getNetworkCidr().equals(guestVmCidr)) {
                    s_logger.warn("Guest VM CIDR and Network CIDR both are same, reservation will reset.");
                    network.setNetworkCidr(null);
                }
                // Finally update "cidr" with the guestVmCidr
                // which becomes the effective address space for CloudStack guest VMs
                network.setCidr(guestVmCidr);
                _networksDao.update(networkId, network);
                s_logger.info("IP Reservation has been applied. The new CIDR for Guests Vms is " + guestVmCidr);
            }

        ReservationContext context = new ReservationContextImpl(null, null, callerUser, callerAccount);
        // 1) Shutdown all the elements and cleanup all the rules. Don't allow to shutdown network in intermediate
        // states - Shutdown and Implementing
        boolean validStateToShutdown = (network.getState() == Network.State.Implemented || network.getState() == Network.State.Setup || network.getState() == Network.State.Allocated);
        if (restartNetwork) {
            if (validStateToShutdown) {
                if (!changeCidr) {
                    s_logger.debug("Shutting down elements and resources for network id=" + networkId + " as a part of network update");

                    if (!_networkMgr.shutdownNetworkElementsAndResources(context, true, network)) {
                        s_logger.warn("Failed to shutdown the network elements and resources as a part of network restart: " + network);
                        CloudRuntimeException ex = new CloudRuntimeException("Failed to shutdown the network elements and resources as a part of update to network of specified id");
                        ex.addProxyObject(network, networkId, "networkId");
                        throw ex;
                    }
                } else {
                    // We need to shutdown the network, since we want to re-implement the network.
                    s_logger.debug("Shutting down network id=" + networkId + " as a part of network update");

                    //check if network has reservation
                    if(NetUtils.isNetworkAWithinNetworkB(network.getCidr(), network.getNetworkCidr())) {
                        s_logger.warn ("Existing IP reservation will become ineffective for the network with id =  " + networkId + " You need to reapply reservation after network reimplementation.");
                        //set cidr to the newtork cidr
                        network.setCidr(network.getNetworkCidr());
                        //set networkCidr to null to bring network back to no IP reservation state
                        network.setNetworkCidr(null);
                    }

                    if (!_networkMgr.shutdownNetwork(network.getId(), context, true)) {
                        s_logger.warn("Failed to shutdown the network as a part of update to network with specified id");
                        CloudRuntimeException ex = new CloudRuntimeException("Failed to shutdown the network as a part of update of specified network id");
                        ex.addProxyObject(network, networkId, "networkId");
                        throw ex;
                    }
                }
            } else {
                CloudRuntimeException ex = new CloudRuntimeException("Failed to shutdown the network elements and resources as a part of update to network with specified id; network is in wrong state: " + network.getState());
                ex.addProxyObject(network, networkId, "networkId");
                throw ex;
            }
        }

        // 2) Only after all the elements and rules are shutdown properly, update the network VO
        // get updated network
        Network.State networkState = _networksDao.findById(networkId).getState();
        boolean validStateToImplement = (networkState == Network.State.Implemented || networkState == Network.State.Setup || networkState == Network.State.Allocated);
        if (restartNetwork && !validStateToImplement) {
            CloudRuntimeException ex = new CloudRuntimeException("Failed to implement the network elements and resources as a part of update to network with specified id; network is in wrong state: " + networkState);
            ex.addProxyObject(network, networkId, "networkId");
            throw ex;
        }

        if (networkOfferingId != null) {
            if (networkOfferingChanged) {
                Transaction txn = Transaction.currentTxn();
                txn.start();
                network.setNetworkOfferingId(networkOfferingId);
                _networksDao.update(networkId, network, newSvcProviders);
                // get all nics using this network
                // log remove usage events for old offering
                // log assign usage events for new offering
                List<NicVO> nics = _nicDao.listByNetworkId(networkId);
                for (NicVO nic : nics) {
                    long vmId = nic.getInstanceId();
                    VMInstanceVO vm = _vmDao.findById(vmId);
                    if (vm == null) {
                        s_logger.error("Vm for nic " + nic.getId() + " not found with Vm Id:" + vmId);
                        continue;
                    }
                    long isDefault = (nic.isDefaultNic()) ? 1 : 0;
                    String nicIdString = Long.toString(nic.getId());
                    UsageEventUtils.publishUsageEvent(EventTypes.EVENT_NETWORK_OFFERING_REMOVE, vm.getAccountId(), vm.getDataCenterId(),
                            vm.getId(), nicIdString, oldNetworkOfferingId, null, isDefault, VirtualMachine.class.getName(), vm.getUuid());
                    UsageEventUtils.publishUsageEvent(EventTypes.EVENT_NETWORK_OFFERING_ASSIGN, vm.getAccountId(), vm.getDataCenterId(),
                            vm.getId(), nicIdString, networkOfferingId, null, isDefault, VirtualMachine.class.getName(), vm.getUuid());
                }
                txn.commit();
            }   else {
                network.setNetworkOfferingId(networkOfferingId);
                _networksDao.update(networkId, network, _networkMgr.finalizeServicesAndProvidersForNetwork(_configMgr.getNetworkOffering(networkOfferingId), network.getPhysicalNetworkId()));
            }
        }   else {
            _networksDao.update(networkId, network);
        }

        // 3) Implement the elements and rules again
        if (restartNetwork) {
            if (network.getState() != Network.State.Allocated) {
                DeployDestination dest = new DeployDestination(_dcDao.findById(network.getDataCenterId()), null, null, null);
                s_logger.debug("Implementing the network " + network + " elements and resources as a part of network update");
                try {
                    if (!changeCidr) {
                        _networkMgr.implementNetworkElementsAndResources(dest, context, network, _networkOfferingDao.findById(network.getNetworkOfferingId()));
                    } else {
                        _networkMgr.implementNetwork(network.getId(), dest, context);
                    }
                } catch (Exception ex) {
                    s_logger.warn("Failed to implement network " + network + " elements and resources as a part of network update due to ", ex);
                    CloudRuntimeException e = new CloudRuntimeException("Failed to implement network (with specified id) elements and resources as a part of network update");
                    e.addProxyObject(network, networkId, "networkId");
                    throw e;
                }
            }
        }

        // 4) if network has been upgraded from a non persistent ntwk offering to a persistent ntwk offering,
        // implement the network if its not already
        if ( networkOfferingChanged && !oldNtwkOff.getIsPersistent() && networkOffering.getIsPersistent()) {
            if( network.getState() == Network.State.Allocated) {
                try {
                    DeployDestination dest = new DeployDestination(_dcDao.findById(network.getDataCenterId()), null, null, null);
                    _networkMgr.implementNetwork(network.getId(), dest, context);
                } catch (Exception ex) {
                    s_logger.warn("Failed to implement network " + network + " elements and resources as a part o" +
                            "f network update due to ", ex);
                    CloudRuntimeException e = new CloudRuntimeException("Failed to implement network (with specified" +
                            " id) elements and resources as a part of network update");
                    e.addProxyObject(network, networkId, "networkId");
                    throw e;
                }
            }
        }

        return getNetwork(network.getId());
    }


    protected Set<Long> getAvailableIps(Network network, String requestedIp) {
        String[] cidr = network.getCidr().split("/");
        List<String> ips = _nicDao.listIpAddressInNetwork(network.getId());
        Set<Long> usedIps = new TreeSet<Long>();

        for (String ip : ips) {
            if (requestedIp != null && requestedIp.equals(ip)) {
                s_logger.warn("Requested ip address " + requestedIp + " is already in use in network" + network);
                return null;
            }

            usedIps.add(NetUtils.ip2Long(ip));
        }
        Set<Long> allPossibleIps = NetUtils.getAllIpsFromCidr(cidr[0], Integer.parseInt(cidr[1]), usedIps);

        String gateway = network.getGateway();
        if ((gateway != null) && (allPossibleIps.contains(NetUtils.ip2Long(gateway))))
            allPossibleIps.remove(NetUtils.ip2Long(gateway));

        return allPossibleIps;
    }

<<<<<<< HEAD
=======


>>>>>>> 738d35a6
    protected boolean canUpgrade(Network network, long oldNetworkOfferingId, long newNetworkOfferingId) {
        NetworkOffering oldNetworkOffering = _networkOfferingDao.findByIdIncludingRemoved(oldNetworkOfferingId);
        NetworkOffering newNetworkOffering = _networkOfferingDao.findById(newNetworkOfferingId);

        // can upgrade only Isolated networks
        if (oldNetworkOffering.getGuestType() != GuestType.Isolated) {
            throw new InvalidParameterValueException("NetworkOfferingId can be upgraded only for the network of type " + GuestType.Isolated);
        }

        // security group service should be the same
        if (areServicesSupportedByNetworkOffering(oldNetworkOfferingId, Service.SecurityGroup) != areServicesSupportedByNetworkOffering(newNetworkOfferingId, Service.SecurityGroup)) {
            s_logger.debug("Offerings " + newNetworkOfferingId + " and " + oldNetworkOfferingId + " have different securityGroupProperty, can't upgrade");
            return false;
        }

        // Type of the network should be the same
        if (oldNetworkOffering.getGuestType() != newNetworkOffering.getGuestType()) {
            s_logger.debug("Network offerings " + newNetworkOfferingId + " and " + oldNetworkOfferingId + " are of different types, can't upgrade");
            return false;
        }

        // tags should be the same
        if (newNetworkOffering.getTags() != null) {
            if (oldNetworkOffering.getTags() == null) {
                s_logger.debug("New network offering id=" + newNetworkOfferingId + " has tags and old network offering id=" + oldNetworkOfferingId + " doesn't, can't upgrade");
                return false;
            }
            if (!oldNetworkOffering.getTags().equalsIgnoreCase(newNetworkOffering.getTags())) {
                s_logger.debug("Network offerings " + newNetworkOfferingId + " and " + oldNetworkOfferingId + " have different tags, can't upgrade");
                return false;
            }
        }

        // Traffic types should be the same
        if (oldNetworkOffering.getTrafficType() != newNetworkOffering.getTrafficType()) {
            s_logger.debug("Network offerings " + newNetworkOfferingId + " and " + oldNetworkOfferingId + " have different traffic types, can't upgrade");
            return false;
        }

        // specify vlan should be the same
        if (oldNetworkOffering.getSpecifyVlan() != newNetworkOffering.getSpecifyVlan()) {
            s_logger.debug("Network offerings " + newNetworkOfferingId + " and " + oldNetworkOfferingId + " have different values for specifyVlan, can't upgrade");
            return false;
        }

        // specify ipRanges should be the same
        if (oldNetworkOffering.getSpecifyIpRanges() != newNetworkOffering.getSpecifyIpRanges()) {
            s_logger.debug("Network offerings " + newNetworkOfferingId + " and " + oldNetworkOfferingId + " have different values for specifyIpRangess, can't upgrade");
            return false;
        }

        // Check all ips
        List<IPAddressVO> userIps = _ipAddressDao.listByAssociatedNetwork(network.getId(), null);
        List<PublicIp> publicIps = new ArrayList<PublicIp>();
        if (userIps != null && !userIps.isEmpty()) {
            for (IPAddressVO userIp : userIps) {
                PublicIp publicIp = PublicIp.createFromAddrAndVlan(userIp, _vlanDao.findById(userIp.getVlanId()));
                publicIps.add(publicIp);
            }
        }
        if (oldNetworkOffering.isConserveMode() && !newNetworkOffering.isConserveMode()) {
            if (!canIpsUsedForNonConserve(publicIps)) {
                return false;
            }
        }
        
        //can't update from internal LB to public LB
        if (areServicesSupportedByNetworkOffering(oldNetworkOfferingId, Service.Lb) && areServicesSupportedByNetworkOffering(newNetworkOfferingId, Service.Lb)) {
            if (oldNetworkOffering.getPublicLb() != newNetworkOffering.getPublicLb() || oldNetworkOffering.getInternalLb() != newNetworkOffering.getInternalLb()) {
                throw new InvalidParameterValueException("Original and new offerings support different types of LB - Internal vs Public," +
                		" can't upgrade");
            }
        }

        return canIpsUseOffering(publicIps, newNetworkOfferingId);
    }



    @Override
    @DB
    @ActionEvent(eventType = EventTypes.EVENT_PHYSICAL_NETWORK_CREATE, eventDescription = "Creating Physical Network", create = true)
    public PhysicalNetwork createPhysicalNetwork(Long zoneId, String vnetRange, String networkSpeed, List<String>
    isolationMethods, String broadcastDomainRangeStr, Long domainId, List<String> tags, String name) {

        // Check if zone exists
        if (zoneId == null) {
            throw new InvalidParameterValueException("Please specify a valid zone.");
        }

        DataCenterVO zone = _dcDao.findById(zoneId);
        if (zone == null) {
            throw new InvalidParameterValueException("Please specify a valid zone.");
        }

        if (Grouping.AllocationState.Enabled == zone.getAllocationState()) {
            // TBD: Send uuid instead of zoneId; may have to hardcode tablename in call to addProxyObject().
            throw new PermissionDeniedException("Cannot create PhysicalNetwork since the Zone is currently enabled, zone Id: " + zoneId);
        }

        NetworkType zoneType = zone.getNetworkType();

        if (zoneType == NetworkType.Basic) {
            if (!_physicalNetworkDao.listByZone(zoneId).isEmpty()) {
                // TBD: Send uuid instead of zoneId; may have to hardcode tablename in call to addProxyObject().
                throw new CloudRuntimeException("Cannot add the physical network to basic zone id: " + zoneId + ", there is a physical network already existing in this basic Zone");
            }
        }
        if (tags != null && tags.size() > 1) {
            throw new InvalidParameterException("Only one tag can be specified for a physical network at this time");
        }

        if (isolationMethods != null && isolationMethods.size() > 1) {
            throw new InvalidParameterException("Only one isolationMethod can be specified for a physical network at this time");
        }

        int vnetStart = 0;
        int vnetEnd = 0;
        if (vnetRange != null) {
            // Verify zone type
            if (zoneType == NetworkType.Basic
                    || (zoneType == NetworkType.Advanced && zone.isSecurityGroupEnabled())) {
                throw new InvalidParameterValueException("Can't add vnet range to the physical network in the zone that supports " + zoneType + " network, Security Group enabled: " + zone.isSecurityGroupEnabled());
            }

            String[] tokens = vnetRange.split("-");
            try {
                vnetStart = Integer.parseInt(tokens[0]);
                if (tokens.length == 1) {
                    vnetEnd = vnetStart;
                } else {
                    vnetEnd = Integer.parseInt(tokens[1]);
                }
            } catch (NumberFormatException e) {
                throw new InvalidParameterValueException("Please specify valid integers for the vlan range.");
            }
            if ((vnetStart > vnetEnd) || (vnetStart < 0) || (vnetEnd > 4096)) {
                s_logger.warn("Invalid vnet range: start range:" + vnetStart + " end range:" + vnetEnd);
                throw new InvalidParameterValueException("Vnet range should be between 0-4096 and start range should be lesser than or equal to end range");
            }
        }

        BroadcastDomainRange broadcastDomainRange = null;
        if (broadcastDomainRangeStr != null && !broadcastDomainRangeStr.isEmpty()) {
            try {
                broadcastDomainRange = PhysicalNetwork.BroadcastDomainRange.valueOf(broadcastDomainRangeStr.toUpperCase());
            } catch (IllegalArgumentException ex) {
                throw new InvalidParameterValueException("Unable to resolve broadcastDomainRange '" + broadcastDomainRangeStr + "' to a supported value {Pod or Zone}");
            }

            // in Acton release you can specify only Zone broadcastdomain type in Advance zone, and Pod in Basic
            if (zoneType == NetworkType.Basic && broadcastDomainRange != null && broadcastDomainRange != BroadcastDomainRange.POD) {
                throw new InvalidParameterValueException("Basic zone can have broadcast domain type of value " + BroadcastDomainRange.POD + " only");
            } else if (zoneType == NetworkType.Advanced && broadcastDomainRange != null && broadcastDomainRange != BroadcastDomainRange.ZONE) {
                throw new InvalidParameterValueException("Advance zone can have broadcast domain type of value " + BroadcastDomainRange.ZONE + " only");
            }
        }

        if (broadcastDomainRange == null) {
            if (zoneType == NetworkType.Basic) {
                broadcastDomainRange = PhysicalNetwork.BroadcastDomainRange.POD;
            } else {
                broadcastDomainRange = PhysicalNetwork.BroadcastDomainRange.ZONE;
            }
        }

        Transaction txn = Transaction.currentTxn();
        try {
            txn.start();
            // Create the new physical network in the database
            long id = _physicalNetworkDao.getNextInSequence(Long.class, "id");
            PhysicalNetworkVO pNetwork = new PhysicalNetworkVO(id, zoneId, vnetRange, networkSpeed, domainId, broadcastDomainRange, name);
            pNetwork.setTags(tags);
            pNetwork.setIsolationMethods(isolationMethods);

            pNetwork = _physicalNetworkDao.persist(pNetwork);

            // Add vnet entries for the new zone if zone type is Advanced
            if (vnetRange != null) {
                _dcDao.addVnet(zone.getId(), pNetwork.getId(), vnetStart, vnetEnd);
            }

            // add VirtualRouter as the default network service provider
            addDefaultVirtualRouterToPhysicalNetwork(pNetwork.getId());

            // add security group provider to the physical network
            addDefaultSecurityGroupProviderToPhysicalNetwork(pNetwork.getId());

            // add VPCVirtualRouter as the defualt network service provider
            addDefaultVpcVirtualRouterToPhysicalNetwork(pNetwork.getId());

            // add baremetal as the defualt network service provider
            /* addDefaultBaremetalProvidersToPhysicalNetwork(pNetwork.getId()); */
<<<<<<< HEAD
            
            //Add Internal Load Balancer element as a default network service provider
            addDefaultInternalLbProviderToPhysicalNetwork(pNetwork.getId());
            
=======

>>>>>>> 738d35a6
            txn.commit();
            return pNetwork;
        } catch (Exception ex) {
            s_logger.warn("Exception: ", ex);
            throw new CloudRuntimeException("Fail to create a physical network");
        }
    }

    @Override
    public Pair<List<? extends PhysicalNetwork>, Integer> searchPhysicalNetworks(Long id, Long zoneId, String keyword, Long startIndex, Long pageSize, String name) {
        Filter searchFilter = new Filter(PhysicalNetworkVO.class, "id", Boolean.TRUE, startIndex, pageSize);
        SearchCriteria<PhysicalNetworkVO> sc = _physicalNetworkDao.createSearchCriteria();

        if (id != null) {
            sc.addAnd("id", SearchCriteria.Op.EQ, id);
        }

        if (zoneId != null) {
            sc.addAnd("dataCenterId", SearchCriteria.Op.EQ, zoneId);
        }

        if (name != null) {
            sc.addAnd("name", SearchCriteria.Op.LIKE, "%" + name + "%");
        }

        Pair<List<PhysicalNetworkVO>, Integer> result =  _physicalNetworkDao.searchAndCount(sc, searchFilter);
        return new Pair<List<? extends PhysicalNetwork>, Integer>(result.first(), result.second());
    }

    @Override
    @DB
    @ActionEvent(eventType = EventTypes.EVENT_PHYSICAL_NETWORK_UPDATE, eventDescription = "updating physical network", async = true)
    public PhysicalNetwork updatePhysicalNetwork(Long id, String networkSpeed, List<String> tags, String newVnetRangeString, String state, String removeVlan) {

        // verify input parameters
        PhysicalNetworkVO network = _physicalNetworkDao.findById(id);
        if (network == null) {
            InvalidParameterValueException ex = new InvalidParameterValueException("Physical Network with specified id doesn't exist in the system");
            ex.addProxyObject(network, id, "physicalNetworkId");
            throw ex;
        }

        // if zone is of Basic type, don't allow to add vnet range
        DataCenter zone = _dcDao.findById(network.getDataCenterId());
        if (zone == null) {
            InvalidParameterValueException ex = new InvalidParameterValueException("Zone with id=" + network.getDataCenterId() + " doesn't exist in the system");
            ex.addProxyObject(zone, network.getDataCenterId(), "dataCenterId");
            throw ex;
        }
        if (newVnetRangeString != null) {
            if (zone.getNetworkType() == NetworkType.Basic
                    || (zone.getNetworkType() == NetworkType.Advanced && zone.isSecurityGroupEnabled())) {
                throw new InvalidParameterValueException("Can't add vnet range to the physical network in the zone that supports " + zone.getNetworkType() + " network, Security Group enabled: "
                        + zone.isSecurityGroupEnabled());
            }
        }

        if (removeVlan != null){
            List<Integer> tokens = processVlanRange(network,removeVlan);
            boolean result = removeVlanRange(network, tokens.get(0), tokens.get(1));

        }

        if (tags != null && tags.size() > 1) {
            throw new InvalidParameterException("Unable to support more than one tag on network yet");
        }

        PhysicalNetwork.State networkState = null;
        if (state != null && !state.isEmpty()) {
            try {
                networkState = PhysicalNetwork.State.valueOf(state);
            } catch (IllegalArgumentException ex) {
                throw new InvalidParameterValueException("Unable to resolve state '" + state + "' to a supported value {Enabled or Disabled}");
            }
        }

        if (state != null) {
            network.setState(networkState);
        }

        if (tags != null) {
            network.setTags(tags);
        }

        if (networkSpeed != null) {
            network.setSpeed(networkSpeed);
        }

        // Vnet range can be extended only
        boolean AddVnet = true;
        List<Pair<Integer, Integer>> vnetsToAdd = new ArrayList<Pair<Integer, Integer>>();

        if (newVnetRangeString != null) {
            Integer newStartVnet = 0;
            Integer newEndVnet = 0;
            List<Integer> tokens = processVlanRange(network, newVnetRangeString);
            newStartVnet = tokens.get(0);
            newEndVnet = tokens.get(1);
            Integer j=0;
            List <Pair <Integer,Integer>> existingRanges = network.getVnet();
            if (!existingRanges.isEmpty()) {
                for (; j < existingRanges.size(); j++){
                    int existingStartVnet = existingRanges.get(j).first();
                    int existingEndVnet = existingRanges.get(j).second();

                    // check if vnet is being extended
                    if (newStartVnet.intValue() >= existingStartVnet & newEndVnet.intValue() <= existingEndVnet) {
                        throw new InvalidParameterValueException("The vlan range you trying to add already exists.");
                    }

                    if (newStartVnet < existingStartVnet & newEndVnet+1 >= existingStartVnet & newEndVnet <= existingEndVnet) {
                        vnetsToAdd.add(new Pair<Integer, Integer>(newStartVnet, existingStartVnet - 1));
                        existingRanges.get(j).first(newStartVnet);
                        AddVnet = false;
                        break;
                    }

                    else if (newStartVnet > existingStartVnet & newStartVnet-1 <= existingEndVnet & newEndVnet >= existingEndVnet) {
                        vnetsToAdd.add(new Pair<Integer, Integer>(existingEndVnet + 1, newEndVnet));
                        existingRanges.get(j).second(newEndVnet);
                        AddVnet = false;
                        break;
                    }

                    else if (newStartVnet< existingStartVnet & newEndVnet > existingEndVnet){
                        vnetsToAdd.add(new Pair<Integer, Integer>(newStartVnet,existingStartVnet-1));
                        vnetsToAdd.add(new Pair<Integer, Integer>(existingEndVnet+1,newEndVnet));
                        existingRanges.get(j).first(newStartVnet);
                        existingRanges.get(j).second(newEndVnet);
                        break;
                    }
                }

            }
            if (AddVnet){
                    vnetsToAdd.add(new Pair<Integer, Integer>(newStartVnet, newEndVnet));
                    existingRanges.add(new Pair<Integer, Integer>(newStartVnet,newEndVnet));
            }

            Map <Integer,Integer> vnetMap = new HashMap<Integer, Integer>(existingRanges.size());
            Map <Integer, Integer> IndexMap = new HashMap<Integer, Integer>(existingRanges.size());
            for (int i=0; i< existingRanges.size(); i++){
                 vnetMap.put(existingRanges.get(i).first(),existingRanges.get(i).second());
                 IndexMap.put(existingRanges.get(i).first(),i);
            }

            Integer value;
            Integer index;
            String vnetString = "";
            for (int i=0; i < existingRanges.size(); i++){
                 value = vnetMap.get((existingRanges.get(i).second()+1));
                 if (value != null) {
                     vnetMap.remove((existingRanges.get(i).second()+1));
                     vnetMap.remove(existingRanges.get(i).first());
                     vnetMap.put(existingRanges.get(i).first(),value);
                     existingRanges.add(new Pair<Integer,Integer>(existingRanges.get(i).first(),value));
                     index = IndexMap.get(existingRanges.get(i).second()+1);
                     existingRanges.get(index).first(-1);
                     existingRanges.get(index).second(-1);
                     existingRanges.get(i).first(-1);
                     existingRanges.get(i).second(-1);
                 }
                value = vnetMap.get((existingRanges.get(i).second()));
                if (value != null) {
                    vnetMap.remove((existingRanges.get(i).second()));
                    vnetMap.remove(existingRanges.get(i).first());
                    vnetMap.put(existingRanges.get(i).first(),value);
                    existingRanges.add(new Pair<Integer,Integer>(existingRanges.get(i).first(),value));
                    index = IndexMap.get(existingRanges.get(i).second());
                    existingRanges.get(index).first(-1);
                    existingRanges.get(index).second(-1);
                    existingRanges.get(i).first(-1);
                    existingRanges.get(i).second(-1);
                }
            }



            if (newVnetRangeString != null) {
               for (Pair<Integer,Integer> vnetRange : existingRanges ){
                    value=vnetMap.get(vnetRange.first());
                    if (value != null){
                        vnetString = vnetString+vnetRange.first().toString()+"-"+value.toString()+";";
                    }
               }
                vnetString = vnetString+"*";
                vnetString = vnetString.replace(";*","");
                network.setVnet(vnetString);
            }

            for (Pair<Integer, Integer> vnetToAdd : vnetsToAdd) {
                s_logger.debug("Adding vnet range " + vnetToAdd.first() + "-" + vnetToAdd.second() + " for the physicalNetwork id= " + id + " and zone id=" + network.getDataCenterId()
                    + " as a part of updatePhysicalNetwork call");
                _dcDao.addVnet(network.getDataCenterId(), network.getId(), vnetToAdd.first(), vnetToAdd.second());
            }
        }

        _physicalNetworkDao.update(id, network);

        return network;
    }

    private List<Integer> processVlanRange(PhysicalNetworkVO network, String removeVlan) {
        Integer StartVnet;
        Integer EndVnet;
        String[] VnetRange = removeVlan.split("-");
        int maxVnet = 4096;
        // for GRE phynets allow up to 32bits
        // TODO: Not happy about this test.
        // What about guru-like objects for physical networs?
        s_logger.debug("ISOLATION METHODS:" + network.getIsolationMethods());
        // Java does not have unsigned types...
        if (network.getIsolationMethods().contains("GRE")) {
            maxVnet = (int)(Math.pow(2, 32)-1);
        }
        String rangeMessage = " between 0 and " + maxVnet;
        if (VnetRange.length < 2) {
            throw new InvalidParameterValueException("Please provide valid vnet range" + rangeMessage);
        }

        if (VnetRange[0] == null || VnetRange[1] == null) {
            throw new InvalidParameterValueException("Please provide valid vnet range" + rangeMessage);
        }

        try {
            StartVnet = Integer.parseInt(VnetRange[0]);
            EndVnet = Integer.parseInt(VnetRange[1]);
        } catch (NumberFormatException e) {
            s_logger.warn("Unable to parse vnet range:", e);
            throw new InvalidParameterValueException("Please provide valid vnet range" + rangeMessage);
        }
        if (StartVnet < 0 || EndVnet > maxVnet) {
            throw new InvalidParameterValueException("Vnet range has to be" + rangeMessage);
        }

        if (StartVnet > EndVnet) {
            throw new InvalidParameterValueException("Vnet range has to be" + rangeMessage + " and start range should be lesser than or equal to stop range");
        }
        List<Integer> tokens = new ArrayList<Integer>();
        tokens.add(StartVnet);
        tokens.add(EndVnet);
        return tokens;

    }


    private boolean removeVlanRange( PhysicalNetworkVO network, Integer start, Integer end) {
        Integer temp=0;
        int i;
        List <Pair <Integer,Integer>> existingRanges = network.getVnet();
        Transaction txn = Transaction.currentTxn();
        txn.start();
        _physicalNetworkDao.acquireInLockTable(network.getId(),10);
        _datacneter_vnet.lockRange(network.getDataCenterId(), network.getId(), start, end);
        List<DataCenterVnetVO> result = _datacneter_vnet.listAllocatedVnetsInRange(network.getDataCenterId(), network.getId(), start, end);
        if (!result.isEmpty()){
            txn.close();
            throw new InvalidParameterValueException("Some of the vnets from this range are allocated, can only remove a range which has no allocated vnets");
        }
        // If the range is partially dedicated to an account fail the request
        List<AccountGuestVlanMapVO> maps = _accountGuestVlanMapDao.listAccountGuestVlanMapsByPhysicalNetwork(network.getId());
        for (AccountGuestVlanMapVO map : maps) {
            String[] vlans = map.getGuestVlanRange().split("-");
            Integer dedicatedStartVlan = Integer.parseInt(vlans[0]);
            Integer dedicatedEndVlan = Integer.parseInt(vlans[1]);
            if ((start >= dedicatedStartVlan && start <= dedicatedEndVlan) || (end >= dedicatedStartVlan && end <= dedicatedEndVlan)) {
                txn.close();
                throw new InvalidParameterValueException("Vnet range " + map.getGuestVlanRange() + " is dedicated" +
                        " to an account. The specified range " + start + "-" + end + " overlaps with the dedicated range " +
                        " Please release the overlapping dedicated range before deleting the range");
            }
        }
        for (i=0; i<existingRanges.size(); i++){
            if (existingRanges.get(i).first()<= start & existingRanges.get(i).second()>= end){
                temp = existingRanges.get(i).second();
                existingRanges.get(i).second(start - 1);
                existingRanges.add(new Pair<Integer, Integer>((end+1),temp));
                break;
            }
        }

        if (temp == 0){
            throw new InvalidParameterValueException("The vlan range you are trying to delete does not exist.");
        }
        if(existingRanges.get(i).first() > existingRanges.get(i).second()){
            existingRanges.remove(i);
        }
        if(existingRanges.get(existingRanges.size()-1).first() > existingRanges.get(existingRanges.size()-1).second()){
            existingRanges.remove(existingRanges.size()-1);
        }
        _datacneter_vnet.deleteRange(txn, network.getDataCenterId(), network.getId(), start, end);

        String vnetString="";
        for (Pair<Integer,Integer> vnetRange : existingRanges ){
            vnetString=vnetString+vnetRange.first().toString()+"-"+vnetRange.second().toString()+";";
        }
        vnetString = vnetString+"*";
        vnetString = vnetString.replace(";*","");
        network.setVnet(vnetString);
        _physicalNetworkDao.update(network.getId(), network);
        txn.commit();
        _physicalNetworkDao.releaseFromLockTable(network.getId());

        return  true;
    }

    private boolean physicalNetworkHasAllocatedVnets(long zoneId, long physicalNetworkId) {
        return !_dcDao.listAllocatedVnets(physicalNetworkId).isEmpty();
    }

    @Override
    @ActionEvent(eventType = EventTypes.EVENT_PHYSICAL_NETWORK_DELETE, eventDescription = "deleting physical network", async = true)
    @DB
    public boolean deletePhysicalNetwork(Long physicalNetworkId) {

        // verify input parameters
        PhysicalNetworkVO pNetwork = _physicalNetworkDao.findById(physicalNetworkId);
        if (pNetwork == null) {
            InvalidParameterValueException ex = new InvalidParameterValueException("Physical Network with specified id doesn't exist in the system");
            ex.addProxyObject(pNetwork, physicalNetworkId, "physicalNetworkId");
            throw ex;
        }

        checkIfPhysicalNetworkIsDeletable(physicalNetworkId);

        Transaction txn = Transaction.currentTxn();
        txn.start();
        // delete vlans for this zone
        List<VlanVO> vlans = _vlanDao.listVlansByPhysicalNetworkId(physicalNetworkId);
        for (VlanVO vlan : vlans) {
            _vlanDao.remove(vlan.getId());
        }

        // Delete networks
        List<NetworkVO> networks = _networksDao.listByPhysicalNetwork(physicalNetworkId);
        if (networks != null && !networks.isEmpty()) {
            for (NetworkVO network : networks) {
                _networksDao.remove(network.getId());
            }
        }

        // delete vnets
        _dcDao.deleteVnet(physicalNetworkId);

        // delete service providers
        List<PhysicalNetworkServiceProviderVO> providers = _pNSPDao.listBy(physicalNetworkId);

        for(PhysicalNetworkServiceProviderVO provider : providers){
            try {
                deleteNetworkServiceProvider(provider.getId());
            }catch (ResourceUnavailableException e) {
                s_logger.warn("Unable to complete destroy of the physical network provider: " + provider.getProviderName() + ", id: "+ provider.getId(), e);
                return false;
            } catch (ConcurrentOperationException e) {
                s_logger.warn("Unable to complete destroy of the physical network provider: " + provider.getProviderName() + ", id: "+ provider.getId(), e);
                return false;
            }
        }

        // delete traffic types
        _pNTrafficTypeDao.deleteTrafficTypes(physicalNetworkId);

        boolean success = _physicalNetworkDao.remove(physicalNetworkId);

        txn.commit();

        return success;
    }

    @DB
    protected void checkIfPhysicalNetworkIsDeletable(Long physicalNetworkId) {
        List<List<String>> tablesToCheck = new ArrayList<List<String>>();

        List<String> vnet = new ArrayList<String>();
        vnet.add(0, "op_dc_vnet_alloc");
        vnet.add(1, "physical_network_id");
        vnet.add(2, "there are allocated vnets for this physical network");
        tablesToCheck.add(vnet);

        List<String> networks = new ArrayList<String>();
        networks.add(0, "networks");
        networks.add(1, "physical_network_id");
        networks.add(2, "there are networks associated to this physical network");
        tablesToCheck.add(networks);

        /*
         * List<String> privateIP = new ArrayList<String>();
         * privateIP.add(0, "op_dc_ip_address_alloc");
         * privateIP.add(1, "data_center_id");
         * privateIP.add(2, "there are private IP addresses allocated for this zone");
         * tablesToCheck.add(privateIP);
         */

        List<String> publicIP = new ArrayList<String>();
        publicIP.add(0, "user_ip_address");
        publicIP.add(1, "physical_network_id");
        publicIP.add(2, "there are public IP addresses allocated for this physical network");
        tablesToCheck.add(publicIP);

        for (List<String> table : tablesToCheck) {
            String tableName = table.get(0);
            String column = table.get(1);
            String errorMsg = table.get(2);

            String dbName = "cloud";

            String selectSql = "SELECT * FROM `" + dbName + "`.`" + tableName + "` WHERE " + column + " = ?";

            if (tableName.equals("networks")) {
                selectSql += " AND removed is NULL";
            }

            if (tableName.equals("op_dc_vnet_alloc")) {
                selectSql += " AND taken IS NOT NULL";
            }

            if (tableName.equals("user_ip_address")) {
                selectSql += " AND state!='Free'";
            }

            if (tableName.equals("op_dc_ip_address_alloc")) {
                selectSql += " AND taken IS NOT NULL";
            }

            Transaction txn = Transaction.currentTxn();
            try {
                PreparedStatement stmt = txn.prepareAutoCloseStatement(selectSql);
                stmt.setLong(1, physicalNetworkId);
                ResultSet rs = stmt.executeQuery();
                if (rs != null && rs.next()) {
                    throw new CloudRuntimeException("The Physical Network is not deletable because " + errorMsg);
                }
            } catch (SQLException ex) {
                throw new CloudRuntimeException("The Management Server failed to detect if physical network is deletable. Please contact Cloud Support.");
            }
        }

    }

    @Override
    @DB
    @ActionEvent(eventType = EventTypes.EVENT_GUEST_VLAN_RANGE_DEDICATE, eventDescription = "dedicating guest vlan range", async = false)
    public GuestVlan dedicateGuestVlanRange(DedicateGuestVlanRangeCmd cmd) {
        String vlan = cmd.getVlan();
        String accountName = cmd.getAccountName();
        Long domainId = cmd.getDomainId();
        Long physicalNetworkId = cmd.getPhysicalNetworkId();
        Long projectId = cmd.getProjectId();

        int startVlan, endVlan;
        String updatedVlanRange = null;
        long guestVlanMapId = 0;
        long guestVlanMapAccountId = 0;

        // Verify account is valid
        Account vlanOwner = null;
        if (projectId != null) {
            if (accountName != null) {
                throw new InvalidParameterValueException("accountName and projectId are mutually exclusive");
            }
            Project project = _projectMgr.getProject(projectId);
            if (project == null) {
                throw new InvalidParameterValueException("Unable to find project by id " + projectId);
            }
            vlanOwner = _accountMgr.getAccount(project.getProjectAccountId());
        }

        if ((accountName != null) && (domainId != null)) {
            vlanOwner = _accountDao.findActiveAccount(accountName, domainId);
            if (vlanOwner == null) {
                throw new InvalidParameterValueException("Unable to find account by name " + accountName);
            }
        }

        // Verify physical network isolation type is VLAN
        PhysicalNetworkVO physicalNetwork = _physicalNetworkDao.findById(physicalNetworkId);
        if (physicalNetwork == null ) {
            throw new InvalidParameterValueException("Unable to find physical network by id " + physicalNetworkId);
        } else if (physicalNetwork.getIsolationMethods() == null || !physicalNetwork.getIsolationMethods().contains("VLAN")) {
            throw new InvalidParameterValueException("Cannot dedicate guest vlan range. " +
                    "Physical isolation type of network " + physicalNetworkId + " is not VLAN");
        }

        // Get the start and end vlan
        String[] vlanRange = vlan.split("-");
        if (vlanRange.length != 2) {
            throw new InvalidParameterValueException("Invalid format for parameter value vlan " + vlan + " .Vlan should be specified as 'startvlan-endvlan'");
        }

        try {
            startVlan = Integer.parseInt(vlanRange[0]);
            endVlan = Integer.parseInt(vlanRange[1]);
        } catch (NumberFormatException e) {
            s_logger.warn("Unable to parse guest vlan range:", e);
            throw new InvalidParameterValueException("Please provide valid guest vlan range");
        }

        // Verify guest vlan range exists in the system
        List <Pair <Integer,Integer>> existingRanges = physicalNetwork.getVnet();
        Boolean exists = false;
        if (!existingRanges.isEmpty()) {
            for (int i=0 ; i < existingRanges.size(); i++){
                int existingStartVlan = existingRanges.get(i).first();
                int existingEndVlan = existingRanges.get(i).second();
                if (startVlan >= existingStartVlan && endVlan <= existingEndVlan) {
                        exists = true;
                        break;
                    }
            }
            if (!exists) {
                throw new InvalidParameterValueException("Unable to find guest vlan by range " + vlan);
            }
        }

        // Verify guest vlans in the range don't belong to a network of a different account
        for (int i = startVlan; i <= endVlan; i++) {
            List<DataCenterVnetVO> allocatedVlans = _datacneter_vnet.listAllocatedVnetsInRange(physicalNetwork.getDataCenterId(), physicalNetwork.getId(), startVlan, endVlan);
            if (allocatedVlans != null && !allocatedVlans.isEmpty()){
                for (DataCenterVnetVO allocatedVlan : allocatedVlans) {
                    if (allocatedVlan.getAccountId() !=  vlanOwner.getAccountId()) {
                        throw new InvalidParameterValueException("Guest vlan from this range " + allocatedVlan.getVnet() + " is allocated to a different account." +
                                " Can only dedicate a range which has no allocated vlans or has vlans allocated to the same account ");
                    }
                }
            }
        }

        List<AccountGuestVlanMapVO> guestVlanMaps = _accountGuestVlanMapDao.listAccountGuestVlanMapsByPhysicalNetwork(physicalNetworkId);
        for (AccountGuestVlanMapVO guestVlanMap : guestVlanMaps) {
            List<Integer> vlanTokens = getVlanFromRange(guestVlanMap.getGuestVlanRange());
            int dedicatedStartVlan = vlanTokens.get(0).intValue();
            int dedicatedEndVlan = vlanTokens.get(1).intValue();
            guestVlanMapId = guestVlanMap.getId();
            guestVlanMapAccountId = guestVlanMap.getAccountId();

            // Verify if range is already dedicated
            if (startVlan >= dedicatedStartVlan && endVlan <= dedicatedEndVlan) {
                if (guestVlanMap.getAccountId() != vlanOwner.getAccountId()) {
                    throw new InvalidParameterValueException("Vlan range is already dedicated to another account. Cannot dedicate guest vlan range " + vlan);
                } else {
                    s_logger.debug("Vlan range " + vlan +" is already dedicated to the specified account" + accountName);
                    return guestVlanMap;
                }
            }
            // Verify if range overlaps with an existing range
            if (startVlan < dedicatedStartVlan & endVlan+1 >= dedicatedStartVlan & endVlan <= dedicatedEndVlan) { // extend to the left
                updatedVlanRange = startVlan + "-" + dedicatedEndVlan;
                break;
            } else if (startVlan >= dedicatedStartVlan & startVlan-1 <= dedicatedEndVlan & endVlan > dedicatedEndVlan) { // extend to right
                updatedVlanRange = dedicatedStartVlan + "-" +  endVlan;
                break;
            } else if (startVlan < dedicatedStartVlan & endVlan > dedicatedEndVlan){ // extend to the left and right
                updatedVlanRange = startVlan + "-" +  endVlan;
                break;
            }
        }

        AccountGuestVlanMapVO accountGuestVlanMapVO;
        if (updatedVlanRange != null) {
            if (guestVlanMapAccountId != vlanOwner.getAccountId()) {
                throw new InvalidParameterValueException("Vlan range is partially dedicated to another account. Cannot dedicate guest vlan range " + vlan);
            }
            accountGuestVlanMapVO = _accountGuestVlanMapDao.findById(guestVlanMapId);
            accountGuestVlanMapVO.setGuestVlanRange(updatedVlanRange);
            _accountGuestVlanMapDao.update(guestVlanMapId, accountGuestVlanMapVO);
        } else {
            Transaction txn = Transaction.currentTxn();
            accountGuestVlanMapVO = new AccountGuestVlanMapVO(vlanOwner.getAccountId(), physicalNetworkId);
            accountGuestVlanMapVO.setGuestVlanRange(startVlan + "-" +  endVlan);
            _accountGuestVlanMapDao.persist(accountGuestVlanMapVO);
            txn.commit();
        }
        // For every guest vlan set the corresponding account guest vlan map id
        for (int i = startVlan; i <= endVlan; i++) {
            List<DataCenterVnetVO> dataCenterVnet = _datacneter_vnet.findVnet(physicalNetwork.getDataCenterId(),((Integer)i).toString());
            dataCenterVnet.get(0).setAccountGuestVlanMapId(accountGuestVlanMapVO.getId());
            _datacneter_vnet.update(dataCenterVnet.get(0).getId(), dataCenterVnet.get(0));
        }
        return accountGuestVlanMapVO;
    }

    private List<Integer> getVlanFromRange(String vlanRange) {
        // Get the start and end vlan
        String[] vlanTokens = vlanRange.split("-");
        List<Integer> tokens = new ArrayList<Integer>();
        try {
            int startVlan = Integer.parseInt(vlanTokens[0]);
            int endVlan = Integer.parseInt(vlanTokens[1]);
            tokens.add(startVlan);
            tokens.add(endVlan);
        } catch (NumberFormatException e) {
            s_logger.warn("Unable to parse guest vlan range:", e);
            throw new InvalidParameterValueException("Please provide valid guest vlan range");
        }
        return tokens;
    }

    @Override
    public Pair<List<? extends GuestVlan>, Integer> listDedicatedGuestVlanRanges(ListDedicatedGuestVlanRangesCmd cmd) {
        Long id = cmd.getId();
        String accountName = cmd.getAccountName();
        Long domainId = cmd.getDomainId();
        Long projectId = cmd.getProjectId();
        String guestVlanRange = cmd.getGuestVlanRange();
        Long physicalNetworkId = cmd.getPhysicalNetworkId();
        Long zoneId = cmd.getZoneId();

        Long accountId = null;
        if (accountName != null && domainId != null) {
            if (projectId != null) {
                throw new InvalidParameterValueException("Account and projectId can't be specified together");
            }
            Account account = _accountDao.findActiveAccount(accountName, domainId);
            if (account == null) {
                InvalidParameterValueException ex = new InvalidParameterValueException("Unable to find account " + accountName);
                ex.addProxyObject("domain", domainId, "domainId");
                throw ex;
            } else {
                accountId = account.getId();
            }
        }

        // set project information
        if (projectId != null) {
            Project project = _projectMgr.getProject(projectId);
            if (project == null) {
                InvalidParameterValueException ex = new InvalidParameterValueException("Unable to find project by id " + projectId);
                ex.addProxyObject(project, projectId, "projectId");
                throw ex;
            }
            accountId = project.getProjectAccountId();
        }


        SearchBuilder<AccountGuestVlanMapVO> sb = _accountGuestVlanMapDao.createSearchBuilder();
        sb.and("id", sb.entity().getId(), SearchCriteria.Op.EQ);
        sb.and("accountId", sb.entity().getAccountId(), SearchCriteria.Op.EQ);
        sb.and("guestVlanRange", sb.entity().getGuestVlanRange(), SearchCriteria.Op.EQ);
        sb.and("physicalNetworkId", sb.entity().getPhysicalNetworkId(), SearchCriteria.Op.EQ);

        if (zoneId != null) {
            SearchBuilder<PhysicalNetworkVO> physicalnetworkSearch = _physicalNetworkDao.createSearchBuilder();
            physicalnetworkSearch.and("zoneId", physicalnetworkSearch.entity().getDataCenterId(), SearchCriteria.Op.EQ);
            sb.join("physicalnetworkSearch", physicalnetworkSearch, sb.entity().getPhysicalNetworkId(), physicalnetworkSearch.entity().getId(), JoinBuilder.JoinType.INNER);
        }

        SearchCriteria<AccountGuestVlanMapVO> sc = sb.create();
        if (id != null) {
            sc.setParameters("id", id);
        }

        if (accountId != null) {
            sc.setParameters("accountId", accountId);
        }

        if (guestVlanRange != null) {
            sc.setParameters("guestVlanRange", guestVlanRange);
        }

        if (physicalNetworkId != null) {
            sc.setParameters("physicalNetworkId", physicalNetworkId);
        }

        if (zoneId != null) {
            sc.setJoinParameters("physicalnetworkSearch", "zoneId", zoneId);
        }

        Filter searchFilter = new Filter(AccountGuestVlanMapVO.class, "id", true, cmd.getStartIndex(), cmd.getPageSizeVal());
        Pair<List<AccountGuestVlanMapVO>, Integer> result = _accountGuestVlanMapDao.searchAndCount(sc, searchFilter);
        return new Pair<List<? extends GuestVlan>, Integer>(result.first(), result.second());
    }

    @Override
    @ActionEvent(eventType = EventTypes.EVENT_DEDICATED_GUEST_VLAN_RANGE_RELEASE, eventDescription = "releasing" +
            " dedicated guest vlan range", async = true)
    @DB
    public boolean releaseDedicatedGuestVlanRange(Long dedicatedGuestVlanRangeId) {
        // Verify dedicated range exists
        AccountGuestVlanMapVO dedicatedGuestVlan = _accountGuestVlanMapDao.findById(dedicatedGuestVlanRangeId);
        if (dedicatedGuestVlan == null) {
        	throw new InvalidParameterValueException("Dedicated guest vlan with specified" +
            		" id doesn't exist in the system");
        }

        // Remove dedication for the guest vlan
        _datacneter_vnet.releaseDedicatedGuestVlans(dedicatedGuestVlan.getId());
        if (_accountGuestVlanMapDao.remove(dedicatedGuestVlanRangeId)) {
            return true;
        } else {
            return false;
        }
    }

    @Override
    public List<? extends Service> listNetworkServices(String providerName) {

        Provider provider = null;
        if (providerName != null) {
            provider = Network.Provider.getProvider(providerName);
            if (provider == null) {
                throw new InvalidParameterValueException("Invalid Network Service Provider=" + providerName);
            }
        }

        if (provider != null) {
            NetworkElement element = _networkModel.getElementImplementingProvider(providerName);
            if (element == null) {
                throw new InvalidParameterValueException("Unable to find the Network Element implementing the Service Provider '" + providerName + "'");
            }
            return new ArrayList<Service>(element.getCapabilities().keySet());
        } else {
            return Service.listAllServices();
        }
    }


    @Override
    @DB
    @ActionEvent(eventType = EventTypes.EVENT_SERVICE_PROVIDER_CREATE, eventDescription = "Creating Physical Network ServiceProvider", create = true)
    public PhysicalNetworkServiceProvider addProviderToPhysicalNetwork(Long physicalNetworkId, String providerName, Long destinationPhysicalNetworkId, List<String> enabledServices) {

        // verify input parameters
        PhysicalNetworkVO network = _physicalNetworkDao.findById(physicalNetworkId);
        if (network == null) {
            InvalidParameterValueException ex = new InvalidParameterValueException("Physical Network with specified id doesn't exist in the system");
            ex.addProxyObject(network, physicalNetworkId, "physicalNetworkId");
            throw ex;
        }

        // verify input parameters
        if (destinationPhysicalNetworkId != null) {
            PhysicalNetworkVO destNetwork = _physicalNetworkDao.findById(destinationPhysicalNetworkId);
            if (destNetwork == null) {
                InvalidParameterValueException ex = new InvalidParameterValueException("Destination Physical Network with specified id doesn't exist in the system");
                ex.addProxyObject(destNetwork, destinationPhysicalNetworkId, "destinationPhysicalNetworkId");
                throw ex;
            }
        }

        if (providerName != null) {
            Provider provider = Network.Provider.getProvider(providerName);
            if (provider == null) {
                throw new InvalidParameterValueException("Invalid Network Service Provider=" + providerName);
            }
        }

        if (_pNSPDao.findByServiceProvider(physicalNetworkId, providerName) != null) {
            // TBD: send uuid instead of physicalNetworkId.
            throw new CloudRuntimeException("The '" + providerName + "' provider already exists on physical network : " + physicalNetworkId);
        }

        // check if services can be turned off
        NetworkElement element = _networkModel.getElementImplementingProvider(providerName);
        if (element == null) {
            throw new InvalidParameterValueException("Unable to find the Network Element implementing the Service Provider '" + providerName + "'");
        }
        List<Service> services = new ArrayList<Service>();

        if (enabledServices != null) {
            if (!element.canEnableIndividualServices()) {
                if (enabledServices.size() != element.getCapabilities().keySet().size()) {
                    throw new InvalidParameterValueException("Cannot enable subset of Services, Please specify the complete list of Services for this Service Provider '" + providerName + "'");
                }
            }

            // validate Services
            boolean addGatewayService = false;
            for (String serviceName : enabledServices) {
                Network.Service service = Network.Service.getService(serviceName);
                if (service == null || service == Service.Gateway) {
                    throw new InvalidParameterValueException("Invalid Network Service specified=" + serviceName);
                } else if (service == Service.SourceNat) {
                    addGatewayService = true;
                }

                // check if the service is provided by this Provider
                if (!element.getCapabilities().containsKey(service)) {
                    throw new InvalidParameterValueException(providerName + " Provider cannot provide this Service specified=" + serviceName);
                }
                services.add(service);
            }

            if (addGatewayService) {
                services.add(Service.Gateway);
            }
        } else {
            // enable all the default services supported by this element.
            services = new ArrayList<Service>(element.getCapabilities().keySet());
        }

        Transaction txn = Transaction.currentTxn();
        try {
            txn.start();
            // Create the new physical network in the database
            PhysicalNetworkServiceProviderVO nsp = new PhysicalNetworkServiceProviderVO(physicalNetworkId, providerName);
            // set enabled services
            nsp.setEnabledServices(services);

            if (destinationPhysicalNetworkId != null) {
                nsp.setDestinationPhysicalNetworkId(destinationPhysicalNetworkId);
            }
            nsp = _pNSPDao.persist(nsp);

            txn.commit();
            return nsp;
        } catch (Exception ex) {
            s_logger.warn("Exception: ", ex);
            throw new CloudRuntimeException("Fail to add a provider to physical network");
        }

    }

    @Override
    public Pair<List<? extends PhysicalNetworkServiceProvider>, Integer> listNetworkServiceProviders(Long physicalNetworkId,
            String name, String state, Long startIndex, Long pageSize) {

        Filter searchFilter = new Filter(PhysicalNetworkServiceProviderVO.class, "id", false, startIndex, pageSize);
        SearchBuilder<PhysicalNetworkServiceProviderVO> sb = _pNSPDao.createSearchBuilder();
        SearchCriteria<PhysicalNetworkServiceProviderVO> sc = sb.create();

        if (physicalNetworkId != null) {
            sc.addAnd("physicalNetworkId", Op.EQ, physicalNetworkId);
        }

        if (name != null) {
            sc.addAnd("providerName", Op.EQ, name);
        }

        if (state != null) {
            sc.addAnd("state", Op.EQ, state);
        }

        Pair<List<PhysicalNetworkServiceProviderVO>, Integer> result =  _pNSPDao.searchAndCount(sc, searchFilter);
        return new Pair<List<? extends PhysicalNetworkServiceProvider>, Integer>(result.first(), result.second());
    }

    @Override
    @ActionEvent(eventType = EventTypes.EVENT_SERVICE_PROVIDER_UPDATE, eventDescription = "Updating physical network ServiceProvider", async = true)
    public PhysicalNetworkServiceProvider updateNetworkServiceProvider(Long id, String stateStr, List<String> enabledServices) {

        PhysicalNetworkServiceProviderVO provider = _pNSPDao.findById(id);
        if (provider == null) {
            throw new InvalidParameterValueException("Network Service Provider id=" + id + "doesn't exist in the system");
        }

        NetworkElement element = _networkModel.getElementImplementingProvider(provider.getProviderName());
        if (element == null) {
            throw new InvalidParameterValueException("Unable to find the Network Element implementing the Service Provider '" + provider.getProviderName() + "'");
        }

        PhysicalNetworkServiceProvider.State state = null;
        if (stateStr != null && !stateStr.isEmpty()) {
            try {
                state = PhysicalNetworkServiceProvider.State.valueOf(stateStr);
            } catch (IllegalArgumentException ex) {
                throw new InvalidParameterValueException("Unable to resolve state '" + stateStr + "' to a supported value {Enabled or Disabled}");
            }
        }

        boolean update = false;

        if (state != null) {
            if (state == PhysicalNetworkServiceProvider.State.Shutdown) {
                throw new InvalidParameterValueException("Updating the provider state to 'Shutdown' is not supported");
            }

            if (s_logger.isDebugEnabled()) {
                s_logger.debug("updating state of the service provider id=" + id + " on physical network: " + provider.getPhysicalNetworkId() + " to state: " + stateStr);
            }
            switch (state) {
            case Enabled:
                if (element != null && element.isReady(provider)) {
                    provider.setState(PhysicalNetworkServiceProvider.State.Enabled);
                    update = true;
                } else {
                    throw new CloudRuntimeException("Provider is not ready, cannot Enable the provider, please configure the provider first");
                }
                break;
            case Disabled:
                // do we need to do anything for the provider instances before disabling?
                provider.setState(PhysicalNetworkServiceProvider.State.Disabled);
                update = true;
                break;
            }
        }

        if (enabledServices != null) {
            // check if services can be turned of
            if (!element.canEnableIndividualServices()) {
                throw new InvalidParameterValueException("Cannot update set of Services for this Service Provider '" + provider.getProviderName() + "'");
            }

            // validate Services
            List<Service> services = new ArrayList<Service>();
            for (String serviceName : enabledServices) {
                Network.Service service = Network.Service.getService(serviceName);
                if (service == null) {
                    throw new InvalidParameterValueException("Invalid Network Service specified=" + serviceName);
                }
                services.add(service);
            }
            // set enabled services
            provider.setEnabledServices(services);
            update = true;
        }

        if (update) {
            _pNSPDao.update(id, provider);
        }
        return provider;
    }

    @Override
    @ActionEvent(eventType = EventTypes.EVENT_SERVICE_PROVIDER_DELETE, eventDescription = "Deleting physical network ServiceProvider", async = true)
    public boolean deleteNetworkServiceProvider(Long id) throws ConcurrentOperationException, ResourceUnavailableException {
        PhysicalNetworkServiceProviderVO provider = _pNSPDao.findById(id);

        if (provider == null) {
            throw new InvalidParameterValueException("Network Service Provider id=" + id + "doesn't exist in the system");
        }

        // check if there are networks using this provider
        List<NetworkVO> networks = _networksDao.listByPhysicalNetworkAndProvider(provider.getPhysicalNetworkId(), provider.getProviderName());
        if (networks != null && !networks.isEmpty()) {
            throw new CloudRuntimeException("Provider is not deletable because there are active networks using this provider, please upgrade these networks to new network offerings");
        }

        User callerUser = _accountMgr.getActiveUser(UserContext.current().getCallerUserId());
        Account callerAccount = _accountMgr.getActiveAccountById(callerUser.getAccountId());
        // shutdown the provider instances
        ReservationContext context = new ReservationContextImpl(null, null, callerUser, callerAccount);
        if (s_logger.isDebugEnabled()) {
            s_logger.debug("Shutting down the service provider id=" + id + " on physical network: " + provider.getPhysicalNetworkId());
        }
        NetworkElement element = _networkModel.getElementImplementingProvider(provider.getProviderName());
        if (element == null) {
            throw new InvalidParameterValueException("Unable to find the Network Element implementing the Service Provider '" + provider.getProviderName() + "'");
        }

        if (element != null && element.shutdownProviderInstances(provider, context)) {
            provider.setState(PhysicalNetworkServiceProvider.State.Shutdown);
        }

        return _pNSPDao.remove(id);
    }

    @Override
    public PhysicalNetwork getPhysicalNetwork(Long physicalNetworkId) {
        return _physicalNetworkDao.findById(physicalNetworkId);
    }

    @Override
    @ActionEvent(eventType = EventTypes.EVENT_PHYSICAL_NETWORK_CREATE, eventDescription = "Creating Physical Network", async = true)
    public PhysicalNetwork getCreatedPhysicalNetwork(Long physicalNetworkId) {
        return getPhysicalNetwork(physicalNetworkId);
    }

    @Override
    public PhysicalNetworkServiceProvider getPhysicalNetworkServiceProvider(Long providerId) {
        return _pNSPDao.findById(providerId);
    }

    @Override
    @ActionEvent(eventType = EventTypes.EVENT_SERVICE_PROVIDER_CREATE, eventDescription = "Creating Physical Network ServiceProvider", async = true)
    public PhysicalNetworkServiceProvider getCreatedPhysicalNetworkServiceProvider(Long providerId) {
        return getPhysicalNetworkServiceProvider(providerId);
    }

    @Override
    public long findPhysicalNetworkId(long zoneId, String tag, TrafficType trafficType) {
        List<PhysicalNetworkVO> pNtwks = new ArrayList<PhysicalNetworkVO>();
        if (trafficType != null) {
            pNtwks = _physicalNetworkDao.listByZoneAndTrafficType(zoneId, trafficType);
        } else {
            pNtwks = _physicalNetworkDao.listByZone(zoneId);
        }

        if (pNtwks.isEmpty()) {
            throw new InvalidParameterValueException("Unable to find physical network in zone id=" + zoneId);
        }

        if (pNtwks.size() > 1) {
            if (tag == null) {
                throw new InvalidParameterValueException("More than one physical networks exist in zone id=" + zoneId + " and no tags are specified in order to make a choice");
            }

            Long pNtwkId = null;
            for (PhysicalNetwork pNtwk : pNtwks) {
                if (pNtwk.getTags().contains(tag)) {
                    s_logger.debug("Found physical network id=" + pNtwk.getId() + " based on requested tags " + tag);
                    pNtwkId = pNtwk.getId();
                    break;
                }
            }
            if (pNtwkId == null) {
                throw new InvalidParameterValueException("Unable to find physical network which match the tags " + tag);
            }
            return pNtwkId;
        } else {
            return pNtwks.get(0).getId();
        }
    }



    @Override
    @DB
    @ActionEvent(eventType = EventTypes.EVENT_TRAFFIC_TYPE_CREATE, eventDescription = "Creating Physical Network TrafficType", create = true)
    public PhysicalNetworkTrafficType addTrafficTypeToPhysicalNetwork(Long physicalNetworkId, String trafficTypeStr, String xenLabel, String kvmLabel, String vmwareLabel, String simulatorLabel, String vlan) {

        // verify input parameters
        PhysicalNetworkVO network = _physicalNetworkDao.findById(physicalNetworkId);
        if (network == null) {
            throw new InvalidParameterValueException("Physical Network id=" + physicalNetworkId + "doesn't exist in the system");
        }

        Networks.TrafficType trafficType = null;
        if (trafficTypeStr != null && !trafficTypeStr.isEmpty()) {
            try {
                trafficType = Networks.TrafficType.valueOf(trafficTypeStr);
            } catch (IllegalArgumentException ex) {
                throw new InvalidParameterValueException("Unable to resolve trafficType '" + trafficTypeStr + "' to a supported value");
            }
        }

        if (_pNTrafficTypeDao.isTrafficTypeSupported(physicalNetworkId, trafficType)) {
            throw new CloudRuntimeException("This physical network already supports the traffic type: " + trafficType);
        }
        // For Storage, Control, Management, Public check if the zone has any other physical network with this
        // traffictype already present
        // If yes, we cant add these traffics to one more physical network in the zone.

        if (TrafficType.isSystemNetwork(trafficType) || TrafficType.Public.equals(trafficType) || TrafficType.Storage.equals(trafficType)) {
            if (!_physicalNetworkDao.listByZoneAndTrafficType(network.getDataCenterId(), trafficType).isEmpty()) {
                throw new CloudRuntimeException("Fail to add the traffic type to physical network because Zone already has a physical network with this traffic type: " + trafficType);
            }
        }

        if (TrafficType.Storage.equals(trafficType)) {
            List<SecondaryStorageVmVO> ssvms = _stnwMgr.getSSVMWithNoStorageNetwork(network.getDataCenterId());
            if (!ssvms.isEmpty()) {
                StringBuilder sb = new StringBuilder(
                        "Cannot add "
                                + trafficType
                                + " traffic type as there are below secondary storage vm still running. Please stop them all and add Storage traffic type again, then destory them all to allow CloudStack recreate them with storage network(If you have added storage network ip range)");
                sb.append("SSVMs:");
                for (SecondaryStorageVmVO ssvm : ssvms) {
                    sb.append(ssvm.getInstanceName()).append(":").append(ssvm.getState());
                }
                throw new CloudRuntimeException(sb.toString());
            }
        }

        Transaction txn = Transaction.currentTxn();
        try {
            txn.start();
            // Create the new traffic type in the database
            if (xenLabel == null) {
                xenLabel = getDefaultXenNetworkLabel(trafficType);
            }
            PhysicalNetworkTrafficTypeVO pNetworktrafficType = new PhysicalNetworkTrafficTypeVO(physicalNetworkId, trafficType, xenLabel, kvmLabel, vmwareLabel, simulatorLabel, vlan);
            pNetworktrafficType = _pNTrafficTypeDao.persist(pNetworktrafficType);

            txn.commit();
            return pNetworktrafficType;
        } catch (Exception ex) {
            s_logger.warn("Exception: ", ex);
            throw new CloudRuntimeException("Fail to add a traffic type to physical network");
        }

    }

    private String getDefaultXenNetworkLabel(TrafficType trafficType) {
        String xenLabel = null;
        switch (trafficType) {
        case Public:
            xenLabel = _configDao.getValue(Config.XenPublicNetwork.key());
            break;
        case Guest:
            xenLabel = _configDao.getValue(Config.XenGuestNetwork.key());
            break;
        case Storage:
            xenLabel = _configDao.getValue(Config.XenStorageNetwork1.key());
            break;
        case Management:
            xenLabel = _configDao.getValue(Config.XenPrivateNetwork.key());
            break;
        case Control:
            xenLabel = "cloud_link_local_network";
            break;
        }
        return xenLabel;
    }

    @Override
    @ActionEvent(eventType = EventTypes.EVENT_TRAFFIC_TYPE_CREATE, eventDescription = "Creating Physical Network TrafficType", async = true)
    public PhysicalNetworkTrafficType getPhysicalNetworkTrafficType(Long id) {
        return _pNTrafficTypeDao.findById(id);
    }

    @Override
    @ActionEvent(eventType = EventTypes.EVENT_TRAFFIC_TYPE_UPDATE, eventDescription = "Updating physical network TrafficType", async = true)
    public PhysicalNetworkTrafficType updatePhysicalNetworkTrafficType(Long id, String xenLabel, String kvmLabel, String vmwareLabel) {

        PhysicalNetworkTrafficTypeVO trafficType = _pNTrafficTypeDao.findById(id);

        if (trafficType == null) {
            throw new InvalidParameterValueException("Traffic Type with id=" + id + "doesn't exist in the system");
        }

        if (xenLabel != null) {
            if("".equals(xenLabel)){
                xenLabel = null;
            }
            trafficType.setXenNetworkLabel(xenLabel);
        }
        if (kvmLabel != null) {
            if("".equals(kvmLabel)){
                kvmLabel = null;
            }
            trafficType.setKvmNetworkLabel(kvmLabel);
        }
        if (vmwareLabel != null) {
            if("".equals(vmwareLabel)){
                vmwareLabel = null;
            }
            trafficType.setVmwareNetworkLabel(vmwareLabel);
        }
        _pNTrafficTypeDao.update(id, trafficType);

        return trafficType;
    }

    @Override
    @ActionEvent(eventType = EventTypes.EVENT_TRAFFIC_TYPE_DELETE, eventDescription = "Deleting physical network TrafficType", async = true)
    public boolean deletePhysicalNetworkTrafficType(Long id) {
        PhysicalNetworkTrafficTypeVO trafficType = _pNTrafficTypeDao.findById(id);

        if (trafficType == null) {
            throw new InvalidParameterValueException("Traffic Type with id=" + id + "doesn't exist in the system");
        }

        // check if there are any networks associated to this physical network with this traffic type
        if (TrafficType.Guest.equals(trafficType.getTrafficType())) {
            if (!_networksDao.listByPhysicalNetworkTrafficType(trafficType.getPhysicalNetworkId(), trafficType.getTrafficType()).isEmpty()) {
                throw new CloudRuntimeException("The Traffic Type is not deletable because there are existing networks with this traffic type:" + trafficType.getTrafficType());
            }
        } else if (TrafficType.Storage.equals(trafficType.getTrafficType())) {
            PhysicalNetworkVO pn = _physicalNetworkDao.findById(trafficType.getPhysicalNetworkId());
            if (_stnwMgr.isAnyStorageIpInUseInZone(pn.getDataCenterId())) {
                throw new CloudRuntimeException("The Traffic Type is not deletable because there are still some storage network ip addresses in use:" + trafficType.getTrafficType());
            }
        }
        return _pNTrafficTypeDao.remove(id);
    }

    @Override
    public Pair<List<? extends PhysicalNetworkTrafficType>, Integer> listTrafficTypes(Long physicalNetworkId) {
        PhysicalNetworkVO network = _physicalNetworkDao.findById(physicalNetworkId);
        if (network == null) {
            InvalidParameterValueException ex = new InvalidParameterValueException("Physical Network with specified id doesn't exist in the system");
            ex.addProxyObject(network, physicalNetworkId, "physicalNetworkId");
            throw ex;
        }

        Pair<List<PhysicalNetworkTrafficTypeVO>, Integer> result = _pNTrafficTypeDao.listAndCountBy(physicalNetworkId);
        return new Pair<List<? extends PhysicalNetworkTrafficType>, Integer>(result.first(), result.second());
    }





    @Override //TODO: duplicated in NetworkModel
    public NetworkVO getExclusiveGuestNetwork(long zoneId) {
        List<NetworkVO> networks = _networksDao.listBy(Account.ACCOUNT_ID_SYSTEM, zoneId, GuestType.Shared, TrafficType.Guest);
        if (networks == null || networks.isEmpty()) {
            throw new InvalidParameterValueException("Unable to find network with trafficType " + TrafficType.Guest + " and guestType " + GuestType.Shared + " in zone " + zoneId);
        }

        if (networks.size() > 1) {
            throw new InvalidParameterValueException("Found more than 1 network with trafficType " + TrafficType.Guest + " and guestType " + GuestType.Shared + " in zone " + zoneId);

        }

        return networks.get(0);
    }

    protected PhysicalNetworkServiceProvider addDefaultVirtualRouterToPhysicalNetwork(long physicalNetworkId) {

        PhysicalNetworkServiceProvider nsp = addProviderToPhysicalNetwork(physicalNetworkId, Network.Provider.VirtualRouter.getName(), null, null);
        // add instance of the provider
        NetworkElement networkElement = _networkModel.getElementImplementingProvider(Network.Provider.VirtualRouter.getName());
        if (networkElement == null) {
            throw new CloudRuntimeException("Unable to find the Network Element implementing the VirtualRouter Provider");
        }

        VirtualRouterElement element = (VirtualRouterElement)networkElement;
        element.addElement(nsp.getId(), VirtualRouterProviderType.VirtualRouter);

        return nsp;
    }

    protected PhysicalNetworkServiceProvider addDefaultVpcVirtualRouterToPhysicalNetwork(long physicalNetworkId) {

        PhysicalNetworkServiceProvider nsp = addProviderToPhysicalNetwork(physicalNetworkId,
                Network.Provider.VPCVirtualRouter.getName(), null, null);

        NetworkElement networkElement =  _networkModel.getElementImplementingProvider(Network.Provider.VPCVirtualRouter.getName());
        if (networkElement == null) {
            throw new CloudRuntimeException("Unable to find the Network Element implementing the VPCVirtualRouter Provider");
        }

        VpcVirtualRouterElement element = (VpcVirtualRouterElement)networkElement;
        element.addElement(nsp.getId(), VirtualRouterProviderType.VPCVirtualRouter);

        return nsp;
    }
    
    
    protected PhysicalNetworkServiceProvider addDefaultInternalLbProviderToPhysicalNetwork(long physicalNetworkId) {

        PhysicalNetworkServiceProvider nsp = addProviderToPhysicalNetwork(physicalNetworkId, 
                Network.Provider.InternalLbVm.getName(), null, null);
 
        NetworkElement networkElement =  _networkModel.getElementImplementingProvider(Network.Provider.InternalLbVm.getName());
        if (networkElement == null) {
            throw new CloudRuntimeException("Unable to find the Network Element implementing the " + Network.Provider.InternalLbVm.getName() + " Provider");
        }
        
        _internalLbElementSvc.addInternalLoadBalancerElement(nsp.getId());

        return nsp;
    }

    protected PhysicalNetworkServiceProvider addDefaultSecurityGroupProviderToPhysicalNetwork(long physicalNetworkId) {

        PhysicalNetworkServiceProvider nsp = addProviderToPhysicalNetwork(physicalNetworkId,
                Network.Provider.SecurityGroupProvider.getName(), null, null);

        return nsp;
    }
    
    

    private PhysicalNetworkServiceProvider addDefaultBaremetalProvidersToPhysicalNetwork(long physicalNetworkId) {
        PhysicalNetworkVO pvo = _physicalNetworkDao.findById(physicalNetworkId);
        DataCenterVO dvo = _dcDao.findById(pvo.getDataCenterId());
        if (dvo.getNetworkType() == NetworkType.Basic) {

        	// Baremetal is currently disabled
/*
            addProviderToPhysicalNetwork(physicalNetworkId, "BaremetalDhcpProvider", null, null);
            addProviderToPhysicalNetwork(physicalNetworkId, "BaremetalPxeProvider", null, null);
            addProviderToPhysicalNetwork(physicalNetworkId, "BaremetaUserdataProvider", null, null);
*/
        }
        return null;
    }

    protected boolean isNetworkSystem(Network network) {
        NetworkOffering no = _networkOfferingDao.findByIdIncludingRemoved(network.getNetworkOfferingId());
        if (no.isSystemOnly()) {
            return true;
        } else {
            return false;
        }
    }



    private boolean getAllowSubdomainAccessGlobal() {
        return _allowSubdomainNetworkAccess;
    }



    @Override
    public List<Pair<TrafficType, String>> listTrafficTypeImplementor(ListTrafficTypeImplementorsCmd cmd) {
        String type = cmd.getTrafficType();
        List<Pair<TrafficType, String>> results = new ArrayList<Pair<TrafficType, String>>();
        if (type != null) {
            for (NetworkGuru guru : _networkGurus) {
                if (guru.isMyTrafficType(TrafficType.getTrafficType(type))) {
                    results.add(new Pair<TrafficType, String>(TrafficType.getTrafficType(type), guru.getName()));
                    break;
                }
            }
        } else {
            for (NetworkGuru guru : _networkGurus) {
                TrafficType[] allTypes = guru.getSupportedTrafficType();
                for (TrafficType t : allTypes) {
                    results.add(new Pair<TrafficType, String>(t, guru.getName()));
                }
            }
        }

        return results;
    }


    @Override
    @ActionEvent(eventType = EventTypes.EVENT_NET_IP_ASSIGN, eventDescription = "associating Ip", async = true)
    public IpAddress associateIPToNetwork(long ipId, long networkId) throws InsufficientAddressCapacityException,
    ResourceAllocationException, ResourceUnavailableException, ConcurrentOperationException {

        Network network = _networksDao.findById(networkId);
        if (network == null) {
            throw new InvalidParameterValueException("Invalid network id is given");
        }

        if (network.getVpcId() != null) {
            throw new InvalidParameterValueException("Can't assign ip to the network directly when network belongs" +
                    " to VPC.Specify vpcId to associate ip address to VPC");
        }
        return _networkMgr.associateIPToGuestNetwork(ipId, networkId, true);

    }


    @Override @DB
    public Network createPrivateNetwork(String networkName, String displayText, long physicalNetworkId,
                                        String vlan, String startIp, String endIp, String gateway, String netmask, long networkOwnerId, Long vpcId, Boolean sourceNat)
                    throws ResourceAllocationException, ConcurrentOperationException, InsufficientCapacityException {

        Account owner = _accountMgr.getAccount(networkOwnerId);

        // Get system network offeirng
        NetworkOfferingVO ntwkOff = findSystemNetworkOffering(NetworkOffering.SystemPrivateGatewayNetworkOffering);

        // Validate physical network
        PhysicalNetwork pNtwk = _physicalNetworkDao.findById(physicalNetworkId);
        if (pNtwk == null) {
            InvalidParameterValueException ex = new InvalidParameterValueException("Unable to find a physical network" +
                    " having the given id");
            ex.addProxyObject("physical_network", physicalNetworkId, "physicalNetworkId");
            throw ex;
        }

        // VALIDATE IP INFO
        // if end ip is not specified, default it to startIp
        if (!NetUtils.isValidIp(startIp)) {
            throw new InvalidParameterValueException("Invalid format for the startIp parameter");
        }
        if (endIp == null) {
            endIp = startIp;
        } else if (!NetUtils.isValidIp(endIp)) {
            throw new InvalidParameterValueException("Invalid format for the endIp parameter");
        }

        String cidr = null;
        if (!NetUtils.isValidIp(gateway)) {
            throw new InvalidParameterValueException("Invalid gateway");
        }
        if (!NetUtils.isValidNetmask(netmask)) {
            throw new InvalidParameterValueException("Invalid netmask");
        }

        cidr = NetUtils.ipAndNetMaskToCidr(gateway, netmask);


        Transaction txn = Transaction.currentTxn();
        txn.start();

        //lock datacenter as we need to get mac address seq from there
        DataCenterVO dc = _dcDao.lockRow(pNtwk.getDataCenterId(), true);

        //check if we need to create guest network
        Network privateNetwork = _networksDao.getPrivateNetwork(BroadcastDomainType.Vlan.toUri(vlan).toString(), cidr,
                networkOwnerId, pNtwk.getDataCenterId());
        if (privateNetwork == null) {
            //create Guest network
            privateNetwork = _networkMgr.createGuestNetwork(ntwkOff.getId(), networkName, displayText, gateway, cidr, vlan,
                    null, owner, null, pNtwk, pNtwk.getDataCenterId(), ACLType.Account, null, null, null, null);
            s_logger.debug("Created private network " + privateNetwork);
        } else {
            s_logger.debug("Private network already exists: " + privateNetwork);
        }

        //add entry to private_ip_address table
        PrivateIpVO privateIp = _privateIpDao.findByIpAndSourceNetworkId(privateNetwork.getId(), startIp);
        if (privateIp != null) {
            throw new InvalidParameterValueException("Private ip address " + startIp + " already used for private gateway" +
                    " in zone " + _configMgr.getZone(pNtwk.getDataCenterId()).getName());
        }

        Long mac = dc.getMacAddress();
        Long nextMac = mac + 1;
        dc.setMacAddress(nextMac);

        privateIp = new PrivateIpVO(startIp, privateNetwork.getId(), nextMac, vpcId, sourceNat);
        _privateIpDao.persist(privateIp);

        _dcDao.update(dc.getId(), dc);

        txn.commit();
        s_logger.debug("Private network " + privateNetwork + " is created");

        return privateNetwork;
    }


    private NetworkOfferingVO findSystemNetworkOffering(String offeringName) {
        List<NetworkOfferingVO> allOfferings = _networkOfferingDao.listSystemNetworkOfferings();
        for (NetworkOfferingVO offer: allOfferings){
            if (offer.getName().equals(offeringName)) {
                return offer;
            }
        }
        return null;
    }

    @Override
    public Network getNetwork(String networkUuid) {
       return _networksDao.findByUuid(networkUuid);
    }

    @Override
    public List<? extends Nic> listNics(ListNicsCmd cmd) {
        Account caller = UserContext.current().getCaller();
        Long nicId = cmd.getNicId();
        Long vmId = cmd.getVmId();

        UserVmVO  userVm = _userVmDao.findById(vmId);

        if (userVm == null) {
                InvalidParameterValueException ex = new InvalidParameterValueException("Virtual mahine id does not exist");
                ex.addProxyObject(userVm, vmId, "vmId");
                throw ex;
            }
        _accountMgr.checkAccess(caller, null, true, userVm);
        return _networkMgr.listVmNics(vmId, nicId);
    }
}<|MERGE_RESOLUTION|>--- conflicted
+++ resolved
@@ -47,10 +47,7 @@
 import org.apache.cloudstack.api.command.user.network.ListNetworksCmd;
 import org.apache.cloudstack.api.command.user.network.RestartNetworkCmd;
 import org.apache.cloudstack.api.command.user.vm.ListNicsCmd;
-<<<<<<< HEAD
 import org.apache.cloudstack.network.element.InternalLoadBalancerElementService;
-=======
->>>>>>> 738d35a6
 import org.apache.log4j.Logger;
 import org.springframework.stereotype.Component;
 
@@ -174,7 +171,6 @@
 import com.cloud.vm.dao.NicSecondaryIpVO;
 import com.cloud.vm.dao.UserVmDao;
 import com.cloud.vm.dao.VMInstanceDao;
-<<<<<<< HEAD
 import com.cloud.vm.*;
 import com.cloud.vm.dao.*;
 import org.apache.cloudstack.acl.ControlledEntity.ACLType;
@@ -201,8 +197,7 @@
 import java.sql.ResultSet;
 import java.sql.SQLException;
 import java.util.*;
-=======
->>>>>>> 738d35a6
+
 
 /**
  * NetworkServiceImpl implements NetworkService.
@@ -1218,13 +1213,10 @@
             if (_configMgr.isOfferingForVpc(ntwkOff)){
                 throw new InvalidParameterValueException("Network offering can be used for VPC networks only");
             }
-<<<<<<< HEAD
             if (ntwkOff.getInternalLb()) {
                 throw new InvalidParameterValueException("Internal Lb can be enabled on vpc networks only");
             }
 
-=======
->>>>>>> 738d35a6
             network = _networkMgr.createGuestNetwork(networkOfferingId, name, displayText, gateway, cidr, vlanId,
             		networkDomain, owner, sharedDomainId, pNtwk, zoneId, aclType, subdomainAccess, vpcId, ip6Gateway, ip6Cidr);
         }
@@ -2194,11 +2186,7 @@
         return allPossibleIps;
     }
 
-<<<<<<< HEAD
-=======
-
-
->>>>>>> 738d35a6
+
     protected boolean canUpgrade(Network network, long oldNetworkOfferingId, long newNetworkOfferingId) {
         NetworkOffering oldNetworkOffering = _networkOfferingDao.findByIdIncludingRemoved(oldNetworkOfferingId);
         NetworkOffering newNetworkOffering = _networkOfferingDao.findById(newNetworkOfferingId);
@@ -2392,14 +2380,10 @@
 
             // add baremetal as the defualt network service provider
             /* addDefaultBaremetalProvidersToPhysicalNetwork(pNetwork.getId()); */
-<<<<<<< HEAD
             
             //Add Internal Load Balancer element as a default network service provider
             addDefaultInternalLbProviderToPhysicalNetwork(pNetwork.getId());
             
-=======
-
->>>>>>> 738d35a6
             txn.commit();
             return pNetwork;
         } catch (Exception ex) {
