--- conflicted
+++ resolved
@@ -180,16 +180,11 @@
     @Inject
     UserIpv6AddressDao _ipv6Dao;
     @Inject
-<<<<<<< HEAD
     NicSecondaryIpDao _nicSecondaryIpDao;
     @Inject
     ApplicationLoadBalancerRuleDao _appLbRuleDao;
-
-=======
-    NicSecondaryIpDao _nicSecondaryIpDao;;
     @Inject
     private ProjectAccountDao _projectAccountDao;
->>>>>>> 4b1a9f14
 
     private final HashMap<String, NetworkOfferingVO> _systemNetworks = new HashMap<String, NetworkOfferingVO>(5);
     static Long _privateOfferingId = null;
