// Licensed to the Apache Software Foundation (ASF) under one
// or more contributor license agreements.  See the NOTICE file
// distributed with this work for additional information
// regarding copyright ownership.  The ASF licenses this file
// to you under the Apache License, Version 2.0 (the
// "License"); you may not use this file except in compliance
// with the License.  You may obtain a copy of the License at
// 
//   http://www.apache.org/licenses/LICENSE-2.0
//
// Unless required by applicable law or agreed to in writing,
// software distributed under the License is distributed on an
// "AS IS" BASIS, WITHOUT WARRANTIES OR CONDITIONS OF ANY
// KIND, either express or implied.  See the License for the
// specific language governing permissions and limitations
// under the License.
package com.cloud.network.lb;

import java.security.InvalidParameterException;
import java.util.ArrayList;
import java.util.Arrays;
import java.util.Collection;
import java.util.HashMap;
import java.util.HashSet;
import java.util.Iterator;
import java.util.List;
import java.util.Map;
import java.util.Set;

import javax.ejb.Local;
import javax.inject.Inject;
import javax.naming.ConfigurationException;

import org.apache.cloudstack.api.command.user.loadbalancer.*;
import org.apache.log4j.Logger;
import org.springframework.stereotype.Component;

import org.apache.cloudstack.api.command.user.loadbalancer.CreateLBStickinessPolicyCmd;
import org.apache.cloudstack.api.command.user.loadbalancer.ListLoadBalancerRuleInstancesCmd;
import org.apache.cloudstack.api.command.user.loadbalancer.ListLoadBalancerRulesCmd;
import org.apache.cloudstack.api.response.ServiceResponse;
import com.cloud.configuration.Config;
import com.cloud.configuration.ConfigurationManager;
import com.cloud.configuration.dao.ConfigurationDao;
import com.cloud.dc.DataCenter;
import com.cloud.dc.DataCenter.NetworkType;
import com.cloud.dc.dao.DataCenterDao;
import com.cloud.dc.dao.VlanDao;
import com.cloud.domain.dao.DomainDao;
import com.cloud.event.ActionEvent;
import com.cloud.event.EventTypes;
import com.cloud.event.UsageEventVO;
import com.cloud.event.dao.EventDao;
import com.cloud.event.dao.UsageEventDao;
import com.cloud.exception.InsufficientAddressCapacityException;
import com.cloud.exception.InvalidParameterValueException;
import com.cloud.exception.NetworkRuleConflictException;
import com.cloud.exception.PermissionDeniedException;
import com.cloud.exception.ResourceUnavailableException;
import com.cloud.network.ExternalLoadBalancerUsageManager;
import com.cloud.network.IPAddressVO;
import com.cloud.network.IpAddress;
import com.cloud.network.LBStickinessPolicyVO;
import com.cloud.network.LoadBalancerVMMapVO;
import com.cloud.network.LoadBalancerVO;
import com.cloud.network.Network;
import com.cloud.network.Network.Capability;
import com.cloud.network.Network.Provider;
import com.cloud.network.Network.Service;
import com.cloud.network.NetworkManager;
import com.cloud.network.NetworkModel;
import com.cloud.network.NetworkRuleApplier;
import com.cloud.network.NetworkVO;
import com.cloud.network.as.AutoScalePolicy;
import com.cloud.network.as.AutoScalePolicyConditionMapVO;
import com.cloud.network.as.AutoScaleVmGroup;
import com.cloud.network.as.AutoScaleVmGroupPolicyMapVO;
import com.cloud.network.as.AutoScaleVmGroupVO;
import com.cloud.network.as.AutoScaleVmProfile;
import com.cloud.network.as.Condition;
import com.cloud.network.as.Counter;
import com.cloud.network.as.dao.AutoScalePolicyConditionMapDao;
import com.cloud.network.as.dao.AutoScalePolicyDao;
import com.cloud.network.as.dao.AutoScaleVmGroupDao;
import com.cloud.network.as.dao.AutoScaleVmGroupPolicyMapDao;
import com.cloud.network.as.dao.AutoScaleVmProfileDao;
import com.cloud.network.as.dao.ConditionDao;
import com.cloud.network.as.dao.CounterDao;
import com.cloud.network.dao.FirewallRulesCidrsDao;
import com.cloud.network.dao.FirewallRulesDao;
import com.cloud.network.dao.IPAddressDao;
import com.cloud.network.dao.LBStickinessPolicyDao;
import com.cloud.network.dao.LoadBalancerDao;
import com.cloud.network.dao.LoadBalancerVMMapDao;
import com.cloud.network.dao.NetworkDao;
import com.cloud.network.dao.NetworkServiceMapDao;
import com.cloud.network.element.LoadBalancingServiceProvider;
import com.cloud.network.element.NetworkElement;
import com.cloud.network.lb.LoadBalancingRule.LbAutoScalePolicy;
import com.cloud.network.lb.LoadBalancingRule.LbAutoScaleVmGroup;
import com.cloud.network.lb.LoadBalancingRule.LbAutoScaleVmProfile;
import com.cloud.network.lb.LoadBalancingRule.LbCondition;
import com.cloud.network.lb.LoadBalancingRule.LbDestination;
import com.cloud.network.lb.LoadBalancingRule.LbStickinessPolicy;
import com.cloud.network.rules.FirewallManager;
import com.cloud.network.rules.FirewallRule;
import com.cloud.network.rules.FirewallRule.FirewallRuleType;
import com.cloud.network.rules.FirewallRule.Purpose;
import com.cloud.network.rules.FirewallRuleVO;
import com.cloud.network.rules.LbStickinessMethod;
import com.cloud.network.rules.LbStickinessMethod.LbStickinessMethodParam;
import com.cloud.network.rules.LoadBalancer;
import com.cloud.network.rules.RulesManager;
import com.cloud.network.rules.StickinessPolicy;
import com.cloud.network.vpc.VpcManager;
import com.cloud.offering.NetworkOffering;
import com.cloud.projects.Project.ListProjectResourcesCriteria;
import com.cloud.server.ResourceTag.TaggedResourceType;
import com.cloud.service.dao.ServiceOfferingDao;
import com.cloud.storage.dao.VMTemplateDao;
import com.cloud.tags.ResourceTagVO;
import com.cloud.tags.dao.ResourceTagDao;
import com.cloud.user.Account;
import com.cloud.user.AccountManager;
import com.cloud.user.DomainService;
import com.cloud.user.User;
import com.cloud.user.UserContext;
import com.cloud.user.dao.AccountDao;
import com.cloud.user.dao.UserDao;
import com.cloud.uservm.UserVm;
import com.cloud.utils.Pair;
import com.cloud.utils.Ternary;
<<<<<<< HEAD
=======
import com.cloud.utils.component.Adapters;
import com.cloud.utils.component.Inject;
>>>>>>> ce4b49d3
import com.cloud.utils.component.Manager;
import com.cloud.utils.db.DB;
import com.cloud.utils.db.Filter;
import com.cloud.utils.db.JoinBuilder;
import com.cloud.utils.db.SearchBuilder;
import com.cloud.utils.db.SearchCriteria;
import com.cloud.utils.db.Transaction;
import com.cloud.utils.exception.CloudRuntimeException;
import com.cloud.utils.net.NetUtils;
import com.cloud.vm.Nic;
import com.cloud.vm.UserVmVO;
import com.cloud.vm.VirtualMachine.State;
import com.cloud.vm.dao.NicDao;
import com.cloud.vm.dao.UserVmDao;
import com.google.gson.Gson;
import com.google.gson.reflect.TypeToken;

@Component
@Local(value = { LoadBalancingRulesManager.class, LoadBalancingRulesService.class })
public class LoadBalancingRulesManagerImpl<Type> implements LoadBalancingRulesManager, LoadBalancingRulesService, NetworkRuleApplier, Manager {
    private static final Logger s_logger = Logger.getLogger(LoadBalancingRulesManagerImpl.class);

    String _name;

    @Inject
    NetworkManager _networkMgr;
    @Inject
    NetworkModel _networkModel;
    @Inject
    RulesManager _rulesMgr;
    @Inject
    AccountManager _accountMgr;
    @Inject
    IPAddressDao _ipAddressDao;
    @Inject
    LoadBalancerDao _lbDao;
    @Inject
    VlanDao _vlanDao;
    @Inject
    EventDao _eventDao;
    @Inject
    LoadBalancerVMMapDao _lb2VmMapDao;
    @Inject
    LBStickinessPolicyDao _lb2stickinesspoliciesDao;
    @Inject
    UserVmDao _vmDao;
    @Inject
    AccountDao _accountDao;
    @Inject
    DomainDao _domainDao;
    @Inject
    NicDao _nicDao;
    @Inject
    UsageEventDao _usageEventDao;
    @Inject
    FirewallRulesCidrsDao _firewallCidrsDao;
    @Inject
    FirewallManager _firewallMgr;
    @Inject
    NetworkDao _networkDao;
    @Inject
    FirewallRulesDao _firewallDao;
    @Inject
    DomainService _domainMgr;
    @Inject
    ConfigurationManager _configMgr;
   
    @Inject
    ExternalLoadBalancerUsageManager _externalLBUsageMgr;
    @Inject 
    NetworkServiceMapDao _ntwkSrvcDao;
    @Inject
    ResourceTagDao _resourceTagDao;
    @Inject
    VpcManager _vpcMgr;
    @Inject
    VMTemplateDao _templateDao;
    @Inject
    ServiceOfferingDao _offeringsDao;
    @Inject
    CounterDao _counterDao;
    @Inject
    ConditionDao _conditionDao;
    @Inject
    AutoScaleVmProfileDao _autoScaleVmProfileDao;
    @Inject
    AutoScalePolicyDao _autoScalePolicyDao;
    @Inject
    AutoScalePolicyConditionMapDao _autoScalePolicyConditionMapDao;
    @Inject
    AutoScaleVmGroupDao _autoScaleVmGroupDao;
    @Inject
    AutoScaleVmGroupPolicyMapDao _autoScaleVmGroupPolicyMapDao;
    @Inject
    ConfigurationDao _configDao;
    @Inject
    DataCenterDao _dcDao = null;
    @Inject
    UserDao _userDao;
    @Inject(adapter = LoadBalancingServiceProvider.class)
    Adapters<LoadBalancingServiceProvider> _lbProviders;

    // Will return a string. For LB Stickiness this will be a json, for autoscale this will be "," separated values
    @Override
    public String getLBCapability(long networkid, String capabilityName) {
        Map<Service, Map<Capability, String>> serviceCapabilitiesMap = _networkModel.getNetworkCapabilities(networkid);
        if (serviceCapabilitiesMap != null) {
            for (Service service : serviceCapabilitiesMap.keySet()) {
                ServiceResponse serviceResponse = new ServiceResponse();
                serviceResponse.setName(service.getName());
                if ("Lb".equalsIgnoreCase(service.getName())) {
                    Map<Capability, String> serviceCapabilities = serviceCapabilitiesMap
                            .get(service);
                    if (serviceCapabilities != null) {
                        for (Capability capability : serviceCapabilities
                                .keySet()) {
                            if (capabilityName.equals(capability.getName())) {
                                return serviceCapabilities.get(capability);
                            }
                        }
                    }
                }
            }
        }
        return null;
    }
    private LbAutoScaleVmGroup getLbAutoScaleVmGroup(AutoScaleVmGroupVO vmGroup, String currentState, LoadBalancerVO lb) {
        long lbNetworkId = lb.getNetworkId();
        String lbName = lb.getName();
        List<AutoScaleVmGroupPolicyMapVO> vmGroupPolicyMapList = _autoScaleVmGroupPolicyMapDao.listByVmGroupId(vmGroup.getId());
        List<LbAutoScalePolicy> autoScalePolicies = new ArrayList<LbAutoScalePolicy>();
        for (AutoScaleVmGroupPolicyMapVO vmGroupPolicyMap : vmGroupPolicyMapList) {
            AutoScalePolicy autoScalePolicy = _autoScalePolicyDao.findById(vmGroupPolicyMap.getPolicyId());
            List<AutoScalePolicyConditionMapVO> autoScalePolicyConditionMapList = _autoScalePolicyConditionMapDao.listByAll(autoScalePolicy.getId(), null);
            List<LbCondition> lbConditions = new ArrayList<LbCondition>();
            for (AutoScalePolicyConditionMapVO autoScalePolicyConditionMap : autoScalePolicyConditionMapList) {
                Condition condition = _conditionDao.findById(autoScalePolicyConditionMap.getConditionId());
                Counter counter = _counterDao.findById(condition.getCounterid());
                lbConditions.add(new LbCondition(counter, condition));
            }
            autoScalePolicies.add(new LbAutoScalePolicy(autoScalePolicy, lbConditions));
        }
        AutoScaleVmProfile autoScaleVmProfile = _autoScaleVmProfileDao.findById(vmGroup.getProfileId());
        Long autoscaleUserId = autoScaleVmProfile.getAutoScaleUserId();
        User user = _userDao.findByIdIncludingRemoved(autoscaleUserId);
        String apiKey = user.getApiKey();
        String secretKey = user.getSecretKey();
        String csUrl = _configDao.getValue(Config.EndpointeUrl.key());
        String zoneId = _dcDao.findById(autoScaleVmProfile.getZoneId()).getUuid();
        String domainId = _domainDao.findById(autoScaleVmProfile.getDomainId()).getUuid();
        String serviceOfferingId = _offeringsDao.findById(autoScaleVmProfile.getServiceOfferingId()).getUuid();
        String templateId = _templateDao.findById(autoScaleVmProfile.getTemplateId()).getUuid();
        String vmName = "AutoScale-LB-" + lbName;
        String lbNetworkUuid = null;

        DataCenter zone = _configMgr.getZone(vmGroup.getZoneId());
        if (zone == null) {
            // This should never happen, but still a cautious check
            s_logger.warn("Unable to find zone while packaging AutoScale Vm Group, zoneid: " + vmGroup.getZoneId());
            throw new InvalidParameterValueException("Unable to find zone");
        } else {
            if (zone.getNetworkType() == NetworkType.Advanced) {
                NetworkVO lbNetwork = _networkDao.findById(lbNetworkId);
                lbNetworkUuid = lbNetwork.getUuid();
            }
        }


        if (apiKey == null) {
            throw new InvalidParameterValueException("apiKey for user: " + user.getUsername() + " is empty. Please generate it");
        }

        if (secretKey == null) {
            throw new InvalidParameterValueException("secretKey for user: " + user.getUsername() + " is empty. Please generate it");
        }

        if (csUrl == null || csUrl.contains("localhost")) {
            throw new InvalidParameterValueException("Global setting endpointe.url has to be set to the Management Server's API end point");
        }


        LbAutoScaleVmProfile lbAutoScaleVmProfile = new LbAutoScaleVmProfile(autoScaleVmProfile, apiKey, secretKey, csUrl, zoneId, domainId, serviceOfferingId, templateId, vmName, lbNetworkUuid);
        return new LbAutoScaleVmGroup(vmGroup, autoScalePolicies, lbAutoScaleVmProfile, currentState);
    }

    private boolean applyAutoScaleConfig(LoadBalancerVO lb, AutoScaleVmGroupVO vmGroup, String currentState) throws ResourceUnavailableException {
        LbAutoScaleVmGroup lbAutoScaleVmGroup = getLbAutoScaleVmGroup(vmGroup, currentState, lb);
        /* Regular config like destinations need not be packed for applying autoscale config as of today.*/
        LoadBalancingRule rule = new LoadBalancingRule(lb, null, null);
        rule.setAutoScaleVmGroup(lbAutoScaleVmGroup);

        if (!isRollBackAllowedForProvider(lb)) {
            // this is for Netscaler type of devices. if their is failure the db entries will be rollbacked.
            return false;
        }

        List<LoadBalancingRule> rules = Arrays.asList(rule);

        if (!_networkMgr.applyRules(rules, FirewallRule.Purpose.LoadBalancing, this, false)) {
            s_logger.debug("LB rules' autoscale config are not completely applied");
            return false;
        }

        return true;
    }

    @Override
    @DB
    public boolean configureLbAutoScaleVmGroup(long vmGroupid, String currentState) throws ResourceUnavailableException {
        AutoScaleVmGroupVO vmGroup = _autoScaleVmGroupDao.findById(vmGroupid);
        boolean success = false;

        LoadBalancerVO loadBalancer = _lbDao.findById(vmGroup.getLoadBalancerId());

        FirewallRule.State backupState = loadBalancer.getState();

        if (vmGroup.getState().equals(AutoScaleVmGroup.State_New)) {
            loadBalancer.setState(FirewallRule.State.Add);
            _lbDao.persist(loadBalancer);
        }
        else if (loadBalancer.getState() == FirewallRule.State.Active &&
                vmGroup.getState().equals(AutoScaleVmGroup.State_Revoke)) {
            loadBalancer.setState(FirewallRule.State.Add);
            _lbDao.persist(loadBalancer);
        }

        try {
            success = applyAutoScaleConfig(loadBalancer, vmGroup, currentState);
        } catch (ResourceUnavailableException e) {
            s_logger.warn("Unable to configure AutoScaleVmGroup to the lb rule: " + loadBalancer.getId() + " because resource is unavaliable:", e);
            if (isRollBackAllowedForProvider(loadBalancer)) {
                loadBalancer.setState(backupState);
                _lbDao.persist(loadBalancer);
                s_logger.debug("LB Rollback rule id: " + loadBalancer.getId() + " lb state rolback while creating AutoscaleVmGroup");
            }
            throw e;
        } finally {
            if (!success) {
                s_logger.warn("Failed to configure LB Auto Scale Vm Group with Id:" + vmGroupid);
            }
        }

        if (success) {
            if (vmGroup.getState().equals(AutoScaleVmGroup.State_New)) {
                Transaction.currentTxn().start();
                loadBalancer.setState(FirewallRule.State.Active);
                s_logger.debug("LB rule " + loadBalancer.getId() + " state is set to Active");
                _lbDao.persist(loadBalancer);
                vmGroup.setState(AutoScaleVmGroup.State_Enabled);
                _autoScaleVmGroupDao.persist(vmGroup);
                s_logger.debug("LB Auto Scale Vm Group with Id: " + vmGroupid + " is set to Enabled state.");
                Transaction.currentTxn().commit();
            }
            s_logger.info("Successfully configured LB Autoscale Vm Group with Id: " + vmGroupid);
        }
        return success;
    }

    private boolean genericValidator(CreateLBStickinessPolicyCmd cmd) throws InvalidParameterValueException {
        LoadBalancerVO loadBalancer = _lbDao.findById(cmd.getLbRuleId());
        /* Validation : check for valid Method name and params */
        List<LbStickinessMethod> stickinessMethodList = getStickinessMethods(loadBalancer
                .getNetworkId());
        boolean methodMatch = false;

        if (stickinessMethodList == null) {
            throw new InvalidParameterValueException("Failed:  No Stickiness method available for LB rule:" + cmd.getLbRuleId());
        }
        for (LbStickinessMethod method : stickinessMethodList) {
            if (method.getMethodName().equalsIgnoreCase(cmd.getStickinessMethodName())) {
                methodMatch = true;
                Map apiParamList = cmd.getparamList();
                List<LbStickinessMethodParam> methodParamList = method.getParamList();
                Map<String, String> tempParamList = new HashMap<String, String>();

                /*
                 * validation-1: check for any extra params that are not
                 * required by the policymethod(capability), FIXME: make the
                 * below loop simple without using raw data type
                 */
                if (apiParamList != null) {
                    Collection userGroupCollection = apiParamList.values();
                    Iterator iter = userGroupCollection.iterator();
                    while (iter.hasNext()) {
                        HashMap<String, String> paramKVpair = (HashMap) iter.next();
                        String paramName = paramKVpair.get("name");
                        String paramValue = paramKVpair.get("value");

                        tempParamList.put(paramName, paramValue);
                        Boolean found = false;
                        for (LbStickinessMethodParam param : methodParamList) {
                            if (param.getParamName().equalsIgnoreCase(paramName)) {
                                if ((param.getIsflag() == false) && (paramValue == null)) {
                                    throw new InvalidParameterValueException("Failed : Value expected for the Param :" + param.getParamName());
                                }
                                found = true;
                                break;
                            }
                        }
                        if (!found) {
                            throw new InvalidParameterValueException("Failed : Stickiness policy does not support param name :" + paramName);
                        }
                    }
                }

                /* validation-2: check for mandatory params */
                for (LbStickinessMethodParam param : methodParamList) {
                    if (param.getRequired()) {
                        if (tempParamList.get(param.getParamName()) == null) {
                            throw new InvalidParameterValueException("Failed : Missing Manadatory Param :" + param.getParamName());
                        }
                    }
                }
                /* Successfully completed the Validation */
                break;
            }
        }
        if (methodMatch == false) {
            throw new InvalidParameterValueException("Failed to match Stickiness method name for LB rule:" + cmd.getLbRuleId());
        }

        /* Validation : check for the multiple policies to the rule id */
        List<LBStickinessPolicyVO> stickinessPolicies = _lb2stickinesspoliciesDao.listByLoadBalancerId(cmd.getLbRuleId(), false);
        if (stickinessPolicies.size() > 0) {
            throw new InvalidParameterValueException("Failed to create Stickiness policy: Already policy attached " + cmd.getLbRuleId());
        }
        return true;
    }

    @SuppressWarnings("rawtypes")
    @Override
    @DB
    @ActionEvent(eventType = EventTypes.EVENT_LB_STICKINESSPOLICY_CREATE, eventDescription = "create lb stickinesspolicy to load balancer", create = true)
    public StickinessPolicy createLBStickinessPolicy(CreateLBStickinessPolicyCmd cmd) throws NetworkRuleConflictException {
        UserContext caller = UserContext.current();

        /* Validation : check corresponding load balancer rule exist */
        LoadBalancerVO loadBalancer = _lbDao.findById(cmd.getLbRuleId());
        if (loadBalancer == null) {
            throw new InvalidParameterValueException("Failed: LB rule id: " + cmd.getLbRuleId() + " not present ");
        }

        _accountMgr.checkAccess(caller.getCaller(), null, true, loadBalancer);
        if (loadBalancer.getState() == FirewallRule.State.Revoke) {
            throw new InvalidParameterValueException("Failed:  LB rule id: " + cmd.getLbRuleId() + " is in deleting state: ");
        }

        /* Generic validations */
        if (!genericValidator(cmd)) {
            throw new InvalidParameterValueException("Failed to create Stickiness policy: Validation Failed " + cmd.getLbRuleId());
        }

        /* Specific validations using network element validator for specific validations */
        LBStickinessPolicyVO lbpolicy = new LBStickinessPolicyVO(loadBalancer.getId(), cmd.getLBStickinessPolicyName(), cmd.getStickinessMethodName(), cmd.getparamList(), cmd.getDescription());
        List<LbStickinessPolicy> policyList = new ArrayList<LbStickinessPolicy>();
        policyList.add(new LbStickinessPolicy(cmd.getStickinessMethodName(), lbpolicy.getParams()));
        LoadBalancingRule lbRule = new LoadBalancingRule(loadBalancer, getExistingDestinations(lbpolicy.getId()), policyList);
        if (!validateRule(lbRule)) {
            throw new InvalidParameterValueException("Failed to create Stickiness policy: Validation Failed " + cmd.getLbRuleId());
        }

        /* Finally Insert into DB */
        LBStickinessPolicyVO policy = new LBStickinessPolicyVO(loadBalancer.getId(), cmd.getLBStickinessPolicyName(), cmd.getStickinessMethodName(), cmd.getparamList(), cmd.getDescription());
        policy = _lb2stickinesspoliciesDao.persist(policy);

        return policy;
    }

    
    private boolean validateRule(LoadBalancingRule lbRule) {
        Network network = _networkDao.findById(lbRule.getNetworkId());
        Purpose purpose = lbRule.getPurpose();
        if (purpose != Purpose.LoadBalancing) {
            s_logger.debug("Unable to validate network rules for purpose: " + purpose.toString());
            return false;
        }
        for (LoadBalancingServiceProvider ne : _lbProviders) {
            boolean validated = ne.validateLBRule(network,  lbRule);
            if (!validated)
                return false;
        }
        return true;
    }
    
    @Override
    @DB
    @ActionEvent(eventType = EventTypes.EVENT_LB_STICKINESSPOLICY_CREATE, eventDescription = "Apply Stickinesspolicy to load balancer ", async = true)
    public boolean applyLBStickinessPolicy(CreateLBStickinessPolicyCmd cmd) {
        boolean success = true;
        
        LoadBalancerVO loadBalancer = _lbDao.findById(cmd.getLbRuleId());
        if (loadBalancer == null) {
            throw new InvalidParameterException("Invalid Load balancer Id:"  + cmd.getLbRuleId());
        }
        FirewallRule.State backupState = loadBalancer.getState();
        loadBalancer.setState(FirewallRule.State.Add);
        _lbDao.persist(loadBalancer);
        try {
            applyLoadBalancerConfig(cmd.getLbRuleId());
        } catch (ResourceUnavailableException e) {
            s_logger.warn("Unable to apply Stickiness policy to the lb rule: " + cmd.getLbRuleId() + " because resource is unavaliable:", e);
            if (isRollBackAllowedForProvider(loadBalancer)) {
                loadBalancer.setState(backupState);
                _lbDao.persist(loadBalancer);
                s_logger.debug("LB Rollback rule id: " + loadBalancer.getId() + " lb state rolback while creating sticky policy");
            }
            deleteLBStickinessPolicy(cmd.getEntityId(), false);
            success = false;
        }

        return success;
    }

    @Override
    @ActionEvent(eventType = EventTypes.EVENT_LB_STICKINESSPOLICY_DELETE, eventDescription = "revoking LB Stickiness policy ", async = true)
    public boolean deleteLBStickinessPolicy(long stickinessPolicyId, boolean apply) {
        boolean success = true;
        
        UserContext caller = UserContext.current();
        LBStickinessPolicyVO stickinessPolicy = _lb2stickinesspoliciesDao.findById(stickinessPolicyId);

        if (stickinessPolicy == null) {
            throw new InvalidParameterException("Invalid Stickiness policy id value: " + stickinessPolicyId);
        }
        LoadBalancerVO loadBalancer = _lbDao.findById(Long.valueOf(stickinessPolicy.getLoadBalancerId()));
        if (loadBalancer == null) {
            throw new InvalidParameterException("Invalid Load balancer : " + stickinessPolicy.getLoadBalancerId() + " for Stickiness policy id: " + stickinessPolicyId);
        }
        long loadBalancerId = loadBalancer.getId();
        FirewallRule.State backupState = loadBalancer.getState();
        _accountMgr.checkAccess(caller.getCaller(), null, true, loadBalancer);


        if (apply) {
            if (loadBalancer.getState() == FirewallRule.State.Active) {
                loadBalancer.setState(FirewallRule.State.Add);
                _lbDao.persist(loadBalancer);
            }

            boolean backupStickyState = stickinessPolicy.isRevoke();
            stickinessPolicy.setRevoke(true);
            _lb2stickinesspoliciesDao.persist(stickinessPolicy);
            s_logger.debug("Set load balancer rule for revoke: rule id " + loadBalancerId + ", stickinesspolicyID " + stickinessPolicyId);
            
            try {
                if (!applyLoadBalancerConfig(loadBalancerId)) {
                    s_logger.warn("Failed to remove load balancer rule id " + loadBalancerId + " for stickinesspolicyID " + stickinessPolicyId);
                    throw new CloudRuntimeException("Failed to remove load balancer rule id " + loadBalancerId + " for stickinesspolicyID " + stickinessPolicyId);
                }
            } catch (ResourceUnavailableException e) {
                if (isRollBackAllowedForProvider(loadBalancer)) {
                    stickinessPolicy.setRevoke(backupStickyState);
                    _lb2stickinesspoliciesDao.persist(stickinessPolicy);
                    loadBalancer.setState(backupState);
                    _lbDao.persist(loadBalancer);
                    s_logger.debug("LB Rollback rule id: " + loadBalancer.getId() + "  while deleting sticky policy: " + stickinessPolicyId);
                }
                s_logger.warn("Unable to apply the load balancer config because resource is unavaliable.", e);
                success = false;
            }
        } else {
            _lb2stickinesspoliciesDao.remove(stickinessPolicy.getLoadBalancerId());
        }

        return success;
    }  

    private boolean isRollBackAllowedForProvider(LoadBalancerVO loadBalancer) {
        Network network = _networkDao.findById(loadBalancer.getNetworkId());
        List<Provider> provider = _networkMgr.getProvidersForServiceInNetwork(network, Service.Lb);
        if (provider == null || provider.size() == 0) {
            return false;
        }
        if (provider.get(0) == Provider.Netscaler || provider.get(0) == Provider.F5BigIp) {
            return true;
        }
        return false;
    }
    @Override
    @DB
    @ActionEvent(eventType = EventTypes.EVENT_ASSIGN_TO_LOAD_BALANCER_RULE, eventDescription = "assigning to load balancer", async = true)
    public boolean assignToLoadBalancer(long loadBalancerId, List<Long> instanceIds) {
        UserContext ctx = UserContext.current();
        Account caller = ctx.getCaller();

        LoadBalancerVO loadBalancer = _lbDao.findById(loadBalancerId);
        if (loadBalancer == null) {
            throw new InvalidParameterValueException("Failed to assign to load balancer " + loadBalancerId + ", the load balancer was not found.");
        }

        List<LoadBalancerVMMapVO> mappedInstances = _lb2VmMapDao.listByLoadBalancerId(loadBalancerId, false);
        Set<Long> mappedInstanceIds = new HashSet<Long>();
        for (LoadBalancerVMMapVO mappedInstance : mappedInstances) {
            mappedInstanceIds.add(Long.valueOf(mappedInstance.getInstanceId()));
        }

        List<UserVm> vmsToAdd = new ArrayList<UserVm>();

        for (Long instanceId : instanceIds) {
            if (mappedInstanceIds.contains(instanceId)) {
                throw new InvalidParameterValueException("VM " + instanceId + " is already mapped to load balancer.");
            }

            UserVm vm = _vmDao.findById(instanceId);
            if (vm == null || vm.getState() == State.Destroyed || vm.getState() == State.Expunging) {
            	InvalidParameterValueException ex = new InvalidParameterValueException("Invalid instance id specified");
            	ex.addProxyObject(vm, instanceId, "instanceId");               
                throw ex;
            }

            _rulesMgr.checkRuleAndUserVm(loadBalancer, vm, caller);

            if (vm.getAccountId() != loadBalancer.getAccountId()) {
                throw new PermissionDeniedException("Cannot add virtual machines that do not belong to the same owner.");
            }

            // Let's check to make sure the vm has a nic in the same network as the load balancing rule.
            List<? extends Nic> nics = _networkModel.getNics(vm.getId());
            Nic nicInSameNetwork = null;
            for (Nic nic : nics) {
                if (nic.getNetworkId() == loadBalancer.getNetworkId()) {
                    nicInSameNetwork = nic;
                    break;
                }
            }

            if (nicInSameNetwork == null) {
            	InvalidParameterValueException ex = new InvalidParameterValueException("VM " + instanceId + " cannot be added because it doesn't belong in the same network.");
            	ex.addProxyObject(vm, instanceId, "instanceId");                
                throw ex;
            }

            if (s_logger.isDebugEnabled()) {
                s_logger.debug("Adding " + vm + " to the load balancer pool");
            }
            vmsToAdd.add(vm);
        }

        Transaction txn = Transaction.currentTxn();
        txn.start();
        for (UserVm vm : vmsToAdd) {
            LoadBalancerVMMapVO map = new LoadBalancerVMMapVO(loadBalancer.getId(), vm.getId(), false);
            map = _lb2VmMapDao.persist(map);
        }
        txn.commit();
        if (_autoScaleVmGroupDao.isAutoScaleLoadBalancer(loadBalancerId)) {
            // For autoscaled loadbalancer, the rules need not be applied,
            // meaning the call need not reach the resource layer.
            // We can consider the job done.
            return true;
        }
        boolean success = false;
        FirewallRule.State backupState = loadBalancer.getState();
        try {
            loadBalancer.setState(FirewallRule.State.Add);
            _lbDao.persist(loadBalancer);
            applyLoadBalancerConfig(loadBalancerId);
            success = true;
        } catch (ResourceUnavailableException e) {
            if (isRollBackAllowedForProvider(loadBalancer)) {
                List<Long> vmInstanceIds = new ArrayList<Long>();
                txn = Transaction.currentTxn();
                txn.start();
                for (UserVm vm : vmsToAdd) {
                    vmInstanceIds.add(vm.getId());
                }
                txn.commit();
                if (!vmInstanceIds.isEmpty()) {
                    _lb2VmMapDao.remove(loadBalancer.getId(), vmInstanceIds, null);
                    s_logger.debug("LB Rollback rule id: " + loadBalancer.getId() + "  while attaching VM: " + vmInstanceIds);
                }
                loadBalancer.setState(backupState);
                _lbDao.persist(loadBalancer);
            }
            s_logger.warn("Unable to apply the load balancer config because resource is unavaliable.", e);
        }
        
        if (!success) {
        	CloudRuntimeException ex = new CloudRuntimeException("Failed to add specified loadbalancerruleid for vms " + instanceIds);
        	ex.addProxyObject(loadBalancer, loadBalancerId, "loadBalancerId");           
            // TBD: Also pack in the instanceIds in the exception using the right VO object or table name.            
            throw ex;
        }

        return success;
    }

    @Override
    @ActionEvent(eventType = EventTypes.EVENT_REMOVE_FROM_LOAD_BALANCER_RULE, eventDescription = "removing from load balancer", async = true)
    public boolean removeFromLoadBalancer(long loadBalancerId, List<Long> instanceIds) {
        return removeFromLoadBalancerInternal(loadBalancerId, instanceIds, true);
    }

    private boolean removeFromLoadBalancerInternal(long loadBalancerId, List<Long> instanceIds, boolean rollBack) {
        UserContext caller = UserContext.current();

        LoadBalancerVO loadBalancer = _lbDao.findById(Long.valueOf(loadBalancerId));
        if (loadBalancer == null) {
            throw new InvalidParameterException("Invalid load balancer value: " + loadBalancerId);
        }

        _accountMgr.checkAccess(caller.getCaller(), null, true, loadBalancer);

        boolean success = false;
        FirewallRule.State backupState = loadBalancer.getState();
        try {
            loadBalancer.setState(FirewallRule.State.Add);
            _lbDao.persist(loadBalancer);

            for (long instanceId : instanceIds) {
                LoadBalancerVMMapVO map = _lb2VmMapDao.findByLoadBalancerIdAndVmId(loadBalancerId, instanceId);
                map.setRevoke(true);
                _lb2VmMapDao.persist(map);
                s_logger.debug("Set load balancer rule for revoke: rule id " + loadBalancerId + ", vmId " + instanceId);
            }

            if (_autoScaleVmGroupDao.isAutoScaleLoadBalancer(loadBalancerId)) {
                // For autoscaled loadbalancer, the rules need not be applied,
                // meaning the call need not reach the resource layer.
                // We can consider the job done and only need to remove the rules in DB
                _lb2VmMapDao.remove(loadBalancer.getId(), instanceIds, null);
                return true;
            }

            if (!applyLoadBalancerConfig(loadBalancerId)) {
                s_logger.warn("Failed to remove load balancer rule id " + loadBalancerId + " for vms " + instanceIds);
                CloudRuntimeException ex = new CloudRuntimeException("Failed to remove specified load balancer rule id for vms " + instanceIds);
                ex.addProxyObject(loadBalancer, loadBalancerId, "loadBalancerId");                
                throw ex;
            }
            success = true;
        } catch (ResourceUnavailableException e) {
            if (rollBack && isRollBackAllowedForProvider(loadBalancer)) {
        
                for (long instanceId : instanceIds) {
                    LoadBalancerVMMapVO map = _lb2VmMapDao.findByLoadBalancerIdAndVmId(loadBalancerId, instanceId);
                    map.setRevoke(false);
                    _lb2VmMapDao.persist(map);
                    s_logger.debug("LB Rollback rule id: " + loadBalancerId + ",while removing vmId " + instanceId);
                }
             
                loadBalancer.setState(backupState);
                _lbDao.persist(loadBalancer);
                s_logger.debug("LB Rollback rule id: " + loadBalancerId + " while removing vm instances");
            }
            s_logger.warn("Unable to apply the load balancer config because resource is unavaliable.", e);
        }
        if (!success) {
        	CloudRuntimeException ex = new CloudRuntimeException("Failed to remove specified load balancer rule id for vms " + instanceIds);
        	ex.addProxyObject(loadBalancer, loadBalancerId, "loadBalancerId");            
            throw ex;
    	}
        return success;
    }

    @Override
    public boolean removeVmFromLoadBalancers(long instanceId) {
        boolean success = true;
        List<LoadBalancerVMMapVO> maps = _lb2VmMapDao.listByInstanceId(instanceId);
        if (maps == null || maps.isEmpty()) {
            return true;
        }

        Map<Long, List<Long>> lbsToReconfigure = new HashMap<Long, List<Long>>();

        // first set all existing lb mappings with Revoke state
        for (LoadBalancerVMMapVO map : maps) {
            long lbId = map.getLoadBalancerId();
            List<Long> instances = lbsToReconfigure.get(lbId);
            if (instances == null) {
                instances = new ArrayList<Long>();
            }
            instances.add(map.getInstanceId());
            lbsToReconfigure.put(lbId, instances);

            map.setRevoke(true);
            _lb2VmMapDao.persist(map);
            s_logger.debug("Set load balancer rule for revoke: rule id " + map.getLoadBalancerId() + ", vmId " + instanceId);
        }

        // Reapply all lbs that had the vm assigned
        if (lbsToReconfigure != null) {
            for (Map.Entry<Long, List<Long>> lb : lbsToReconfigure.entrySet()) {
                if (!removeFromLoadBalancerInternal(lb.getKey(), lb.getValue(), false)) {
                    success = false;
                }
            }
        }
        return success;
    }

    @Override
    @ActionEvent(eventType = EventTypes.EVENT_LOAD_BALANCER_DELETE, eventDescription = "deleting load balancer", async = true)
    public boolean deleteLoadBalancerRule(long loadBalancerId, boolean apply) {
        UserContext ctx = UserContext.current();
        Account caller = ctx.getCaller();

        LoadBalancerVO rule = _lbDao.findById(loadBalancerId);
        if (rule == null) {
            throw new InvalidParameterValueException("Unable to find load balancer rule " + loadBalancerId);
        }

        _accountMgr.checkAccess(caller, null, true, rule);

        boolean result = deleteLoadBalancerRule(loadBalancerId, apply, caller, ctx.getCallerUserId(), true);
        if (!result) {
            throw new CloudRuntimeException("Unable to remove load balancer rule " + loadBalancerId);
        }
        return result;
    }

    @DB
    public boolean deleteLoadBalancerRule(long loadBalancerId, boolean apply, Account caller, long callerUserId, boolean rollBack) {
        LoadBalancerVO lb = _lbDao.findById(loadBalancerId);
        Transaction txn = Transaction.currentTxn();
        boolean generateUsageEvent = false;
        boolean success = true;
        FirewallRule.State backupState = lb.getState();
        
        txn.start();
        if (lb.getState() == FirewallRule.State.Staged) {
            if (s_logger.isDebugEnabled()) {
                s_logger.debug("Found a rule that is still in stage state so just removing it: " + lb);
            }
            generateUsageEvent = true;
        } else if (lb.getState() == FirewallRule.State.Add || lb.getState() == FirewallRule.State.Active) {
            lb.setState(FirewallRule.State.Revoke);
            _lbDao.persist(lb);
            generateUsageEvent = true;
        }
        List<LoadBalancerVMMapVO> backupMaps = _lb2VmMapDao.listByLoadBalancerId(loadBalancerId);
        List<LoadBalancerVMMapVO> maps = _lb2VmMapDao.listByLoadBalancerId(loadBalancerId);
        if (maps != null) {
            for (LoadBalancerVMMapVO map : maps) {
                map.setRevoke(true);
                _lb2VmMapDao.persist(map);
                s_logger.debug("Set load balancer rule for revoke: rule id " + loadBalancerId + ", vmId " + map.getInstanceId());
            }
        }

        if (generateUsageEvent) {
            // Generate usage event right after all rules were marked for revoke
            UsageEventVO usageEvent = new UsageEventVO(EventTypes.EVENT_LOAD_BALANCER_DELETE, lb.getAccountId(), 0, lb.getId(), null);
            _usageEventDao.persist(usageEvent);
        }

        txn.commit();

        // gather external network usage stats for this lb rule
        NetworkVO network = _networkDao.findById(lb.getNetworkId());
        if (network != null) {
            if (_networkModel.networkIsConfiguredForExternalNetworking(network.getDataCenterId(), network.getId())) {
                _externalLBUsageMgr.updateExternalLoadBalancerNetworkUsageStats(loadBalancerId);
            }
        }

        if (apply) {
            try {
                if (_autoScaleVmGroupDao.isAutoScaleLoadBalancer(loadBalancerId)) {
                    // Get the associated VmGroup
                    AutoScaleVmGroupVO vmGroup = _autoScaleVmGroupDao.listByAll(loadBalancerId, null).get(0);
                    if (!applyAutoScaleConfig(lb, vmGroup,vmGroup.getState())) {
                        s_logger.warn("Unable to apply the autoscale config");
                        return false;
                    }
                } else {
                if (!applyLoadBalancerConfig(loadBalancerId)) {
                    s_logger.warn("Unable to apply the load balancer config");
                    return false;
                }
                }
            } catch (ResourceUnavailableException e) {
                if (rollBack && isRollBackAllowedForProvider(lb)) {
                    if (backupMaps != null) {
                        for (LoadBalancerVMMapVO map : backupMaps) {
                            _lb2VmMapDao.persist(map);
                            s_logger.debug("LB Rollback rule id: " + loadBalancerId + ", vmId " + map.getInstanceId());
                        }
                    }
                    lb.setState(backupState);
                    _lbDao.persist(lb);
                    s_logger.debug("LB Rollback rule id: " + loadBalancerId + " while deleting LB rule.");
                } else {
                    s_logger.warn("Unable to apply the load balancer config because resource is unavaliable.", e);
                }
                return false;
            }
        }

        FirewallRuleVO relatedRule = _firewallDao.findByRelatedId(lb.getId());
        if (relatedRule != null) {
            s_logger.warn("Unable to remove firewall rule id=" + lb.getId() + " as it has related firewall rule id=" + relatedRule.getId() + "; leaving it in Revoke state");
            success = false;
        } else {
            _firewallMgr.removeRule(lb);
        }

        // FIXME: breaking the dependency on ELB manager. This breaks functionality of ELB using virtual router
        // Bug CS-15411 opened to document this
        //_elbMgr.handleDeleteLoadBalancerRule(lb, callerUserId, caller);

        if (success) {
            s_logger.debug("Load balancer with id " + lb.getId() + " is removed successfully");
        }

        return success;
    }

    @Override
    @ActionEvent(eventType = EventTypes.EVENT_LOAD_BALANCER_CREATE, eventDescription = "creating load balancer")
    public LoadBalancer createLoadBalancerRule(CreateLoadBalancerRuleCmd lb, boolean openFirewall) throws NetworkRuleConflictException, InsufficientAddressCapacityException {
        Account lbOwner = _accountMgr.getAccount(lb.getEntityOwnerId());

        int defPortStart = lb.getDefaultPortStart();
        int defPortEnd = lb.getDefaultPortEnd();

        if (!NetUtils.isValidPort(defPortEnd)) {
            throw new InvalidParameterValueException("privatePort is an invalid value: " + defPortEnd);
        }
        if (defPortStart > defPortEnd) {
            throw new InvalidParameterValueException("private port range is invalid: " + defPortStart + "-" + defPortEnd);
        }
        if ((lb.getAlgorithm() == null) || !NetUtils.isValidAlgorithm(lb.getAlgorithm())) {
            throw new InvalidParameterValueException("Invalid algorithm: " + lb.getAlgorithm());
        }

        Long ipAddrId = lb.getSourceIpAddressId();
        IPAddressVO ipVO = null;
        if (ipAddrId != null) {
            ipVO = _ipAddressDao.findById(ipAddrId);
        }
        
        Network network = _networkModel.getNetwork(lb.getNetworkId());

        // FIXME: breaking the dependency on ELB manager. This breaks functionality of ELB using virtual router
        // Bug CS-15411 opened to document this
        //LoadBalancer result = _elbMgr.handleCreateLoadBalancerRule(lb, lbOwner, lb.getNetworkId());
        LoadBalancer result = null;
        if (result == null) {
            IpAddress systemIp = null;
            NetworkOffering off = _configMgr.getNetworkOffering(network.getNetworkOfferingId());
            if (off.getElasticLb() && ipVO == null && network.getVpcId() == null) {
                systemIp = _networkMgr.assignSystemIp(lb.getNetworkId(), lbOwner, true, false);
                lb.setSourceIpAddressId(systemIp.getId());
                ipVO = _ipAddressDao.findById(systemIp.getId());
            }
            
            // Validate ip address
            if (ipVO == null) {
                throw new InvalidParameterValueException("Unable to create load balance rule; can't find/allocate source IP");
            } else if (ipVO.isOneToOneNat()) {
                throw new NetworkRuleConflictException("Can't do load balance on ip address: " + ipVO.getAddress());
            }
             
            boolean performedIpAssoc = false;
            try {
                if (ipVO.getAssociatedWithNetworkId() == null) {
                    boolean assignToVpcNtwk = network.getVpcId() != null 
                            && ipVO.getVpcId() != null && ipVO.getVpcId().longValue() == network.getVpcId();
                    if (assignToVpcNtwk) {
                        //set networkId just for verification purposes
                        _networkModel.checkIpForService(ipVO, Service.Lb, lb.getNetworkId());

                        s_logger.debug("The ip is not associated with the VPC network id="+ lb.getNetworkId() + " so assigning");
                        ipVO = _networkMgr.associateIPToGuestNetwork(ipAddrId, lb.getNetworkId(), false);
                        performedIpAssoc = true;
                    }
                } else {
                    _networkModel.checkIpForService(ipVO, Service.Lb, null);
                }
                
                if (ipVO.getAssociatedWithNetworkId() == null) { 
                    throw new InvalidParameterValueException("Ip address " + ipVO + " is not assigned to the network " + network);
                }

                if (lb.getSourceIpAddressId() == null) {
                    throw new CloudRuntimeException("No ip address is defined to assign the LB to");
                }
                result = createLoadBalancer(lb, openFirewall);
            } catch (Exception ex) {
                s_logger.warn("Failed to create load balancer due to ", ex);
                if (ex instanceof NetworkRuleConflictException) {
                    throw (NetworkRuleConflictException) ex;
                }
            } finally {
                if (result == null && systemIp != null) {
                    s_logger.debug("Releasing system IP address " + systemIp + " as corresponding lb rule failed to create");
                    _networkMgr.handleSystemIpRelease(systemIp);
                }
                // release ip address if ipassoc was perfored
                if (performedIpAssoc) {
                    ipVO = _ipAddressDao.findById(ipVO.getId());
                    _vpcMgr.unassignIPFromVpcNetwork(ipVO.getId(), lb.getNetworkId());
                }
            }
        }

        if (result == null) {
            throw new CloudRuntimeException("Failed to create load balancer rule: " + lb.getName());
        }

        return result;
    }

    @Override
    @DB
    public LoadBalancer createLoadBalancer(CreateLoadBalancerRuleCmd lb, boolean openFirewall) throws NetworkRuleConflictException {
        UserContext caller = UserContext.current();
        int srcPortStart = lb.getSourcePortStart();
        int defPortStart = lb.getDefaultPortStart();
        int srcPortEnd = lb.getSourcePortEnd();
        long sourceIpId = lb.getSourceIpAddressId();

        IPAddressVO ipAddr = _ipAddressDao.findById(sourceIpId);
        // make sure ip address exists
        if (ipAddr == null || !ipAddr.readyToUse()) {
        	InvalidParameterValueException ex = new InvalidParameterValueException("Unable to create load balancer rule, invalid IP address id specified");
        	ex.addProxyObject(ipAddr, sourceIpId, "sourceIpId");            
            throw ex;
        } else if (ipAddr.isOneToOneNat()) {
        	InvalidParameterValueException ex = new InvalidParameterValueException("Unable to create load balancer rule; specified sourceip id has static nat enabled");
        	ex.addProxyObject(ipAddr, sourceIpId, "sourceIpId");            
            throw ex;
        }

        _firewallMgr.validateFirewallRule(caller.getCaller(), ipAddr, srcPortStart, srcPortEnd, lb.getProtocol(), 
                Purpose.LoadBalancing, FirewallRuleType.User);

        Long networkId = ipAddr.getAssociatedWithNetworkId();
        if (networkId == null) {
        	InvalidParameterValueException ex = new InvalidParameterValueException("Unable to create load balancer rule ; specified sourceip id is not associated with any network");
        	ex.addProxyObject(ipAddr, sourceIpId, "sourceIpId");            
            throw ex;

        }
        NetworkVO network = _networkDao.findById(networkId);

        _accountMgr.checkAccess(caller.getCaller(), null, true, ipAddr);

        // verify that lb service is supported by the network
<<<<<<< HEAD
        if (!_networkMgr.areServicesSupportedInNetwork(network.getId(), Service.Lb)) {
        	InvalidParameterValueException ex = new InvalidParameterValueException("LB service is not supported in specified network id");
        	ex.addProxyObject(network, networkId, "networkId");        	
=======
        if (!_networkModel.areServicesSupportedInNetwork(network.getId(), Service.Lb)) {
            InvalidParameterValueException ex = new InvalidParameterValueException("LB service is not supported in specified network id");
            ex.addProxyObject(network, networkId, "networkId");
>>>>>>> ce4b49d3
            throw ex;
        }

        Transaction txn = Transaction.currentTxn();
        txn.start();

        LoadBalancerVO newRule = new LoadBalancerVO(lb.getXid(), lb.getName(), lb.getDescription(), lb.getSourceIpAddressId(), lb.getSourcePortEnd(), lb.getDefaultPortStart(),
                lb.getAlgorithm(), network.getId(), ipAddr.getAllocatedToAccountId(), ipAddr.getAllocatedInDomainId());

        // verify rule is supported by Lb provider of the network
        LoadBalancingRule loadBalancing = new LoadBalancingRule(newRule, new ArrayList<LbDestination>(), new ArrayList<LbStickinessPolicy>());
        if (!validateRule(loadBalancing)) {
            throw new InvalidParameterValueException("LB service provider cannot support this rule");
        }
        
        newRule = _lbDao.persist(newRule);

        if (openFirewall) {
            _firewallMgr.createRuleForAllCidrs(sourceIpId, caller.getCaller(), lb.getSourcePortStart(), 
                    lb.getSourcePortEnd(), lb.getProtocol(), null, null, newRule.getId(), networkId);
        }

        boolean success = true;

        try {
            _firewallMgr.detectRulesConflict(newRule);
            if (!_firewallDao.setStateToAdd(newRule)) {
                throw new CloudRuntimeException("Unable to update the state to add for " + newRule);
            }
            s_logger.debug("Load balancer " + newRule.getId() + " for Ip address id=" + sourceIpId + ", public port " + srcPortStart + ", private port " + defPortStart + " is added successfully.");
            UserContext.current().setEventDetails("Load balancer Id: " + newRule.getId());
            UsageEventVO usageEvent = new UsageEventVO(EventTypes.EVENT_LOAD_BALANCER_CREATE, ipAddr.getAllocatedToAccountId(), ipAddr.getDataCenterId(), newRule.getId(), null);
            _usageEventDao.persist(usageEvent);
            txn.commit();

            return newRule;
        } catch (Exception e) {
            success = false;
            if (e instanceof NetworkRuleConflictException) {
                throw (NetworkRuleConflictException) e;
            }
            throw new CloudRuntimeException("Unable to add rule for ip address id=" + newRule.getSourceIpAddressId(), e);
        } finally {
            if (!success && newRule != null) {

                txn.start();
                _firewallMgr.revokeRelatedFirewallRule(newRule.getId(), false);
                removeLBRule(newRule);

                txn.commit();
            }
        }
    }

    @Override
    public boolean applyLoadBalancerConfig(long lbRuleId) throws ResourceUnavailableException {
        LoadBalancerVO lb = _lbDao.findById(lbRuleId);
        List<LoadBalancerVO> lbs;
        if (isRollBackAllowedForProvider(lb)) { 
            // this is for Netscalar type of devices. if their is failure the db entries will be rollbacked.
            lbs = Arrays.asList(lb);
        } else {
            // get all rules in transition state
            lbs = _lbDao.listInTransitionStateByNetworkId(lb.getNetworkId());
        }
        return applyLoadBalancerRules(lbs, true);
    }

    @Override
    public boolean applyLoadBalancersForNetwork(long networkId) throws ResourceUnavailableException {
        List<LoadBalancerVO> lbs = _lbDao.listByNetworkId(networkId);
        if (lbs != null) {
            return applyLoadBalancerRules(lbs, true);
        } else {
            s_logger.info("Network id=" + networkId + " doesn't have load balancer rules, nothing to apply");
            return true;
        }
    }
    
    @Override
    public boolean applyRules(Network network, Purpose purpose, List<? extends FirewallRule> rules) 
            throws ResourceUnavailableException {
        assert(purpose == Purpose.LoadBalancing): "LB Manager asked to handle non-LB rules";
        boolean handled = false;
        for (LoadBalancingServiceProvider lbElement: _lbProviders) {
           handled = lbElement.applyLBRules(network, (List<LoadBalancingRule>) rules);
           if (handled)
               break;
        }
        return handled;
    }

    @DB
    protected boolean applyLoadBalancerRules(List<LoadBalancerVO> lbs, boolean updateRulesInDB) throws ResourceUnavailableException {
        Transaction txn = Transaction.currentTxn();
        List<LoadBalancingRule> rules = new ArrayList<LoadBalancingRule>();
        for (LoadBalancerVO lb : lbs) {
            List<LbDestination> dstList = getExistingDestinations(lb.getId());
            List<LbStickinessPolicy> policyList = getStickinessPolicies(lb.getId());

            LoadBalancingRule loadBalancing = new LoadBalancingRule(lb, dstList, policyList);
            rules.add(loadBalancing);
        }

        if (!_networkMgr.applyRules(rules, FirewallRule.Purpose.LoadBalancing, this, false)) {
            s_logger.debug("LB rules are not completely applied");
            return false;
        }

        if (updateRulesInDB) {
            for (LoadBalancerVO lb : lbs) {
                boolean checkForReleaseElasticIp = false;
                txn.start();
                if (lb.getState() == FirewallRule.State.Revoke) {
                    removeLBRule(lb);
                    s_logger.debug("LB " + lb.getId() + " is successfully removed");
                    checkForReleaseElasticIp = true;
                } else if (lb.getState() == FirewallRule.State.Add) {
                    lb.setState(FirewallRule.State.Active);
                    s_logger.debug("LB rule " + lb.getId() + " state is set to Active");
                    _lbDao.persist(lb);
                }

                // remove LB-Vm mappings that were state to revoke
                List<LoadBalancerVMMapVO> lbVmMaps = _lb2VmMapDao.listByLoadBalancerId(lb.getId(), true);
                List<Long> instanceIds = new ArrayList<Long>();

                for (LoadBalancerVMMapVO lbVmMap : lbVmMaps) {
                    instanceIds.add(lbVmMap.getInstanceId());
                }

                if (!instanceIds.isEmpty()) {
                    _lb2VmMapDao.remove(lb.getId(), instanceIds, null);
                    s_logger.debug("Load balancer rule id " + lb.getId() + " is removed for vms " + instanceIds);
                }

                if (_lb2VmMapDao.listByLoadBalancerId(lb.getId()).isEmpty()) {
                    lb.setState(FirewallRule.State.Add);
                    _lbDao.persist(lb);
                    s_logger.debug("LB rule " + lb.getId() + " state is set to Add as there are no more active LB-VM mappings");
                }

                // remove LB-Stickiness policy mapping that were state to revoke
                List<LBStickinessPolicyVO> stickinesspolicies = _lb2stickinesspoliciesDao.listByLoadBalancerId(lb.getId(), true);
                if (!stickinesspolicies.isEmpty()) {
                    _lb2stickinesspoliciesDao.remove(lb.getId(), true);
                    s_logger.debug("Load balancer rule id " + lb.getId() + " is removed stickiness policies");
                }

                txn.commit();

                if (checkForReleaseElasticIp) {
                    boolean success = true;
                    long count = _firewallDao.countRulesByIpId(lb.getSourceIpAddressId());
                    if (count == 0) {
                        try {
                            success = handleSystemLBIpRelease(lb);
                        } catch (Exception ex) {
                            s_logger.warn("Failed to release system ip as a part of lb rule " + lb + " deletion due to exception ", ex);
                            success = false;
                        } finally {
                            if (!success) {
                                s_logger.warn("Failed to release system ip as a part of lb rule " + lb + " deletion");
                            }
                        }
                    }
                }
                // if the rule is the last one for the ip address assigned to VPC, unassign it from the network
                IpAddress ip = _ipAddressDao.findById(lb.getSourceIpAddressId());
                _vpcMgr.unassignIPFromVpcNetwork(ip.getId(), lb.getNetworkId());
            }
        }

        return true;
    }

    protected boolean handleSystemLBIpRelease(LoadBalancerVO lb) {
        IpAddress ip = _ipAddressDao.findById(lb.getSourceIpAddressId());
        boolean success = true;
        if (ip.getSystem()) {
            s_logger.debug("Releasing system ip address " + lb.getSourceIpAddressId() + " as a part of delete lb rule");
            if (!_networkMgr.disassociatePublicIpAddress(lb.getSourceIpAddressId(), UserContext.current().getCallerUserId(), UserContext.current().getCaller())) {
                s_logger.warn("Unable to release system ip address id=" + lb.getSourceIpAddressId() + " as a part of delete lb rule");
                success = false;
            } else {
                s_logger.warn("Successfully released system ip address id=" + lb.getSourceIpAddressId() + " as a part of delete lb rule");
            }
        }

        return success;
    }

    @Override
    public boolean removeAllLoadBalanacersForIp(long ipId, Account caller, long callerUserId) {
        List<FirewallRuleVO> rules = _firewallDao.listByIpAndPurposeAndNotRevoked(ipId, Purpose.LoadBalancing);
        if (rules != null)
            s_logger.debug("Found " + rules.size() + " lb rules to cleanup");
        for (FirewallRule rule : rules) {
            boolean result = deleteLoadBalancerRule(rule.getId(), true, caller, callerUserId, false);
            if (result == false) {
                s_logger.warn("Unable to remove load balancer rule " + rule.getId());
                return false;
            }
        }
        return true;
    }

    @Override
    public boolean removeAllLoadBalanacersForNetwork(long networkId, Account caller, long callerUserId) {
        List<FirewallRuleVO> rules = _firewallDao.listByNetworkAndPurposeAndNotRevoked(networkId, Purpose.LoadBalancing);
        if (rules != null)
            s_logger.debug("Found " + rules.size() + " lb rules to cleanup");
        for (FirewallRule rule : rules) {
            boolean result = deleteLoadBalancerRule(rule.getId(), true, caller, callerUserId, false);
            if (result == false) {
                s_logger.warn("Unable to remove load balancer rule " + rule.getId());
                return false;
            }
        }
        return true;
    }

    @Override
    public List<LbStickinessPolicy> getStickinessPolicies(long lbId) {
        List<LbStickinessPolicy> stickinessPolicies = new ArrayList<LbStickinessPolicy>();
        List<LBStickinessPolicyVO> sDbpolicies = _lb2stickinesspoliciesDao.listByLoadBalancerId(lbId);

        for (LBStickinessPolicyVO sDbPolicy : sDbpolicies) {
            LbStickinessPolicy sPolicy = new LbStickinessPolicy(sDbPolicy.getMethodName(), sDbPolicy.getParams(), sDbPolicy.isRevoke());
            stickinessPolicies.add(sPolicy);
        }
        return stickinessPolicies;
    }

    @Override
    public List<LbDestination> getExistingDestinations(long lbId) {
        List<LbDestination> dstList = new ArrayList<LbDestination>();
        List<LoadBalancerVMMapVO> lbVmMaps = _lb2VmMapDao.listByLoadBalancerId(lbId);
        LoadBalancerVO lb = _lbDao.findById(lbId);

        String dstIp = null;
        for (LoadBalancerVMMapVO lbVmMap : lbVmMaps) {
            UserVm vm = _vmDao.findById(lbVmMap.getInstanceId());
            Nic nic = _nicDao.findByInstanceIdAndNetworkIdIncludingRemoved(lb.getNetworkId(), vm.getId());
            dstIp = nic.getIp4Address();
            LbDestination lbDst = new LbDestination(lb.getDefaultPortStart(), lb.getDefaultPortEnd(), dstIp, lbVmMap.isRevoke());
            dstList.add(lbDst);
        }
        return dstList;
    }

    @Override
    public boolean configure(String name, Map<String, Object> params) throws ConfigurationException {
        _name = name;
        return true;
    }

    @Override
    public boolean start() {
        return true;
    }

    @Override
    public boolean stop() {
        return true;
    }

    @Override
    public String getName() {
        return _name;
    }

    @Override
    @ActionEvent(eventType = EventTypes.EVENT_LOAD_BALANCER_UPDATE, eventDescription = "updating load balancer", async = true)
    public LoadBalancer updateLoadBalancerRule(UpdateLoadBalancerRuleCmd cmd) {
        Account caller = UserContext.current().getCaller();
        Long lbRuleId = cmd.getId();
        String name = cmd.getLoadBalancerName();
        String description = cmd.getDescription();
        String algorithm = cmd.getAlgorithm();
        LoadBalancerVO lb = _lbDao.findById(lbRuleId);
        LoadBalancerVO lbBackup = _lbDao.findById(lbRuleId);
        
        if (lb == null) {
            throw new InvalidParameterValueException("Unable to find lb rule by id=" + lbRuleId);
        }

        // check permissions
        _accountMgr.checkAccess(caller, null, true, lb);

        if (name != null) {
            lb.setName(name);
        }

        if (description != null) {
            lb.setDescription(description);
        }

        if (algorithm != null) {
            lb.setAlgorithm(algorithm);
        }

        boolean success = _lbDao.update(lbRuleId, lb);

        // If algorithm is changed, have to reapply the lb config
        if (algorithm != null) {
            try {
                lb.setState(FirewallRule.State.Add);
                _lbDao.persist(lb);
                applyLoadBalancerConfig(lbRuleId);
            } catch (ResourceUnavailableException e) {
                if (isRollBackAllowedForProvider(lb)) {
                    /* NOTE : We use lb object to update db instead of lbBackup object since db layer will fail to update if there is no change in the object.  
                     */
                    if (lbBackup.getName() != null) {
                        lb.setName(lbBackup.getName()); 
                    }
                    if (lbBackup.getDescription() != null) {
                        lb.setDescription(lbBackup.getDescription());
                    }
                    if (lbBackup.getAlgorithm() != null) {
                        lb.setAlgorithm(lbBackup.getAlgorithm());   
                    }
                    lb.setState(lbBackup.getState());
                    _lbDao.update(lb.getId(), lb);
                    _lbDao.persist(lb);
                    
                    s_logger.debug("LB Rollback rule id: " + lbRuleId + " while updating LB rule.");
                }
                s_logger.warn("Unable to apply the load balancer config because resource is unavaliable.", e);
                success = false;
            }
        }

        if (!success) {
            throw new CloudRuntimeException("Failed to update load balancer rule: " + lbRuleId);
        }
        
        return lb;
    }

    @Override
    public List<UserVmVO> listLoadBalancerInstances(ListLoadBalancerRuleInstancesCmd cmd) throws PermissionDeniedException {
        Account caller = UserContext.current().getCaller();
        Long loadBalancerId = cmd.getId();
        Boolean applied = cmd.isApplied();

        if (applied == null) {
            applied = Boolean.TRUE;
        }

        LoadBalancerVO loadBalancer = _lbDao.findById(loadBalancerId);
        if (loadBalancer == null) {
            return null;
        }

        _accountMgr.checkAccess(caller, null, true, loadBalancer);

        List<UserVmVO> loadBalancerInstances = new ArrayList<UserVmVO>();
        List<LoadBalancerVMMapVO> vmLoadBalancerMappings = null;

        vmLoadBalancerMappings = _lb2VmMapDao.listByLoadBalancerId(loadBalancerId);

        List<Long> appliedInstanceIdList = new ArrayList<Long>();
        if ((vmLoadBalancerMappings != null) && !vmLoadBalancerMappings.isEmpty()) {
            for (LoadBalancerVMMapVO vmLoadBalancerMapping : vmLoadBalancerMappings) {
                appliedInstanceIdList.add(vmLoadBalancerMapping.getInstanceId());
            }
        }

        IPAddressVO addr = _ipAddressDao.findById(loadBalancer.getSourceIpAddressId());
        List<UserVmVO> userVms = _vmDao.listVirtualNetworkInstancesByAcctAndZone(loadBalancer.getAccountId(), addr.getDataCenterId(), loadBalancer.getNetworkId());

        for (UserVmVO userVm : userVms) {
            // if the VM is destroyed, being expunged, in an error state, or in an unknown state, skip it
            switch (userVm.getState()) {
            case Destroyed:
            case Expunging:
            case Error:
            case Unknown:
                continue;
            }

            boolean isApplied = appliedInstanceIdList.contains(userVm.getId());
            if ((isApplied && applied) || (!isApplied && !applied)) {
                loadBalancerInstances.add(userVm);
            }
        }

        return loadBalancerInstances;
    }


    @Override
    public List<LbStickinessMethod> getStickinessMethods(long networkid)
    {
        String capability = getLBCapability(networkid, Capability.SupportedStickinessMethods.getName());
        if (capability == null) {
            return null;
        }
        Gson gson = new Gson();
        java.lang.reflect.Type listType = new TypeToken<List<LbStickinessMethod>>() {
        }.getType();
        List<LbStickinessMethod> result = gson.fromJson(capability, listType);
        return result;
    }

    @Override
    public List<LBStickinessPolicyVO> searchForLBStickinessPolicies(ListLBStickinessPoliciesCmd cmd) throws PermissionDeniedException {
        Account caller = UserContext.current().getCaller();
        Long loadBalancerId = cmd.getLbRuleId();
        LoadBalancerVO loadBalancer = _lbDao.findById(loadBalancerId);
        if (loadBalancer == null) {
            return null;
        }

        _accountMgr.checkAccess(caller, null, true, loadBalancer);

        List<LBStickinessPolicyVO> sDbpolicies = _lb2stickinesspoliciesDao.listByLoadBalancerId(cmd.getLbRuleId());

        return sDbpolicies;
    }

    @Override
    public Pair<List<? extends LoadBalancer>, Integer> searchForLoadBalancers(ListLoadBalancerRulesCmd cmd) {
        Long ipId = cmd.getPublicIpId();
        Long zoneId = cmd.getZoneId();
        Long id = cmd.getId();
        String name = cmd.getLoadBalancerRuleName();
        String keyword = cmd.getKeyword();
        Long instanceId = cmd.getVirtualMachineId();
        Map<String, String> tags = cmd.getTags();

        Account caller = UserContext.current().getCaller();
        List<Long> permittedAccounts = new ArrayList<Long>();

        Ternary<Long, Boolean, ListProjectResourcesCriteria> domainIdRecursiveListProject = new Ternary<Long, Boolean, ListProjectResourcesCriteria>(cmd.getDomainId(), cmd.isRecursive(), null);
        _accountMgr.buildACLSearchParameters(caller, id, cmd.getAccountName(), cmd.getProjectId(), permittedAccounts, domainIdRecursiveListProject, cmd.listAll(), false);
        Long domainId = domainIdRecursiveListProject.first();
        Boolean isRecursive = domainIdRecursiveListProject.second();
        ListProjectResourcesCriteria listProjectResourcesCriteria = domainIdRecursiveListProject.third();

        Filter searchFilter = new Filter(LoadBalancerVO.class, "id", true, cmd.getStartIndex(), cmd.getPageSizeVal());
        SearchBuilder<LoadBalancerVO> sb = _lbDao.createSearchBuilder();
        _accountMgr.buildACLSearchBuilder(sb, domainId, isRecursive, permittedAccounts, listProjectResourcesCriteria);

        sb.and("id", sb.entity().getId(), SearchCriteria.Op.EQ);
        sb.and("name", sb.entity().getName(), SearchCriteria.Op.LIKE);
        sb.and("sourceIpAddress", sb.entity().getSourceIpAddressId(), SearchCriteria.Op.EQ);

        if (instanceId != null) {
            SearchBuilder<LoadBalancerVMMapVO> lbVMSearch = _lb2VmMapDao.createSearchBuilder();
            lbVMSearch.and("instanceId", lbVMSearch.entity().getInstanceId(), SearchCriteria.Op.EQ);
            sb.join("lbVMSearch", lbVMSearch, sb.entity().getId(), lbVMSearch.entity().getLoadBalancerId(), JoinBuilder.JoinType.INNER);
        }

        if (zoneId != null) {
            SearchBuilder<IPAddressVO> ipSearch = _ipAddressDao.createSearchBuilder();
            ipSearch.and("zoneId", ipSearch.entity().getDataCenterId(), SearchCriteria.Op.EQ);
            sb.join("ipSearch", ipSearch, sb.entity().getSourceIpAddressId(), ipSearch.entity().getId(), JoinBuilder.JoinType.INNER);
        }

        if (tags != null && !tags.isEmpty()) {
            SearchBuilder<ResourceTagVO> tagSearch = _resourceTagDao.createSearchBuilder();
            for (int count = 0; count < tags.size(); count++) {
                tagSearch.or().op("key" + String.valueOf(count), tagSearch.entity().getKey(), SearchCriteria.Op.EQ);
                tagSearch.and("value" + String.valueOf(count), tagSearch.entity().getValue(), SearchCriteria.Op.EQ);
                tagSearch.cp();
            }
            tagSearch.and("resourceType", tagSearch.entity().getResourceType(), SearchCriteria.Op.EQ);
            sb.groupBy(sb.entity().getId());
            sb.join("tagSearch", tagSearch, sb.entity().getId(), tagSearch.entity().getResourceId(), JoinBuilder.JoinType.INNER);
        }

        SearchCriteria<LoadBalancerVO> sc = sb.create();
        _accountMgr.buildACLSearchCriteria(sc, domainId, isRecursive, permittedAccounts, listProjectResourcesCriteria);

        if (keyword != null) {
            SearchCriteria<LoadBalancerVO> ssc = _lbDao.createSearchCriteria();
            ssc.addOr("name", SearchCriteria.Op.LIKE, "%" + keyword + "%");
            ssc.addOr("description", SearchCriteria.Op.LIKE, "%" + keyword + "%");
            sc.addAnd("name", SearchCriteria.Op.SC, ssc);
        }

        if (name != null) {
            sc.setParameters("name", "%" + name + "%");
        }

        if (id != null) {
            sc.setParameters("id", id);
        }

        if (ipId != null) {
            sc.setParameters("sourceIpAddress", ipId);
        }

        if (instanceId != null) {
            sc.setJoinParameters("lbVMSearch", "instanceId", instanceId);
        }

        if (zoneId != null) {
            sc.setJoinParameters("ipSearch", "zoneId", zoneId);
        }


        if (tags != null && !tags.isEmpty()) {
            int count = 0;
            sc.setJoinParameters("tagSearch", "resourceType", TaggedResourceType.LoadBalancer.toString());
            for (String key : tags.keySet()) {
                sc.setJoinParameters("tagSearch", "key" + String.valueOf(count), key);
                sc.setJoinParameters("tagSearch", "value" + String.valueOf(count), tags.get(key));
                count++;
            }
        }

        Pair<List<LoadBalancerVO>, Integer> result = _lbDao.searchAndCount(sc, searchFilter);
        return new Pair<List<? extends LoadBalancer>, Integer>(result.first(), result.second());
    }

    @Override
    public List<LoadBalancingRule> listByNetworkId(long networkId) {
        List<LoadBalancerVO> lbs = _lbDao.listByNetworkId(networkId);
        List<LoadBalancingRule> lbRules = new ArrayList<LoadBalancingRule>();
        for (LoadBalancerVO lb : lbs) {
            List<LbDestination> dstList = getExistingDestinations(lb.getId());
            List<LbStickinessPolicy> policyList = this.getStickinessPolicies(lb.getId());
            LoadBalancingRule loadBalancing = new LoadBalancingRule(lb, dstList, policyList);
            lbRules.add(loadBalancing);
        }
        return lbRules;
    }

    @Override
    public LoadBalancerVO findById(long lbId) {
        return _lbDao.findById(lbId);
    }

    protected void removeLBRule(LoadBalancerVO rule) { 
        //remove the rule
        _lbDao.remove(rule.getId());
    }
	
 
}<|MERGE_RESOLUTION|>--- conflicted
+++ resolved
@@ -31,14 +31,16 @@
 import javax.inject.Inject;
 import javax.naming.ConfigurationException;
 
-import org.apache.cloudstack.api.command.user.loadbalancer.*;
+import org.apache.cloudstack.api.command.user.loadbalancer.CreateLBStickinessPolicyCmd;
+import org.apache.cloudstack.api.command.user.loadbalancer.CreateLoadBalancerRuleCmd;
+import org.apache.cloudstack.api.command.user.loadbalancer.ListLBStickinessPoliciesCmd;
+import org.apache.cloudstack.api.command.user.loadbalancer.ListLoadBalancerRuleInstancesCmd;
+import org.apache.cloudstack.api.command.user.loadbalancer.ListLoadBalancerRulesCmd;
+import org.apache.cloudstack.api.command.user.loadbalancer.UpdateLoadBalancerRuleCmd;
+import org.apache.cloudstack.api.response.ServiceResponse;
 import org.apache.log4j.Logger;
 import org.springframework.stereotype.Component;
 
-import org.apache.cloudstack.api.command.user.loadbalancer.CreateLBStickinessPolicyCmd;
-import org.apache.cloudstack.api.command.user.loadbalancer.ListLoadBalancerRuleInstancesCmd;
-import org.apache.cloudstack.api.command.user.loadbalancer.ListLoadBalancerRulesCmd;
-import org.apache.cloudstack.api.response.ServiceResponse;
 import com.cloud.configuration.Config;
 import com.cloud.configuration.ConfigurationManager;
 import com.cloud.configuration.dao.ConfigurationDao;
@@ -95,7 +97,6 @@
 import com.cloud.network.dao.NetworkDao;
 import com.cloud.network.dao.NetworkServiceMapDao;
 import com.cloud.network.element.LoadBalancingServiceProvider;
-import com.cloud.network.element.NetworkElement;
 import com.cloud.network.lb.LoadBalancingRule.LbAutoScalePolicy;
 import com.cloud.network.lb.LoadBalancingRule.LbAutoScaleVmGroup;
 import com.cloud.network.lb.LoadBalancingRule.LbAutoScaleVmProfile;
@@ -130,11 +131,6 @@
 import com.cloud.uservm.UserVm;
 import com.cloud.utils.Pair;
 import com.cloud.utils.Ternary;
-<<<<<<< HEAD
-=======
-import com.cloud.utils.component.Adapters;
-import com.cloud.utils.component.Inject;
->>>>>>> ce4b49d3
 import com.cloud.utils.component.Manager;
 import com.cloud.utils.db.DB;
 import com.cloud.utils.db.Filter;
@@ -201,7 +197,7 @@
     DomainService _domainMgr;
     @Inject
     ConfigurationManager _configMgr;
-   
+
     @Inject
     ExternalLoadBalancerUsageManager _externalLBUsageMgr;
     @Inject 
@@ -234,8 +230,7 @@
     DataCenterDao _dcDao = null;
     @Inject
     UserDao _userDao;
-    @Inject(adapter = LoadBalancingServiceProvider.class)
-    Adapters<LoadBalancingServiceProvider> _lbProviders;
+    @Inject List<LoadBalancingServiceProvider> _lbProviders;
 
     // Will return a string. For LB Stickiness this will be a json, for autoscale this will be "," separated values
     @Override
@@ -503,7 +498,7 @@
         return policy;
     }
 
-    
+
     private boolean validateRule(LoadBalancingRule lbRule) {
         Network network = _networkDao.findById(lbRule.getNetworkId());
         Purpose purpose = lbRule.getPurpose();
@@ -518,13 +513,13 @@
         }
         return true;
     }
-    
+
     @Override
     @DB
     @ActionEvent(eventType = EventTypes.EVENT_LB_STICKINESSPOLICY_CREATE, eventDescription = "Apply Stickinesspolicy to load balancer ", async = true)
     public boolean applyLBStickinessPolicy(CreateLBStickinessPolicyCmd cmd) {
         boolean success = true;
-        
+
         LoadBalancerVO loadBalancer = _lbDao.findById(cmd.getLbRuleId());
         if (loadBalancer == null) {
             throw new InvalidParameterException("Invalid Load balancer Id:"  + cmd.getLbRuleId());
@@ -552,7 +547,7 @@
     @ActionEvent(eventType = EventTypes.EVENT_LB_STICKINESSPOLICY_DELETE, eventDescription = "revoking LB Stickiness policy ", async = true)
     public boolean deleteLBStickinessPolicy(long stickinessPolicyId, boolean apply) {
         boolean success = true;
-        
+
         UserContext caller = UserContext.current();
         LBStickinessPolicyVO stickinessPolicy = _lb2stickinesspoliciesDao.findById(stickinessPolicyId);
 
@@ -578,7 +573,7 @@
             stickinessPolicy.setRevoke(true);
             _lb2stickinesspoliciesDao.persist(stickinessPolicy);
             s_logger.debug("Set load balancer rule for revoke: rule id " + loadBalancerId + ", stickinesspolicyID " + stickinessPolicyId);
-            
+
             try {
                 if (!applyLoadBalancerConfig(loadBalancerId)) {
                     s_logger.warn("Failed to remove load balancer rule id " + loadBalancerId + " for stickinesspolicyID " + stickinessPolicyId);
@@ -640,8 +635,8 @@
 
             UserVm vm = _vmDao.findById(instanceId);
             if (vm == null || vm.getState() == State.Destroyed || vm.getState() == State.Expunging) {
-            	InvalidParameterValueException ex = new InvalidParameterValueException("Invalid instance id specified");
-            	ex.addProxyObject(vm, instanceId, "instanceId");               
+                InvalidParameterValueException ex = new InvalidParameterValueException("Invalid instance id specified");
+                ex.addProxyObject(vm, instanceId, "instanceId");               
                 throw ex;
             }
 
@@ -662,8 +657,8 @@
             }
 
             if (nicInSameNetwork == null) {
-            	InvalidParameterValueException ex = new InvalidParameterValueException("VM " + instanceId + " cannot be added because it doesn't belong in the same network.");
-            	ex.addProxyObject(vm, instanceId, "instanceId");                
+                InvalidParameterValueException ex = new InvalidParameterValueException("VM " + instanceId + " cannot be added because it doesn't belong in the same network.");
+                ex.addProxyObject(vm, instanceId, "instanceId");                
                 throw ex;
             }
 
@@ -711,10 +706,10 @@
             }
             s_logger.warn("Unable to apply the load balancer config because resource is unavaliable.", e);
         }
-        
+
         if (!success) {
-        	CloudRuntimeException ex = new CloudRuntimeException("Failed to add specified loadbalancerruleid for vms " + instanceIds);
-        	ex.addProxyObject(loadBalancer, loadBalancerId, "loadBalancerId");           
+            CloudRuntimeException ex = new CloudRuntimeException("Failed to add specified loadbalancerruleid for vms " + instanceIds);
+            ex.addProxyObject(loadBalancer, loadBalancerId, "loadBalancerId");           
             // TBD: Also pack in the instanceIds in the exception using the right VO object or table name.            
             throw ex;
         }
@@ -768,14 +763,14 @@
             success = true;
         } catch (ResourceUnavailableException e) {
             if (rollBack && isRollBackAllowedForProvider(loadBalancer)) {
-        
+
                 for (long instanceId : instanceIds) {
                     LoadBalancerVMMapVO map = _lb2VmMapDao.findByLoadBalancerIdAndVmId(loadBalancerId, instanceId);
                     map.setRevoke(false);
                     _lb2VmMapDao.persist(map);
                     s_logger.debug("LB Rollback rule id: " + loadBalancerId + ",while removing vmId " + instanceId);
                 }
-             
+
                 loadBalancer.setState(backupState);
                 _lbDao.persist(loadBalancer);
                 s_logger.debug("LB Rollback rule id: " + loadBalancerId + " while removing vm instances");
@@ -783,10 +778,10 @@
             s_logger.warn("Unable to apply the load balancer config because resource is unavaliable.", e);
         }
         if (!success) {
-        	CloudRuntimeException ex = new CloudRuntimeException("Failed to remove specified load balancer rule id for vms " + instanceIds);
-        	ex.addProxyObject(loadBalancer, loadBalancerId, "loadBalancerId");            
+            CloudRuntimeException ex = new CloudRuntimeException("Failed to remove specified load balancer rule id for vms " + instanceIds);
+            ex.addProxyObject(loadBalancer, loadBalancerId, "loadBalancerId");            
             throw ex;
-    	}
+        }
         return success;
     }
 
@@ -853,7 +848,7 @@
         boolean generateUsageEvent = false;
         boolean success = true;
         FirewallRule.State backupState = lb.getState();
-        
+
         txn.start();
         if (lb.getState() == FirewallRule.State.Staged) {
             if (s_logger.isDebugEnabled()) {
@@ -901,10 +896,10 @@
                         return false;
                     }
                 } else {
-                if (!applyLoadBalancerConfig(loadBalancerId)) {
-                    s_logger.warn("Unable to apply the load balancer config");
-                    return false;
-                }
+                    if (!applyLoadBalancerConfig(loadBalancerId)) {
+                        s_logger.warn("Unable to apply the load balancer config");
+                        return false;
+                    }
                 }
             } catch (ResourceUnavailableException e) {
                 if (rollBack && isRollBackAllowedForProvider(lb)) {
@@ -966,7 +961,7 @@
         if (ipAddrId != null) {
             ipVO = _ipAddressDao.findById(ipAddrId);
         }
-        
+
         Network network = _networkModel.getNetwork(lb.getNetworkId());
 
         // FIXME: breaking the dependency on ELB manager. This breaks functionality of ELB using virtual router
@@ -981,14 +976,14 @@
                 lb.setSourceIpAddressId(systemIp.getId());
                 ipVO = _ipAddressDao.findById(systemIp.getId());
             }
-            
+
             // Validate ip address
             if (ipVO == null) {
                 throw new InvalidParameterValueException("Unable to create load balance rule; can't find/allocate source IP");
             } else if (ipVO.isOneToOneNat()) {
                 throw new NetworkRuleConflictException("Can't do load balance on ip address: " + ipVO.getAddress());
             }
-             
+
             boolean performedIpAssoc = false;
             try {
                 if (ipVO.getAssociatedWithNetworkId() == null) {
@@ -1005,7 +1000,7 @@
                 } else {
                     _networkModel.checkIpForService(ipVO, Service.Lb, null);
                 }
-                
+
                 if (ipVO.getAssociatedWithNetworkId() == null) { 
                     throw new InvalidParameterValueException("Ip address " + ipVO + " is not assigned to the network " + network);
                 }
@@ -1051,12 +1046,12 @@
         IPAddressVO ipAddr = _ipAddressDao.findById(sourceIpId);
         // make sure ip address exists
         if (ipAddr == null || !ipAddr.readyToUse()) {
-        	InvalidParameterValueException ex = new InvalidParameterValueException("Unable to create load balancer rule, invalid IP address id specified");
-        	ex.addProxyObject(ipAddr, sourceIpId, "sourceIpId");            
+            InvalidParameterValueException ex = new InvalidParameterValueException("Unable to create load balancer rule, invalid IP address id specified");
+            ex.addProxyObject(ipAddr, sourceIpId, "sourceIpId");            
             throw ex;
         } else if (ipAddr.isOneToOneNat()) {
-        	InvalidParameterValueException ex = new InvalidParameterValueException("Unable to create load balancer rule; specified sourceip id has static nat enabled");
-        	ex.addProxyObject(ipAddr, sourceIpId, "sourceIpId");            
+            InvalidParameterValueException ex = new InvalidParameterValueException("Unable to create load balancer rule; specified sourceip id has static nat enabled");
+            ex.addProxyObject(ipAddr, sourceIpId, "sourceIpId");            
             throw ex;
         }
 
@@ -1065,8 +1060,8 @@
 
         Long networkId = ipAddr.getAssociatedWithNetworkId();
         if (networkId == null) {
-        	InvalidParameterValueException ex = new InvalidParameterValueException("Unable to create load balancer rule ; specified sourceip id is not associated with any network");
-        	ex.addProxyObject(ipAddr, sourceIpId, "sourceIpId");            
+            InvalidParameterValueException ex = new InvalidParameterValueException("Unable to create load balancer rule ; specified sourceip id is not associated with any network");
+            ex.addProxyObject(ipAddr, sourceIpId, "sourceIpId");            
             throw ex;
 
         }
@@ -1075,15 +1070,9 @@
         _accountMgr.checkAccess(caller.getCaller(), null, true, ipAddr);
 
         // verify that lb service is supported by the network
-<<<<<<< HEAD
-        if (!_networkMgr.areServicesSupportedInNetwork(network.getId(), Service.Lb)) {
-        	InvalidParameterValueException ex = new InvalidParameterValueException("LB service is not supported in specified network id");
-        	ex.addProxyObject(network, networkId, "networkId");        	
-=======
         if (!_networkModel.areServicesSupportedInNetwork(network.getId(), Service.Lb)) {
             InvalidParameterValueException ex = new InvalidParameterValueException("LB service is not supported in specified network id");
-            ex.addProxyObject(network, networkId, "networkId");
->>>>>>> ce4b49d3
+            ex.addProxyObject(network, networkId, "networkId");        	
             throw ex;
         }
 
@@ -1098,7 +1087,7 @@
         if (!validateRule(loadBalancing)) {
             throw new InvalidParameterValueException("LB service provider cannot support this rule");
         }
-        
+
         newRule = _lbDao.persist(newRule);
 
         if (openFirewall) {
@@ -1162,16 +1151,16 @@
             return true;
         }
     }
-    
+
     @Override
     public boolean applyRules(Network network, Purpose purpose, List<? extends FirewallRule> rules) 
             throws ResourceUnavailableException {
         assert(purpose == Purpose.LoadBalancing): "LB Manager asked to handle non-LB rules";
         boolean handled = false;
         for (LoadBalancingServiceProvider lbElement: _lbProviders) {
-           handled = lbElement.applyLBRules(network, (List<LoadBalancingRule>) rules);
-           if (handled)
-               break;
+            handled = lbElement.applyLBRules(network, (List<LoadBalancingRule>) rules);
+            if (handled)
+                break;
         }
         return handled;
     }
@@ -1366,7 +1355,7 @@
         String algorithm = cmd.getAlgorithm();
         LoadBalancerVO lb = _lbDao.findById(lbRuleId);
         LoadBalancerVO lbBackup = _lbDao.findById(lbRuleId);
-        
+
         if (lb == null) {
             throw new InvalidParameterValueException("Unable to find lb rule by id=" + lbRuleId);
         }
@@ -1410,7 +1399,7 @@
                     lb.setState(lbBackup.getState());
                     _lbDao.update(lb.getId(), lb);
                     _lbDao.persist(lb);
-                    
+
                     s_logger.debug("LB Rollback rule id: " + lbRuleId + " while updating LB rule.");
                 }
                 s_logger.warn("Unable to apply the load balancer config because resource is unavaliable.", e);
@@ -1421,7 +1410,7 @@
         if (!success) {
             throw new CloudRuntimeException("Failed to update load balancer rule: " + lbRuleId);
         }
-        
+
         return lb;
     }
 
@@ -1625,6 +1614,6 @@
         //remove the rule
         _lbDao.remove(rule.getId());
     }
-	
- 
+
+
 }