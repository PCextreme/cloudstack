// Licensed to the Apache Software Foundation (ASF) under one
// or more contributor license agreements.  See the NOTICE file
// distributed with this work for additional information
// regarding copyright ownership.  The ASF licenses this file
// to you under the Apache License, Version 2.0 (the
// "License"); you may not use this file except in compliance
// with the License.  You may obtain a copy of the License at
//
//   http://www.apache.org/licenses/LICENSE-2.0
//
// Unless required by applicable law or agreed to in writing,
// software distributed under the License is distributed on an
// "AS IS" BASIS, WITHOUT WARRANTIES OR CONDITIONS OF ANY
// KIND, either express or implied.  See the License for the
// specific language governing permissions and limitations
// under the License.
package com.cloud.network;

import java.net.URI;
import java.util.ArrayList;
import java.util.Arrays;
import java.util.Collections;
import java.util.Comparator;
import java.util.Date;
import java.util.HashMap;
import java.util.HashSet;
import java.util.List;
import java.util.Map;
import java.util.Random;
import java.util.Set;
import java.util.UUID;
import java.util.concurrent.Executors;
import java.util.concurrent.ScheduledExecutorService;
import java.util.concurrent.TimeUnit;

import javax.ejb.Local;
import javax.inject.Inject;
import javax.naming.ConfigurationException;

import org.apache.log4j.Logger;
import org.springframework.stereotype.Component;

import org.apache.cloudstack.acl.ControlledEntity.ACLType;
import org.apache.cloudstack.acl.SecurityChecker.AccessType;

import com.cloud.agent.AgentManager;
import com.cloud.agent.Listener;
import com.cloud.agent.api.AgentControlAnswer;
import com.cloud.agent.api.AgentControlCommand;
import com.cloud.agent.api.Answer;
import com.cloud.agent.api.CheckNetworkAnswer;
import com.cloud.agent.api.CheckNetworkCommand;
import com.cloud.agent.api.Command;
import com.cloud.agent.api.StartupCommand;
import com.cloud.agent.api.StartupRoutingCommand;
import com.cloud.agent.api.to.NicTO;
import com.cloud.alert.AlertManager;
import com.cloud.api.ApiDBUtils;
import com.cloud.configuration.Config;
import com.cloud.configuration.ConfigurationManager;
import com.cloud.configuration.Resource.ResourceType;
import com.cloud.configuration.dao.ConfigurationDao;
import com.cloud.dc.AccountVlanMapVO;
import com.cloud.dc.DataCenter;
import com.cloud.dc.DataCenter.NetworkType;
import com.cloud.dc.DataCenterVO;
import com.cloud.dc.DataCenterVnetVO;
import com.cloud.dc.Pod;
import com.cloud.dc.PodVlanMapVO;
import com.cloud.dc.Vlan;
import com.cloud.dc.Vlan.VlanType;
import com.cloud.dc.VlanVO;
import com.cloud.dc.dao.AccountVlanMapDao;
import com.cloud.dc.dao.DataCenterDao;
import com.cloud.dc.dao.DataCenterVnetDao;
import com.cloud.dc.dao.PodVlanMapDao;
import com.cloud.dc.dao.VlanDao;
import com.cloud.deploy.DataCenterDeployment;
import com.cloud.deploy.DeployDestination;
import com.cloud.deploy.DeploymentPlan;
import com.cloud.domain.Domain;
import com.cloud.domain.dao.DomainDao;
import com.cloud.event.EventTypes;
import com.cloud.event.UsageEventUtils;
import com.cloud.event.dao.UsageEventDao;
import com.cloud.exception.AccountLimitException;
import com.cloud.exception.ConcurrentOperationException;
import com.cloud.exception.ConnectionException;
import com.cloud.exception.InsufficientAddressCapacityException;
import com.cloud.exception.InsufficientCapacityException;
import com.cloud.exception.InsufficientVirtualNetworkCapcityException;
import com.cloud.exception.InvalidParameterValueException;
import com.cloud.exception.PermissionDeniedException;
import com.cloud.exception.ResourceAllocationException;
import com.cloud.exception.ResourceUnavailableException;
import com.cloud.exception.UnsupportedServiceException;
import com.cloud.host.Host;
import com.cloud.host.HostVO;
import com.cloud.host.Status;
import com.cloud.host.dao.HostDao;
import com.cloud.hypervisor.Hypervisor.HypervisorType;
import com.cloud.network.IpAddress.State;
import com.cloud.network.Network.Capability;
import com.cloud.network.Network.Event;
import com.cloud.network.Network.GuestType;
import com.cloud.network.Network.Provider;
import com.cloud.network.Network.Service;
import com.cloud.network.Networks.AddressFormat;
import com.cloud.network.Networks.BroadcastDomainType;
import com.cloud.network.Networks.IsolationType;
import com.cloud.network.Networks.TrafficType;
import com.cloud.network.addr.PublicIp;
import com.cloud.network.dao.AccountGuestVlanMapDao;
import com.cloud.network.dao.AccountGuestVlanMapVO;
import com.cloud.network.dao.FirewallRulesDao;
import com.cloud.network.dao.IPAddressDao;
import com.cloud.network.dao.IPAddressVO;
import com.cloud.network.dao.LoadBalancerDao;
import com.cloud.network.dao.NetworkDao;
import com.cloud.network.dao.NetworkDomainDao;
import com.cloud.network.dao.NetworkServiceMapDao;
import com.cloud.network.dao.NetworkServiceMapVO;
import com.cloud.network.dao.NetworkVO;
import com.cloud.network.dao.PhysicalNetworkDao;
import com.cloud.network.dao.PhysicalNetworkServiceProviderDao;
import com.cloud.network.dao.PhysicalNetworkTrafficTypeDao;
import com.cloud.network.dao.PhysicalNetworkTrafficTypeVO;
import com.cloud.network.dao.PhysicalNetworkVO;
import com.cloud.network.dao.UserIpv6AddressDao;
import com.cloud.network.element.DhcpServiceProvider;
import com.cloud.network.element.IpDeployer;
import com.cloud.network.element.IpDeployingRequester;
import com.cloud.network.element.LoadBalancingServiceProvider;
import com.cloud.network.element.NetworkElement;
import com.cloud.network.element.StaticNatServiceProvider;
import com.cloud.network.element.UserDataServiceProvider;
import com.cloud.network.guru.NetworkGuru;
import com.cloud.network.lb.LoadBalancingRulesManager;
import com.cloud.network.rules.FirewallManager;
import com.cloud.network.rules.FirewallRule;
import com.cloud.network.rules.FirewallRule.Purpose;
import com.cloud.network.rules.FirewallRuleVO;
import com.cloud.network.rules.LoadBalancerContainer.Scheme;
import com.cloud.network.rules.PortForwardingRuleVO;
import com.cloud.network.rules.RulesManager;
import com.cloud.network.rules.StaticNat;
import com.cloud.network.rules.StaticNatRule;
import com.cloud.network.rules.StaticNatRuleImpl;
import com.cloud.network.rules.dao.PortForwardingRulesDao;
import com.cloud.network.vpc.NetworkACLManager;
import com.cloud.network.vpc.VpcManager;
import com.cloud.network.vpc.dao.PrivateIpDao;
import com.cloud.network.vpn.RemoteAccessVpnService;
import com.cloud.offering.NetworkOffering;
import com.cloud.offering.NetworkOffering.Availability;
import com.cloud.offerings.NetworkOfferingServiceMapVO;
import com.cloud.offerings.NetworkOfferingVO;
import com.cloud.offerings.dao.NetworkOfferingDao;
import com.cloud.offerings.dao.NetworkOfferingDetailsDao;
import com.cloud.offerings.dao.NetworkOfferingServiceMapDao;
import com.cloud.org.Grouping;
import com.cloud.server.ConfigurationServer;
import com.cloud.user.Account;
import com.cloud.user.AccountManager;
import com.cloud.user.ResourceLimitService;
import com.cloud.user.User;
import com.cloud.user.UserContext;
import com.cloud.user.UserVO;
import com.cloud.user.dao.AccountDao;
import com.cloud.user.dao.UserDao;
import com.cloud.utils.Journal;
import com.cloud.utils.NumbersUtil;
import com.cloud.utils.Pair;
import com.cloud.utils.component.AdapterBase;
import com.cloud.utils.component.ManagerBase;
import com.cloud.utils.concurrency.NamedThreadFactory;
import com.cloud.utils.db.DB;
import com.cloud.utils.db.Filter;
import com.cloud.utils.db.JoinBuilder.JoinType;
import com.cloud.utils.db.SearchBuilder;
import com.cloud.utils.db.SearchCriteria;
import com.cloud.utils.db.SearchCriteria.Op;
import com.cloud.utils.db.Transaction;
import com.cloud.utils.exception.CloudRuntimeException;
import com.cloud.utils.fsm.NoTransitionException;
import com.cloud.utils.fsm.StateMachine2;
import com.cloud.utils.net.Ip;
import com.cloud.utils.net.NetUtils;
import com.cloud.vm.Nic;
import com.cloud.vm.Nic.ReservationStrategy;
import com.cloud.vm.NicProfile;
import com.cloud.vm.NicVO;
import com.cloud.vm.ReservationContext;
import com.cloud.vm.ReservationContextImpl;
import com.cloud.vm.UserVmVO;
import com.cloud.vm.VMInstanceVO;
import com.cloud.vm.VirtualMachine;
import com.cloud.vm.VirtualMachine.Type;
<<<<<<< HEAD
import com.cloud.vm.VirtualMachineProfile;
import com.cloud.vm.dao.NicDao;
import com.cloud.vm.dao.NicSecondaryIpDao;
import com.cloud.vm.dao.NicSecondaryIpVO;
import com.cloud.vm.dao.UserVmDao;
import com.cloud.vm.dao.VMInstanceDao;
=======
import com.cloud.vm.dao.*;
import org.apache.cloudstack.acl.ControlledEntity.ACLType;
import org.apache.cloudstack.acl.SecurityChecker.AccessType;
import org.apache.cloudstack.region.PortableIp;
import org.apache.cloudstack.region.PortableIpDao;
import org.apache.cloudstack.region.PortableIpVO;
import org.apache.cloudstack.region.Region;
import org.apache.log4j.Logger;
import org.springframework.stereotype.Component;

import javax.ejb.Local;
import javax.inject.Inject;
import javax.naming.ConfigurationException;
import java.net.URI;
import java.util.*;
import java.util.concurrent.Executors;
import java.util.concurrent.ScheduledExecutorService;
import java.util.concurrent.TimeUnit;
>>>>>>> c7976b66

/**
 * NetworkManagerImpl implements NetworkManager.
 */
@Component
@Local(value = { NetworkManager.class})
public class NetworkManagerImpl extends ManagerBase implements NetworkManager, Listener {
    static final Logger s_logger = Logger.getLogger(NetworkManagerImpl.class);

    @Inject
    DataCenterDao _dcDao = null;
    @Inject
    VlanDao _vlanDao = null;
    @Inject
    IPAddressDao _ipAddressDao = null;
    @Inject
    AccountDao _accountDao = null;
    @Inject
    DomainDao _domainDao = null;
    @Inject
    UserDao _userDao = null;
    @Inject
    ConfigurationDao _configDao;
    @Inject
    UserVmDao _userVmDao = null;
    @Inject
    AlertManager _alertMgr;
    @Inject
    AccountManager _accountMgr;
    @Inject
    ConfigurationManager _configMgr;
    @Inject
    AccountVlanMapDao _accountVlanMapDao;
    @Inject
    NetworkOfferingDao _networkOfferingDao = null;
    @Inject
    NetworkDao _networksDao = null;
    @Inject
    NicDao _nicDao = null;
    @Inject
    RulesManager _rulesMgr;
    @Inject
    LoadBalancingRulesManager _lbMgr;
    @Inject
    RemoteAccessVpnService _vpnMgr;
    @Inject
    PodVlanMapDao _podVlanMapDao;
    @Inject
    NetworkOfferingDetailsDao _ntwkOffDetailsDao;
    @Inject
    ConfigurationServer _configServer;
    @Inject
    AccountGuestVlanMapDao _accountGuestVlanMapDao;
    @Inject
    DataCenterVnetDao _datacenterVnetDao;

    List<NetworkGuru> _networkGurus;
    public List<NetworkGuru> getNetworkGurus() {
		return _networkGurus;
	}
	public void setNetworkGurus(List<NetworkGuru> _networkGurus) {
		this._networkGurus = _networkGurus;
	}

	List<NetworkElement> _networkElements;
    public List<NetworkElement> getNetworkElements() {
		return _networkElements;
	}
	public void setNetworkElements(List<NetworkElement> _networkElements) {
		this._networkElements = _networkElements;
	}

	@Inject NetworkDomainDao _networkDomainDao;

	List<IpDeployer> _ipDeployers;
    public List<IpDeployer> getIpDeployers() {
		return _ipDeployers;
	}
	public void setIpDeployers(List<IpDeployer> _ipDeployers) {
		this._ipDeployers = _ipDeployers;
	}

	List<DhcpServiceProvider> _dhcpProviders;
    public List<DhcpServiceProvider> getDhcpProviders() {
		return _dhcpProviders;
	}
	public void setDhcpProviders(List<DhcpServiceProvider> _dhcpProviders) {
		this._dhcpProviders = _dhcpProviders;
	}

	@Inject
    VMInstanceDao _vmDao;
    @Inject
    FirewallManager _firewallMgr;
    @Inject
    FirewallRulesDao _firewallDao;
    @Inject
    ResourceLimitService _resourceLimitMgr;
   
    @Inject
    NetworkOfferingServiceMapDao _ntwkOfferingSrvcDao;
    @Inject
    PhysicalNetworkDao _physicalNetworkDao;
    @Inject
    PhysicalNetworkServiceProviderDao _pNSPDao;
    @Inject
    PortForwardingRulesDao _portForwardingRulesDao;
    @Inject
    LoadBalancerDao _lbDao;
    @Inject
    PhysicalNetworkTrafficTypeDao _pNTrafficTypeDao;
    @Inject
    AgentManager _agentMgr;
    @Inject
    HostDao _hostDao;
    @Inject
    NetworkServiceMapDao _ntwkSrvcDao;
    @Inject
    StorageNetworkManager _stnwMgr;
    @Inject
    VpcManager _vpcMgr;
    @Inject
    PrivateIpDao _privateIpDao;
    @Inject
    NetworkACLManager _networkACLMgr;
    @Inject
    UsageEventDao _usageEventDao;
    @Inject
    NetworkModel _networkModel;
   @Inject
    NicSecondaryIpDao _nicSecondaryIpDao;
    @Inject
    UserIpv6AddressDao _ipv6Dao;
    @Inject
    Ipv6AddressManager _ipv6Mgr;
    @Inject
    PortableIpDao _portableIpDao;

    protected StateMachine2<Network.State, Network.Event, Network> _stateMachine;
    private final HashMap<String, NetworkOfferingVO> _systemNetworks = new HashMap<String, NetworkOfferingVO>(5);
    private static Long _privateOfferingId = null;

    ScheduledExecutorService _executor;

    SearchBuilder<IPAddressVO> AssignIpAddressSearch;
    SearchBuilder<IPAddressVO> AssignIpAddressFromPodVlanSearch;

    int _networkGcWait;
    int _networkGcInterval;
    int _networkLockTimeout;

    private Map<String, String> _configs;

    HashMap<Long, Long> _lastNetworkIdsToFree = new HashMap<Long, Long>();


    @Override
    public PublicIp assignPublicIpAddress(long dcId, Long podId, Account owner, VlanType type, Long networkId, String requestedIp, boolean isSystem) throws InsufficientAddressCapacityException {
        return fetchNewPublicIp(dcId, podId, null, owner, type, networkId, false, true, requestedIp, isSystem, null);
    }

    @Override
    public PublicIp assignPublicIpAddressFromVlans(long dcId, Long podId, Account owner, VlanType type, List<Long> vlanDbIds, Long networkId, String requestedIp, boolean isSystem) throws InsufficientAddressCapacityException {
        return fetchNewPublicIp(dcId, podId, vlanDbIds , owner, type, networkId, false, true, requestedIp, isSystem, null);
    }
    @DB
    public PublicIp fetchNewPublicIp(long dcId, Long podId, List<Long> vlanDbIds, Account owner, VlanType vlanUse,
            Long guestNetworkId, boolean sourceNat, boolean assign, String requestedIp, boolean isSystem, Long vpcId)
            throws InsufficientAddressCapacityException {
        StringBuilder errorMessage = new StringBuilder("Unable to get ip adress in ");
        boolean fetchFromDedicatedRange = false;
        List<Long> dedicatedVlanDbIds = new ArrayList<Long>();
        List<Long> nonDedicatedVlanDbIds = new ArrayList<Long>();

        Transaction txn = Transaction.currentTxn();
        txn.start();
        SearchCriteria<IPAddressVO> sc = null;
        if (podId != null) {
            sc = AssignIpAddressFromPodVlanSearch.create();
            sc.setJoinParameters("podVlanMapSB", "podId", podId);
            errorMessage.append(" pod id=" + podId);
        } else {
            sc = AssignIpAddressSearch.create();
            errorMessage.append(" zone id=" + dcId);
        }

        // If owner has dedicated Public IP ranges, fetch IP from the dedicated range
        // Otherwise fetch IP from the system pool
        List<AccountVlanMapVO> maps = _accountVlanMapDao.listAccountVlanMapsByAccount(owner.getId());
        for (AccountVlanMapVO map : maps) {
            if (vlanDbIds == null || vlanDbIds.contains(map.getVlanDbId()))
                dedicatedVlanDbIds.add(map.getVlanDbId());
        }
        List<VlanVO> nonDedicatedVlans = _vlanDao.listZoneWideNonDedicatedVlans(dcId);
        for (VlanVO nonDedicatedVlan : nonDedicatedVlans) {
            if (vlanDbIds == null || vlanDbIds.contains(nonDedicatedVlan.getId()))
                nonDedicatedVlanDbIds.add(nonDedicatedVlan.getId());
        }
        if (dedicatedVlanDbIds != null && !dedicatedVlanDbIds.isEmpty()) {
            fetchFromDedicatedRange = true;
            sc.setParameters("vlanId", dedicatedVlanDbIds.toArray());
            errorMessage.append(", vlanId id=" + dedicatedVlanDbIds.toArray());
        } else if (nonDedicatedVlanDbIds != null && !nonDedicatedVlanDbIds.isEmpty()) {
            sc.setParameters("vlanId", nonDedicatedVlanDbIds.toArray());
            errorMessage.append(", vlanId id=" + nonDedicatedVlanDbIds.toArray());
        } else {
            if (podId != null) {
                InsufficientAddressCapacityException ex = new InsufficientAddressCapacityException
                        ("Insufficient address capacity", Pod.class, podId);
                ex.addProxyObject(ApiDBUtils.findPodById(podId).getUuid());
                throw ex;
            }
            s_logger.warn(errorMessage.toString());
            InsufficientAddressCapacityException ex = new InsufficientAddressCapacityException
                    ("Insufficient address capacity", DataCenter.class, dcId);
            ex.addProxyObject(ApiDBUtils.findZoneById(dcId).getUuid());
            throw ex;
        }

        sc.setParameters("dc", dcId);

        DataCenter zone = _configMgr.getZone(dcId);

        // for direct network take ip addresses only from the vlans belonging to the network
        if (vlanUse == VlanType.DirectAttached) {
            sc.setJoinParameters("vlan", "networkId", guestNetworkId);
            errorMessage.append(", network id=" + guestNetworkId);
        }
        sc.setJoinParameters("vlan", "type", vlanUse);

        if (requestedIp != null) {
            sc.addAnd("address", SearchCriteria.Op.EQ, requestedIp);
            errorMessage.append(": requested ip " + requestedIp + " is not available");
        }

        Filter filter = new Filter(IPAddressVO.class, "vlanId", true, 0l, 1l);

        List<IPAddressVO> addrs = _ipAddressDao.lockRows(sc, filter, true);

        // If all the dedicated IPs of the owner are in use fetch an IP from the system pool
        if (addrs.size() == 0 && fetchFromDedicatedRange) {
            if (nonDedicatedVlanDbIds != null && !nonDedicatedVlanDbIds.isEmpty()) {
                fetchFromDedicatedRange = false;
                sc.setParameters("vlanId", nonDedicatedVlanDbIds.toArray());
                errorMessage.append(", vlanId id=" + nonDedicatedVlanDbIds.toArray());
                addrs = _ipAddressDao.lockRows(sc, filter, true);
            }
        }

        if (addrs.size() == 0) {
            if (podId != null) {
                InsufficientAddressCapacityException ex = new InsufficientAddressCapacityException
                        ("Insufficient address capacity", Pod.class, podId);
                // for now, we hardcode the table names, but we should ideally do a lookup for the tablename from the VO object.
                ex.addProxyObject(ApiDBUtils.findPodById(podId).getUuid());
                throw ex;
            }
            s_logger.warn(errorMessage.toString());
            InsufficientAddressCapacityException ex = new InsufficientAddressCapacityException
                    ("Insufficient address capacity", DataCenter.class, dcId);
            ex.addProxyObject(ApiDBUtils.findZoneById(dcId).getUuid());
            throw ex;
        }

        assert (addrs.size() == 1) : "Return size is incorrect: " + addrs.size();

        if (!fetchFromDedicatedRange) {
            // Check that the maximum number of public IPs for the given accountId will not be exceeded
            try {
                _resourceLimitMgr.checkResourceLimit(owner, ResourceType.public_ip);
            } catch (ResourceAllocationException ex) {
                s_logger.warn("Failed to allocate resource of type " + ex.getResourceType() + " for account " + owner);
                throw new AccountLimitException("Maximum number of public IP addresses for account: " + owner.getAccountName() + " has been exceeded.");
            }
        }

        IPAddressVO addr = addrs.get(0);
        addr.setSourceNat(sourceNat);
        addr.setAllocatedTime(new Date());
        addr.setAllocatedInDomainId(owner.getDomainId());
        addr.setAllocatedToAccountId(owner.getId());
        addr.setSystem(isSystem);

        if (assign) {
            markPublicIpAsAllocated(addr);
        } else {
            addr.setState(IpAddress.State.Allocating);
        }
        addr.setState(assign ? IpAddress.State.Allocated : IpAddress.State.Allocating);

        if (vlanUse != VlanType.DirectAttached || zone.getNetworkType() == NetworkType.Basic) {
            addr.setAssociatedWithNetworkId(guestNetworkId);
            addr.setVpcId(vpcId);
        }

        _ipAddressDao.update(addr.getId(), addr);

        txn.commit();

        if (vlanUse == VlanType.VirtualNetwork) {
            _firewallMgr.addSystemFirewallRules(addr, owner);
        }

        return PublicIp.createFromAddrAndVlan(addr, _vlanDao.findById(addr.getVlanId()));
    }

    @DB
    @Override
    public void markPublicIpAsAllocated(IPAddressVO addr) {

        assert (addr.getState() == IpAddress.State.Allocating || addr.getState() == IpAddress.State.Free) :
            "Unable to transition from state " + addr.getState() + " to " + IpAddress.State.Allocated;

        Transaction txn = Transaction.currentTxn();

        Account owner = _accountMgr.getAccount(addr.getAllocatedToAccountId());

        txn.start();
        addr.setState(IpAddress.State.Allocated);
        _ipAddressDao.update(addr.getId(), addr);

        // Save usage event
        if (owner.getAccountId() != Account.ACCOUNT_ID_SYSTEM) {
            VlanVO vlan = _vlanDao.findById(addr.getVlanId());

            String guestType = vlan.getVlanType().toString();

            if (!isIpDedicated(addr)) {
                UsageEventUtils.publishUsageEvent(EventTypes.EVENT_NET_IP_ASSIGN, owner.getId(),
                        addr.getDataCenterId(), addr.getId(), addr.getAddress().toString(), addr.isSourceNat(), guestType,
                        addr.getSystem(), addr.getClass().getName(), addr.getUuid());
            }
            // don't increment resource count for direct and dedicated ip addresses
            if (addr.getAssociatedWithNetworkId() != null && !isIpDedicated(addr)) {
                _resourceLimitMgr.incrementResourceCount(owner.getId(), ResourceType.public_ip);
            }
        }

        txn.commit();
    }

    private boolean isIpDedicated(IPAddressVO addr) {
        List<AccountVlanMapVO> maps = _accountVlanMapDao.listAccountVlanMapsByVlan(addr.getVlanId());
        if (maps != null && !maps.isEmpty())
            return true;
        return false;
    }

    @Override
    public PublicIp assignSourceNatIpAddressToGuestNetwork(Account owner, Network guestNetwork)
            throws InsufficientAddressCapacityException, ConcurrentOperationException {
        assert (guestNetwork.getTrafficType() != null) : "You're asking for a source nat but your network " +
                "can't participate in source nat.  What do you have to say for yourself?";
        long dcId = guestNetwork.getDataCenterId();

        IPAddressVO sourceNatIp = getExistingSourceNatInNetwork(owner.getId(), guestNetwork.getId());

        PublicIp ipToReturn = null;
        if (sourceNatIp != null) {
            ipToReturn = PublicIp.createFromAddrAndVlan(sourceNatIp, _vlanDao.findById(sourceNatIp.getVlanId()));
        } else {
            ipToReturn = assignDedicateIpAddress(owner, guestNetwork.getId(), null, dcId, true);
        }

        return ipToReturn;
    }

    @Override
    public PublicIp assignVpnGatewayIpAddress(long dcId, Account owner, long vpcId) throws InsufficientAddressCapacityException, ConcurrentOperationException {
        return assignDedicateIpAddress(owner, null, vpcId, dcId, false);
    }


    @DB
    @Override
    public PublicIp assignDedicateIpAddress(Account owner, Long guestNtwkId, Long vpcId, long dcId, boolean isSourceNat)
            throws ConcurrentOperationException, InsufficientAddressCapacityException {

        long ownerId = owner.getId();

        PublicIp ip = null;
        Transaction txn = Transaction.currentTxn();
        try {
            txn.start();

            owner = _accountDao.acquireInLockTable(ownerId);

            if (owner == null) {
                // this ownerId comes from owner or type Account. See the class "AccountVO" and the annotations in that class
                // to get the table name and field name that is queried to fill this ownerid.
                ConcurrentOperationException ex = new ConcurrentOperationException("Unable to lock account");
            }
            if (s_logger.isDebugEnabled()) {
                s_logger.debug("lock account " + ownerId + " is acquired");
            }

            ip = fetchNewPublicIp(dcId, null, null, owner, VlanType.VirtualNetwork, guestNtwkId,
                    isSourceNat, false, null, false, vpcId);
            IPAddressVO publicIp = ip.ip();

            markPublicIpAsAllocated(publicIp);
            _ipAddressDao.update(publicIp.getId(), publicIp);

            txn.commit();
            return ip;
        } finally {
            if (owner != null) {
                if (s_logger.isDebugEnabled()) {
                    s_logger.debug("Releasing lock account " + ownerId);
                }

                _accountDao.releaseFromLockTable(ownerId);
            }
            if (ip == null) {
                txn.rollback();
                s_logger.error("Unable to get source nat ip address for account " + ownerId);
            }
        }
    }

    

    @Override
    public boolean applyIpAssociations(Network network, boolean continueOnError) throws ResourceUnavailableException {
        List<IPAddressVO> userIps = _ipAddressDao.listByAssociatedNetwork(network.getId(), null);
        List<PublicIp> publicIps = new ArrayList<PublicIp>();
        if (userIps != null && !userIps.isEmpty()) {
            for (IPAddressVO userIp : userIps) {
                PublicIp publicIp = PublicIp.createFromAddrAndVlan(userIp, _vlanDao.findById(userIp.getVlanId()));
                publicIps.add(publicIp);
            }
        }

        boolean success = applyIpAssociations(network, false, continueOnError, publicIps);

        if (success) {
            for (IPAddressVO addr : userIps) {
                if (addr.getState() == IpAddress.State.Allocating) {
                    markPublicIpAsAllocated(addr);
                } else if (addr.getState() == IpAddress.State.Releasing) {
                    // Cleanup all the resources for ip address if there are any, and only then un-assign ip in the
                    // system
                    if (cleanupIpResources(addr.getId(), Account.ACCOUNT_ID_SYSTEM, _accountMgr.getSystemAccount())) {
                        s_logger.debug("Unassiging ip address " + addr);
                        _ipAddressDao.unassignIpAddress(addr.getId());
                    } else {
                        success = false;
                        s_logger.warn("Failed to release resources for ip address id=" + addr.getId());
                    }
                }
            }
        }

        return success;
    }

   

    @Override
    public boolean applyIpAssociations(Network network, boolean rulesRevoked, boolean continueOnError,
            List<? extends PublicIpAddress> publicIps) throws ResourceUnavailableException {
        boolean success = true;

        Map<PublicIpAddress, Set<Service>> ipToServices = _networkModel.getIpToServices(publicIps, rulesRevoked, true);
        Map<Provider, ArrayList<PublicIpAddress>> providerToIpList = _networkModel.getProviderToIpList(network, ipToServices);

        for (Provider provider : providerToIpList.keySet()) {
            try {
                ArrayList<PublicIpAddress> ips = providerToIpList.get(provider);
                if (ips == null || ips.isEmpty()) {
                    continue;
                }
                IpDeployer deployer = null;
                NetworkElement element = _networkModel.getElementImplementingProvider(provider.getName());
                if (!(element instanceof IpDeployingRequester)) {
                    throw new CloudRuntimeException("Element " + element + " is not a IpDeployingRequester!");
                }
                deployer = ((IpDeployingRequester)element).getIpDeployer(network);
                if (deployer == null) {
                    throw new CloudRuntimeException("Fail to get ip deployer for element: " + element);
                }
                Set<Service> services = new HashSet<Service>();
                for (PublicIpAddress ip : ips) {
                    if (!ipToServices.containsKey(ip)) {
                        continue;
                    }
                    services.addAll(ipToServices.get(ip));
                }
                deployer.applyIps(network, ips, services);
            } catch (ResourceUnavailableException e) {
                success = false;
                if (!continueOnError) {
                    throw e;
                } else {
                    s_logger.debug("Resource is not available: " + provider.getName(), e);
                }
            }
        }

        return success;
    }


    
    
    protected List<? extends Network> getIsolatedNetworksWithSourceNATOwnedByAccountInZone(long zoneId, Account owner) {

        return _networksDao.listSourceNATEnabledNetworks(owner.getId(), zoneId, Network.GuestType.Isolated);
    }

    

    private IpAddress allocateIP(Account ipOwner, boolean isSystem, long zoneId)
            throws ResourceAllocationException, InsufficientAddressCapacityException, ConcurrentOperationException {
        Account caller = UserContext.current().getCaller();
        long callerUserId = UserContext.current().getCallerUserId();
        // check permissions
        _accountMgr.checkAccess(caller, null, false, ipOwner);

        DataCenter zone = _configMgr.getZone(zoneId);
        
        return allocateIp(ipOwner, isSystem, caller, callerUserId, zone);
    }

    @DB
    @Override
    public IpAddress allocateIp(Account ipOwner, boolean isSystem, Account caller, long callerUserId, DataCenter zone)
            throws ConcurrentOperationException, ResourceAllocationException,
            InsufficientAddressCapacityException {

        VlanType vlanType = VlanType.VirtualNetwork;
        boolean assign = false;

        if (Grouping.AllocationState.Disabled == zone.getAllocationState() && !_accountMgr.isRootAdmin(caller.getType())) {
            // zone is of type DataCenter. See DataCenterVO.java.
            PermissionDeniedException ex = new PermissionDeniedException("Cannot perform this operation, " +
                    "Zone is currently disabled");
            ex.addProxyObject("data_center", zone.getId(), "zoneId");
            throw ex;
        }

        PublicIp ip = null;

        Transaction txn = Transaction.currentTxn();
        Account accountToLock = null;
        try {
            if (s_logger.isDebugEnabled()) {
                s_logger.debug("Associate IP address called by the user " + callerUserId + " account " + ipOwner.getId());
            }
            accountToLock = _accountDao.acquireInLockTable(ipOwner.getId());
            if (accountToLock == null) {
                s_logger.warn("Unable to lock account: " + ipOwner.getId());
                throw new ConcurrentOperationException("Unable to acquire account lock");
            }

            if (s_logger.isDebugEnabled()) {
                s_logger.debug("Associate IP address lock acquired");
            }

            txn.start();

            ip = fetchNewPublicIp(zone.getId(), null, null, ipOwner, vlanType, null, false, assign, null,
                       isSystem, null);

            if (ip == null) {
                InsufficientAddressCapacityException ex = new InsufficientAddressCapacityException
                        ("Unable to find available public IP addresses", DataCenter.class, zone.getId());
                ex.addProxyObject(ApiDBUtils.findZoneById(zone.getId()).getUuid());
                throw ex;
            }
            UserContext.current().setEventDetails("Ip Id: " + ip.getId());
            Ip ipAddress = ip.getAddress();

            s_logger.debug("Got " + ipAddress + " to assign for account " + ipOwner.getId() + " in zone " + zone.getId());

            txn.commit();
        } finally {
            if (accountToLock != null) {
                if (s_logger.isDebugEnabled()) {
                    s_logger.debug("Releasing lock account " + ipOwner);
                }
                _accountDao.releaseFromLockTable(ipOwner.getId());
                s_logger.debug("Associate IP address lock released");
            }
        }
        return ip;
    }

    @Override
    @DB
    public IpAddress allocatePortableIp(Account ipOwner, Account caller, long dcId, Long networkId, Long vpcID)
            throws ConcurrentOperationException, ResourceAllocationException, InsufficientAddressCapacityException {

        Transaction txn = Transaction.currentTxn();
        GlobalLock portableIpLock = GlobalLock.getInternLock("PortablePublicIpRange");
        PortableIpVO allocatedPortableIp;
        IPAddressVO ipaddr;

        try {
            portableIpLock.lock(5);

            txn.start();
            //TODO: get the region ID corresponding to running management server
            List<PortableIpVO> portableIpVOs = _portableIpDao.listByRegionIdAndState(1, PortableIp.State.Free);
            if (portableIpVOs == null || portableIpVOs.isEmpty()) {
                InsufficientAddressCapacityException ex = new InsufficientAddressCapacityException
                        ("Unable to find available portable IP addresses", Region.class, new Long(1));
                throw ex;
            }

            // allocate first portable IP to the user
            allocatedPortableIp =   portableIpVOs.get(0);
            allocatedPortableIp.setAllocatedTime(new Date());
            allocatedPortableIp.setAllocatedToAccountId(ipOwner.getAccountId());
            allocatedPortableIp.setAllocatedInDomainId(ipOwner.getDomainId());
            allocatedPortableIp.setState(PortableIp.State.Allocated);
            _portableIpDao.update(allocatedPortableIp.getId(), allocatedPortableIp);

            // provision portable IP range VLAN
            long physicalNetworkId = _networkModel.getDefaultPhysicalNetworkByZoneAndTrafficType(dcId, TrafficType.Public).getId();
            Network network = _networkModel.getNetwork(physicalNetworkId);
            String range = allocatedPortableIp.getAddress() + "-" + allocatedPortableIp.getAddress();
            VlanVO vlan = new VlanVO(VlanType.VirtualNetwork, allocatedPortableIp.getVlan(), allocatedPortableIp.getGateway(),
                    allocatedPortableIp.getNetmask(), dcId, range, network.getId(), network.getId(), null, null, null);
            vlan = _vlanDao.persist(vlan);

            // provision the portable IP in to user_ip_address table
            ipaddr = new IPAddressVO(new Ip(allocatedPortableIp.getAddress()), dcId, networkId, vpcID, network.getId(),
                    network.getId(), vlan.getId(), true);
            ipaddr.setState(State.Allocated);
            ipaddr.setAllocatedTime(new Date());
            ipaddr.setAllocatedInDomainId(ipOwner.getDomainId());
            ipaddr.setAllocatedToAccountId(ipOwner.getId());
            ipaddr= _ipAddressDao.persist(ipaddr);

            txn.commit();

        } finally {
            portableIpLock.unlock();
        }

        return ipaddr;
    }

    protected IPAddressVO getExistingSourceNatInNetwork(long ownerId, Long networkId) {
        
        List<? extends IpAddress> addrs = _networkModel.listPublicIpsAssignedToGuestNtwk(ownerId, networkId, true);
    
        IPAddressVO sourceNatIp = null;
        if (addrs.isEmpty()) {
            return null;
        } else {
            // Account already has ip addresses
            for (IpAddress addr : addrs) {
                if (addr.isSourceNat()) {
                    sourceNatIp = _ipAddressDao.findById(addr.getId());
                    return sourceNatIp;
                }
            }
    
            assert (sourceNatIp != null) : "How do we get a bunch of ip addresses but none of them are source nat? " +
                    "account=" + ownerId + "; networkId=" + networkId;
        }

        return sourceNatIp;
    }
    
    @DB
    @Override
    public IPAddressVO associateIPToGuestNetwork(long ipId, long networkId, boolean releaseOnFailure)
            throws ResourceAllocationException, ResourceUnavailableException,
    InsufficientAddressCapacityException, ConcurrentOperationException {
        Account caller = UserContext.current().getCaller();
        Account owner = null;

        IPAddressVO ipToAssoc = _ipAddressDao.findById(ipId);
        if (ipToAssoc != null) {
            Network network = _networksDao.findById(networkId);
            if (network == null) {
                throw new InvalidParameterValueException("Invalid network id is given");
            }

            DataCenter zone = _configMgr.getZone(network.getDataCenterId());
            if (zone.getNetworkType() == NetworkType.Advanced) {
                if (network.getGuestType() == Network.GuestType.Shared) {
                    if (isSharedNetworkOfferingWithServices(network.getNetworkOfferingId())) {
                        _accountMgr.checkAccess(UserContext.current().getCaller(), AccessType.UseNetwork, false, network);
                    } else {
                        throw new InvalidParameterValueException("IP can be associated with guest network of 'shared' type only if " +
                                "network services Source Nat, Static Nat, Port Forwarding, Load balancing, firewall are enabled in the network");
                    }
                }
            } else {
                _accountMgr.checkAccess(caller, null, true, ipToAssoc);
            }
            owner = _accountMgr.getAccount(ipToAssoc.getAllocatedToAccountId());
        } else {
            s_logger.debug("Unable to find ip address by id: " + ipId);
            return null;
        }

        if (ipToAssoc.getAssociatedWithNetworkId() != null) {
            s_logger.debug("IP " + ipToAssoc + " is already assocaited with network id" + networkId);
            return ipToAssoc;
        }

        Network network = _networksDao.findById(networkId);
        if (network != null) {
            _accountMgr.checkAccess(owner, AccessType.UseNetwork, false, network);
        } else {
            s_logger.debug("Unable to find ip address by id: " + ipId);
            return null;
        }

        DataCenter zone = _configMgr.getZone(network.getDataCenterId());

        // allow associating IP addresses to guest network only
        if (network.getTrafficType() != TrafficType.Guest) {
            throw new InvalidParameterValueException("Ip address can be associated to the network with trafficType " + TrafficType.Guest);
        }

        // Check that network belongs to IP owner - skip this check
        //     - if zone is basic zone as there is just one guest network,
        //     - if shared network in Advanced zone
        //     - and it belongs to the system
        if (network.getAccountId() != owner.getId()) {
            if (zone.getNetworkType() != NetworkType.Basic && !(zone.getNetworkType() == NetworkType.Advanced && network.getGuestType() == Network.GuestType.Shared)) {
                throw new InvalidParameterValueException("The owner of the network is not the same as owner of the IP");
            }
        }

        // In Advance zone only allow to do IP assoc
        //      - for Isolated networks with source nat service enabled
        //      - for shared networks with source nat service enabled
        if (zone.getNetworkType() == NetworkType.Advanced &&
            !(_networkModel.areServicesSupportedInNetwork(network.getId(), Service.SourceNat))) {
            throw new InvalidParameterValueException("In zone of type " + NetworkType.Advanced +
                    " ip address can be associated only to the network of guest type " + GuestType.Isolated + " with the "
                    + Service.SourceNat.getName() + " enabled");
        }

        NetworkOffering offering = _networkOfferingDao.findById(network.getNetworkOfferingId());
        boolean sharedSourceNat = offering.getSharedSourceNat();
        boolean isSourceNat = false;
        if (!sharedSourceNat) {
            if (getExistingSourceNatInNetwork(owner.getId(), networkId) == null) {
                if (network.getGuestType() == GuestType.Isolated && network.getVpcId() == null) {
                    isSourceNat = true;
                }
            }
        }

        s_logger.debug("Associating ip " + ipToAssoc + " to network " + network);

        IPAddressVO ip = _ipAddressDao.findById(ipId);
        //update ip address with networkId
        ip.setAssociatedWithNetworkId(networkId);
        ip.setSourceNat(isSourceNat);
        _ipAddressDao.update(ipId, ip);

        boolean success = false;
        try {
            success = applyIpAssociations(network, false);
            if (success) {
                s_logger.debug("Successfully associated ip address " + ip.getAddress().addr() + " to network " + network);
            } else {
                s_logger.warn("Failed to associate ip address " + ip.getAddress().addr() + " to network " + network);
            }
            return ip;
        } finally {
            if (!success && releaseOnFailure) {
                if (ip != null) {
                    try {
                        s_logger.warn("Failed to associate ip address, so releasing ip from the database " + ip);
                        _ipAddressDao.markAsUnavailable(ip.getId());
                        if (!applyIpAssociations(network, true)) {
                            // if fail to apply ip assciations again, unassign ip address without updating resource
                            // count and generating usage event as there is no need to keep it in the db
                            _ipAddressDao.unassignIpAddress(ip.getId());
                        }
                    } catch (Exception e) {
                        s_logger.warn("Unable to disassociate ip address for recovery", e);
                    }
                }
            }
        }
    }

    @Override
    public IPAddressVO associatePortableIPToGuestNetwork(long ipAddrId, long networkId, boolean releaseOnFailure) throws ResourceAllocationException, ResourceUnavailableException,
            InsufficientAddressCapacityException, ConcurrentOperationException {
        return associateIPToGuestNetwork(ipAddrId, networkId, releaseOnFailure);
    }

    @DB
    @Override
    public IPAddressVO disassociatePortableIPToGuestNetwork(long ipId, long networkId)
            throws ResourceAllocationException, ResourceUnavailableException,
            InsufficientAddressCapacityException, ConcurrentOperationException {

        Account caller = UserContext.current().getCaller();
        Account owner = null;

        Network network = _networksDao.findById(networkId);
        if (network == null) {
            throw new InvalidParameterValueException("Invalid network id is given");
        }

        IPAddressVO ipToAssoc = _ipAddressDao.findById(ipId);
        if (ipToAssoc != null) {

            if (ipToAssoc.getAssociatedWithNetworkId() == null) {
                throw new InvalidParameterValueException("IP " + ipToAssoc + " is not associated with any network");
            }

            if (ipToAssoc.getAssociatedWithNetworkId() != network.getId()) {
                throw new InvalidParameterValueException("IP " + ipToAssoc + " is not associated with network id" + networkId);
            }

            DataCenter zone = _configMgr.getZone(network.getDataCenterId());
            if (zone.getNetworkType() == NetworkType.Advanced) {
                if (network.getGuestType() == Network.GuestType.Shared) {
                    assert (isSharedNetworkOfferingWithServices(network.getNetworkOfferingId()));
                    _accountMgr.checkAccess(UserContext.current().getCaller(), AccessType.UseNetwork, false, network);
                }
            } else {
                _accountMgr.checkAccess(caller, null, true, ipToAssoc);
            }
            owner = _accountMgr.getAccount(ipToAssoc.getAllocatedToAccountId());
        } else {
            s_logger.debug("Unable to find ip address by id: " + ipId);
            return null;
        }

        DataCenter zone = _configMgr.getZone(network.getDataCenterId());

        // Check that network belongs to IP owner - skip this check
        //     - if zone is basic zone as there is just one guest network,
        //     - if shared network in Advanced zone
        //     - and it belongs to the system
        if (network.getAccountId() != owner.getId()) {
            if (zone.getNetworkType() != NetworkType.Basic && !(zone.getNetworkType() == NetworkType.Advanced && network.getGuestType() == Network.GuestType.Shared)) {
                throw new InvalidParameterValueException("The owner of the network is not the same as owner of the IP");
            }
        }

        // Check if IP has any services (rules) associated in the network
        List<PublicIpAddress> ipList = new ArrayList<PublicIpAddress>();
        PublicIp publicIp = PublicIp.createFromAddrAndVlan(ipToAssoc, _vlanDao.findById(ipToAssoc.getVlanId()));
        ipList.add(publicIp);
        Map<PublicIpAddress, Set<Service>> ipToServices = _networkModel.getIpToServices(ipList, false, true);
        if (ipToServices != null & !ipToServices.isEmpty()) {
            Set<Service> services = ipToServices.get(publicIp);
            if (services != null && !services.isEmpty()) {
                throw new InvalidParameterValueException("IP " + ipToAssoc + " has services and rules associated in the network " +  networkId);
            }
        }

        IPAddressVO ip = _ipAddressDao.findById(ipId);
        ip.setAssociatedWithNetworkId(null);
        _ipAddressDao.update(ipId, ip);

        try {
            boolean success = applyIpAssociations(network, false);
            if (success) {
                s_logger.debug("Successfully associated ip address " + ip.getAddress().addr() + " to network " + network);
            } else {
                s_logger.warn("Failed to associate ip address " + ip.getAddress().addr() + " to network " + network);
            }
            return ip;
        } finally {

        }
    }

    @Override
    public boolean isPortableIpTransferableFromNetwork(long ipAddrId, long networkId) {
        Network network = _networksDao.findById(networkId);
        if (network == null) {
            throw new InvalidParameterValueException("Invalid network id is given");
        }

        IPAddressVO ip = _ipAddressDao.findById(ipAddrId);
        if (ip == null) {
            throw new InvalidParameterValueException("Invalid network id is given");
        }

        // Check if IP has any services (rules) associated in the network
        List<PublicIpAddress> ipList = new ArrayList<PublicIpAddress>();
        PublicIp publicIp = PublicIp.createFromAddrAndVlan(ip, _vlanDao.findById(ip.getVlanId()));
        ipList.add(publicIp);
        Map<PublicIpAddress, Set<Service>> ipToServices = _networkModel.getIpToServices(ipList, false, true);
        if (ipToServices != null & !ipToServices.isEmpty()) {
            Set<Service> ipServices = ipToServices.get(publicIp);
            if (ipServices != null && !ipServices.isEmpty()) {
                return false;
            }
        }

        return true;
    }

    @DB
    @Override
    public void transferPortableIP(long ipAddrId, long currentNetworkId, long newNetworkId)  throws ResourceAllocationException, ResourceUnavailableException,
            InsufficientAddressCapacityException, ConcurrentOperationException {

        Network srcNetwork = _networksDao.findById(currentNetworkId);
        if (srcNetwork == null) {
            throw new InvalidParameterValueException("Invalid source network id " + currentNetworkId +" is given");
        }

        Network dstNetwork = _networksDao.findById(newNetworkId);
        if (dstNetwork == null) {
            throw new InvalidParameterValueException("Invalid source network id " + newNetworkId +" is given");
        }

        IPAddressVO ip = _ipAddressDao.findById(ipAddrId);
        if (ip == null) {
            throw new InvalidParameterValueException("Invalid portable ip address id is given");
        }

        Transaction txn = Transaction.currentTxn();
        txn.start();

        assert(isPortableIpTransferableFromNetwork(ipAddrId, currentNetworkId));

        if (srcNetwork.getVpcId() != null) {
            _vpcMgr.unassignIPFromVpcNetwork(ipAddrId, currentNetworkId);
        } else {
            disassociatePortableIPToGuestNetwork(ipAddrId, currentNetworkId);
        }

        associatePortableIPToGuestNetwork(ipAddrId, newNetworkId, false);

        if (dstNetwork.getVpcId() != null) {
            ip.setVpcId(dstNetwork.getVpcId());
        } else {
            ip.setVpcId(null);
        }

        _ipAddressDao.update(ipAddrId, ip);
        txn.commit();
    }

    @Override
    @DB
    public boolean disassociatePublicIpAddress(long addrId, long userId, Account caller) {

        boolean success = true;
        // Cleanup all ip address resources - PF/LB/Static nat rules
        if (!cleanupIpResources(addrId, userId, caller)) {
            success = false;
            s_logger.warn("Failed to release resources for ip address id=" + addrId);
        }

        IPAddressVO ip = markIpAsUnavailable(addrId);

        assert (ip != null) : "Unable to mark the ip address id=" + addrId + " as unavailable.";
        if (ip == null) {
            return true;
        }

        if (s_logger.isDebugEnabled()) {
            s_logger.debug("Releasing ip id=" + addrId + "; sourceNat = " + ip.isSourceNat());
        }

        if (ip.getAssociatedWithNetworkId() != null) {
            Network network = _networksDao.findById(ip.getAssociatedWithNetworkId());
            try {
                if (!applyIpAssociations(network, true)) {
                    s_logger.warn("Unable to apply ip address associations for " + network);
                    success = false;
                }
            } catch (ResourceUnavailableException e) {
                throw new CloudRuntimeException("We should never get to here because we used true when applyIpAssociations", e);
            }
        } else {
            if (ip.getState() == IpAddress.State.Releasing) {
                _ipAddressDao.unassignIpAddress(ip.getId());
            }
        }

        if (success) {
            if (ip.isPortable()) {
                releasePortableIpAddress(addrId);
            }
            s_logger.debug("Released a public ip id=" + addrId);
        }

        return success;
    }

    @DB
    private void releasePortableIpAddress(long addrId) {
        Transaction txn = Transaction.currentTxn();
        GlobalLock portableIpLock = GlobalLock.getInternLock("PortablePublicIpRange");

        txn.start();
        try {
            portableIpLock.lock(5);
            IPAddressVO ip = _ipAddressDao.findById(addrId);

            // unassign portable IP
            PortableIpVO portableIp = _portableIpDao.findByIpAddress(ip.getAddress().addr());
            _portableIpDao.unassignIpAddress(portableIp.getId());

            // removed the provisioned vlan
            VlanVO vlan = _vlanDao.findById(ip.getVlanId());
            _vlanDao.expunge(vlan.getId());

            // remove the provisioned public ip address
            _ipAddressDao.expunge(ip.getId());

            txn.commit();
        } finally {
            portableIpLock.releaseRef();
        }
    }

    @Override
    @DB
    public boolean configure(final String name, final Map<String, Object> params) throws ConfigurationException {
        _configs = _configDao.getConfiguration("AgentManager", params);
        _networkGcWait = NumbersUtil.parseInt(_configs.get(Config.NetworkGcWait.key()), 600);
        _networkGcInterval = NumbersUtil.parseInt(_configs.get(Config.NetworkGcInterval.key()), 600);

        _configs = _configDao.getConfiguration("Network", params);

        _networkLockTimeout = NumbersUtil.parseInt(_configs.get(Config.NetworkLockTimeout.key()), 600);

        


        // populate providers
        Map<Network.Service, Set<Network.Provider>> defaultSharedNetworkOfferingProviders = new HashMap<Network.Service, Set<Network.Provider>>();
        Set<Network.Provider> defaultProviders = new HashSet<Network.Provider>();

        defaultProviders.add(Network.Provider.VirtualRouter);
        defaultSharedNetworkOfferingProviders.put(Service.Dhcp, defaultProviders);
        defaultSharedNetworkOfferingProviders.put(Service.Dns, defaultProviders);
        defaultSharedNetworkOfferingProviders.put(Service.UserData, defaultProviders);

        Map<Network.Service, Set<Network.Provider>> defaultIsolatedNetworkOfferingProviders = defaultSharedNetworkOfferingProviders;

        Map<Network.Service, Set<Network.Provider>> defaultSharedSGEnabledNetworkOfferingProviders = new HashMap<Network.Service, Set<Network.Provider>>();
        defaultSharedSGEnabledNetworkOfferingProviders.put(Service.Dhcp, defaultProviders);
        defaultSharedSGEnabledNetworkOfferingProviders.put(Service.Dns, defaultProviders);
        defaultSharedSGEnabledNetworkOfferingProviders.put(Service.UserData, defaultProviders);
        Set<Provider> sgProviders = new HashSet<Provider>();
        sgProviders.add(Provider.SecurityGroupProvider);
        defaultSharedSGEnabledNetworkOfferingProviders.put(Service.SecurityGroup, sgProviders);

        Map<Network.Service, Set<Network.Provider>> defaultIsolatedSourceNatEnabledNetworkOfferingProviders =
                new HashMap<Network.Service, Set<Network.Provider>>();
        defaultProviders.clear();
        defaultProviders.add(Network.Provider.VirtualRouter);
        defaultIsolatedSourceNatEnabledNetworkOfferingProviders.put(Service.Dhcp, defaultProviders);
        defaultIsolatedSourceNatEnabledNetworkOfferingProviders.put(Service.Dns, defaultProviders);
        defaultIsolatedSourceNatEnabledNetworkOfferingProviders.put(Service.UserData, defaultProviders);
        defaultIsolatedSourceNatEnabledNetworkOfferingProviders.put(Service.Firewall, defaultProviders);
        defaultIsolatedSourceNatEnabledNetworkOfferingProviders.put(Service.Gateway, defaultProviders);
        defaultIsolatedSourceNatEnabledNetworkOfferingProviders.put(Service.Lb, defaultProviders);
        defaultIsolatedSourceNatEnabledNetworkOfferingProviders.put(Service.SourceNat, defaultProviders);
        defaultIsolatedSourceNatEnabledNetworkOfferingProviders.put(Service.StaticNat, defaultProviders);
        defaultIsolatedSourceNatEnabledNetworkOfferingProviders.put(Service.PortForwarding, defaultProviders);
        defaultIsolatedSourceNatEnabledNetworkOfferingProviders.put(Service.Vpn, defaultProviders);


        Map<Network.Service, Set<Network.Provider>> defaultVPCOffProviders =
                new HashMap<Network.Service, Set<Network.Provider>>();
        defaultProviders.clear();
        defaultProviders.add(Network.Provider.VirtualRouter);
        defaultVPCOffProviders.put(Service.Dhcp, defaultProviders);
        defaultVPCOffProviders.put(Service.Dns, defaultProviders);
        defaultVPCOffProviders.put(Service.UserData, defaultProviders);
        defaultVPCOffProviders.put(Service.NetworkACL, defaultProviders);
        defaultVPCOffProviders.put(Service.Gateway, defaultProviders);
        defaultVPCOffProviders.put(Service.Lb, defaultProviders);
        defaultVPCOffProviders.put(Service.SourceNat, defaultProviders);
        defaultVPCOffProviders.put(Service.StaticNat, defaultProviders);
        defaultVPCOffProviders.put(Service.PortForwarding, defaultProviders);
        defaultVPCOffProviders.put(Service.Vpn, defaultProviders);

        Transaction txn = Transaction.currentTxn();
        txn.start();
        // diff between offering #1 and #2 - securityGroup is enabled for the first, and disabled for the third

        NetworkOfferingVO offering = null;
        if (_networkOfferingDao.findByUniqueName(NetworkOffering.QuickCloudNoServices) == null) {
            offering =
                    _configMgr.createNetworkOffering(NetworkOffering.QuickCloudNoServices,
                            "Offering for QuickCloud with no services", TrafficType.Guest, null, true,
                            Availability.Optional, null, new HashMap<Network.Service, Set<Network.Provider>>(), true,
                            Network.GuestType.Shared, false, null, true, null, true, false, null);
            offering.setState(NetworkOffering.State.Enabled);
            _networkOfferingDao.update(offering.getId(), offering);
        }
        if (_networkOfferingDao.findByUniqueName(NetworkOffering.DefaultSharedNetworkOfferingWithSGService) == null) {
            offering =
                    _configMgr.createNetworkOffering(NetworkOffering.DefaultSharedNetworkOfferingWithSGService,
                            "Offering for Shared Security group enabled networks", TrafficType.Guest, null, true,
                            Availability.Optional, null, defaultSharedNetworkOfferingProviders, true,
                            Network.GuestType.Shared, false, null, true, null, true, false, null);
            offering.setState(NetworkOffering.State.Enabled);
            _networkOfferingDao.update(offering.getId(), offering);
        }

        if (_networkOfferingDao.findByUniqueName(NetworkOffering.DefaultSharedNetworkOffering) == null) {
            offering = _configMgr.createNetworkOffering(NetworkOffering.DefaultSharedNetworkOffering, "Offering for Shared networks", TrafficType.Guest, null, true, Availability.Optional, null,
                    defaultSharedNetworkOfferingProviders, true, Network.GuestType.Shared, false, null, true, null, true, false, null);
            offering.setState(NetworkOffering.State.Enabled);
            _networkOfferingDao.update(offering.getId(), offering);
        }

        Map<Network.Service, Set<Network.Provider>> defaultINetworkOfferingProvidersForVpcNetwork = new HashMap<Network.Service, Set<Network.Provider>>();
        defaultProviders.clear();
        defaultProviders.add(Network.Provider.VPCVirtualRouter);
        defaultINetworkOfferingProvidersForVpcNetwork.put(Service.Dhcp, defaultProviders);
        defaultINetworkOfferingProvidersForVpcNetwork.put(Service.Dns, defaultProviders);
        defaultINetworkOfferingProvidersForVpcNetwork.put(Service.UserData, defaultProviders);
        defaultINetworkOfferingProvidersForVpcNetwork.put(Service.Firewall, defaultProviders);
        defaultINetworkOfferingProvidersForVpcNetwork.put(Service.Gateway, defaultProviders);
        defaultINetworkOfferingProvidersForVpcNetwork.put(Service.Lb, defaultProviders);
        defaultINetworkOfferingProvidersForVpcNetwork.put(Service.SourceNat, defaultProviders);
        defaultINetworkOfferingProvidersForVpcNetwork.put(Service.StaticNat, defaultProviders);
        defaultINetworkOfferingProvidersForVpcNetwork.put(Service.PortForwarding, defaultProviders);
        defaultINetworkOfferingProvidersForVpcNetwork.put(Service.Vpn, defaultProviders);

        if (_networkOfferingDao.findByUniqueName(NetworkOffering.DefaultIsolatedNetworkOfferingWithSourceNatService) == null) {
            offering = _configMgr.createNetworkOffering(NetworkOffering.DefaultIsolatedNetworkOfferingWithSourceNatService,
                    "Offering for Isolated networks with Source Nat service enabled", TrafficType.Guest,
                    null, false, Availability.Required, null, defaultINetworkOfferingProvidersForVpcNetwork,
                    true, Network.GuestType.Isolated, false, null, true, null, false, false, null);
            offering.setState(NetworkOffering.State.Enabled);
            _networkOfferingDao.update(offering.getId(), offering);
        }

        if (_networkOfferingDao.findByUniqueName(NetworkOffering.DefaultIsolatedNetworkOfferingForVpcNetworks) == null) {
            offering = _configMgr.createNetworkOffering(NetworkOffering.DefaultIsolatedNetworkOfferingForVpcNetworks,
                    "Offering for Isolated VPC networks with Source Nat service enabled", TrafficType.Guest,
                    null, false, Availability.Optional, null, defaultVPCOffProviders,
                    true, Network.GuestType.Isolated, false, null, false, null, false, false, null);
            offering.setState(NetworkOffering.State.Enabled);
            _networkOfferingDao.update(offering.getId(), offering);
        }

        if (_networkOfferingDao.findByUniqueName(NetworkOffering.DefaultIsolatedNetworkOfferingForVpcNetworksNoLB) == null) {
            //remove LB service
            defaultVPCOffProviders.remove(Service.Lb);
            offering = _configMgr.createNetworkOffering(NetworkOffering.DefaultIsolatedNetworkOfferingForVpcNetworksNoLB,
                    "Offering for Isolated VPC networks with Source Nat service enabled and LB service disabled", TrafficType.Guest,
                    null, false, Availability.Optional, null, defaultVPCOffProviders,
                    true, Network.GuestType.Isolated, false, null, false, null, false, false, null);
            offering.setState(NetworkOffering.State.Enabled);
            _networkOfferingDao.update(offering.getId(), offering);
        }

        if (_networkOfferingDao.findByUniqueName(NetworkOffering.DefaultIsolatedNetworkOffering) == null) {
            offering = _configMgr.createNetworkOffering(NetworkOffering.DefaultIsolatedNetworkOffering,
                    "Offering for Isolated networks with no Source Nat service", TrafficType.Guest, null, true,
                    Availability.Optional, null, defaultIsolatedNetworkOfferingProviders, true, Network.GuestType.Isolated,
                    false, null, true, null, true, false, null);
            offering.setState(NetworkOffering.State.Enabled);
            _networkOfferingDao.update(offering.getId(), offering);
        }

        Map<Network.Service, Set<Network.Provider>> netscalerServiceProviders = new HashMap<Network.Service, Set<Network.Provider>>();
        Set<Network.Provider> vrProvider = new HashSet<Network.Provider>();
        vrProvider.add(Provider.VirtualRouter);
        Set<Network.Provider> sgProvider = new HashSet<Network.Provider>();
        sgProvider.add(Provider.SecurityGroupProvider);
        Set<Network.Provider> nsProvider = new HashSet<Network.Provider>();
        nsProvider.add(Provider.Netscaler);
        netscalerServiceProviders.put(Service.Dhcp, vrProvider);
        netscalerServiceProviders.put(Service.Dns, vrProvider);
        netscalerServiceProviders.put(Service.UserData, vrProvider);
        netscalerServiceProviders.put(Service.SecurityGroup, sgProvider);
        netscalerServiceProviders.put(Service.StaticNat, nsProvider);
        netscalerServiceProviders.put(Service.Lb, nsProvider);

        Map<Service, Map<Capability, String>> serviceCapabilityMap = new HashMap<Service, Map<Capability, String>>();
        Map<Capability, String> elb = new HashMap<Capability, String>();
        elb.put(Capability.ElasticLb, "true");
        Map<Capability, String> eip = new HashMap<Capability, String>();
        eip.put(Capability.ElasticIp, "true");
        serviceCapabilityMap.put(Service.Lb, elb);
        serviceCapabilityMap.put(Service.StaticNat, eip);

        if (_networkOfferingDao.findByUniqueName(NetworkOffering.DefaultSharedEIPandELBNetworkOffering) == null) {
            offering = _configMgr.createNetworkOffering(NetworkOffering.DefaultSharedEIPandELBNetworkOffering, "Offering for Shared networks with Elastic IP and Elastic LB capabilities", TrafficType.Guest, null, true,
                    Availability.Optional, null, netscalerServiceProviders, true, Network.GuestType.Shared, false, null, true, serviceCapabilityMap, true, false, null);
            offering.setState(NetworkOffering.State.Enabled);
            offering.setDedicatedLB(false);
            _networkOfferingDao.update(offering.getId(), offering);
        }

        txn.commit();

       
        AssignIpAddressSearch = _ipAddressDao.createSearchBuilder();
        AssignIpAddressSearch.and("dc", AssignIpAddressSearch.entity().getDataCenterId(), Op.EQ);
        AssignIpAddressSearch.and("allocated", AssignIpAddressSearch.entity().getAllocatedTime(), Op.NULL);
        AssignIpAddressSearch.and("vlanId", AssignIpAddressSearch.entity().getVlanId(), Op.IN);
        SearchBuilder<VlanVO> vlanSearch = _vlanDao.createSearchBuilder();
        vlanSearch.and("type", vlanSearch.entity().getVlanType(), Op.EQ);
        vlanSearch.and("networkId", vlanSearch.entity().getNetworkId(), Op.EQ);
        AssignIpAddressSearch.join("vlan", vlanSearch, vlanSearch.entity().getId(), AssignIpAddressSearch.entity().getVlanId(), JoinType.INNER);
        AssignIpAddressSearch.done();

        AssignIpAddressFromPodVlanSearch = _ipAddressDao.createSearchBuilder();
        AssignIpAddressFromPodVlanSearch.and("dc", AssignIpAddressFromPodVlanSearch.entity().getDataCenterId(), Op.EQ);
        AssignIpAddressFromPodVlanSearch.and("allocated", AssignIpAddressFromPodVlanSearch.entity().getAllocatedTime(), Op.NULL);
        SearchBuilder<VlanVO> podVlanSearch = _vlanDao.createSearchBuilder();
        podVlanSearch.and("type", podVlanSearch.entity().getVlanType(), Op.EQ);
        podVlanSearch.and("networkId", podVlanSearch.entity().getNetworkId(), Op.EQ);
        SearchBuilder<PodVlanMapVO> podVlanMapSB = _podVlanMapDao.createSearchBuilder();
        podVlanMapSB.and("podId", podVlanMapSB.entity().getPodId(), Op.EQ);
        AssignIpAddressFromPodVlanSearch.join("podVlanMapSB", podVlanMapSB, podVlanMapSB.entity().getVlanDbId(), AssignIpAddressFromPodVlanSearch.entity().getVlanId(), JoinType.INNER);
        AssignIpAddressFromPodVlanSearch.join("vlan", podVlanSearch, podVlanSearch.entity().getId(), AssignIpAddressFromPodVlanSearch.entity().getVlanId(), JoinType.INNER);
        AssignIpAddressFromPodVlanSearch.done();

        _executor = Executors.newScheduledThreadPool(1, new NamedThreadFactory("Network-Scavenger"));

        _agentMgr.registerForHostEvents(this, true, false, true);

        Network.State.getStateMachine().registerListener(new NetworkStateListener(_usageEventDao, _networksDao));

        s_logger.info("Network Manager is configured.");

        return true;
    }

    @Override
    public boolean start() {
        _executor.scheduleWithFixedDelay(new NetworkGarbageCollector(), _networkGcInterval, _networkGcInterval, TimeUnit.SECONDS);
        return true;
    }

    @Override
    public boolean stop() {
        return true;
    }

    protected NetworkManagerImpl() {
        setStateMachine();
    }

    @Override
    public List<NetworkVO> setupNetwork(Account owner, NetworkOffering offering, DeploymentPlan plan, String name,
            String displayText, boolean isDefault)
            throws ConcurrentOperationException {
        return setupNetwork(owner, offering, null, plan, name, displayText, false, null, null, null, null, true);
    }

    @Override
    @DB
    public List<NetworkVO> setupNetwork(Account owner, NetworkOffering offering, Network predefined, DeploymentPlan
            plan, String name, String displayText, boolean errorIfAlreadySetup, Long domainId,
            ACLType aclType, Boolean subdomainAccess, Long vpcId, Boolean isDisplayNetworkEnabled) throws ConcurrentOperationException {

        Account locked = _accountDao.acquireInLockTable(owner.getId());
        if (locked == null) {
            throw new ConcurrentOperationException("Unable to acquire lock on " + owner);
        }

        try {
            if (predefined == null
                    || (offering.getTrafficType() != TrafficType.Guest && predefined.getCidr() == null && predefined.getBroadcastUri() == null &&
                    !(predefined.getBroadcastDomainType() == BroadcastDomainType.Vlan || predefined.getBroadcastDomainType() == BroadcastDomainType.Lswitch))) {
                List<NetworkVO> configs = _networksDao.listBy(owner.getId(), offering.getId(), plan.getDataCenterId());
                if (configs.size() > 0) {
                    if (s_logger.isDebugEnabled()) {
                        s_logger.debug("Found existing network configuration for offering " + offering + ": " + configs.get(0));
                    }

                    if (errorIfAlreadySetup) {
                        InvalidParameterValueException ex = new InvalidParameterValueException("Found existing network configuration (with specified id) for offering (with specified id)");
                        ex.addProxyObject(offering, offering.getId(), "offeringId");
                        ex.addProxyObject(configs.get(0), configs.get(0).getId(), "networkConfigId");
                        throw ex;
                    } else {
                        return configs;
                    }
                }
            } else if (predefined != null && predefined.getCidr() != null && predefined.getBroadcastUri() == null && vpcId == null) {
                // don't allow to have 2 networks with the same cidr in the same zone for the account
                List<NetworkVO> configs = _networksDao.listBy(owner.getId(), plan.getDataCenterId(), predefined.getCidr(), true);
                if (configs.size() > 0) {
                    if (s_logger.isDebugEnabled()) {
                        s_logger.debug("Found existing network configuration for offering " + offering + ": " + configs.get(0));
                    }

                    if (errorIfAlreadySetup) {
                        InvalidParameterValueException ex = new InvalidParameterValueException("Found existing network configuration (with specified id) for offering (with specified id)");
                        ex.addProxyObject(offering, offering.getId(), "offeringId");
                        ex.addProxyObject(configs.get(0), configs.get(0).getId(), "networkConfigId");
                        throw ex;
                    } else {
                        return configs;
                    }
                }
            }

            List<NetworkVO> networks = new ArrayList<NetworkVO>();

            long related = -1;

            for (NetworkGuru guru : _networkGurus) {
                Network network = guru.design(offering, plan, predefined, owner);
                if (network == null) {
                    continue;
                }

                if (network.getId() != -1) {
                    if (network instanceof NetworkVO) {
                        networks.add((NetworkVO) network);
                    } else {
                        networks.add(_networksDao.findById(network.getId()));
                    }
                    continue;
                }

                long id = _networksDao.getNextInSequence(Long.class, "id");
                if (related == -1) {
                    related = id;
                }

                Transaction txn = Transaction.currentTxn();
                txn.start();

                NetworkVO vo = new NetworkVO(id, network, offering.getId(), guru.getName(), owner.getDomainId(), owner.getId(),
                        related, name, displayText, predefined.getNetworkDomain(), offering.getGuestType(),
                        plan.getDataCenterId(), plan.getPhysicalNetworkId(), aclType, offering.getSpecifyIpRanges(), vpcId);
                vo.setDisplayNetwork(isDisplayNetworkEnabled == null ? true : isDisplayNetworkEnabled);
                networks.add(_networksDao.persist(vo, vo.getGuestType() == Network.GuestType.Isolated,
                        finalizeServicesAndProvidersForNetwork(offering, plan.getPhysicalNetworkId())));

                if (domainId != null && aclType == ACLType.Domain) {
                    _networksDao.addDomainToNetwork(id, domainId, subdomainAccess);
                }

                txn.commit();
            }

            if (networks.size() < 1) {
                // see networkOfferingVO.java
                CloudRuntimeException ex = new CloudRuntimeException("Unable to convert network offering with specified id to network profile");
                ex.addProxyObject(offering, offering.getId(), "offeringId");
                throw ex;
            }

            return networks;
        } finally {
            s_logger.debug("Releasing lock for " + locked);
            _accountDao.releaseFromLockTable(locked.getId());
        }
    }

    

    @Override
    @DB
    public void allocate(VirtualMachineProfile vm, List<Pair<NetworkVO, NicProfile>> networks)
            throws InsufficientCapacityException, ConcurrentOperationException {
        Transaction txn = Transaction.currentTxn();
        txn.start();

        int deviceId = 0;

        boolean[] deviceIds = new boolean[networks.size()];
        Arrays.fill(deviceIds, false);

        List<NicProfile> nics = new ArrayList<NicProfile>(networks.size());
        NicProfile defaultNic = null;

        for (Pair<NetworkVO, NicProfile> network : networks) {
            NetworkVO config = network.first();
            NicProfile requested = network.second();

            Boolean isDefaultNic = false;
            if (vm != null && (requested != null && requested.isDefaultNic())) {
                isDefaultNic = true;
            }

            while (deviceIds[deviceId] && deviceId < deviceIds.length) {
                deviceId++;
            }

            Pair<NicProfile,Integer> vmNicPair = allocateNic(requested, config, isDefaultNic,
                    deviceId, vm);

            NicProfile vmNic = vmNicPair.first();
            if (vmNic == null) {
                continue;
            }

            deviceId = vmNicPair.second();

            int devId = vmNic.getDeviceId();
            if (devId > deviceIds.length) {
                throw new IllegalArgumentException("Device id for nic is too large: " + vmNic);
            }
            if (deviceIds[devId]) {
                throw new IllegalArgumentException("Conflicting device id for two different nics: " + vmNic);
            }

            deviceIds[devId] = true;

            if (vmNic.isDefaultNic()) {
                if (defaultNic != null) {
                    throw new IllegalArgumentException("You cannot specify two nics as default nics: nic 1 = " +
                defaultNic + "; nic 2 = " + vmNic);
                }
                defaultNic = vmNic;
            }

            nics.add(vmNic);
            vm.addNic(vmNic);

        }

        if (nics.size() != networks.size()) {
            s_logger.warn("Number of nics " + nics.size() + " doesn't match number of requested networks " + networks.size());
            throw new CloudRuntimeException("Number of nics " + nics.size() + " doesn't match number of requested networks " + networks.size());
        }

        if (nics.size() == 1) {
            nics.get(0).setDefaultNic(true);
        }

        txn.commit();
    }


    @DB
    @Override
    public Pair<NicProfile,Integer> allocateNic(NicProfile requested, Network network, Boolean isDefaultNic,
            int deviceId, VirtualMachineProfile vm) throws InsufficientVirtualNetworkCapcityException,
            InsufficientAddressCapacityException, ConcurrentOperationException{

        NetworkVO ntwkVO = _networksDao.findById(network.getId());
        s_logger.debug("Allocating nic for vm " + vm.getVirtualMachine() + " in network " + network + " with requested profile " + requested);
        NetworkGuru guru = AdapterBase.getAdapterByName(_networkGurus, ntwkVO.getGuruName());

        if (requested != null && requested.getMode() == null) {
            requested.setMode(network.getMode());
        }
        NicProfile profile = guru.allocate(network, requested, vm);
        if (isDefaultNic != null) {
            profile.setDefaultNic(isDefaultNic);
        }

        if (profile == null) {
            return null;
        }

        if (requested != null && requested.getMode() == null) {
            profile.setMode(requested.getMode());
        } else {
            profile.setMode(network.getMode());
        }

        NicVO vo = new NicVO(guru.getName(), vm.getId(), network.getId(), vm.getType());

        deviceId = applyProfileToNic(vo, profile, deviceId);

        vo = _nicDao.persist(vo);
    
        Integer networkRate = _networkModel.getNetworkRate(network.getId(), vm.getId());
        NicProfile vmNic = new NicProfile(vo, network, vo.getBroadcastUri(), vo.getIsolationUri(), networkRate,
                _networkModel.isSecurityGroupSupportedInNetwork(network), _networkModel.getNetworkTag(vm.getHypervisorType(),
                network));

        return new Pair<NicProfile,Integer>(vmNic, Integer.valueOf(deviceId));
    }

    protected Integer applyProfileToNic(NicVO vo, NicProfile profile, Integer deviceId) {
        if (profile.getDeviceId() != null) {
            vo.setDeviceId(profile.getDeviceId());
        } else if (deviceId != null) {
            vo.setDeviceId(deviceId++);
        }

        if (profile.getReservationStrategy() != null) {
            vo.setReservationStrategy(profile.getReservationStrategy());
        }

        vo.setDefaultNic(profile.isDefaultNic());

        vo.setIp4Address(profile.getIp4Address());
        vo.setAddressFormat(profile.getFormat());

        if (profile.getMacAddress() != null) {
            vo.setMacAddress(profile.getMacAddress());
        }

        vo.setMode(profile.getMode());
        vo.setNetmask(profile.getNetmask());
        vo.setGateway(profile.getGateway());

        if (profile.getBroadCastUri() != null) {
            vo.setBroadcastUri(profile.getBroadCastUri());
        }

        if (profile.getIsolationUri() != null) {
            vo.setIsolationUri(profile.getIsolationUri());
        }

        vo.setState(Nic.State.Allocated);
        
        vo.setIp6Address(profile.getIp6Address());
        vo.setIp6Gateway(profile.getIp6Gateway());
        vo.setIp6Cidr(profile.getIp6Cidr());
        
        return deviceId;
    }

    protected void applyProfileToNicForRelease(NicVO vo, NicProfile profile) {
        vo.setGateway(profile.getGateway());
        vo.setAddressFormat(profile.getFormat());
        vo.setIp4Address(profile.getIp4Address());
        vo.setIp6Address(profile.getIp6Address());
        vo.setMacAddress(profile.getMacAddress());
        if (profile.getReservationStrategy() != null) {
            vo.setReservationStrategy(profile.getReservationStrategy());
        }
        vo.setBroadcastUri(profile.getBroadCastUri());
        vo.setIsolationUri(profile.getIsolationUri());
        vo.setNetmask(profile.getNetmask());
    }

    protected void applyProfileToNetwork(NetworkVO network, NetworkProfile profile) {
        network.setBroadcastUri(profile.getBroadcastUri());
        network.setDns1(profile.getDns1());
        network.setDns2(profile.getDns2());
        network.setPhysicalNetworkId(profile.getPhysicalNetworkId());
    }

    protected NicTO toNicTO(NicVO nic, NicProfile profile, NetworkVO config) {
        NicTO to = new NicTO();
        to.setDeviceId(nic.getDeviceId());
        to.setBroadcastType(config.getBroadcastDomainType());
        to.setType(config.getTrafficType());
        to.setIp(nic.getIp4Address());
        to.setNetmask(nic.getNetmask());
        to.setMac(nic.getMacAddress());
        to.setDns1(profile.getDns1());
        to.setDns2(profile.getDns2());
        if (nic.getGateway() != null) {
            to.setGateway(nic.getGateway());
        } else {
            to.setGateway(config.getGateway());
        }
        to.setDefaultNic(nic.isDefaultNic());
        to.setBroadcastUri(nic.getBroadcastUri());
        to.setIsolationuri(nic.getIsolationUri());
        if (profile != null) {
            to.setDns1(profile.getDns1());
            to.setDns2(profile.getDns2());
        }

        Integer networkRate = _networkModel.getNetworkRate(config.getId(), null);
        to.setNetworkRateMbps(networkRate);

        to.setUuid(config.getUuid());

        return to;
    }

    @Override
    @DB
    public Pair<NetworkGuru, NetworkVO> implementNetwork(long networkId, DeployDestination dest, ReservationContext context)
            throws ConcurrentOperationException, ResourceUnavailableException,
            InsufficientCapacityException {
        Transaction.currentTxn();
        Pair<NetworkGuru, NetworkVO> implemented = new Pair<NetworkGuru, NetworkVO>(null, null);

        NetworkVO network = _networksDao.acquireInLockTable(networkId, _networkLockTimeout);
        if (network == null) {
            // see NetworkVO.java
            ConcurrentOperationException ex = new ConcurrentOperationException("Unable to acquire network configuration");
            ex.addProxyObject(ApiDBUtils.findNetworkById(networkId).getUuid());
            throw ex;
        }

        if (s_logger.isDebugEnabled()) {
            s_logger.debug("Lock is acquired for network id " + networkId + " as a part of network implement");
        }

        try {
            NetworkGuru guru = AdapterBase.getAdapterByName(_networkGurus, network.getGuruName());
            Network.State state = network.getState();
            if (state == Network.State.Implemented || state == Network.State.Implementing) {
                s_logger.debug("Network id=" + networkId + " is already implemented");
                implemented.set(guru, network);
                return implemented;
            }

            if (state == Network.State.Setup) {
                DataCenterVO zone = _dcDao.findById(network.getDataCenterId());
                if (!isSharedNetworkOfferingWithServices(network.getNetworkOfferingId()) || (zone.getNetworkType() == NetworkType.Basic)) {
                    s_logger.debug("Network id=" + networkId + " is already implemented");
                    implemented.set(guru, network);
                    return implemented;
                }
            }

            if (s_logger.isDebugEnabled()) {
                s_logger.debug("Asking " + guru.getName() + " to implement " + network);
            }

            NetworkOfferingVO offering = _networkOfferingDao.findById(network.getNetworkOfferingId());

            network.setReservationId(context.getReservationId());
            if (isSharedNetworkWithServices(network)) {
                network.setState(Network.State.Implementing);
            } else {
                stateTransitTo(network, Event.ImplementNetwork);
            }

            Network result = guru.implement(network, offering, dest, context);
            network.setCidr(result.getCidr());
            network.setBroadcastUri(result.getBroadcastUri());
            network.setGateway(result.getGateway());
            network.setMode(result.getMode());
            network.setPhysicalNetworkId(result.getPhysicalNetworkId());
            _networksDao.update(networkId, network);

            // implement network elements and re-apply all the network rules
            implementNetworkElementsAndResources(dest, context, network, offering);

            if (isSharedNetworkWithServices(network)) {
                network.setState(Network.State.Implemented);
            } else {
                stateTransitTo(network,Event.OperationSucceeded);
            }

            network.setRestartRequired(false);
            _networksDao.update(network.getId(), network);
            implemented.set(guru, network);
            return implemented;
        } catch (NoTransitionException e) {
            s_logger.error(e.getMessage());
            return null;
        } finally {
            if (implemented.first() == null) {
                s_logger.debug("Cleaning up because we're unable to implement the network " + network);
                try {
                    if (isSharedNetworkWithServices(network)) {
                        network.setState(Network.State.Shutdown);
                        _networksDao.update(networkId, network);
                    } else {
                        stateTransitTo(network,Event.OperationFailed);
                    }
                } catch (NoTransitionException e) {
                    s_logger.error(e.getMessage());
                }

                shutdownNetwork(networkId, context, false);
            }

            _networksDao.releaseFromLockTable(networkId);
            if (s_logger.isDebugEnabled()) {
                s_logger.debug("Lock is released for network id " + networkId + " as a part of network implement");
            }
        }
    }

    @Override
    public boolean equals(Object o) {
        return super.equals(o);    //To change body of overridden methods use File | Settings | File Templates.
    }

    @Override
    public void implementNetworkElementsAndResources(DeployDestination dest, ReservationContext context,
                                                      NetworkVO network, NetworkOfferingVO offering)
            throws ConcurrentOperationException, InsufficientAddressCapacityException, ResourceUnavailableException, InsufficientCapacityException {

        // Associate a source NAT IP (if one isn't already associated with the network) if this is a
        //     1) 'Isolated' or 'Shared' guest virtual network in the advance zone
        //     2) network has sourceNat service
        //     3) network offering does not support a shared source NAT rule

        boolean sharedSourceNat = offering.getSharedSourceNat();
        DataCenter zone = _dcDao.findById(network.getDataCenterId());

        if (!sharedSourceNat && _networkModel.areServicesSupportedInNetwork(network.getId(), Service.SourceNat)
                && (network.getGuestType() == Network.GuestType.Isolated ||
                (network.getGuestType() == Network.GuestType.Shared && zone.getNetworkType() == NetworkType.Advanced))) {

            List<IPAddressVO> ips = null;
            if (network.getVpcId() != null) {
                ips = _ipAddressDao.listByAssociatedVpc(network.getVpcId(), true);
                if (ips.isEmpty()) {
                    throw new CloudRuntimeException("Vpc is not implemented; there is no source nat ip");
                }
            } else {
                ips = _ipAddressDao.listByAssociatedNetwork(network.getId(), true);
            }

            if (ips.isEmpty()) {
                s_logger.debug("Creating a source nat ip for network " + network);
                Account owner = _accountMgr.getAccount(network.getAccountId());
                assignSourceNatIpAddressToGuestNetwork(owner, network);
            }
        }

        // get providers to implement
        List<Provider> providersToImplement = getNetworkProviders(network.getId());
        for (NetworkElement element : _networkElements) {
            if (providersToImplement.contains(element.getProvider())) {
                if (!_networkModel.isProviderEnabledInPhysicalNetwork(_networkModel.getPhysicalNetworkId(network), element.getProvider().getName())) {
                    // The physicalNetworkId will not get translated into a uuid by the reponse serializer,
                    // because the serializer would look up the NetworkVO class's table and retrieve the
                    // network id instead of the physical network id.
                    // So just throw this exception as is. We may need to TBD by changing the serializer.
                    throw new CloudRuntimeException("Service provider " + element.getProvider().getName() +
                            " either doesn't exist or is not enabled in physical network id: " + network.getPhysicalNetworkId());
                }

                if (s_logger.isDebugEnabled()) {
                    s_logger.debug("Asking " + element.getName() + " to implemenet " + network);
                }

                if (!element.implement(network, offering, dest, context)) {
                    CloudRuntimeException ex = new CloudRuntimeException("Failed to implement provider " + element.getProvider().getName() + " for network with specified id");
                    ex.addProxyObject(network, network.getId(), "networkId");
                    throw ex;
                }
            }
        }

        // reapply all the firewall/staticNat/lb rules
        s_logger.debug("Reprogramming network " + network + " as a part of network implement");
        if (!reprogramNetworkRules(network.getId(), UserContext.current().getCaller(), network)) {
            s_logger.warn("Failed to re-program the network as a part of network " + network + " implement");
            // see DataCenterVO.java
            ResourceUnavailableException ex = new ResourceUnavailableException("Unable to apply network rules as a part of network " + network + " implement", DataCenter.class, network.getDataCenterId());
            ex.addProxyObject(ApiDBUtils.findZoneById(network.getDataCenterId()).getUuid());
            throw ex;
        }
    }

    protected boolean prepareElement(NetworkElement element, NetworkVO network,
            NicProfile profile, VirtualMachineProfile vmProfile,
            DeployDestination dest, ReservationContext context) throws InsufficientCapacityException,
            ConcurrentOperationException, ResourceUnavailableException {
        element.prepare(network, profile, vmProfile, dest, context);
        if (vmProfile.getType() == Type.User && element.getProvider() != null) {
            if (_networkModel.areServicesSupportedInNetwork(network.getId(), Service.Dhcp) &&
                    _networkModel.isProviderSupportServiceInNetwork(network.getId(), Service.Dhcp, element.getProvider()) &&
                    element instanceof DhcpServiceProvider) {
                DhcpServiceProvider sp = (DhcpServiceProvider) element;
                if (!sp.configDhcpSupportForSubnet(network, profile, vmProfile, dest, context)) {
                     return false;
                }
                sp.addDhcpEntry(network, profile, vmProfile, dest, context);
            }
            if (_networkModel.areServicesSupportedInNetwork(network.getId(), Service.UserData) &&
                    _networkModel.isProviderSupportServiceInNetwork(network.getId(), Service.UserData, element.getProvider()) &&
                    element instanceof UserDataServiceProvider) {
                UserDataServiceProvider sp = (UserDataServiceProvider) element;
                sp.addPasswordAndUserdata(network, profile, vmProfile, dest, context);
            }
        }
        return true;
    }

    @DB
    protected void updateNic(NicVO nic, long networkId, int count) {
        Transaction txn = Transaction.currentTxn();
        txn.start();
        _nicDao.update(nic.getId(), nic);

        if (nic.getVmType() == VirtualMachine.Type.User) {
            s_logger.debug("Changing active number of nics for network id=" + networkId + " on " + count);
            _networksDao.changeActiveNicsBy(networkId, count);
        }

        if (nic.getVmType() == VirtualMachine.Type.User || (nic.getVmType() == VirtualMachine.Type.DomainRouter && _networksDao.findById(networkId).getTrafficType() == TrafficType.Guest)) {
            _networksDao.setCheckForGc(networkId);
        }

        txn.commit();
    }

    @Override
    public void prepare(VirtualMachineProfile vmProfile, DeployDestination dest, ReservationContext context) throws InsufficientCapacityException,
            ConcurrentOperationException, ResourceUnavailableException {
        List<NicVO> nics = _nicDao.listByVmId(vmProfile.getId());

        // we have to implement default nics first - to ensure that default network elements start up first in multiple
        //nics case
        // (need for setting DNS on Dhcp to domR's Ip4 address)
        Collections.sort(nics, new Comparator<NicVO>() {

            @Override
            public int compare(NicVO nic1, NicVO nic2) {
                boolean isDefault1 = nic1.isDefaultNic();
                boolean isDefault2 = nic2.isDefaultNic();

                return (isDefault1 ^ isDefault2) ? ((isDefault1 ^ true) ? 1 : -1) : 0;
            }
        });

        for (NicVO nic : nics) {
            Pair<NetworkGuru, NetworkVO> implemented = implementNetwork(nic.getNetworkId(), dest, context);

            NetworkVO network = implemented.second();
            NicProfile profile = prepareNic(vmProfile, dest, context, nic.getId(), network);
            vmProfile.addNic(profile);
        }
    }

    @Override
    public NicProfile prepareNic(VirtualMachineProfile vmProfile, DeployDestination
            dest, ReservationContext context, long nicId, NetworkVO network)
            throws InsufficientVirtualNetworkCapcityException, InsufficientAddressCapacityException,
            ConcurrentOperationException, InsufficientCapacityException, ResourceUnavailableException {
        
        Integer networkRate = _networkModel.getNetworkRate(network.getId(), vmProfile.getId());
        NetworkGuru guru = AdapterBase.getAdapterByName(_networkGurus, network.getGuruName());
        NicVO nic = _nicDao.findById(nicId);

        NicProfile profile = null;
        if (nic.getReservationStrategy() == Nic.ReservationStrategy.Start) {
            nic.setState(Nic.State.Reserving);
            nic.setReservationId(context.getReservationId());
            _nicDao.update(nic.getId(), nic);
            URI broadcastUri = nic.getBroadcastUri();
            if (broadcastUri == null) {
                broadcastUri = network.getBroadcastUri();
            }

            URI isolationUri = nic.getIsolationUri();

            profile = new NicProfile(nic, network, broadcastUri, isolationUri,

            networkRate, _networkModel.isSecurityGroupSupportedInNetwork(network), _networkModel.getNetworkTag(vmProfile.getHypervisorType(), network));
            guru.reserve(profile, network, vmProfile, dest, context);
            nic.setIp4Address(profile.getIp4Address());
            nic.setAddressFormat(profile.getFormat());
            nic.setIp6Address(profile.getIp6Address());
            nic.setMacAddress(profile.getMacAddress());
            nic.setIsolationUri(profile.getIsolationUri());
            nic.setBroadcastUri(profile.getBroadCastUri());
            nic.setReserver(guru.getName());
            nic.setState(Nic.State.Reserved);
            nic.setNetmask(profile.getNetmask());
            nic.setGateway(profile.getGateway());

            if (profile.getStrategy() != null) {
                nic.setReservationStrategy(profile.getStrategy());
            }

            updateNic(nic, network.getId(), 1);
        } else {
            profile = new NicProfile(nic, network, nic.getBroadcastUri(), nic.getIsolationUri(),
                        networkRate, _networkModel.isSecurityGroupSupportedInNetwork(network), _networkModel.getNetworkTag(vmProfile.getHypervisorType(), network));
            guru.updateNicProfile(profile, network);
            nic.setState(Nic.State.Reserved);
            updateNic(nic, network.getId(), 1);
        }

        for (NetworkElement element : _networkElements) {
            if (s_logger.isDebugEnabled()) {
                s_logger.debug("Asking " + element.getName() + " to prepare for " + nic);
            }
            if(!prepareElement(element, network, profile, vmProfile, dest, context)) {
                throw new InsufficientAddressCapacityException("unable to configure the dhcp service, due to insufficiant address capacity",Network.class, network.getId());
            }
        }

        profile.setSecurityGroupEnabled(_networkModel.isSecurityGroupSupportedInNetwork(network));
        guru.updateNicProfile(profile, network);
        return profile;
    }

    @Override
<<<<<<< HEAD
    public void prepareNicForMigration(VirtualMachineProfile vm, DeployDestination dest) {
=======
    public void prepareNicForMigration(VirtualMachineProfile<? extends VMInstanceVO> vm, DeployDestination dest) {
>>>>>>> c7976b66
        List<NicVO> nics = _nicDao.listByVmId(vm.getId());
        ReservationContext context = new ReservationContextImpl(UUID.randomUUID().toString(), null, null);
        for (NicVO nic : nics) {
            NetworkVO network = _networksDao.findById(nic.getNetworkId());
            Integer networkRate = _networkModel.getNetworkRate(network.getId(), vm.getId());

            NetworkGuru guru = AdapterBase.getAdapterByName(_networkGurus, network.getGuruName());
            NicProfile profile = new NicProfile(nic, network, nic.getBroadcastUri(), nic.getIsolationUri(), networkRate,
                    _networkModel.isSecurityGroupSupportedInNetwork(network), _networkModel.getNetworkTag(vm.getHypervisorType(), network));
            if(guru instanceof NetworkMigrationResponder){
                if(!((NetworkMigrationResponder) guru).prepareMigration(profile, network, vm, dest, context)){
                    s_logger.error("NetworkGuru "+guru+" prepareForMigration failed."); // XXX: Transaction error
                }
            }
            for (NetworkElement element : _networkElements) {
                if(element instanceof NetworkMigrationResponder){
                    if(!((NetworkMigrationResponder) element).prepareMigration(profile, network, vm, dest, context)){
                        s_logger.error("NetworkElement "+element+" prepareForMigration failed."); // XXX: Transaction error
                    }
                }
            }
            guru.updateNicProfile(profile, network);
            vm.addNic(profile);
        }
    }

    private NicProfile findNicProfileById(VirtualMachineProfile<? extends VMInstanceVO> vm, long id){
        for(NicProfile nic: vm.getNics()){
            if(nic.getId() == id){
                return nic;
            }
        }
        return null;
    }

    @Override
    public void commitNicForMigration(
            VirtualMachineProfile<? extends VMInstanceVO> src,
            VirtualMachineProfile<? extends VMInstanceVO> dst) {
        for(NicProfile nicSrc: src.getNics()){
            NetworkVO network = _networksDao.findById(nicSrc.getNetworkId());
            NetworkGuru guru = AdapterBase.getAdapterByName(_networkGurus, network.getGuruName());
            NicProfile nicDst = findNicProfileById(dst, nicSrc.getId());
            ReservationContext src_context = new ReservationContextImpl(nicSrc.getReservationId(), null, null);
            ReservationContext dst_context = new ReservationContextImpl(nicDst.getReservationId(), null, null);

            if(guru instanceof NetworkMigrationResponder){
                ((NetworkMigrationResponder) guru).commitMigration(nicSrc, network, src, src_context, dst_context);
            }
            for (NetworkElement element : _networkElements) {
                if(element instanceof NetworkMigrationResponder){
                    ((NetworkMigrationResponder) element).commitMigration(nicSrc, network, src, src_context, dst_context);
                }
            }
            // update the reservation id
            NicVO nicVo = _nicDao.findById(nicDst.getId());
            nicVo.setReservationId(nicDst.getReservationId());
            _nicDao.persist(nicVo);
        }
    }

    @Override
    public void rollbackNicForMigration(
            VirtualMachineProfile<? extends VMInstanceVO> src,
            VirtualMachineProfile<? extends VMInstanceVO> dst) {
        for(NicProfile nicDst: dst.getNics()){
            NetworkVO network = _networksDao.findById(nicDst.getNetworkId());
            NetworkGuru guru = AdapterBase.getAdapterByName(_networkGurus, network.getGuruName());
            NicProfile nicSrc = findNicProfileById(src, nicDst.getId());
            ReservationContext src_context = new ReservationContextImpl(nicSrc.getReservationId(), null, null);
            ReservationContext dst_context = new ReservationContextImpl(nicDst.getReservationId(), null, null);

            if(guru instanceof NetworkMigrationResponder){
                ((NetworkMigrationResponder) guru).rollbackMigration(nicDst, network, dst, src_context, dst_context);
            }
            for (NetworkElement element : _networkElements) {
                if(element instanceof NetworkMigrationResponder){
                    ((NetworkMigrationResponder) element).rollbackMigration(nicDst, network, dst, src_context, dst_context);
                }
            }
        }
    }

    @Override
    @DB
    public void release(VirtualMachineProfile vmProfile, boolean forced) throws
            ConcurrentOperationException, ResourceUnavailableException {
        List<NicVO> nics = _nicDao.listByVmId(vmProfile.getId());
        for (NicVO nic : nics) {
            releaseNic(vmProfile, nic);
        }
    }


    @Override
    @DB
    public void releaseNic(VirtualMachineProfile vmProfile, Nic nic)
            throws ConcurrentOperationException, ResourceUnavailableException {
        NicVO nicVO = _nicDao.findById(nic.getId());
        releaseNic(vmProfile, nicVO);
    }

    @DB
    protected void releaseNic(VirtualMachineProfile vmProfile, NicVO nicVO)
            throws ConcurrentOperationException, ResourceUnavailableException {
        //lock the nic
        Transaction txn = Transaction.currentTxn();
        txn.start();

        NicVO nic = _nicDao.lockRow(nicVO.getId(), true);
        if (nic == null) {
            throw new ConcurrentOperationException("Unable to acquire lock on nic " + nic);
        }

        Nic.State originalState = nic.getState();
        NetworkVO network = _networksDao.findById(nicVO.getNetworkId());

        if (originalState == Nic.State.Reserved || originalState == Nic.State.Reserving) {
            if (nic.getReservationStrategy() == Nic.ReservationStrategy.Start) {
                NetworkGuru guru = AdapterBase.getAdapterByName(_networkGurus, network.getGuruName());
                nic.setState(Nic.State.Releasing);
                _nicDao.update(nic.getId(), nic);
                NicProfile profile = new NicProfile(nic, network, nic.getBroadcastUri(), nic.getIsolationUri(), null,
                        _networkModel.isSecurityGroupSupportedInNetwork(network), _networkModel.getNetworkTag(vmProfile.getHypervisorType(), network));
                if (guru.release(profile, vmProfile, nic.getReservationId())) {
                    applyProfileToNicForRelease(nic, profile);
                    nic.setState(Nic.State.Allocated);
                    if (originalState == Nic.State.Reserved) {
                        updateNic(nic, network.getId(), -1);
                    } else {
                        _nicDao.update(nic.getId(), nic);
                    }
                }
                //commit the transaction before proceeding releasing nic profile on the network elements
                txn.commit();

                // Perform release on network elements
                for (NetworkElement element : _networkElements) {
                    if (s_logger.isDebugEnabled()) {
                        s_logger.debug("Asking " + element.getName() + " to release " + nic);
                    }
                    //NOTE: Context appear to never be used in release method
                    //implementations. Consider removing it from interface Element
                    element.release(network, profile, vmProfile, null);
                }

            } else {
                nic.setState(Nic.State.Allocated);
                updateNic(nic, network.getId(), -1);
                txn.commit();
            }
        }
    }

    @Override
    public void cleanupNics(VirtualMachineProfile vm) {
        if (s_logger.isDebugEnabled()) {
            s_logger.debug("Cleaning network for vm: " + vm.getId());
        }

        List<NicVO> nics = _nicDao.listByVmId(vm.getId());
        for (NicVO nic : nics) {
            removeNic(vm, nic);
        }
    }

    @Override
    public void removeNic(VirtualMachineProfile vm, Nic nic) {
        removeNic(vm, _nicDao.findById(nic.getId()));
    }

    protected void removeNic(VirtualMachineProfile vm, NicVO nic) {
        nic.setState(Nic.State.Deallocating);
        _nicDao.update(nic.getId(), nic);
        NetworkVO network = _networksDao.findById(nic.getNetworkId());
        NicProfile profile = new NicProfile(nic, network, null, null, null,
                _networkModel.isSecurityGroupSupportedInNetwork(network), _networkModel.getNetworkTag(vm.getHypervisorType(), network));

        /*
         * We need to release the nics with a Create ReservationStrategy here
         * because the nic is now being removed.
         */
        if (nic.getReservationStrategy() == Nic.ReservationStrategy.Create) {
            for (NetworkElement element : _networkElements) {
                if (s_logger.isDebugEnabled()) {
                    s_logger.debug("Asking " + element.getName() + " to release " + nic);
                }
                try {
                    element.release(network, profile, vm, null);
                } catch (ConcurrentOperationException ex) {
                    s_logger.warn("release failed during the nic " +  nic.toString() + " removeNic due to ", ex);
                } catch (ResourceUnavailableException ex) {
                    s_logger.warn("release failed during the nic " +  nic.toString() + " removeNic due to ", ex);
                }
            }
        }

        NetworkGuru guru = AdapterBase.getAdapterByName(_networkGurus, network.getGuruName());
        guru.deallocate(network, profile, vm);
        _nicDao.remove(nic.getId());
        s_logger.debug("Removed nic id=" + nic.getId());
        //remove the secondary ip addresses corresponding to to this nic
        if (!removeVmSecondaryIpsOfNic(nic.getId())) {
            s_logger.debug("Removing nic " + nic.getId() + " secondary ip addreses failed");
        }
    }

    @Override
    public void expungeNics(VirtualMachineProfile vm) {
        List<NicVO> nics = _nicDao.listByVmIdIncludingRemoved(vm.getId());
        for (NicVO nic : nics) {
            _nicDao.expunge(nic.getId());
        }
    }

   

    @Override
    @DB
    public Network createGuestNetwork(long networkOfferingId, String name, String displayText, String gateway,
            String cidr, String vlanId, String networkDomain, Account owner, Long domainId,
                                      PhysicalNetwork pNtwk, long zoneId, ACLType aclType, Boolean subdomainAccess, Long vpcId, String ip6Gateway, String ip6Cidr,
                                      Boolean isDisplayNetworkEnabled, String isolatedPvlan)
                    throws ConcurrentOperationException, InsufficientCapacityException, ResourceAllocationException {

        NetworkOfferingVO ntwkOff = _networkOfferingDao.findById(networkOfferingId);
        // this method supports only guest network creation
        if (ntwkOff.getTrafficType() != TrafficType.Guest) {
            s_logger.warn("Only guest networks can be created using this method");
            return null;
        }

        boolean updateResourceCount = resourceCountNeedsUpdate(ntwkOff, aclType);
        //check resource limits
        if (updateResourceCount) {
            _resourceLimitMgr.checkResourceLimit(owner, ResourceType.network);
        }

        // Validate network offering
        if (ntwkOff.getState() != NetworkOffering.State.Enabled) {
            // see NetworkOfferingVO
            InvalidParameterValueException ex = new InvalidParameterValueException("Can't use specified network offering id as its stat is not " + NetworkOffering.State.Enabled);
            ex.addProxyObject(ntwkOff, ntwkOff.getId(), "networkOfferingId");
            throw ex;
        }

        // Validate physical network
        if (pNtwk.getState() != PhysicalNetwork.State.Enabled) {
            // see PhysicalNetworkVO.java
            InvalidParameterValueException ex = new InvalidParameterValueException("Specified physical network id is" +
                    " in incorrect state:" + pNtwk.getState());
            ex.addProxyObject("physical_network", pNtwk.getId(), "physicalNetworkId");
            throw ex;
        }

        boolean ipv6 = false;
        
        if (ip6Gateway != null && ip6Cidr != null) {
        	ipv6 = true;
        }
        // Validate zone
        DataCenterVO zone = _dcDao.findById(zoneId);
        if (zone.getNetworkType() == NetworkType.Basic) {
        	if (ipv6) {
                throw new InvalidParameterValueException("IPv6 is not supported in Basic zone");
        	}
        	
            // In Basic zone the network should have aclType=Domain, domainId=1, subdomainAccess=true
            if (aclType == null || aclType != ACLType.Domain) {
                throw new InvalidParameterValueException("Only AclType=Domain can be specified for network creation in Basic zone");
            }

            // Only one guest network is supported in Basic zone
            List<NetworkVO> guestNetworks = _networksDao.listByZoneAndTrafficType(zone.getId(), TrafficType.Guest);
            if (!guestNetworks.isEmpty()) {
                throw new InvalidParameterValueException("Can't have more than one Guest network in zone with network type "
                                                        + NetworkType.Basic);
            }

            // if zone is basic, only Shared network offerings w/o source nat service are allowed
            if (!(ntwkOff.getGuestType() == GuestType.Shared &&
                    !_networkModel.areServicesSupportedByNetworkOffering(ntwkOff.getId(), Service.SourceNat))) {
                throw new InvalidParameterValueException("For zone of type " + NetworkType.Basic + " only offerings of " +
                        "guestType " + GuestType.Shared + " with disabled " + Service.SourceNat.getName()
                        + " service are allowed");
            }

            if (domainId == null || domainId != Domain.ROOT_DOMAIN) {
                throw new InvalidParameterValueException("Guest network in Basic zone should be dedicated to ROOT domain");
            }

            if (subdomainAccess == null) {
                subdomainAccess = true;
            } else if (!subdomainAccess) {
                throw new InvalidParameterValueException("Subdomain access should be set to true for the" +
                        " guest network in the Basic zone");
            }

            if (vlanId == null) {
                vlanId = Vlan.UNTAGGED;
            } else {
                if (!vlanId.equalsIgnoreCase(Vlan.UNTAGGED)) {
                    throw new InvalidParameterValueException("Only vlan " + Vlan.UNTAGGED + " can be created in " +
                            "the zone of type " + NetworkType.Basic);
                }
            }

        } else if (zone.getNetworkType() == NetworkType.Advanced) {
            if (zone.isSecurityGroupEnabled()) {
            	if (ipv6) {
            		throw new InvalidParameterValueException("IPv6 is not supported with security group!");
            	}
            	if (isolatedPvlan != null) {
            		throw new InvalidParameterValueException("Isolated Private VLAN is not supported with security group!");
            	}
                // Only Account specific Isolated network with sourceNat service disabled are allowed in security group
                // enabled zone
                if ( ntwkOff.getGuestType() != GuestType.Shared ){
                    throw new InvalidParameterValueException("Only shared guest network can be created in security group enabled zone");
                }
                if ( _networkModel.areServicesSupportedByNetworkOffering(ntwkOff.getId(), Service.SourceNat)) {
                    throw new InvalidParameterValueException("Service SourceNat is not allowed in security group enabled zone");
                }
                if (!( _networkModel.areServicesSupportedByNetworkOffering(ntwkOff.getId(), Service.SecurityGroup))) {
                    throw new InvalidParameterValueException("network must have SecurityGroup provider in security group enabled zone");
                }
            }

            //don't allow eip/elb networks in Advance zone
            if (ntwkOff.getElasticIp() || ntwkOff.getElasticLb()) {
                throw new InvalidParameterValueException("Elastic IP and Elastic LB services are supported in zone of type " + NetworkType.Basic);
            }
        }

        // VlanId can be specified only when network offering supports it
        boolean vlanSpecified = (vlanId != null);
        if (vlanSpecified != ntwkOff.getSpecifyVlan()) {
            if (vlanSpecified) {
                throw new InvalidParameterValueException("Can't specify vlan; corresponding offering says specifyVlan=false");
            } else {
                throw new InvalidParameterValueException("Vlan has to be specified; corresponding offering says specifyVlan=true");
            }
        }

        if (vlanId != null) {
            String uri = "vlan://" + vlanId;
            // For Isolated networks, don't allow to create network with vlan that already exists in the zone
            if (ntwkOff.getGuestType() == GuestType.Isolated) {
                if (_networksDao.countByZoneAndUri(zoneId, uri) > 0) {
                    throw new InvalidParameterValueException("Network with vlan " + vlanId + " already exists in zone " + zoneId);
                } else {
                    List<DataCenterVnetVO> dcVnets = _datacenterVnetDao.findVnet(zoneId, vlanId.toString());
                    //for the network that is created as part of private gateway,
                    //the vnet is not coming from the data center vnet table, so the list can be empty
                    if (!dcVnets.isEmpty()) {
                        DataCenterVnetVO dcVnet = dcVnets.get(0);
                        // Fail network creation if specified vlan is dedicated to a different account
                        if (dcVnet.getAccountGuestVlanMapId() != null) {
                            Long accountGuestVlanMapId = dcVnet.getAccountGuestVlanMapId();
                            AccountGuestVlanMapVO map = _accountGuestVlanMapDao.findById(accountGuestVlanMapId);
                            if (map.getAccountId() != owner.getAccountId()) {
                                throw new InvalidParameterValueException("Vlan " + vlanId + " is dedicated to a different account");
                            }
                        // Fail network creation if owner has a dedicated range of vlans but the specified vlan belongs to the system pool
                        } else {
                            List<AccountGuestVlanMapVO> maps = _accountGuestVlanMapDao.listAccountGuestVlanMapsByAccount(owner.getAccountId());
                            if (maps != null && !maps.isEmpty()) {
                                int vnetsAllocatedToAccount = _datacenterVnetDao.countVnetsAllocatedToAccount(zoneId, owner.getAccountId());
                                int vnetsDedicatedToAccount = _datacenterVnetDao.countVnetsDedicatedToAccount(zoneId, owner.getAccountId());
                                if (vnetsAllocatedToAccount < vnetsDedicatedToAccount) {
                                    throw new InvalidParameterValueException("Specified vlan " + vlanId + " doesn't belong" +
                                            " to the vlan range dedicated to the owner "+ owner.getAccountName());
                                }
                            }
                        }
                    }
                }
            } else {
                // don't allow to creating shared network with given Vlan ID, if there already exists a isolated network or
                // shared network with same Vlan ID in the zone
                if (_networksDao.countByZoneUriAndGuestType(zoneId, uri, GuestType.Isolated) > 0 ||
                        _networksDao.countByZoneUriAndGuestType(zoneId, uri, GuestType.Shared) > 0) {
                    throw new InvalidParameterValueException("There is a isolated/shared network with vlan id: " +
                            vlanId + " already exists " + "in zone " + zoneId);
                }
            }



        }

        // If networkDomain is not specified, take it from the global configuration
        if (_networkModel.areServicesSupportedByNetworkOffering(networkOfferingId, Service.Dns)) {
            Map<Network.Capability, String> dnsCapabilities = _networkModel.getNetworkOfferingServiceCapabilities
                    (_configMgr.getNetworkOffering(networkOfferingId), Service.Dns);
            String isUpdateDnsSupported = dnsCapabilities.get(Capability.AllowDnsSuffixModification);
            if (isUpdateDnsSupported == null || !Boolean.valueOf(isUpdateDnsSupported)) {
                if (networkDomain != null) {
                    // TBD: NetworkOfferingId and zoneId. Send uuids instead.
                    throw new InvalidParameterValueException("Domain name change is not supported by network offering id="
                            + networkOfferingId + " in zone id=" + zoneId);
                }
            } else {
                if (networkDomain == null) {
                    // 1) Get networkDomain from the corresponding account/domain/zone
                    if (aclType == ACLType.Domain) {
                        networkDomain = _networkModel.getDomainNetworkDomain(domainId, zoneId);
                    } else if (aclType == ACLType.Account) {
                        networkDomain = _networkModel.getAccountNetworkDomain(owner.getId(), zoneId);
                    }

                    // 2) If null, generate networkDomain using domain suffix from the global config variables
                    if (networkDomain == null) {
                        networkDomain = "cs" + Long.toHexString(owner.getId()) + _configServer.getConfigValue(Config.GuestDomainSuffix.key(), Config.ConfigurationParameterScope.zone.toString(), zoneId);
                    }

                } else {
                    // validate network domain
                    if (!NetUtils.verifyDomainName(networkDomain)) {
                        throw new InvalidParameterValueException(
                                "Invalid network domain. Total length shouldn't exceed 190 chars. Each domain " +
                                "label must be between 1 and 63 characters long, can contain ASCII letters 'a' through 'z', the digits '0' through '9', "
                                        + "and the hyphen ('-'); can't start or end with \"-\"");
                    }
                }
            }
        }
        
        // In Advance zone Cidr for Shared networks and Isolated networks w/o source nat service can't be NULL - 2.2.x
        // limitation, remove after we introduce support for multiple ip ranges
        // with different Cidrs for the same Shared network
        boolean cidrRequired = zone.getNetworkType() == NetworkType.Advanced && ntwkOff.getTrafficType() == TrafficType.Guest
                && (ntwkOff.getGuestType() == GuestType.Shared || (ntwkOff.getGuestType() == GuestType.Isolated
                && !_networkModel.areServicesSupportedByNetworkOffering(ntwkOff.getId(), Service.SourceNat)));
        if (cidr == null && ip6Cidr == null  && cidrRequired) {
            throw new InvalidParameterValueException("StartIp/endIp/gateway/netmask are required when create network of" +
                    " type " + Network.GuestType.Shared + " and network of type " + GuestType.Isolated + " with service "
                    + Service.SourceNat.getName() + " disabled");
        }

        // No cidr can be specified in Basic zone
        if (zone.getNetworkType() == NetworkType.Basic && cidr != null) {
            throw new InvalidParameterValueException("StartIp/endIp/gateway/netmask can't be specified for zone of type " + NetworkType.Basic);
        }

        // Check if cidr is RFC1918 compliant if the network is Guest Isolated for IPv4
        if (cidr != null && ntwkOff.getGuestType() == Network.GuestType.Isolated && ntwkOff.getTrafficType() == TrafficType.Guest) {
        	if (!NetUtils.validateGuestCidr(cidr)) {
        		throw new InvalidParameterValueException("Virtual Guest Cidr " + cidr + " is not RFC1918 compliant");
        	}
        }

        Transaction txn = Transaction.currentTxn();
        txn.start();

        Long physicalNetworkId = null;
        if (pNtwk != null) {
            physicalNetworkId = pNtwk.getId();
        }
        DataCenterDeployment plan = new DataCenterDeployment(zoneId, null, null, null, null, physicalNetworkId);
        NetworkVO userNetwork = new NetworkVO();
        userNetwork.setNetworkDomain(networkDomain);

        if (cidr != null && gateway != null) {
            userNetwork.setCidr(cidr);
            userNetwork.setGateway(gateway);
        }
        
        if (ip6Cidr != null && ip6Gateway != null) {
            userNetwork.setIp6Cidr(ip6Cidr);
            userNetwork.setIp6Gateway(ip6Gateway);
        }
        
        if (vlanId != null) {
        	if (isolatedPvlan == null) {
            userNetwork.setBroadcastUri(URI.create("vlan://" + vlanId));
            if (!vlanId.equalsIgnoreCase(Vlan.UNTAGGED)) {
                userNetwork.setBroadcastDomainType(BroadcastDomainType.Vlan);
            } else {
                userNetwork.setBroadcastDomainType(BroadcastDomainType.Native);
            }
        	} else {
        		if (vlanId.equalsIgnoreCase(Vlan.UNTAGGED)) {
        			throw new InvalidParameterValueException("Cannot support pvlan with untagged primary vlan!");
        		}
        		userNetwork.setBroadcastUri(NetUtils.generateUriForPvlan(vlanId, isolatedPvlan));
        		userNetwork.setBroadcastDomainType(BroadcastDomainType.Pvlan);
        	}
        }
        
        List<NetworkVO> networks = setupNetwork(owner, ntwkOff, userNetwork, plan, name, displayText, true, domainId,
                aclType, subdomainAccess, vpcId, isDisplayNetworkEnabled);

        Network network = null;
        if (networks == null || networks.isEmpty()) {
            throw new CloudRuntimeException("Fail to create a network");
        } else {
            if (networks.size() > 0 && networks.get(0).getGuestType() == Network.GuestType.Isolated &&
                    networks.get(0).getTrafficType() == TrafficType.Guest) {
                Network defaultGuestNetwork = networks.get(0);
                for (Network nw : networks) {
                    if (nw.getCidr() != null && nw.getCidr().equals(zone.getGuestNetworkCidr())) {
                        defaultGuestNetwork = nw;
                    }
                }
                network = defaultGuestNetwork;
            } else {
                // For shared network
                network = networks.get(0);
            }
        }

        if (updateResourceCount) {
            _resourceLimitMgr.incrementResourceCount(owner.getId(), ResourceType.network);
        }

        txn.commit();
        UserContext.current().setEventDetails("Network Id: " + network.getId());
        return network;
    }

    @Override
    @DB
    public boolean shutdownNetwork(long networkId, ReservationContext context, boolean cleanupElements) {
        boolean result = false;
        Transaction txn = Transaction.currentTxn();

        NetworkVO network = _networksDao.lockRow(networkId, true);
        if (network == null) {
            s_logger.debug("Unable to find network with id: " + networkId);
            return false;
        }
        if (network.getState() != Network.State.Implemented && network.getState() != Network.State.Shutdown) {
            s_logger.debug("Network is not implemented: " + network);
            return false;
        }

        txn.start();
        if (isSharedNetworkWithServices(network)) {
            network.setState(Network.State.Shutdown);
            _networksDao.update(network.getId(), network);
        } else {
            try {
                stateTransitTo(network, Event.DestroyNetwork);
            } catch (NoTransitionException e) {
                network.setState(Network.State.Shutdown);
                _networksDao.update(network.getId(), network);
            }
        }
        txn.commit();

        boolean success = shutdownNetworkElementsAndResources(context, cleanupElements, network);

        txn.start();
        if (success) {
            if (s_logger.isDebugEnabled()) {
                s_logger.debug("Network id=" + networkId + " is shutdown successfully, cleaning up corresponding resources now.");
            }
            NetworkGuru guru = AdapterBase.getAdapterByName(_networkGurus, network.getGuruName());
            NetworkProfile profile = convertNetworkToNetworkProfile(network.getId());
            guru.shutdown(profile, _networkOfferingDao.findById(network.getNetworkOfferingId()));

            applyProfileToNetwork(network, profile);
            DataCenterVO zone = _dcDao.findById(network.getDataCenterId());
            if (isSharedNetworkOfferingWithServices(network.getNetworkOfferingId()) && (zone.getNetworkType() == NetworkType.Advanced)) {
                network.setState(Network.State.Setup);
            } else {
                try {
                    stateTransitTo(network, Event.OperationSucceeded);
                } catch (NoTransitionException e) {
                    network.setState(Network.State.Allocated);
                    network.setRestartRequired(false);
                }
            }
            _networksDao.update(network.getId(), network);
            _networksDao.clearCheckForGc(networkId);
            result = true;
        } else {
            try {
                stateTransitTo(network, Event.OperationFailed);
            } catch (NoTransitionException e) {
                network.setState(Network.State.Implemented);
                _networksDao.update(network.getId(), network);
            }
            result = false;
        }
        txn.commit();
        return result;
    }

    @Override
    public boolean shutdownNetworkElementsAndResources(ReservationContext context, boolean cleanupElements, NetworkVO network) {
        // 1) Cleanup all the rules for the network. If it fails, just log the failure and proceed with shutting down
        // the elements
        boolean cleanupResult = true;
        try {
            cleanupResult = shutdownNetworkResources(network.getId(), context.getAccount(), context.getCaller().getId());
        } catch (Exception ex) {
            s_logger.warn("shutdownNetworkRules failed during the network " + network + " shutdown due to ", ex);
        } finally {
            // just warn the administrator that the network elements failed to shutdown
            if (!cleanupResult) {
                s_logger.warn("Failed to cleanup network id=" + network.getId() + " resources as a part of shutdownNetwork");
            }
        }

        // 2) Shutdown all the network elements
        // get providers to shutdown
        List<Provider> providersToShutdown = getNetworkProviders(network.getId());
        boolean success = true;
        for (NetworkElement element : _networkElements) {
            if (providersToShutdown.contains(element.getProvider())) {
                try {
                    if (!_networkModel.isProviderEnabledInPhysicalNetwork(_networkModel.getPhysicalNetworkId(network), element.getProvider().getName())) {
                        s_logger.warn("Unable to complete shutdown of the network elements due to element: " + element.getName() + " either doesn't exist or not enabled in the physical network "
                                + _networkModel.getPhysicalNetworkId(network));
                        success = false;
                    }
                    if (s_logger.isDebugEnabled()) {
                        s_logger.debug("Sending network shutdown to " + element.getName());
                    }
                    if (!element.shutdown(network, context, cleanupElements)) {
                        s_logger.warn("Unable to complete shutdown of the network elements due to element: " + element.getName());
                        success = false;
                    }
                } catch (ResourceUnavailableException e) {
                    s_logger.warn("Unable to complete shutdown of the network elements due to element: " + element.getName(), e);
                    success = false;
                } catch (ConcurrentOperationException e) {
                    s_logger.warn("Unable to complete shutdown of the network elements due to element: " + element.getName(), e);
                    success = false;
                } catch (Exception e) {
                    s_logger.warn("Unable to complete shutdown of the network elements due to element: " + element.getName(), e);
                    success = false;
                }
            }
        }
        return success;
    }

    @Override
    @DB
    public boolean destroyNetwork(long networkId, ReservationContext context) {
        Account callerAccount = _accountMgr.getAccount(context.getCaller().getAccountId());

        NetworkVO network = _networksDao.findById(networkId);
        if (network == null) {
            s_logger.debug("Unable to find network with id: " + networkId);
            return false;
        }

        // Don't allow to delete network via api call when it has vms assigned to it
        int nicCount = getActiveNicsInNetwork(networkId);
        if (nicCount > 0) {
            s_logger.debug("Unable to remove the network id=" + networkId + " as it has active Nics.");
            return false;
        }

        // Make sure that there are no user vms in the network that are not Expunged/Error
        List<UserVmVO> userVms = _userVmDao.listByNetworkIdAndStates(networkId);

        for (UserVmVO vm : userVms) {
            if (!(vm.getState() == VirtualMachine.State.Expunging && vm.getRemoved() != null)) {
                s_logger.warn("Can't delete the network, not all user vms are expunged. Vm " + vm + " is in " + vm.getState() + " state");
                return false;
            }
        }

        //In Basic zone, make sure that there are no non-removed console proxies and SSVMs using the network
        DataCenter zone = _configMgr.getZone(network.getDataCenterId());
        if (zone.getNetworkType() == NetworkType.Basic) {
            List<VMInstanceVO> systemVms = _vmDao.listNonRemovedVmsByTypeAndNetwork(network.getId(),
                    Type.ConsoleProxy, Type.SecondaryStorageVm);
            if (systemVms != null && !systemVms.isEmpty()) {
                s_logger.warn("Can't delete the network, not all consoleProxy/secondaryStorage vms are expunged");
                return false;
            }
        }

        // Shutdown network first
        shutdownNetwork(networkId, context, false);

        // get updated state for the network
        network = _networksDao.findById(networkId);
        if (network.getState() != Network.State.Allocated && network.getState() != Network.State.Setup) {
            s_logger.debug("Network is not not in the correct state to be destroyed: " + network.getState());
            return false;
        }

        boolean success = true;
        if (!cleanupNetworkResources(networkId, callerAccount, context.getCaller().getId())) {
            s_logger.warn("Unable to delete network id=" + networkId + ": failed to cleanup network resources");
            return false;
        }

        // get providers to destroy
        List<Provider> providersToDestroy = getNetworkProviders(network.getId());
        for (NetworkElement element : _networkElements) {
            if (providersToDestroy.contains(element.getProvider())) {
                try {
                    if (!_networkModel.isProviderEnabledInPhysicalNetwork(_networkModel.getPhysicalNetworkId(network), element.getProvider().getName())) {
                        s_logger.warn("Unable to complete destroy of the network elements due to element: " + element.getName() + " either doesn't exist or not enabled in the physical network "
                                + _networkModel.getPhysicalNetworkId(network));
                        success = false;
                    }

                    if (s_logger.isDebugEnabled()) {
                        s_logger.debug("Sending destroy to " + element);
                    }

                    if (!element.destroy(network, context)) {
                        success = false;
                        s_logger.warn("Unable to complete destroy of the network: failed to destroy network element " + element.getName());
                    }
                } catch (ResourceUnavailableException e) {
                    s_logger.warn("Unable to complete destroy of the network due to element: " + element.getName(), e);
                    success = false;
                } catch (ConcurrentOperationException e) {
                    s_logger.warn("Unable to complete destroy of the network due to element: " + element.getName(), e);
                    success = false;
                } catch (Exception e) {
                    s_logger.warn("Unable to complete destroy of the network due to element: " + element.getName(), e);
                    success = false;
                }
            }
        }

        if (success) {
            if (s_logger.isDebugEnabled()) {
                s_logger.debug("Network id=" + networkId + " is destroyed successfully, cleaning up corresponding resources now.");
            }
            NetworkGuru guru = AdapterBase.getAdapterByName(_networkGurus, network.getGuruName());
            Account owner = _accountMgr.getAccount(network.getAccountId());

            Transaction txn = Transaction.currentTxn();
            txn.start();
            guru.trash(network, _networkOfferingDao.findById(network.getNetworkOfferingId()), owner);

            if (!deleteVlansInNetwork(network.getId(), context.getCaller().getId(), callerAccount)) {
                success = false;
                s_logger.warn("Failed to delete network " + network + "; was unable to cleanup corresponding ip ranges");
            } else {
                // commit transaction only when ips and vlans for the network are released successfully
                try {
                    stateTransitTo(network, Event.DestroyNetwork);
                 } catch (NoTransitionException e) {
                     s_logger.debug(e.getMessage());
                 }
                _networksDao.remove(network.getId());

                NetworkOffering ntwkOff = _configMgr.getNetworkOffering(network.getNetworkOfferingId());
                boolean updateResourceCount = resourceCountNeedsUpdate(ntwkOff, network.getAclType());
                if (updateResourceCount) {
                    _resourceLimitMgr.decrementResourceCount(owner.getId(), ResourceType.network);
                }
                txn.commit();
            }
        }

        return success;
    }

    private boolean resourceCountNeedsUpdate(NetworkOffering ntwkOff, ACLType aclType) {
        boolean updateResourceCount = (!ntwkOff.getSpecifyVlan() && aclType == ACLType.Account);
        return updateResourceCount;
    }

    protected boolean deleteVlansInNetwork(long networkId, long userId, Account callerAccount) {

        //cleanup Public vlans
        List<VlanVO> publicVlans = _vlanDao.listVlansByNetworkId(networkId);
        boolean result = true;
        for (VlanVO vlan : publicVlans) {
            if (!_configMgr.deleteVlanAndPublicIpRange(_accountMgr.getSystemUser().getId(), vlan.getId(), callerAccount)) {
                s_logger.warn("Failed to delete vlan " + vlan.getId() + ");");
                result = false;
            }
        }

        //cleanup private vlans
        int privateIpAllocCount = _privateIpDao.countAllocatedByNetworkId(networkId);
        if (privateIpAllocCount > 0) {
            s_logger.warn("Can't delete Private ip range for network " + networkId + " as it has allocated ip addresses");
            result = false;
        } else {
            _privateIpDao.deleteByNetworkId(networkId);
            s_logger.debug("Deleted ip range for private network id=" + networkId);
        }
        return result;
    }

    @Override
    public boolean applyRules(List<? extends FirewallRule> rules, FirewallRule.Purpose purpose,
            NetworkRuleApplier applier, boolean continueOnError) throws ResourceUnavailableException {
        if (rules == null || rules.size() == 0) {
            s_logger.debug("There are no rules to forward to the network elements");
            return true;
        }

        boolean success = true;
        Network network = _networksDao.findById(rules.get(0).getNetworkId());
        FirewallRuleVO.TrafficType trafficType = rules.get(0).getTrafficType();
        List<PublicIp> publicIps = new ArrayList<PublicIp>();

        if (!(rules.get(0).getPurpose() == FirewallRule.Purpose.Firewall && trafficType == FirewallRule.TrafficType.Egress)) {
            // get the list of public ip's owned by the network
            List<IPAddressVO> userIps = _ipAddressDao.listByAssociatedNetwork(network.getId(), null);
            if (userIps != null && !userIps.isEmpty()) {
                for (IPAddressVO userIp : userIps) {
                    PublicIp publicIp = PublicIp.createFromAddrAndVlan(userIp, _vlanDao.findById(userIp.getVlanId()));
                    publicIps.add(publicIp);
                }
            }

            // rules can not programmed unless IP is associated with network
            // service provider, so run IP assoication for
            // the network so as to ensure IP is associated before applying
            // rules (in add state)
            applyIpAssociations(network, false, continueOnError, publicIps);
        }

        try {
            applier.applyRules(network, purpose, rules);
        } catch (ResourceUnavailableException e) {
            if (!continueOnError) {
                throw e;
            }
            s_logger.warn("Problems with applying " + purpose + " rules but pushing on", e);
            success = false;
        }

        if (!(rules.get(0).getPurpose() == FirewallRule.Purpose.Firewall && trafficType == FirewallRule.TrafficType.Egress)) {
            // if all the rules configured on public IP are revoked then
            // dis-associate IP with network service provider
            applyIpAssociations(network, true, continueOnError, publicIps);
        }

        return success;
    }

    public class NetworkGarbageCollector implements Runnable {

        @Override
        public void run() {
            try {
                List<Long> shutdownList = new ArrayList<Long>();
                long currentTime = System.currentTimeMillis() >> 10;
                HashMap<Long, Long> stillFree = new HashMap<Long, Long>();

                List<Long> networkIds = _networksDao.findNetworksToGarbageCollect();
                for (Long networkId : networkIds) {
                    Long time = _lastNetworkIdsToFree.remove(networkId);
                    if (time == null) {
                        if (s_logger.isDebugEnabled()) {
                            s_logger.debug("We found network " + networkId + " to be free for the first time.  Adding it to the list: " + currentTime);
                        }
                        stillFree.put(networkId, currentTime);
                    } else if (time > (currentTime - _networkGcWait)) {
                        if (s_logger.isDebugEnabled()) {
                            s_logger.debug("Network " + networkId + " is still free but it's not time to shutdown yet: " + time);
                        }
                        stillFree.put(networkId, time);
                    } else {
                        shutdownList.add(networkId);
                    }
                }

                _lastNetworkIdsToFree = stillFree;

                for (Long networkId : shutdownList) {

                    // If network is removed, unset gc flag for it
                    if (_networksDao.findById(networkId) == null) {
                        s_logger.debug("Network id=" + networkId + " is removed, so clearing up corresponding gc check");
                        _networksDao.clearCheckForGc(networkId);
                    } else {
                        try {

                            User caller = _accountMgr.getSystemUser();
                            Account owner = _accountMgr.getAccount(_networksDao.findById(networkId).getAccountId());

                            ReservationContext context = new ReservationContextImpl(null, null, caller, owner);

                            shutdownNetwork(networkId, context, false);
                        } catch (Exception e) {
                            s_logger.warn("Unable to shutdown network: " + networkId);
                        }
                    }
                }
            } catch (Exception e) {
                s_logger.warn("Caught exception while running network gc: ", e);
            }
        }
    }

    

    @Override
    public boolean startNetwork(long networkId, DeployDestination dest, ReservationContext context) throws ConcurrentOperationException, ResourceUnavailableException, InsufficientCapacityException {

        // Check if network exists
        NetworkVO network = _networksDao.findById(networkId);
        if (network == null) {
            InvalidParameterValueException ex = new InvalidParameterValueException("Network with specified id doesn't exist");
            ex.addProxyObject(network, networkId, "networkId");
            throw ex;
        }

        // implement the network
        s_logger.debug("Starting network " + network + "...");
        Pair<NetworkGuru, NetworkVO> implementedNetwork = implementNetwork(networkId, dest, context);
        if (implementedNetwork.first() == null) {
            s_logger.warn("Failed to start the network " + network);
            return false;
        } else {
            return true;
        }
    }

    @Override
    public boolean restartNetwork(Long networkId, Account callerAccount, User callerUser, boolean cleanup) throws ConcurrentOperationException, ResourceUnavailableException, InsufficientCapacityException {

        NetworkVO network = _networksDao.findById(networkId);

        s_logger.debug("Restarting network " + networkId + "...");

        ReservationContext context = new ReservationContextImpl(null, null, callerUser, callerAccount);

        if (cleanup) {
            // shutdown the network
            s_logger.debug("Shutting down the network id=" + networkId + " as a part of network restart");

            if (!shutdownNetworkElementsAndResources(context, true, network)) {
                s_logger.debug("Failed to shutdown the network elements and resources as a part of network restart: " + network.getState());
                setRestartRequired(network, true);
                return false;
            }
        } else {
            s_logger.debug("Skip the shutting down of network id=" + networkId);
        }

        // implement the network elements and rules again
        DeployDestination dest = new DeployDestination(_dcDao.findById(network.getDataCenterId()), null, null, null);

        s_logger.debug("Implementing the network " + network + " elements and resources as a part of network restart");
        NetworkOfferingVO offering = _networkOfferingDao.findById(network.getNetworkOfferingId());

        try {
            implementNetworkElementsAndResources(dest, context, network, offering);
            setRestartRequired(network, true);
        } catch (Exception ex) {
            s_logger.warn("Failed to implement network " + network + " elements and resources as a part of network restart due to ", ex);
            return false;
        }
        setRestartRequired(network, false);
        return true;
    }

    private void setRestartRequired(NetworkVO network, boolean restartRequired) {
        s_logger.debug("Marking network " + network + " with restartRequired=" + restartRequired);
        network.setRestartRequired(restartRequired);
        _networksDao.update(network.getId(), network);
    }

    // This method re-programs the rules/ips for existing network
    protected boolean reprogramNetworkRules(long networkId, Account caller, NetworkVO network) throws ResourceUnavailableException {
        boolean success = true;
        // associate all ip addresses
        if (!applyIpAssociations(network, false)) {
            s_logger.warn("Failed to apply ip addresses as a part of network id" + networkId + " restart");
            success = false;
        }

        // apply static nat
        if (!_rulesMgr.applyStaticNatsForNetwork(networkId, false, caller)) {
            s_logger.warn("Failed to apply static nats a part of network id" + networkId + " restart");
            success = false;
        }

        // apply firewall rules
        List<FirewallRuleVO> firewallIngressRulesToApply = _firewallDao.listByNetworkPurposeTrafficType(networkId, Purpose.Firewall, FirewallRule.TrafficType.Ingress);
        if (!_firewallMgr.applyFirewallRules(firewallIngressRulesToApply, false, caller)) {
            s_logger.warn("Failed to reapply Ingress firewall rule(s) as a part of network id=" + networkId + " restart");
            success = false;
        }

        List<FirewallRuleVO> firewallEgressRulesToApply = _firewallDao.listByNetworkPurposeTrafficType(networkId, Purpose.Firewall, FirewallRule.TrafficType.Egress);
        if (!_firewallMgr.applyFirewallRules(firewallEgressRulesToApply, false, caller)) {
            s_logger.warn("Failed to reapply firewall Egress rule(s) as a part of network id=" + networkId + " restart");
            success = false;
        }

        // apply port forwarding rules
        if (!_rulesMgr.applyPortForwardingRulesForNetwork(networkId, false, caller)) {
            s_logger.warn("Failed to reapply port forwarding rule(s) as a part of network id=" + networkId + " restart");
            success = false;
        }

        // apply static nat rules
        if (!_rulesMgr.applyStaticNatRulesForNetwork(networkId, false, caller)) {
            s_logger.warn("Failed to reapply static nat rule(s) as a part of network id=" + networkId + " restart");
            success = false;
        }

        // apply public load balancer rules
        if (!_lbMgr.applyLoadBalancersForNetwork(networkId, Scheme.Public)) {
            s_logger.warn("Failed to reapply Public load balancer rules as a part of network id=" + networkId + " restart");
            success = false;
        }
        
        // apply internal load balancer rules
        if (!_lbMgr.applyLoadBalancersForNetwork(networkId, Scheme.Internal)) {
            s_logger.warn("Failed to reapply internal load balancer rules as a part of network id=" + networkId + " restart");
            success = false;
        }

        // apply vpn rules
        List<? extends RemoteAccessVpn> vpnsToReapply = _vpnMgr.listRemoteAccessVpns(networkId);
        if (vpnsToReapply != null) {
            for (RemoteAccessVpn vpn : vpnsToReapply) {
                // Start remote access vpn per ip
                if (_vpnMgr.startRemoteAccessVpn(vpn.getServerAddressId(), false) == null) {
                    s_logger.warn("Failed to reapply vpn rules as a part of network id=" + networkId + " restart");
                    success = false;
                }
            }
        }

        //apply network ACLs
        if (!_networkACLMgr.applyACLToNetwork(networkId)) {
            s_logger.warn("Failed to reapply network ACLs as a part of  of network id=" + networkId + " restart");
            success = false;
        }

        return success;
    }

    
    protected int getActiveNicsInNetwork(long networkId) {
        return _networksDao.getActiveNicsIn(networkId);
    }

    
    @Override
    @DB
    public boolean associateIpAddressListToAccount(long userId, long accountId, long zoneId, Long vlanId, Network guestNetwork)
            throws InsufficientCapacityException, ConcurrentOperationException,
            ResourceUnavailableException, ResourceAllocationException {
        Account owner = _accountMgr.getActiveAccountById(accountId);
        boolean createNetwork = false;

        if (guestNetwork != null && guestNetwork.getTrafficType() != TrafficType.Guest) {
            throw new InvalidParameterValueException("Network " + guestNetwork + " is not of a type " + TrafficType.Guest);
        }

        Transaction txn = Transaction.currentTxn();
        txn.start();

        if (guestNetwork == null) {
            List<? extends Network> networks = getIsolatedNetworksWithSourceNATOwnedByAccountInZone(zoneId, owner);
            if (networks.size() == 0) {
                createNetwork = true;
            } else if (networks.size() == 1)  {
                guestNetwork = networks.get(0);
            } else {
                throw new InvalidParameterValueException("Error, more than 1 Guest Isolated Networks with SourceNAT " +
                        "service enabled found for this account, cannot assosiate the IP range, please provide the network ID");
            }
        }

        // create new Virtual network (Isolated with SourceNAT) for the user if it doesn't exist
        List<NetworkOfferingVO> requiredOfferings = _networkOfferingDao.listByAvailability(Availability.Required, false);
        if (requiredOfferings.size() < 1) {
            throw new CloudRuntimeException("Unable to find network offering with availability=" +
        Availability.Required + " to automatically create the network as part of createVlanIpRange");
        }
        if (createNetwork) {
            if (requiredOfferings.get(0).getState() == NetworkOffering.State.Enabled) {
                long physicalNetworkId = _networkModel.findPhysicalNetworkId(zoneId, requiredOfferings.get(0).getTags(), requiredOfferings.get(0).getTrafficType());
                // Validate physical network
                PhysicalNetwork physicalNetwork = _physicalNetworkDao.findById(physicalNetworkId);
                if (physicalNetwork == null) {
                    throw new InvalidParameterValueException("Unable to find physical network with id: "+physicalNetworkId   + " and tag: " +requiredOfferings.get(0).getTags());
                }

                s_logger.debug("Creating network for account " + owner + " from the network offering id=" +
            requiredOfferings.get(0).getId() + " as a part of createVlanIpRange process");
                guestNetwork = createGuestNetwork(requiredOfferings.get(0).getId(), owner.getAccountName() + "-network"
                        , owner.getAccountName() + "-network", null, null, null, null, owner, null, physicalNetwork,
                        zoneId, ACLType.Account,
                        null, null, null, null, true, null);
                if (guestNetwork == null) {
                    s_logger.warn("Failed to create default Virtual network for the account " + accountId + "in zone " + zoneId);
                    throw new CloudRuntimeException("Failed to create a Guest Isolated Networks with SourceNAT " +
                            "service enabled as a part of createVlanIpRange, for the account " + accountId + "in zone " + zoneId);
                }
            } else {
                throw new CloudRuntimeException("Required network offering id=" + requiredOfferings.get(0).getId()
                        + " is not in " + NetworkOffering.State.Enabled);
            }
        }

        // Check if there is a source nat ip address for this account; if not - we have to allocate one
        boolean allocateSourceNat = false;
        List<IPAddressVO> sourceNat = _ipAddressDao.listByAssociatedNetwork(guestNetwork.getId(), true);
        if (sourceNat.isEmpty()) {
            allocateSourceNat = true;
        }

        // update all ips with a network id, mark them as allocated and update resourceCount/usage
        List<IPAddressVO> ips = _ipAddressDao.listByVlanId(vlanId);
        boolean isSourceNatAllocated = false;
        for (IPAddressVO addr : ips) {
            if (addr.getState() != State.Allocated) {
                if (!isSourceNatAllocated && allocateSourceNat) {
                    addr.setSourceNat(true);
                    isSourceNatAllocated = true;
                } else {
                    addr.setSourceNat(false);
                }
                addr.setAssociatedWithNetworkId(guestNetwork.getId());
                addr.setVpcId(guestNetwork.getVpcId());
                addr.setAllocatedTime(new Date());
                addr.setAllocatedInDomainId(owner.getDomainId());
                addr.setAllocatedToAccountId(owner.getId());
                addr.setSystem(false);
                addr.setState(IpAddress.State.Allocating);
                markPublicIpAsAllocated(addr);
            }
        }

        txn.commit();

        // if the network offering has persistent set to true, implement the network
        if ( createNetwork && requiredOfferings.get(0).getIsPersistent() ) {
            DataCenter zone = _dcDao.findById(zoneId);
            DeployDestination dest = new DeployDestination(zone, null, null, null);
            Account callerAccount = UserContext.current().getCaller();
            UserVO callerUser = _userDao.findById(UserContext.current().getCallerUserId());
            Journal journal = new Journal.LogJournal("Implementing " + guestNetwork, s_logger);
            ReservationContext context = new ReservationContextImpl(UUID.randomUUID().toString(), journal, callerUser, callerAccount);
            s_logger.debug("Implementing network " + guestNetwork + " as a part of network provision for persistent network");
            try {
                Pair<NetworkGuru, NetworkVO> implementedNetwork = implementNetwork(guestNetwork.getId(), dest, context);
                if (implementedNetwork.first() == null) {
                    s_logger.warn("Failed to implement the network " + guestNetwork);
                }
                guestNetwork = implementedNetwork.second();
            } catch (Exception ex) {
                s_logger.warn("Failed to implement network " + guestNetwork + " elements and resources as a part of" +
                        " network provision due to ", ex);
                CloudRuntimeException e = new CloudRuntimeException("Failed to implement network (with specified id)" +
                        " elements and resources as a part of network provision for persistent network");
                e.addProxyObject(guestNetwork, guestNetwork.getId(), "networkId");
                throw e;
            }
        }
        return true;
    }

    @Override
    public NetworkProfile convertNetworkToNetworkProfile(long networkId) {
        NetworkVO network = _networksDao.findById(networkId);
        NetworkGuru guru = AdapterBase.getAdapterByName(_networkGurus, network.getGuruName());
        NetworkProfile profile = new NetworkProfile(network);
        guru.updateNetworkProfile(profile);

        return profile;
    }

    @Override
    public UserDataServiceProvider getPasswordResetProvider(Network network) {
        String passwordProvider = _ntwkSrvcDao.getProviderForServiceInNetwork(network.getId(), Service.UserData);

        if (passwordProvider == null) {
            s_logger.debug("Network " + network + " doesn't support service " + Service.UserData.getName());
            return null;
        }
        
        return (UserDataServiceProvider)_networkModel.getElementImplementingProvider(passwordProvider);
    }

    @Override
    public UserDataServiceProvider getSSHKeyResetProvider(Network network) {
        String SSHKeyProvider = _ntwkSrvcDao.getProviderForServiceInNetwork(network.getId(), Service.UserData);

        if (SSHKeyProvider == null) {
            s_logger.debug("Network " + network + " doesn't support service " + Service.UserData.getName());
            return null;
        }

        return (UserDataServiceProvider)_networkModel.getElementImplementingProvider(SSHKeyProvider);
    }

    @Override
    public DhcpServiceProvider getDhcpServiceProvider(Network network) {
        String DhcpProvider = _ntwkSrvcDao.getProviderForServiceInNetwork(network.getId(), Service.UserData);

        if (DhcpProvider == null) {
            s_logger.debug("Network " + network + " doesn't support service " + Service.Dhcp.getName());
            return null;
        }

        return (DhcpServiceProvider)_networkModel.getElementImplementingProvider(DhcpProvider);

    }


    protected boolean isSharedNetworkWithServices(Network network) {
        assert(network != null);
        DataCenter zone = _configMgr.getZone(network.getDataCenterId());
        if (network.getGuestType() == Network.GuestType.Shared &&
                zone.getNetworkType() == NetworkType.Advanced &&
                isSharedNetworkOfferingWithServices(network.getNetworkOfferingId())) {
            return true;
        }
        return false;
    }

    protected boolean isSharedNetworkOfferingWithServices(long networkOfferingId) {
        NetworkOfferingVO networkOffering = _networkOfferingDao.findById(networkOfferingId);
        if ( (networkOffering.getGuestType()  == Network.GuestType.Shared) && (
                _networkModel.areServicesSupportedByNetworkOffering(networkOfferingId, Service.SourceNat) ||
                _networkModel.areServicesSupportedByNetworkOffering(networkOfferingId, Service.StaticNat) ||
                _networkModel.areServicesSupportedByNetworkOffering(networkOfferingId, Service.Firewall) ||
                _networkModel.areServicesSupportedByNetworkOffering(networkOfferingId, Service.PortForwarding) ||
                _networkModel.areServicesSupportedByNetworkOffering(networkOfferingId, Service.Lb))) {
            return true;
        }
        return false;
    }

    @Override
    public boolean cleanupIpResources(long ipId, long userId, Account caller) {
        boolean success = true;

        // Revoke all firewall rules for the ip
        try {
            s_logger.debug("Revoking all " + Purpose.Firewall + "rules as a part of public IP id=" + ipId + " release...");
            if (!_firewallMgr.revokeFirewallRulesForIp(ipId, userId, caller)) {
                s_logger.warn("Unable to revoke all the firewall rules for ip id=" + ipId + " as a part of ip release");
                success = false;
            }
        } catch (ResourceUnavailableException e) {
            s_logger.warn("Unable to revoke all firewall rules for ip id=" + ipId + " as a part of ip release", e);
            success = false;
        }

        // Revoke all PF/Static nat rules for the ip
        try {
            s_logger.debug("Revoking all " + Purpose.PortForwarding + "/" + Purpose.StaticNat + " rules as a part of public IP id=" + ipId + " release...");
            if (!_rulesMgr.revokeAllPFAndStaticNatRulesForIp(ipId, userId, caller)) {
                s_logger.warn("Unable to revoke all the port forwarding rules for ip id=" + ipId + " as a part of ip release");
                success = false;
            }
        } catch (ResourceUnavailableException e) {
            s_logger.warn("Unable to revoke all the port forwarding rules for ip id=" + ipId + " as a part of ip release", e);
            success = false;
        }

        s_logger.debug("Revoking all " + Purpose.LoadBalancing + " rules as a part of public IP id=" + ipId + " release...");
        if (!_lbMgr.removeAllLoadBalanacersForIp(ipId, caller, userId)) {
            s_logger.warn("Unable to revoke all the load balancer rules for ip id=" + ipId + " as a part of ip release");
            success = false;
        }

        // remote access vpn can be enabled only for static nat ip, so this part should never be executed under normal
        // conditions
        // only when ip address failed to be cleaned up as a part of account destroy and was marked as Releasing, this part of
        // the code would be triggered
        s_logger.debug("Cleaning up remote access vpns as a part of public IP id=" + ipId + " release...");
        try {
            _vpnMgr.destroyRemoteAccessVpn(ipId, caller);
        } catch (ResourceUnavailableException e) {
            s_logger.warn("Unable to destroy remote access vpn for ip id=" + ipId + " as a part of ip release", e);
            success = false;
        }

        return success;
    }

    @DB
    @Override
    public IPAddressVO markIpAsUnavailable(long addrId) {
        Transaction txn = Transaction.currentTxn();

        IPAddressVO ip = _ipAddressDao.findById(addrId);

        if (ip.getAllocatedToAccountId() == null && ip.getAllocatedTime() == null) {
            s_logger.trace("Ip address id=" + addrId + " is already released");
            return ip;
        }

        if (ip.getState() != State.Releasing) {
            txn.start();

            // don't decrement resource count for direct and dedicated ips
            if (ip.getAssociatedWithNetworkId() != null && !isIpDedicated(ip)) {
                _resourceLimitMgr.decrementResourceCount(_ipAddressDao.findById(addrId).getAllocatedToAccountId(), ResourceType.public_ip);
            }

            // Save usage event
            if (ip.getAllocatedToAccountId() != null && ip.getAllocatedToAccountId() != Account.ACCOUNT_ID_SYSTEM) {
                VlanVO vlan = _vlanDao.findById(ip.getVlanId());

                String guestType = vlan.getVlanType().toString();
                if (!isIpDedicated(ip)) {
                    UsageEventUtils.publishUsageEvent(EventTypes.EVENT_NET_IP_RELEASE,
                            ip.getAllocatedToAccountId(), ip.getDataCenterId(), addrId, ip.getAddress().addr(),
                            ip.isSourceNat(), guestType, ip.getSystem(), ip.getClass().getName(), ip.getUuid());
                }
            }

            ip = _ipAddressDao.markAsUnavailable(addrId);

            txn.commit();
        }

        return ip;
    }

    

    Random _rand = new Random(System.currentTimeMillis());

    @Override
    public List<? extends Nic> listVmNics(Long vmId, Long nicId) {
        List<NicVO> result = null;
        if (nicId == null) {
            result = _nicDao.listByVmId(vmId);
        } else {
            result = _nicDao.listByVmIdAndNicId(vmId, nicId);
        }
        return result;
    }

    @Override
    public String allocateGuestIP(Account ipOwner, boolean isSystem, long zoneId, Long networkId, String requestedIp)
    throws InsufficientAddressCapacityException {
        String ipaddr = null;
        Account caller = UserContext.current().getCaller();
        long callerUserId = UserContext.current().getCallerUserId();
        // check permissions
        DataCenter zone = _configMgr.getZone(zoneId);
        Network network = _networksDao.findById(networkId);

        _accountMgr.checkAccess(caller, null, false, network);

        ipaddr = acquireGuestIpAddress(network, requestedIp);
        return ipaddr;
    }


    @Override
    @DB
    public String acquireGuestIpAddress(Network network, String requestedIp) {
        if (requestedIp != null && requestedIp.equals(network.getGateway())) {
            s_logger.warn("Requested ip address " + requestedIp + " is used as a gateway address in network " + network);
            return null;
        }

        Set<Long> availableIps = _networkModel.getAvailableIps(network, requestedIp);

        if (availableIps == null || availableIps.isEmpty()) {
            return null;
        }

        Long[] array = availableIps.toArray(new Long[availableIps.size()]);

        if (requestedIp != null) {
            // check that requested ip has the same cidr
            String[] cidr = network.getCidr().split("/");
            boolean isSameCidr = NetUtils.sameSubnetCIDR(requestedIp, NetUtils.long2Ip(array[0]), Integer.parseInt(cidr[1]));
            if (!isSameCidr) {
                s_logger.warn("Requested ip address " + requestedIp + " doesn't belong to the network " + network + " cidr");
                return null;
            } else {
                return requestedIp;
            }
        }

        String result;
        do {
            result = NetUtils.long2Ip(array[_rand.nextInt(array.length)]);
        } while (result.split("\\.")[3].equals("1"));
        return result;
    }

    
    @Override
    public boolean applyStaticNats(List<? extends StaticNat> staticNats, boolean continueOnError) throws ResourceUnavailableException {
        Network network = _networksDao.findById(staticNats.get(0).getNetworkId());
        boolean success = true;

        if (staticNats == null || staticNats.size() == 0) {
            s_logger.debug("There are no static nat rules for the network elements");
            return true;
        }

        // get the list of public ip's owned by the network
        List<IPAddressVO> userIps = _ipAddressDao.listByAssociatedNetwork(network.getId(), null);
        List<PublicIp> publicIps = new ArrayList<PublicIp>();
        if (userIps != null && !userIps.isEmpty()) {
            for (IPAddressVO userIp : userIps) {
                PublicIp publicIp = PublicIp.createFromAddrAndVlan(userIp, _vlanDao.findById(userIp.getVlanId()));
                publicIps.add(publicIp);
            }
        }

        // static NAT rules can not programmed unless IP is associated with network service provider, so run IP
        // association for the network so as to ensure IP is associated before applying rules (in add state)
        applyIpAssociations(network, false, continueOnError, publicIps);

        // get provider
        StaticNatServiceProvider element = getStaticNatProviderForNetwork(network);
        try {
            success = element.applyStaticNats(network, staticNats);
        } catch (ResourceUnavailableException e) {
            if (!continueOnError) {
                throw e;
            }
            s_logger.warn("Problems with " + element.getName() + " but pushing on", e);
            success = false;
        }

        // For revoked static nat IP, set the vm_id to null, indicate it should be revoked
        for (StaticNat staticNat : staticNats) {
            if (staticNat.isForRevoke()) {
                for (PublicIp publicIp : publicIps) {
                    if (publicIp.getId() == staticNat.getSourceIpAddressId()) {
                        publicIps.remove(publicIp);
                        IPAddressVO ip = _ipAddressDao.findByIdIncludingRemoved(staticNat.getSourceIpAddressId());
                        // ip can't be null, otherwise something wrong happened
                        ip.setAssociatedWithVmId(null);
                        publicIp = PublicIp.createFromAddrAndVlan(ip, _vlanDao.findById(ip.getVlanId()));
                        publicIps.add(publicIp);
                        break;
                    }
                }
            }
        }

        // if all the rules configured on public IP are revoked then, dis-associate IP with network service provider
        applyIpAssociations(network, true, continueOnError, publicIps);

        return success;
    }

    @DB
    @Override
    public boolean reallocate(VirtualMachineProfile vm, DataCenterDeployment dest) throws InsufficientCapacityException, ConcurrentOperationException {
        VMInstanceVO vmInstance = _vmDao.findById(vm.getId());
        DataCenterVO dc = _dcDao.findById(vmInstance.getDataCenterId());
        if (dc.getNetworkType() == NetworkType.Basic) {
            List<NicVO> nics = _nicDao.listByVmId(vmInstance.getId());
            NetworkVO network = _networksDao.findById(nics.get(0).getNetworkId());
            Pair<NetworkVO, NicProfile> profile = new Pair<NetworkVO, NicProfile>(network, null);
            List<Pair<NetworkVO, NicProfile>> profiles = new ArrayList<Pair<NetworkVO, NicProfile>>();
            profiles.add(profile);

            Transaction txn = Transaction.currentTxn();
            txn.start();

            try {
                cleanupNics(vm);
                allocate(vm, profiles);
            } finally {
                txn.commit();
            }
        }
        return true;
    }

    private boolean cleanupNetworkResources(long networkId, Account caller, long callerUserId) {
        boolean success = true;
        Network network = _networksDao.findById(networkId);

        //remove all PF/Static Nat rules for the network
        try {
            if (_rulesMgr.revokeAllPFStaticNatRulesForNetwork(networkId, callerUserId, caller)) {
                s_logger.debug("Successfully cleaned up portForwarding/staticNat rules for network id=" + networkId);
            } else {
                success = false;
                s_logger.warn("Failed to release portForwarding/StaticNat rules as a part of network id=" + networkId + " cleanup");
            }
        } catch (ResourceUnavailableException ex) {
            success = false;
            // shouldn't even come here as network is being cleaned up after all network elements are shutdown
            s_logger.warn("Failed to release portForwarding/StaticNat rules as a part of network id=" + networkId + " cleanup due to resourceUnavailable ", ex);
        }

        //remove all LB rules for the network
        if (_lbMgr.removeAllLoadBalanacersForNetwork(networkId, caller, callerUserId)) {
            s_logger.debug("Successfully cleaned up load balancing rules for network id=" + networkId);
        } else {
            // shouldn't even come here as network is being cleaned up after all network elements are shutdown
            success = false;
            s_logger.warn("Failed to cleanup LB rules as a part of network id=" + networkId + " cleanup");
        }

        //revoke all firewall rules for the network
        try {
            if (_firewallMgr.revokeAllFirewallRulesForNetwork(networkId, callerUserId, caller)) {
                s_logger.debug("Successfully cleaned up firewallRules rules for network id=" + networkId);
            } else {
                success = false;
                s_logger.warn("Failed to cleanup Firewall rules as a part of network id=" + networkId + " cleanup");
            }
        } catch (ResourceUnavailableException ex) {
            success = false;
            // shouldn't even come here as network is being cleaned up after all network elements are shutdown
            s_logger.warn("Failed to cleanup Firewall rules as a part of network id=" + networkId + " cleanup due to resourceUnavailable ", ex);
        }

        //revoke all network ACLs for network
        try {
            if (_networkACLMgr.revokeACLItemsForNetwork(networkId, callerUserId, caller)) {
                s_logger.debug("Successfully cleaned up NetworkACLs for network id=" + networkId);
            } else {
                success = false;
                s_logger.warn("Failed to cleanup NetworkACLs as a part of network id=" + networkId + " cleanup");
            }
        } catch (ResourceUnavailableException ex) {
            success = false;
            s_logger.warn("Failed to cleanup Network ACLs as a part of network id=" + networkId +
                    " cleanup due to resourceUnavailable ", ex);
        }

        //release all ip addresses
        List<IPAddressVO> ipsToRelease = _ipAddressDao.listByAssociatedNetwork(networkId, null);
        for (IPAddressVO ipToRelease : ipsToRelease) {
            if (ipToRelease.getVpcId() == null) {
                IPAddressVO ip = markIpAsUnavailable(ipToRelease.getId());
                assert (ip != null) : "Unable to mark the ip address id=" + ipToRelease.getId() + " as unavailable.";
            } else {
                _vpcMgr.unassignIPFromVpcNetwork(ipToRelease.getId(), network.getId());
            }
        }

        try {
            if (!applyIpAssociations(network, true)) {
                s_logger.warn("Unable to apply ip address associations for " + network);
                success = false;
            }
        } catch (ResourceUnavailableException e) {
            throw new CloudRuntimeException("We should never get to here because we used true when applyIpAssociations", e);
        }

        return success;
    }

    private boolean shutdownNetworkResources(long networkId, Account caller, long callerUserId) {
        // This method cleans up network rules on the backend w/o touching them in the DB
        boolean success = true;
        Network network = _networksDao.findById(networkId);

        // Mark all PF rules as revoked and apply them on the backend (not in the DB)
        List<PortForwardingRuleVO> pfRules = _portForwardingRulesDao.listByNetwork(networkId);
        if (s_logger.isDebugEnabled()) {
            s_logger.debug("Releasing " + pfRules.size() + " port forwarding rules for network id=" + networkId + " as a part of shutdownNetworkRules");
        }

        for (PortForwardingRuleVO pfRule : pfRules) {
            s_logger.trace("Marking pf rule " + pfRule + " with Revoke state");
            pfRule.setState(FirewallRule.State.Revoke);
        }

        try {
            if (!_firewallMgr.applyRules(pfRules, true, false)) {
                s_logger.warn("Failed to cleanup pf rules as a part of shutdownNetworkRules");
                success = false;
            }
        } catch (ResourceUnavailableException ex) {
            s_logger.warn("Failed to cleanup pf rules as a part of shutdownNetworkRules due to ", ex);
            success = false;
        }

        // Mark all static rules as revoked and apply them on the backend (not in the DB)
        List<FirewallRuleVO> firewallStaticNatRules = _firewallDao.listByNetworkAndPurpose(networkId, Purpose.StaticNat);
        List<StaticNatRule> staticNatRules = new ArrayList<StaticNatRule>();
        if (s_logger.isDebugEnabled()) {
            s_logger.debug("Releasing " + firewallStaticNatRules.size() + " static nat rules for network id=" + networkId + " as a part of shutdownNetworkRules");
        }

        for (FirewallRuleVO firewallStaticNatRule : firewallStaticNatRules) {
            s_logger.trace("Marking static nat rule " + firewallStaticNatRule + " with Revoke state");
            IpAddress ip = _ipAddressDao.findById(firewallStaticNatRule.getSourceIpAddressId());
            FirewallRuleVO ruleVO = _firewallDao.findById(firewallStaticNatRule.getId());

            if (ip == null || !ip.isOneToOneNat() || ip.getAssociatedWithVmId() == null) {
                throw new InvalidParameterValueException("Source ip address of the rule id=" + firewallStaticNatRule.getId() + " is not static nat enabled");
            }

            //String dstIp = _networkModel.getIpInNetwork(ip.getAssociatedWithVmId(), firewallStaticNatRule.getNetworkId());
            ruleVO.setState(FirewallRule.State.Revoke);
            staticNatRules.add(new StaticNatRuleImpl(ruleVO, ip.getVmIp()));
        }

        try {
            if (!_firewallMgr.applyRules(staticNatRules, true, false)) {
                s_logger.warn("Failed to cleanup static nat rules as a part of shutdownNetworkRules");
                success = false;
            }
        } catch (ResourceUnavailableException ex) {
            s_logger.warn("Failed to cleanup static nat rules as a part of shutdownNetworkRules due to ", ex);
            success = false;
        }

        try {
            if (!_lbMgr.revokeLoadBalancersForNetwork(networkId, Scheme.Public)) {
                s_logger.warn("Failed to cleanup public lb rules as a part of shutdownNetworkRules");
                success = false;
            }
        } catch (ResourceUnavailableException ex) {
            s_logger.warn("Failed to cleanup public lb rules as a part of shutdownNetworkRules due to ", ex);
            success = false;
        }
        
        try {
            if (!_lbMgr.revokeLoadBalancersForNetwork(networkId, Scheme.Internal)) {
                s_logger.warn("Failed to cleanup internal lb rules as a part of shutdownNetworkRules");
                success = false;
            }
        } catch (ResourceUnavailableException ex) {
            s_logger.warn("Failed to cleanup public lb rules as a part of shutdownNetworkRules due to ", ex);
            success = false;
        }

        // revoke all firewall rules for the network w/o applying them on the DB
        List<FirewallRuleVO> firewallRules = _firewallDao.listByNetworkPurposeTrafficType(networkId, Purpose.Firewall, FirewallRule.TrafficType.Ingress);
        if (s_logger.isDebugEnabled()) {
            s_logger.debug("Releasing " + firewallRules.size() + " firewall ingress rules for network id=" + networkId + " as a part of shutdownNetworkRules");
        }

        for (FirewallRuleVO firewallRule : firewallRules) {
            s_logger.trace("Marking firewall ingress rule " + firewallRule + " with Revoke state");
            firewallRule.setState(FirewallRule.State.Revoke);
        }

        try {
            if (!_firewallMgr.applyRules(firewallRules, true, false)) {
                s_logger.warn("Failed to cleanup firewall ingress rules as a part of shutdownNetworkRules");
                success = false;
            }
        } catch (ResourceUnavailableException ex) {
            s_logger.warn("Failed to cleanup firewall ingress rules as a part of shutdownNetworkRules due to ", ex);
            success = false;
        }

        List<FirewallRuleVO> firewallEgressRules = _firewallDao.listByNetworkPurposeTrafficType(networkId, Purpose.Firewall, FirewallRule.TrafficType.Egress);
        if (s_logger.isDebugEnabled()) {
            s_logger.debug("Releasing " + firewallEgressRules.size() + " firewall egress rules for network id=" + networkId + " as a part of shutdownNetworkRules");
        }

        for (FirewallRuleVO firewallRule : firewallEgressRules) {
            s_logger.trace("Marking firewall egress rule " + firewallRule + " with Revoke state");
            firewallRule.setState(FirewallRule.State.Revoke);
        }

        try {
            if (!_firewallMgr.applyRules(firewallEgressRules, true, false)) {
                s_logger.warn("Failed to cleanup firewall egress rules as a part of shutdownNetworkRules");
                success = false;
            }
        } catch (ResourceUnavailableException ex) {
            s_logger.warn("Failed to cleanup firewall egress rules as a part of shutdownNetworkRules due to ", ex);
            success = false;
        }

        if(network.getVpcId() != null){
        if (s_logger.isDebugEnabled()) {
                s_logger.debug("Releasing Network ACL Items for network id=" + networkId +
                    " as a part of shutdownNetworkRules");
        }

        try {
                //revoke all Network ACLs for the network w/o applying them in the DB
                if (!_networkACLMgr.revokeACLItemsForNetwork(networkId, callerUserId, caller)) {
                s_logger.warn("Failed to cleanup network ACLs as a part of shutdownNetworkRules");
                success = false;
            }
        } catch (ResourceUnavailableException ex) {
            s_logger.warn("Failed to cleanup network ACLs as a part of shutdownNetworkRules due to ", ex);
            success = false;
        }

        }


        //release all static nats for the network
        if (!_rulesMgr.applyStaticNatForNetwork(networkId, false, caller, true)) {
            s_logger.warn("Failed to disable static nats as part of shutdownNetworkRules for network id " + networkId);
            success = false;
        }

        // Get all ip addresses, mark as releasing and release them on the backend
        List<IPAddressVO> userIps = _ipAddressDao.listByAssociatedNetwork(networkId, null);
        List<PublicIp> publicIpsToRelease = new ArrayList<PublicIp>();
        if (userIps != null && !userIps.isEmpty()) {
            for (IPAddressVO userIp : userIps) {
                userIp.setState(State.Releasing);
                PublicIp publicIp = PublicIp.createFromAddrAndVlan(userIp, _vlanDao.findById(userIp.getVlanId()));
                publicIpsToRelease.add(publicIp);
            }
        }

        try {
            if (!applyIpAssociations(network, true, true, publicIpsToRelease)) {
                s_logger.warn("Unable to apply ip address associations for " + network + " as a part of shutdownNetworkRules");
                success = false;
            }
        } catch (ResourceUnavailableException e) {
            throw new CloudRuntimeException("We should never get to here because we used true when applyIpAssociations", e);
        }

        return success;
    }

    @Override
    public boolean processAnswers(long agentId, long seq, Answer[] answers) {
        return false;
    }

    @Override
    public boolean processCommands(long agentId, long seq, Command[] commands) {
        return false;
    }

    @Override
    public AgentControlAnswer processControlCommand(long agentId, AgentControlCommand cmd) {
        return null;
    }

    @Override
    public void processConnect(HostVO host, StartupCommand cmd, boolean forRebalance) throws ConnectionException {
        if (!(cmd instanceof StartupRoutingCommand)) {
            return;
        }
        long hostId = host.getId();
        StartupRoutingCommand startup = (StartupRoutingCommand) cmd;

        String dataCenter = startup.getDataCenter();

        long dcId = -1;
        DataCenterVO dc = _dcDao.findByName(dataCenter);
        if (dc == null) {
            try {
                dcId = Long.parseLong(dataCenter);
                dc = _dcDao.findById(dcId);
            } catch (final NumberFormatException e) {
            }
        }
        if (dc == null) {
            throw new IllegalArgumentException("Host " + startup.getPrivateIpAddress() + " sent incorrect data center: " + dataCenter);
        }
        dcId = dc.getId();
        HypervisorType hypervisorType = startup.getHypervisorType();

        if (s_logger.isDebugEnabled()) {
            s_logger.debug("Host's hypervisorType is: " + hypervisorType);
        }

        List<PhysicalNetworkSetupInfo> networkInfoList = new ArrayList<PhysicalNetworkSetupInfo>();

        // list all physicalnetworks in the zone & for each get the network names
        List<PhysicalNetworkVO> physicalNtwkList = _physicalNetworkDao.listByZone(dcId);
        for (PhysicalNetworkVO pNtwk : physicalNtwkList) {
            String publicName = _pNTrafficTypeDao.getNetworkTag(pNtwk.getId(), TrafficType.Public, hypervisorType);
            String privateName = _pNTrafficTypeDao.getNetworkTag(pNtwk.getId(), TrafficType.Management, hypervisorType);
            String guestName = _pNTrafficTypeDao.getNetworkTag(pNtwk.getId(), TrafficType.Guest, hypervisorType);
            String storageName = _pNTrafficTypeDao.getNetworkTag(pNtwk.getId(), TrafficType.Storage, hypervisorType);
            // String controlName = _pNTrafficTypeDao._networkModel.getNetworkTag(pNtwk.getId(), TrafficType.Control, hypervisorType);
            PhysicalNetworkSetupInfo info = new PhysicalNetworkSetupInfo();
            info.setPhysicalNetworkId(pNtwk.getId());
            info.setGuestNetworkName(guestName);
            info.setPrivateNetworkName(privateName);
            info.setPublicNetworkName(publicName);
            info.setStorageNetworkName(storageName);
            PhysicalNetworkTrafficTypeVO mgmtTraffic = _pNTrafficTypeDao.findBy(pNtwk.getId(), TrafficType.Management);
            if (mgmtTraffic != null) {
                String vlan = mgmtTraffic.getVlan();
                info.setMgmtVlan(vlan);
            }
            networkInfoList.add(info);
        }

        // send the names to the agent
        if (s_logger.isDebugEnabled()) {
            s_logger.debug("Sending CheckNetworkCommand to check the Network is setup correctly on Agent");
        }
        CheckNetworkCommand nwCmd = new CheckNetworkCommand(networkInfoList);

        CheckNetworkAnswer answer = (CheckNetworkAnswer) _agentMgr.easySend(hostId, nwCmd);

        if (answer == null) {
            s_logger.warn("Unable to get an answer to the CheckNetworkCommand from agent:" + host.getId());
            throw new ConnectionException(true, "Unable to get an answer to the CheckNetworkCommand from agent: " + host.getId());
        }

        if (!answer.getResult()) {
            s_logger.warn("Unable to setup agent " + hostId + " due to " + ((answer != null) ? answer.getDetails() : "return null"));
            String msg = "Incorrect Network setup on agent, Reinitialize agent after network names are setup, details : " + answer.getDetails();
            _alertMgr.sendAlert(AlertManager.ALERT_TYPE_HOST, dcId, host.getPodId(), msg, msg);
            throw new ConnectionException(true, msg);
        } else {
            if (answer.needReconnect()) {
                throw new ConnectionException(false, "Reinitialize agent after network setup.");
            }
            if (s_logger.isDebugEnabled()) {
                s_logger.debug("Network setup is correct on Agent");
            }
            return;
        }
    }

    @Override
    public boolean processDisconnect(long agentId, Status state) {
        return false;
    }

    @Override
    public boolean isRecurring() {
        return false;
    }

    @Override
    public int getTimeout() {
        return 0;
    }

    @Override
    public boolean processTimeout(long agentId, long seq) {
        return false;
    }

    @Override
	public Map<String, String> finalizeServicesAndProvidersForNetwork(NetworkOffering offering, Long physicalNetworkId) {
        Map<String, String> svcProviders = new HashMap<String, String>();
        Map<String, List<String>> providerSvcs = new HashMap<String, List<String>>();
        List<NetworkOfferingServiceMapVO> servicesMap = _ntwkOfferingSrvcDao.listByNetworkOfferingId(offering.getId());

        boolean checkPhysicalNetwork = (physicalNetworkId != null) ? true : false;

        for (NetworkOfferingServiceMapVO serviceMap : servicesMap) {
            if (svcProviders.containsKey(serviceMap.getService())) {
                // FIXME - right now we pick up the first provider from the list, need to add more logic based on
                // provider load, etc
                continue;
            }

            String service = serviceMap.getService();
            String provider = serviceMap.getProvider();

            if (provider == null) {
                provider = _networkModel.getDefaultUniqueProviderForService(service).getName();
            }

            // check that provider is supported
            if (checkPhysicalNetwork) {
                if (!_pNSPDao.isServiceProviderEnabled(physicalNetworkId, provider, service)) {
                    throw new UnsupportedServiceException("Provider " + provider + " is either not enabled or doesn't " +
                            "support service " + service + " in physical network id=" + physicalNetworkId);
                }
            }

            svcProviders.put(service, provider);
            List<String> l = providerSvcs.get(provider);
            if (l == null) {
                providerSvcs.put(provider, l = new ArrayList<String>());
            }
            l.add(service);
        }

        return svcProviders;
    }

    private List<Provider> getNetworkProviders(long networkId) {
        List<String> providerNames = _ntwkSrvcDao.getDistinctProviders(networkId);
        List<Provider> providers = new ArrayList<Provider>();
        for (String providerName : providerNames) {
            providers.add(Network.Provider.getProvider(providerName));
        }

        return providers;
    }

    @Override
    public IpAddress assignSystemIp(long networkId, Account owner, boolean forElasticLb, boolean forElasticIp)
            throws InsufficientAddressCapacityException {
        Network guestNetwork = _networksDao.findById(networkId);
        NetworkOffering off = _configMgr.getNetworkOffering(guestNetwork.getNetworkOfferingId());
        IpAddress ip = null;
        if ((off.getElasticLb() && forElasticLb) || (off.getElasticIp() && forElasticIp)) {

            try {
                s_logger.debug("Allocating system IP address for load balancer rule...");
                // allocate ip
                ip = allocateIP(owner, true, guestNetwork.getDataCenterId());
                // apply ip associations
                ip = associateIPToGuestNetwork(ip.getId(), networkId, true);;
            } catch (ResourceAllocationException ex) {
                throw new CloudRuntimeException("Failed to allocate system ip due to ", ex);
            } catch (ConcurrentOperationException ex) {
                throw new CloudRuntimeException("Failed to allocate system lb ip due to ", ex);
            } catch (ResourceUnavailableException ex) {
                throw new CloudRuntimeException("Failed to allocate system lb ip due to ", ex);
            }

            if (ip == null) {
                throw new CloudRuntimeException("Failed to allocate system ip");
            }
        }

        return ip;
    }

    @Override
    public boolean handleSystemIpRelease(IpAddress ip) {
        boolean success = true;
        Long networkId = ip.getAssociatedWithNetworkId();
        if (networkId != null) {
            if (ip.getSystem()) {
                UserContext ctx = UserContext.current();
                if (!disassociatePublicIpAddress(ip.getId(), ctx.getCallerUserId(), ctx.getCaller())) {
                    s_logger.warn("Unable to release system ip address id=" + ip.getId());
                    success = false;
                } else {
                    s_logger.warn("Successfully released system ip address id=" + ip.getId());
                }
            }
        }
        return success;
    }

    @Override
    @DB
    public void allocateDirectIp(NicProfile nic, DataCenter dc, VirtualMachineProfile vm, Network network,
    							 String requestedIpv4, String requestedIpv6) throws InsufficientVirtualNetworkCapcityException,
            InsufficientAddressCapacityException {
        //This method allocates direct ip for the Shared network in Advance zones
    	boolean ipv4 = false, ipv6 = false;
    	
    	Transaction txn = Transaction.currentTxn();
        txn.start();
        
    	if (network.getGateway() != null) {
    		if (nic.getIp4Address() == null) {
    			ipv4 = true;
    			PublicIp ip = null;
    			
    			//Get ip address from the placeholder and don't allocate a new one
    			if (requestedIpv4 != null && vm.getType() == VirtualMachine.Type.DomainRouter) {
    			    Nic placeholderNic = _networkModel.getPlaceholderNicForRouter(network, null);
    			    if (placeholderNic != null) {
    			        IPAddressVO userIp = _ipAddressDao.findByIpAndSourceNetworkId(network.getId(), placeholderNic.getIp4Address());
                        ip = PublicIp.createFromAddrAndVlan(userIp, _vlanDao.findById(userIp.getVlanId()));
                        s_logger.debug("Nic got an ip address " + placeholderNic.getIp4Address() + " stored in placeholder nic for the network " + network);
                    }
    			}
    			
    			if (ip == null) {
                    ip = assignPublicIpAddress(dc.getId(), null, vm.getOwner(), VlanType.DirectAttached, network.getId(), requestedIpv4, false);
    			}
    						
    			nic.setIp4Address(ip.getAddress().toString());
    			nic.setGateway(ip.getGateway());
    			nic.setNetmask(ip.getNetmask());
    			nic.setIsolationUri(IsolationType.Vlan.toUri(ip.getVlanTag()));
    			//nic.setBroadcastType(BroadcastDomainType.Vlan);
    			//nic.setBroadcastUri(BroadcastDomainType.Vlan.toUri(ip.getVlanTag()));
    			nic.setBroadcastType(network.getBroadcastDomainType());
    			nic.setBroadcastUri(network.getBroadcastUri());
    			nic.setFormat(AddressFormat.Ip4);
    			nic.setReservationId(String.valueOf(ip.getVlanTag()));
    			nic.setMacAddress(ip.getMacAddress());
    		}
    		nic.setDns1(dc.getDns1());
    		nic.setDns2(dc.getDns2());
    	}
    	
    	//FIXME - get ipv6 address from the placeholder if it's stored there
    	if (network.getIp6Gateway() != null) {
    		if (nic.getIp6Address() == null) {
    			ipv6 = true;
    			UserIpv6Address ip = _ipv6Mgr.assignDirectIp6Address(dc.getId(), vm.getOwner(), network.getId(), requestedIpv6);
    			Vlan vlan = _vlanDao.findById(ip.getVlanId());
    			nic.setIp6Address(ip.getAddress().toString());
    			nic.setIp6Gateway(vlan.getIp6Gateway());
    			nic.setIp6Cidr(vlan.getIp6Cidr());
    			if (ipv4) {
    				nic.setFormat(AddressFormat.DualStack);
    			} else {
    				nic.setIsolationUri(IsolationType.Vlan.toUri(vlan.getVlanTag()));
    				nic.setBroadcastType(BroadcastDomainType.Vlan);
    				nic.setBroadcastUri(BroadcastDomainType.Vlan.toUri(vlan.getVlanTag()));
    				nic.setFormat(AddressFormat.Ip6);
    				nic.setReservationId(String.valueOf(vlan.getVlanTag()));
    				nic.setMacAddress(ip.getMacAddress());
    			}
    		}
    		nic.setIp6Dns1(dc.getIp6Dns1());
    		nic.setIp6Dns2(dc.getIp6Dns2());
    	}
    	
    	txn.commit();
    }

	@Override
    public boolean setupDns(Network network, Provider provider) {
        boolean dnsProvided = _networkModel.isProviderSupportServiceInNetwork(network.getId(), Service.Dns, provider );
        boolean dhcpProvided =_networkModel.isProviderSupportServiceInNetwork(network.getId(), Service.Dhcp,
                provider);

        boolean setupDns = dnsProvided || dhcpProvided;
        return setupDns;
    }
    
    
    protected NicProfile getNicProfileForVm(Network network, NicProfile requested, VirtualMachine vm) {
        NicProfile nic = null;
        if (requested != null && requested.getBroadCastUri() != null) {
            String broadcastUri = requested.getBroadCastUri().toString();
            String ipAddress = requested.getIp4Address();
            NicVO nicVO = _nicDao.findByNetworkIdInstanceIdAndBroadcastUri(network.getId(), vm.getId(), broadcastUri);
            if (nicVO != null) {
                if (ipAddress == null || nicVO.getIp4Address().equals(ipAddress)) {
                    nic = _networkModel.getNicProfile(vm, network.getId(), broadcastUri);
                }
            }
        } else {
            NicVO nicVO = _nicDao.findByNtwkIdAndInstanceId(network.getId(), vm.getId());
            if (nicVO != null) {
                nic = _networkModel.getNicProfile(vm, network.getId(), null);
            }
        }
        return nic;
    }
    
    @Override
    public NicProfile createNicForVm(Network network, NicProfile requested, ReservationContext context, VirtualMachineProfile vmProfile, boolean prepare)
            throws InsufficientVirtualNetworkCapcityException, InsufficientAddressCapacityException,
            ConcurrentOperationException, InsufficientCapacityException, ResourceUnavailableException {
                
                VirtualMachine vm = vmProfile.getVirtualMachine();
                DataCenter dc = _configMgr.getZone(network.getDataCenterId());
                Host host = _hostDao.findById(vm.getHostId());
                DeployDestination dest = new DeployDestination(dc, null, null, host);
                
                NicProfile nic = getNicProfileForVm(network, requested, vm);
                
                //1) allocate nic (if needed) Always allocate if it is a user vm
                if (nic == null || (vmProfile.getType() == VirtualMachine.Type.User)) {
                    int deviceId = _nicDao.countNics(vm.getId());
                    
                    nic = allocateNic(requested, network, false,
                            deviceId, vmProfile).first();
                    
                    if (nic == null) {
                        throw new CloudRuntimeException("Failed to allocate nic for vm " + vm + " in network " + network);
                    }
                    
                    s_logger.debug("Nic is allocated successfully for vm " + vm + " in network " + network);
                }
                
                //2) prepare nic
                if (prepare) {
                    Pair<NetworkGuru, NetworkVO> implemented = implementNetwork(nic.getNetworkId(), dest, context);
                    nic = prepareNic(vmProfile, dest, context, nic.getId(), implemented.second());
                    s_logger.debug("Nic is prepared successfully for vm " + vm + " in network " + network);
                }
                
                return nic;
            }
    @Override
    public List<NicProfile> getNicProfiles(VirtualMachine vm) {
        List<NicVO> nics = _nicDao.listByVmId(vm.getId());
        List<NicProfile> profiles = new ArrayList<NicProfile>();
    
        if (nics != null) {
            for (Nic nic : nics) {
                NetworkVO network = _networksDao.findById(nic.getNetworkId());
                Integer networkRate = _networkModel.getNetworkRate(network.getId(), vm.getId());
    
                NetworkGuru guru = AdapterBase.getAdapterByName(_networkGurus, network.getGuruName());
                NicProfile profile = new NicProfile(nic, network, nic.getBroadcastUri(), nic.getIsolationUri(),
                        networkRate, _networkModel.isSecurityGroupSupportedInNetwork(network), _networkModel.getNetworkTag(vm.getHypervisorType(), network));
                guru.updateNicProfile(profile, network);
                profiles.add(profile);
            }
        }
        return profiles;
    }


    @Override
    public int getNetworkLockTimeout() {
        return _networkLockTimeout;
    }


    protected boolean stateTransitTo(NetworkVO network, Network.Event e) throws NoTransitionException {
        return _stateMachine.transitTo(network, e, null, _networksDao);
    }

    private void setStateMachine() {
        _stateMachine = Network.State.getStateMachine();
    }

    private Map<Service, Set<Provider>> getServiceProvidersMap(long networkId) {
        Map<Service, Set<Provider>> map = new HashMap<Service, Set<Provider>>();
        List<NetworkServiceMapVO> nsms = _ntwkSrvcDao.getServicesInNetwork(networkId);
        for (NetworkServiceMapVO nsm : nsms) {
            Set<Provider> providers = map.get(Service.getService(nsm.getService()));
            if (providers == null) {
                providers = new HashSet<Provider>();
            }
            providers.add(Provider.getProvider(nsm.getProvider()));
            map.put(Service.getService(nsm.getService()), providers);
        }
        return map;
    }

    @Override
    public List<Provider> getProvidersForServiceInNetwork(Network network, Service service) {
        Map<Service, Set<Provider>> service2ProviderMap = getServiceProvidersMap(network.getId());
        if (service2ProviderMap.get(service) != null) {
            List<Provider> providers = new ArrayList<Provider>(service2ProviderMap.get(service));
            return providers;
        }
        return null;
    }

    protected List<NetworkElement> getElementForServiceInNetwork(Network network, Service service) {
        List<NetworkElement> elements = new ArrayList<NetworkElement>();
        List<Provider> providers = getProvidersForServiceInNetwork(network, service);
        //Only support one provider now
        if (providers == null)  {
            s_logger.error("Cannot find " + service.getName() + " provider for network " + network.getId());
            return null;
        }
        if (providers.size() != 1 && service != Service.Lb) {
            //support more than one LB providers only
            s_logger.error("Found " + providers.size() + " " + service.getName() + " providers for network!" + network.getId());
            return null;
        }
        
        for (Provider provider : providers) {
            NetworkElement element = _networkModel.getElementImplementingProvider(provider.getName());
            s_logger.info("Let " + element.getName() + " handle " + service.getName() + " in network " + network.getId());
            elements.add(element);
        }
        return elements;
    }
    
    @Override
    public StaticNatServiceProvider getStaticNatProviderForNetwork(Network network) {
        //only one provider per Static nat service is supoprted
        NetworkElement element = getElementForServiceInNetwork(network, Service.StaticNat).get(0);
        assert element instanceof StaticNatServiceProvider;
        return (StaticNatServiceProvider)element;
    }

    @Override
    public LoadBalancingServiceProvider getLoadBalancingProviderForNetwork(Network network, Scheme lbScheme) {
        List<NetworkElement> lbElements = getElementForServiceInNetwork(network, Service.Lb);
        NetworkElement lbElement = null;
        if (lbElements.size() > 1) {
            String providerName = null;
            //get network offering details
            NetworkOffering off = _configMgr.getNetworkOffering(network.getNetworkOfferingId());
            if (lbScheme == Scheme.Public) {
                providerName = _ntwkOffDetailsDao.getDetail(off.getId(), NetworkOffering.Detail.PublicLbProvider);
            } else {
                providerName = _ntwkOffDetailsDao.getDetail(off.getId(), NetworkOffering.Detail.InternalLbProvider);
            }
            if (providerName == null) {
                throw new InvalidParameterValueException("Can't find Lb provider supporting scheme " + lbScheme.toString() + " in network " + network);
            }
            lbElement =  _networkModel.getElementImplementingProvider(providerName);
        } else if (lbElements.size() == 1){
            lbElement = lbElements.get(0);
        }
                
        assert lbElement != null;
        assert lbElement instanceof LoadBalancingServiceProvider;
        return (LoadBalancingServiceProvider)lbElement;
    }
    
    @Override
    public boolean isNetworkInlineMode(Network network) {
        NetworkOfferingVO offering = _networkOfferingDao.findById(network.getNetworkOfferingId());
        return offering.isInline();
    }

    @Override
    public int getRuleCountForIp(Long addressId, FirewallRule.Purpose purpose, FirewallRule.State state) {
        List<FirewallRuleVO> rules = _firewallDao.listByIpAndPurposeWithState(addressId, purpose, state);
        if (rules == null) {
            return 0;
        }
        return rules.size();
    }

         @Override
    public boolean isSecondaryIpSetForNic(long nicId) {
        NicVO nic = _nicDao.findById(nicId);
        return nic.getSecondaryIp();
    }

         @Override
        public boolean removeVmSecondaryIpsOfNic(long nicId) {
           Transaction txn = Transaction.currentTxn();
           txn.start();
           List <NicSecondaryIpVO> ipList = _nicSecondaryIpDao.listByNicId(nicId);
           if (ipList != null) {
               for (NicSecondaryIpVO ip: ipList) {
                   _nicSecondaryIpDao.remove(ip.getId());
               }
               s_logger.debug("Revoving nic secondary ip entry ...");
           }
           txn.commit();
           return true;
        }

        @Override
        public String allocatePublicIpForGuestNic(Long networkId, DataCenter dc, Pod pod,Account owner,
                String requestedIp) throws InsufficientAddressCapacityException {
            PublicIp ip = assignPublicIpAddress(dc.getId(), null, owner, VlanType.DirectAttached, networkId, requestedIp, false);
            if (ip == null) {
                s_logger.debug("There is no free public ip address");
                return null;
            }
            Ip ipAddr = ip.getAddress();
            return ipAddr.addr();
        }
        
        @Override
        public NicVO savePlaceholderNic(Network network, String ip4Address, Type vmType) {
            NicVO nic = new NicVO(null, null, network.getId(), null);
            nic.setIp4Address(ip4Address);
            nic.setReservationStrategy(ReservationStrategy.PlaceHolder);
            nic.setState(Nic.State.Reserved);
            nic.setVmType(vmType);
            return _nicDao.persist(nic);
        }
        
 }<|MERGE_RESOLUTION|>--- conflicted
+++ resolved
@@ -42,6 +42,10 @@
 
 import org.apache.cloudstack.acl.ControlledEntity.ACLType;
 import org.apache.cloudstack.acl.SecurityChecker.AccessType;
+import org.apache.cloudstack.region.PortableIp;
+import org.apache.cloudstack.region.PortableIpDao;
+import org.apache.cloudstack.region.PortableIpVO;
+import org.apache.cloudstack.region.Region;
 
 import com.cloud.agent.AgentManager;
 import com.cloud.agent.Listener;
@@ -176,6 +180,7 @@
 import com.cloud.utils.concurrency.NamedThreadFactory;
 import com.cloud.utils.db.DB;
 import com.cloud.utils.db.Filter;
+import com.cloud.utils.db.GlobalLock;
 import com.cloud.utils.db.JoinBuilder.JoinType;
 import com.cloud.utils.db.SearchBuilder;
 import com.cloud.utils.db.SearchCriteria;
@@ -196,33 +201,12 @@
 import com.cloud.vm.VMInstanceVO;
 import com.cloud.vm.VirtualMachine;
 import com.cloud.vm.VirtualMachine.Type;
-<<<<<<< HEAD
 import com.cloud.vm.VirtualMachineProfile;
 import com.cloud.vm.dao.NicDao;
 import com.cloud.vm.dao.NicSecondaryIpDao;
 import com.cloud.vm.dao.NicSecondaryIpVO;
 import com.cloud.vm.dao.UserVmDao;
 import com.cloud.vm.dao.VMInstanceDao;
-=======
-import com.cloud.vm.dao.*;
-import org.apache.cloudstack.acl.ControlledEntity.ACLType;
-import org.apache.cloudstack.acl.SecurityChecker.AccessType;
-import org.apache.cloudstack.region.PortableIp;
-import org.apache.cloudstack.region.PortableIpDao;
-import org.apache.cloudstack.region.PortableIpVO;
-import org.apache.cloudstack.region.Region;
-import org.apache.log4j.Logger;
-import org.springframework.stereotype.Component;
-
-import javax.ejb.Local;
-import javax.inject.Inject;
-import javax.naming.ConfigurationException;
-import java.net.URI;
-import java.util.*;
-import java.util.concurrent.Executors;
-import java.util.concurrent.ScheduledExecutorService;
-import java.util.concurrent.TimeUnit;
->>>>>>> c7976b66
 
 /**
  * NetworkManagerImpl implements NetworkManager.
@@ -908,12 +892,12 @@
             DataCenter zone = _configMgr.getZone(network.getDataCenterId());
             if (zone.getNetworkType() == NetworkType.Advanced) {
                 if (network.getGuestType() == Network.GuestType.Shared) {
-                    if (isSharedNetworkOfferingWithServices(network.getNetworkOfferingId())) {
-                        _accountMgr.checkAccess(UserContext.current().getCaller(), AccessType.UseNetwork, false, network);
-                    } else {
-                        throw new InvalidParameterValueException("IP can be associated with guest network of 'shared' type only if " +
-                                "network services Source Nat, Static Nat, Port Forwarding, Load balancing, firewall are enabled in the network");
-                    }
+                if (isSharedNetworkOfferingWithServices(network.getNetworkOfferingId())) {
+                    _accountMgr.checkAccess(UserContext.current().getCaller(), AccessType.UseNetwork, false, network);
+                } else {
+                    throw new InvalidParameterValueException("IP can be associated with guest network of 'shared' type only if " +
+                        "network services Source Nat, Static Nat, Port Forwarding, Load balancing, firewall are enabled in the network");
+                }
                 }
             } else {
                 _accountMgr.checkAccess(caller, null, true, ipToAssoc);
@@ -2103,11 +2087,7 @@
     }
 
     @Override
-<<<<<<< HEAD
     public void prepareNicForMigration(VirtualMachineProfile vm, DeployDestination dest) {
-=======
-    public void prepareNicForMigration(VirtualMachineProfile<? extends VMInstanceVO> vm, DeployDestination dest) {
->>>>>>> c7976b66
         List<NicVO> nics = _nicDao.listByVmId(vm.getId());
         ReservationContext context = new ReservationContextImpl(UUID.randomUUID().toString(), null, null);
         for (NicVO nic : nics) {
@@ -2134,7 +2114,7 @@
         }
     }
 
-    private NicProfile findNicProfileById(VirtualMachineProfile<? extends VMInstanceVO> vm, long id){
+    private NicProfile findNicProfileById(VirtualMachineProfile vm, long id) {
         for(NicProfile nic: vm.getNics()){
             if(nic.getId() == id){
                 return nic;
@@ -2145,8 +2125,8 @@
 
     @Override
     public void commitNicForMigration(
-            VirtualMachineProfile<? extends VMInstanceVO> src,
-            VirtualMachineProfile<? extends VMInstanceVO> dst) {
+            VirtualMachineProfile src,
+            VirtualMachineProfile dst) {
         for(NicProfile nicSrc: src.getNics()){
             NetworkVO network = _networksDao.findById(nicSrc.getNetworkId());
             NetworkGuru guru = AdapterBase.getAdapterByName(_networkGurus, network.getGuruName());
@@ -2171,8 +2151,8 @@
 
     @Override
     public void rollbackNicForMigration(
-            VirtualMachineProfile<? extends VMInstanceVO> src,
-            VirtualMachineProfile<? extends VMInstanceVO> dst) {
+            VirtualMachineProfile src,
+            VirtualMachineProfile dst) {
         for(NicProfile nicDst: dst.getNics()){
             NetworkVO network = _networksDao.findById(nicDst.getNetworkId());
             NetworkGuru guru = AdapterBase.getAdapterByName(_networkGurus, network.getGuruName());
