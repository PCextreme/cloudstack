--- conflicted
+++ resolved
@@ -54,11 +54,8 @@
 import com.cloud.agent.api.routing.SavePasswordCommand;
 import com.cloud.agent.api.routing.SetFirewallRuleCommand;
 import com.cloud.agent.api.routing.VmDataCommand;
-<<<<<<< HEAD
+import com.cloud.agent.api.to.NicTO;
 import com.cloud.agent.manager.AgentManager;
-=======
-import com.cloud.agent.api.to.NicTO;
->>>>>>> 9228088c
 import com.cloud.alert.AlertManager;
 import com.cloud.api.BaseCmd;
 import com.cloud.api.ServerApiException;
@@ -91,10 +88,7 @@
 import com.cloud.dc.Vlan;
 import com.cloud.dc.Vlan.VlanType;
 import com.cloud.dc.VlanVO;
-<<<<<<< HEAD
 import com.cloud.dc.dao.AccountVlanMapDao;
-=======
->>>>>>> 9228088c
 import com.cloud.dc.dao.DataCenterDao;
 import com.cloud.dc.dao.HostPodDao;
 import com.cloud.dc.dao.VlanDao;
@@ -129,13 +123,10 @@
 import com.cloud.network.dao.FirewallRulesDao;
 import com.cloud.network.dao.IPAddressDao;
 import com.cloud.network.dao.LoadBalancerDao;
-<<<<<<< HEAD
 import com.cloud.network.dao.LoadBalancerVMMapDao;
+import com.cloud.network.dao.NetworkConfigurationDao;
 import com.cloud.network.dao.NetworkRuleConfigDao;
 import com.cloud.network.dao.SecurityGroupDao;
-=======
-import com.cloud.network.dao.NetworkConfigurationDao;
->>>>>>> 9228088c
 import com.cloud.network.dao.SecurityGroupVMMapDao;
 import com.cloud.network.element.NetworkElement;
 import com.cloud.offering.NetworkOffering;
@@ -192,10 +183,7 @@
 import com.cloud.vm.VirtualMachine.Event;
 import com.cloud.vm.VirtualMachineManager;
 import com.cloud.vm.VirtualMachineName;
-<<<<<<< HEAD
-=======
 import com.cloud.vm.VirtualMachineProfile;
->>>>>>> 9228088c
 import com.cloud.vm.dao.DomainRouterDao;
 import com.cloud.vm.dao.NicDao;
 import com.cloud.vm.dao.UserVmDao;
@@ -241,13 +229,10 @@
     @Inject StoragePoolDao _storagePoolDao = null;
     @Inject SecurityGroupDao _securityGroupDao = null;
     @Inject ServiceOfferingDao _serviceOfferingDao = null;
-<<<<<<< HEAD
-    @Inject UserStatisticsDao _statsDao;
     @Inject UserVmDao _userVmDao;
     @Inject FirewallRulesDao _firewallRulesDao;
     @Inject NetworkRuleConfigDao _networkRuleConfigDao;
     @Inject AccountVlanMapDao _accountVlanMapDao;
-=======
     @Inject UserStatisticsDao _statsDao = null;
     @Inject NetworkOfferingDao _networkOfferingDao = null;
     @Inject NetworkConfigurationDao _networkProfileDao = null;
@@ -258,7 +243,6 @@
     @Inject(adapter=NetworkElement.class)
     Adapters<NetworkElement> _networkElements;
 
->>>>>>> 9228088c
     long _routerTemplateId = -1;
     int _routerRamSize;
     // String _privateNetmask;
@@ -1608,7 +1592,7 @@
             ipAddrs.add(ipAddress);
 
             if (router.getState() == State.Running) {
-                success = associateIP(router, ipAddrs, true);
+                success = associateIP(router, ipAddrs, true, 0L);
                 if (!success) {
                     errorMsg = "Unable to assign public IP address.";
                 }
@@ -1862,7 +1846,7 @@
                 if (!_domainDao.isChildDomain(account.getDomainId(), userVM.getDomainId())) {
                     throw new PermissionDeniedException("Unable to create port forwarding rule, IP address " + ipAddress + " to virtual machine " + cmd.getVirtualMachineId() + ", permission denied.");
                 }
-            } else if (account.getId().longValue() != userVM.getAccountId()) {
+            } else if (account.getId() != userVM.getAccountId()) {
                 throw new PermissionDeniedException("Unable to create port forwarding rule, IP address " + ipAddress + " to virtual machine " + cmd.getVirtualMachineId() + ", permission denied.");
             }
         }
@@ -1969,7 +1953,7 @@
             }
         } else {
             if (account != null) {
-                if ((ipAddressVO.getAccountId() == null) || (account.getId().longValue() != ipAddressVO.getAccountId().longValue())) {
+                if ((ipAddressVO.getAccountId() == null) || (account.getId() != ipAddressVO.getAccountId().longValue())) {
                     throw new PermissionDeniedException("Unable to list port forwarding rules for address " + ipAddress + ", permission denied for account " + account.getId());
                 }
             }
@@ -2009,7 +1993,7 @@
         		if (!_domainDao.isChildDomain(account.getDomainId(), loadBalancer.getDomainId())) {
             		throw new PermissionDeniedException("Failed to assign to load balancer " + loadBalancerId + ", permission denied.");
         		}
-        	} else if (account.getId().longValue() != loadBalancer.getAccountId()) {
+        	} else if (account.getId() != loadBalancer.getAccountId()) {
         		throw new PermissionDeniedException("Failed to assign to load balancer " + loadBalancerId + ", permission denied.");
         	}
         }
@@ -2239,7 +2223,7 @@
                 if (!_domainDao.isChildDomain(account.getDomainId(), ipAddr.getDomainId())) {
                     throw new PermissionDeniedException("Unable to create load balancer rule on IP address " + publicIp + ", permission denied.");
                 }
-            } else if (account.getId().longValue() != ipAddr.getAccountId().longValue()) {
+            } else if (account.getId() != ipAddr.getAccountId().longValue()) {
                 throw new PermissionDeniedException("Unable to create load balancer rule, account " + account.getAccountName() + " doesn't own ip address " + publicIp);
             }
         }
@@ -3329,7 +3313,7 @@
         if (loadBalancer == null) {
             throw new ServerApiException(BaseCmd.PARAM_ERROR, "Unable to find load balancer rule with id " + loadBalancerId);
         } else if (account != null) {
-            if (!isAdmin(account.getType()) && (loadBalancer.getAccountId() != account.getId().longValue())) {
+            if (!isAdmin(account.getType()) && (loadBalancer.getAccountId() != account.getId())) {
                 throw new ServerApiException(BaseCmd.PARAM_ERROR, "Account " + account.getAccountName() + " does not own load balancer rule " + loadBalancer.getName() +
                         " (id:" + loadBalancer.getId() + ")");
             } else if (!_domainDao.isChildDomain(account.getDomainId(), loadBalancer.getDomainId())) {
@@ -3427,7 +3411,7 @@
     	
     	if (account != null) {
             if (!isAdmin(account.getType())) {
-                if (loadBalancer.getAccountId() != account.getId().longValue()) {
+                if (loadBalancer.getAccountId() != account.getId()) {
                     throw new PermissionDeniedException("Account " + account.getAccountName() + " does not own load balancer rule " + loadBalancer.getName() + " (id:" + loadBalancerId + "), permission denied");
                 }
             } else if (!_domainDao.isChildDomain(account.getDomainId(), loadBalancer.getDomainId())) {
@@ -3557,7 +3541,7 @@
         Long accountId = lbOwner.getId();
         if (account != null) {
             if (!isAdmin(account.getType())) {
-                if (account.getId().longValue() != accountId.longValue()) {
+                if (account.getId() != accountId.longValue()) {
                     throw new PermissionDeniedException("Unable to update load balancer rule, permission denied");
                 }
             } else if (!_domainDao.isChildDomain(account.getDomainId(), lbOwner.getDomainId())) {
@@ -3636,7 +3620,7 @@
             SecurityGroupVO sg = _securityGroupDao.findById(netRule.getSecurityGroupId());
             if (account != null) {
                 if (!BaseCmd.isAdmin(account.getType())) {
-                    if ((sg.getAccountId() == null) || (sg.getAccountId().longValue() != account.getId().longValue())) {
+                    if (sg.getAccountId() != account.getId()) {
                         throw new PermissionDeniedException("Unable to delete port forwarding service rule " + netRuleId + "; account: " + account.getAccountName() + " is not the owner");
                     }
                 } else if (!_domainDao.isChildDomain(account.getDomainId(), sg.getDomainId())) {
@@ -3720,7 +3704,7 @@
         Long accountId = accountByIp.getId();
         if (account != null) {
             if (!isAdmin(account.getType())) {
-                if (account.getId().longValue() != accountId.longValue()) {
+                if (account.getId() != accountId.longValue()) {
                     throw new ServerApiException(BaseCmd.PARAM_ERROR, "account " + account.getAccountName() + " doesn't own ip address " + ipAddress);
                 }
             } else if (!_domainDao.isChildDomain(account.getDomainId(), accountByIp.getDomainId())) {
@@ -3839,7 +3823,7 @@
                 if (!_domainDao.isChildDomain(account.getDomainId(), ruleOwner.getDomainId())) {
                     throw new PermissionDeniedException("Unable to delete port forwarding rule " + ruleId + ", permission denied.");
                 }
-            } else if (account.getId().longValue() != ruleOwner.getId().longValue()) {
+            } else if (account.getId() != ruleOwner.getId()) {
                 throw new PermissionDeniedException("Unable to delete port forwarding rule " + ruleId + ", permission denied.");
             }
         }
@@ -3864,7 +3848,7 @@
             } else if (fwdings.size() == 1) {
                 fwRule = fwdings.get(0);
                 if (fwRule.getPrivateIpAddress().equalsIgnoreCase(privateIp) && fwRule.getPrivatePort().equals(privatePort)) {
-                    _firewallRulesDao.delete(fwRule.getId());
+                    _firewallRulesDao.expunge(fwRule.getId());
                 } else {
                     throw new InvalidParameterValueException("No such rule");
                 }
