/**
 *  Copyright (C) 2010 Cloud.com, Inc.  All rights reserved.
 *
 * This software is licensed under the GNU General Public License v3 or later.
 *
 * It is free software: you can redistribute it and/or modify
 * it under the terms of the GNU General Public License as published by
 * the Free Software Foundation, either version 3 of the License, or any later version.
 * This program is distributed in the hope that it will be useful,
 * but WITHOUT ANY WARRANTY; without even the implied warranty of
 * MERCHANTABILITY or FITNESS FOR A PARTICULAR PURPOSE.  See the
 * GNU General Public License for more details.
 *
 * You should have received a copy of the GNU General Public License
 * along with this program.  If not, see <http://www.gnu.org/licenses/>.
 *
 */
package com.cloud.network;

import java.net.URI;
import java.security.InvalidParameterException;
import java.sql.PreparedStatement;
import java.sql.ResultSet;
import java.sql.SQLException;
import java.util.ArrayList;
import java.util.Arrays;
import java.util.Comparator;
import java.util.Date;
import java.util.HashMap;
import java.util.HashSet;
import java.util.List;
import java.util.Map;
import java.util.Random;
import java.util.Set;
import java.util.TreeSet;
import java.util.concurrent.Executors;
import java.util.concurrent.ScheduledExecutorService;
import java.util.concurrent.TimeUnit;

import javax.ejb.Local;
import javax.naming.ConfigurationException;

import org.apache.log4j.Logger;

import com.cloud.agent.AgentManager;
import com.cloud.agent.Listener;
import com.cloud.agent.api.AgentControlAnswer;
import com.cloud.agent.api.AgentControlCommand;
import com.cloud.agent.api.Answer;
import com.cloud.agent.api.CheckNetworkAnswer;
import com.cloud.agent.api.CheckNetworkCommand;
import com.cloud.agent.api.Command;
import com.cloud.agent.api.StartupCommand;
import com.cloud.agent.api.StartupRoutingCommand;
import com.cloud.agent.api.to.NicTO;
import com.cloud.alert.AlertManager;
import com.cloud.api.commands.AssociateIPAddrCmd;
import com.cloud.api.commands.CreateNetworkCmd;
import com.cloud.api.commands.ListNetworksCmd;
import com.cloud.api.commands.RestartNetworkCmd;
import com.cloud.capacity.dao.CapacityDao;
import com.cloud.configuration.Config;
import com.cloud.configuration.ConfigurationManager;
import com.cloud.configuration.Resource.ResourceType;
import com.cloud.configuration.dao.ConfigurationDao;
import com.cloud.configuration.dao.ResourceLimitDao;
import com.cloud.dc.AccountVlanMapVO;
import com.cloud.dc.DataCenter;
import com.cloud.dc.DataCenter.NetworkType;
import com.cloud.dc.DataCenterVO;
import com.cloud.dc.Pod;
import com.cloud.dc.PodVlanMapVO;
import com.cloud.dc.Vlan;
import com.cloud.dc.Vlan.VlanType;
import com.cloud.dc.VlanVO;
import com.cloud.dc.dao.AccountVlanMapDao;
import com.cloud.dc.dao.DataCenterDao;
import com.cloud.dc.dao.PodVlanMapDao;
import com.cloud.dc.dao.VlanDao;
import com.cloud.deploy.DataCenterDeployment;
import com.cloud.deploy.DeployDestination;
import com.cloud.deploy.DeploymentPlan;
import com.cloud.domain.DomainVO;
import com.cloud.domain.dao.DomainDao;
import com.cloud.event.ActionEvent;
import com.cloud.event.EventTypes;
import com.cloud.event.UsageEventVO;
import com.cloud.event.dao.EventDao;
import com.cloud.event.dao.UsageEventDao;
import com.cloud.exception.AccountLimitException;
import com.cloud.exception.ConcurrentOperationException;
import com.cloud.exception.ConnectionException;
import com.cloud.exception.InsufficientAddressCapacityException;
import com.cloud.exception.InsufficientCapacityException;
import com.cloud.exception.InvalidParameterValueException;
import com.cloud.exception.PermissionDeniedException;
import com.cloud.exception.ResourceAllocationException;
import com.cloud.exception.ResourceUnavailableException;
import com.cloud.exception.UnsupportedServiceException;
import com.cloud.host.HostVO;
import com.cloud.host.Status;
import com.cloud.host.dao.HostDao;
import com.cloud.hypervisor.Hypervisor.HypervisorType;
import com.cloud.network.IpAddress.State;
import com.cloud.network.Network.Capability;
import com.cloud.network.Network.GuestType;
import com.cloud.network.Network.Provider;
import com.cloud.network.Network.Service;
import com.cloud.network.Networks.AddressFormat;
import com.cloud.network.Networks.BroadcastDomainType;
import com.cloud.network.Networks.TrafficType;
import com.cloud.network.PhysicalNetwork.BroadcastDomainRange;
import com.cloud.network.addr.PublicIp;
import com.cloud.network.dao.FirewallRulesDao;
import com.cloud.network.dao.IPAddressDao;
import com.cloud.network.dao.LoadBalancerDao;
import com.cloud.network.dao.NetworkDao;
import com.cloud.network.dao.NetworkDomainDao;
import com.cloud.network.dao.NetworkServiceMapDao;
import com.cloud.network.dao.PhysicalNetworkDao;
import com.cloud.network.dao.PhysicalNetworkServiceProviderDao;
import com.cloud.network.dao.PhysicalNetworkServiceProviderVO;
import com.cloud.network.dao.PhysicalNetworkTrafficTypeDao;
import com.cloud.network.dao.PhysicalNetworkTrafficTypeVO;
import com.cloud.network.element.FirewallServiceProvider;
import com.cloud.network.element.LoadBalancingServiceProvider;
import com.cloud.network.element.NetworkElement;
import com.cloud.network.element.PortForwardingServiceProvider;
import com.cloud.network.element.RemoteAccessVPNServiceProvider;
import com.cloud.network.element.StaticNatServiceProvider;
import com.cloud.network.element.UserDataServiceProvider;
import com.cloud.network.element.VirtualRouterElement;
import com.cloud.network.guru.NetworkGuru;
import com.cloud.network.lb.LoadBalancingRule;
import com.cloud.network.lb.LoadBalancingRule.LbDestination;
import com.cloud.network.lb.LoadBalancingRulesManager;
import com.cloud.network.rules.FirewallManager;
import com.cloud.network.rules.FirewallRule;
import com.cloud.network.rules.FirewallRule.Purpose;
import com.cloud.network.rules.FirewallRuleVO;
import com.cloud.network.rules.PortForwardingRule;
import com.cloud.network.rules.PortForwardingRuleVO;
import com.cloud.network.rules.RulesManager;
import com.cloud.network.rules.StaticNat;
import com.cloud.network.rules.StaticNatRule;
import com.cloud.network.rules.StaticNatRuleImpl;
import com.cloud.network.rules.dao.PortForwardingRulesDao;
import com.cloud.network.vpn.RemoteAccessVpnService;
import com.cloud.offering.NetworkOffering;
import com.cloud.offering.NetworkOffering.Availability;
import com.cloud.offerings.NetworkOfferingServiceMapVO;
import com.cloud.offerings.NetworkOfferingVO;
import com.cloud.offerings.dao.NetworkOfferingDao;
import com.cloud.offerings.dao.NetworkOfferingServiceMapDao;
import com.cloud.org.Grouping;
import com.cloud.projects.Project;
import com.cloud.projects.ProjectManager;
import com.cloud.user.Account;
import com.cloud.user.AccountManager;
import com.cloud.user.AccountVO;
import com.cloud.user.DomainManager;
import com.cloud.user.ResourceLimitService;
import com.cloud.user.User;
import com.cloud.user.UserContext;
import com.cloud.user.dao.AccountDao;
import com.cloud.user.dao.UserStatisticsDao;
import com.cloud.utils.NumbersUtil;
import com.cloud.utils.Pair;
import com.cloud.utils.component.Adapters;
import com.cloud.utils.component.Inject;
import com.cloud.utils.component.Manager;
import com.cloud.utils.concurrency.NamedThreadFactory;
import com.cloud.utils.db.DB;
import com.cloud.utils.db.Filter;
import com.cloud.utils.db.JoinBuilder;
import com.cloud.utils.db.JoinBuilder.JoinType;
import com.cloud.utils.db.SearchBuilder;
import com.cloud.utils.db.SearchCriteria;
import com.cloud.utils.db.SearchCriteria.Op;
import com.cloud.utils.db.Transaction;
import com.cloud.utils.exception.CloudRuntimeException;
import com.cloud.utils.net.Ip;
import com.cloud.utils.net.NetUtils;
import com.cloud.vm.Nic;
import com.cloud.vm.NicProfile;
import com.cloud.vm.NicVO;
import com.cloud.vm.ReservationContext;
import com.cloud.vm.ReservationContextImpl;
import com.cloud.vm.UserVmVO;
import com.cloud.vm.VMInstanceVO;
import com.cloud.vm.VirtualMachine;
import com.cloud.vm.VirtualMachine.Type;
import com.cloud.vm.VirtualMachineProfile;
import com.cloud.vm.dao.DomainRouterDao;
import com.cloud.vm.dao.NicDao;
import com.cloud.vm.dao.UserVmDao;
import com.cloud.vm.dao.VMInstanceDao;

import edu.emory.mathcs.backport.java.util.Collections;

/**
 * NetworkManagerImpl implements NetworkManager.
 */
@Local(value = { NetworkManager.class, NetworkService.class })
public class NetworkManagerImpl implements NetworkManager, NetworkService, Manager, Listener {
    private static final Logger s_logger = Logger.getLogger(NetworkManagerImpl.class);

    String _name;
    @Inject
    DataCenterDao _dcDao = null;
    @Inject
    VlanDao _vlanDao = null;
    @Inject
    IPAddressDao _ipAddressDao = null;
    @Inject
    AccountDao _accountDao = null;
    @Inject
    DomainDao _domainDao = null;
    @Inject
    UserStatisticsDao _userStatsDao = null;
    @Inject
    EventDao _eventDao = null;
    @Inject
    ConfigurationDao _configDao;
    @Inject
    UserVmDao _userVmDao = null;
    @Inject
    ResourceLimitDao _limitDao = null;
    @Inject
    CapacityDao _capacityDao = null;
    @Inject
    AlertManager _alertMgr;
    @Inject
    AccountManager _accountMgr;
    @Inject
    ConfigurationManager _configMgr;
    @Inject
    AccountVlanMapDao _accountVlanMapDao;
    @Inject
    NetworkOfferingDao _networkOfferingDao = null;
    @Inject
    NetworkDao _networksDao = null;
    @Inject
    NicDao _nicDao = null;
    @Inject
    RulesManager _rulesMgr;
    @Inject
    LoadBalancingRulesManager _lbMgr;
    @Inject
    UsageEventDao _usageEventDao;
    @Inject
    RemoteAccessVpnService _vpnMgr;
    @Inject
    PodVlanMapDao _podVlanMapDao;
    @Inject(adapter = NetworkGuru.class)
    Adapters<NetworkGuru> _networkGurus;
    @Inject(adapter = NetworkElement.class)
    Adapters<NetworkElement> _networkElements;
    @Inject
    NetworkDomainDao _networkDomainDao;
    @Inject
    VMInstanceDao _vmDao;
    @Inject
    FirewallManager _firewallMgr;
    @Inject 
    FirewallRulesDao _firewallDao;
    @Inject
    ResourceLimitService _resourceLimitMgr;
    @Inject DomainRouterDao _routerDao;
    @Inject DomainManager _domainMgr;
    @Inject ProjectManager _projectMgr;
    @Inject NetworkOfferingServiceMapDao _ntwkOfferingSrvcDao;
    @Inject PhysicalNetworkDao _physicalNetworkDao;
    @Inject PhysicalNetworkServiceProviderDao _pNSPDao;
    @Inject PortForwardingRulesDao _portForwardingRulesDao;
    @Inject LoadBalancerDao _lbDao;
    @Inject PhysicalNetworkTrafficTypeDao _pNTrafficTypeDao;
    @Inject AgentManager _agentMgr;
    @Inject HostDao _hostDao;
    @Inject NetworkServiceMapDao _ntwkSrvcDao;
    
    private final HashMap<String, NetworkOfferingVO> _systemNetworks = new HashMap<String, NetworkOfferingVO>(5);

    ScheduledExecutorService _executor;

    SearchBuilder<AccountVO> AccountsUsingNetworkSearch;
    SearchBuilder<IPAddressVO> AssignIpAddressSearch;
    SearchBuilder<IPAddressVO> AssignIpAddressFromPodVlanSearch;
    SearchBuilder<IPAddressVO> IpAddressSearch;
    SearchBuilder<NicVO> NicForTrafficTypeSearch;

    int _networkGcWait;
    int _networkGcInterval;
    String _networkDomain;
    int _cidrLimit;
    boolean _allowSubdomainNetworkAccess;
    int _networkLockTimeout;

    private Map<String, String> _configs;


    HashMap<Long, Long> _lastNetworkIdsToFree = new HashMap<Long, Long>();
    
    private static HashMap<Service, List<Provider>> s_serviceToImplementedProvidersMap = new HashMap<Service, List<Provider>>();
    private static HashMap<String, String> s_providerToNetworkElementMap = new HashMap<String, String>();

    private NetworkElement getElementImplementingProvider(String providerName){
        String elementName = s_providerToNetworkElementMap.get(providerName);
        NetworkElement element = _networkElements.get(elementName);
        return element;
    }
    
    @Override
    public List<Service> getElementServices(Provider provider){
        NetworkElement element = getElementImplementingProvider(provider.getName());
        if(element == null){
            throw new InvalidParameterValueException("Unable to find the Network Element implementing the Service Provider '" + provider.getName() + "'");
        }
        return new ArrayList<Service>(element.getCapabilities().keySet());
    }
    
    @Override
    public boolean canElementEnableIndividualServices(Provider provider){
        NetworkElement element = getElementImplementingProvider(provider.getName());
        if(element == null){
            throw new InvalidParameterValueException("Unable to find the Network Element implementing the Service Provider '" + provider.getName() + "'");
        }
        return element.canEnableIndividualServices();
    }
    
    @Override
    public PublicIp assignPublicIpAddress(long dcId, Long podId, Account owner, VlanType type, Long networkId, String requestedIp) throws InsufficientAddressCapacityException {
        return fetchNewPublicIp(dcId, podId, null, owner, type, networkId, false, true, requestedIp);
    }

    @DB
    public PublicIp fetchNewPublicIp(long dcId, Long podId, Long vlanDbId, Account owner, VlanType vlanUse, Long networkId, boolean sourceNat, boolean assign, String requestedIp)
    throws InsufficientAddressCapacityException {
        StringBuilder errorMessage = new StringBuilder("Unable to get ip adress in ");
        Transaction txn = Transaction.currentTxn();
        txn.start();
        SearchCriteria<IPAddressVO> sc = null;
        if (podId != null) {
            sc = AssignIpAddressFromPodVlanSearch.create();
            sc.setJoinParameters("podVlanMapSB", "podId", podId);
            errorMessage.append(" pod id=" + podId);
        } else {
            sc = AssignIpAddressSearch.create();
            errorMessage.append(" zone id=" + dcId);
        }

        if (vlanDbId != null) {
            sc.addAnd("vlanId", SearchCriteria.Op.EQ, vlanDbId);
            errorMessage.append(", vlanId id=" + vlanDbId);
        }

        sc.setParameters("dc", dcId);

        // for direct network take ip addresses only from the vlans belonging to the network
        if (vlanUse == VlanType.DirectAttached) {
            sc.setJoinParameters("vlan", "networkId", networkId);
            errorMessage.append(", network id=" + networkId);
        }
        sc.setJoinParameters("vlan", "type", vlanUse);
        
        
        if (requestedIp != null) {
            sc.addAnd("address", SearchCriteria.Op.EQ, requestedIp);
            errorMessage.append(": requested ip " + requestedIp + " is not available");
        }

        Filter filter = new Filter(IPAddressVO.class, "vlanId", true, 0l, 1l);

        List<IPAddressVO> addrs = _ipAddressDao.lockRows(sc, filter, true);

        if (addrs.size() == 0) {
            if (podId != null) {
                throw new InsufficientAddressCapacityException("Insufficient address capacity", Pod.class, podId);
            }
            s_logger.warn(errorMessage.toString());
            throw new InsufficientAddressCapacityException("Insufficient address capacity", DataCenter.class, dcId);
        }

        assert (addrs.size() == 1) : "Return size is incorrect: " + addrs.size();

        IPAddressVO addr = addrs.get(0);
        addr.setSourceNat(sourceNat);
        addr.setAllocatedTime(new Date());
        addr.setAllocatedInDomainId(owner.getDomainId());
        addr.setAllocatedToAccountId(owner.getId());

        if (assign) {
            markPublicIpAsAllocated(addr);
        } else {
            addr.setState(IpAddress.State.Allocating);
        }
        addr.setState(assign ? IpAddress.State.Allocated : IpAddress.State.Allocating);

        if (vlanUse != VlanType.DirectAttached) {
            addr.setAssociatedWithNetworkId(networkId);
        }

        _ipAddressDao.update(addr.getId(), addr);

        txn.commit();
        long macAddress = NetUtils.createSequenceBasedMacAddress(addr.getMacAddress());

        return new PublicIp(addr, _vlanDao.findById(addr.getVlanId()), macAddress);
    }

    @DB
    protected void markPublicIpAsAllocated(IPAddressVO addr) {

        assert (addr.getState() == IpAddress.State.Allocating || addr.getState() == IpAddress.State.Free) : "Unable to transition from state " + addr.getState() + " to " + IpAddress.State.Allocated;

        Transaction txn = Transaction.currentTxn();

        Account owner = _accountMgr.getAccount(addr.getAccountId());
        long isSourceNat = (addr.isSourceNat()) ? 1 : 0;

        txn.start();
        addr.setState(IpAddress.State.Allocated);
        _ipAddressDao.update(addr.getId(), addr);

        // Save usage event
        if (owner.getAccountId() != Account.ACCOUNT_ID_SYSTEM) {
            VlanVO vlan = _vlanDao.findById(addr.getVlanId());
                
            String guestType = vlan.getVlanType().toString();

            UsageEventVO usageEvent = new UsageEventVO(EventTypes.EVENT_NET_IP_ASSIGN, owner.getId(), addr.getDataCenterId(), addr.getId(), addr.getAddress().toString(), isSourceNat, guestType);
            _usageEventDao.persist(usageEvent);
            // don't increment resource count for direct ip addresses
            if (addr.getAssociatedWithNetworkId() != null) {
                _resourceLimitMgr.incrementResourceCount(owner.getId(), ResourceType.public_ip);
            }
        }

        txn.commit();
    }

    @Override
    @DB
    public PublicIp assignSourceNatIpAddress(Account owner, Network network, long callerId) throws ConcurrentOperationException, InsufficientAddressCapacityException {
        assert (network.getTrafficType() != null) : "You're asking for a source nat but your network can't participate in source nat.  What do you have to say for yourself?";

        long dcId = network.getDataCenterId();
        long ownerId = owner.getId();

        PublicIp ip = null;

        Transaction txn = Transaction.currentTxn();
        try {
            txn.start();

            owner = _accountDao.acquireInLockTable(ownerId);
            		
            if (owner == null) {
                throw new ConcurrentOperationException("Unable to lock account " + ownerId);
            }
            if (s_logger.isDebugEnabled()) {
                s_logger.debug("lock account " + ownerId + " is acquired");
            }

            IPAddressVO sourceNat = null;
            List<IPAddressVO> addrs = listPublicIpAddressesInVirtualNetwork(ownerId, dcId, null, network.getId());
            if (addrs.size() == 0) {
                
                // Check that the maximum number of public IPs for the given accountId will not be exceeded
                try {
                    _resourceLimitMgr.checkResourceLimit(owner, ResourceType.public_ip); 
                } catch (ResourceAllocationException ex) {
                    s_logger.warn("Failed to allocate resource of type " + ex.getResourceType() + " for account " + owner);
                    throw new AccountLimitException("Maximum number of public IP addresses for account: " + owner.getAccountName() + " has been exceeded.");
                }
               
                if (s_logger.isDebugEnabled()) {
                    s_logger.debug("assigning a new ip address in " + dcId + " to " + owner);
                }

                // If account has Account specific ip ranges, try to allocate ip from there
                Long vlanId = null;
                List<AccountVlanMapVO> maps = _accountVlanMapDao.listAccountVlanMapsByAccount(ownerId);
                if (maps != null && !maps.isEmpty()) {
                    vlanId = maps.get(0).getVlanDbId();
                }

                ip = fetchNewPublicIp(dcId, null, vlanId, owner, VlanType.VirtualNetwork, network.getId(), true, false, null);
                sourceNat = ip.ip();

                markPublicIpAsAllocated(sourceNat);
                _ipAddressDao.update(sourceNat.getId(), sourceNat);
            } else {
                // Account already has ip addresses
                for (IPAddressVO addr : addrs) {
                    if (addr.isSourceNat()) {
                        sourceNat = addr;
                        break;
                    }
                }

                assert (sourceNat != null) : "How do we get a bunch of ip addresses but none of them are source nat? account=" + ownerId + "; dc=" + dcId;
                ip = new PublicIp(sourceNat, _vlanDao.findById(sourceNat.getVlanId()), NetUtils.createSequenceBasedMacAddress(sourceNat.getMacAddress()));
            }

            txn.commit();
            return ip;
        } finally {
            if (owner != null) {
                if (s_logger.isDebugEnabled()) {
                    s_logger.debug("Releasing lock account " + ownerId);
                }

                _accountDao.releaseFromLockTable(ownerId);
            }
            if (ip == null) {
                txn.rollback();
                s_logger.error("Unable to get source nat ip address for account " + ownerId);
            }
        }
    }

    /**
     * Returns the target account for an api command
     *
     * @param accountName
     *            - non-null if the account name was passed in in the command
     * @param domainId
     *            - non-null if the domainId was passed in in the command.
     * @return
     */
    protected Account getAccountForApiCommand(String accountName, Long domainId) {
        Account account = UserContext.current().getCaller();

        if (_accountMgr.isAdmin(account.getType())) {
            // The admin is making the call, determine if it is for someone else or for himself
            if (domainId != null) {
                if ((account != null) && !_domainDao.isChildDomain(account.getDomainId(), domainId)) {
                    throw new PermissionDeniedException("Invalid domain id (" + domainId + ") given, , permission denied");
                }
                if (accountName != null) {
                    Account userAccount = _accountMgr.getActiveAccountByName(accountName, domainId);
                    if (userAccount != null) {
                        account = userAccount;
                    } else {
                        throw new PermissionDeniedException("Unable to find account " + accountName + " in domain " + domainId + ", permission denied");
                    }
                }
            } else {
                // the admin is calling the api on his own behalf
                return account;
            }
        }
        return account;
    }

    @Override
    public boolean applyIpAssociations(Network network, boolean continueOnError) throws ResourceUnavailableException {
        List<IPAddressVO> userIps = _ipAddressDao.listByAssociatedNetwork(network.getId(), null);
        List<PublicIp> publicIps = new ArrayList<PublicIp>();
        if (userIps != null && !userIps.isEmpty()) {
            for (IPAddressVO userIp : userIps) {
                PublicIp publicIp = new PublicIp(userIp, _vlanDao.findById(userIp.getVlanId()), NetUtils.createSequenceBasedMacAddress(userIp.getMacAddress()));
                publicIps.add(publicIp);
            }
        }

        boolean success = applyIpAssociations(network, continueOnError, publicIps);

        if (success) {
            for (IPAddressVO addr : userIps) {

                if (addr.getState() == IpAddress.State.Allocating) {

                    addr.setAssociatedWithNetworkId(network.getId());
                    markPublicIpAsAllocated(addr);

                } else if (addr.getState() == IpAddress.State.Releasing) {
                    // Cleanup all the resources for ip address if there are any, and only then un-assign ip in the system
                    if (cleanupIpResources(addr.getId(), Account.ACCOUNT_ID_SYSTEM, _accountMgr.getSystemAccount())) {
                        _ipAddressDao.unassignIpAddress(addr.getId());
                    } else {
                        success = false;
                        s_logger.warn("Failed to release resources for ip address id=" + addr.getId());
                    }
                }
            }
        }

        return success;
    }

    protected boolean applyIpAssociations(Network network, boolean continueOnError, List<PublicIp> publicIps) throws ResourceUnavailableException {
        boolean success = true;
        for (NetworkElement element : _networkElements) {
            try {
                if (!(element instanceof FirewallServiceProvider)) {
                    continue;
                }
                FirewallServiceProvider e = (FirewallServiceProvider)element;
                s_logger.trace("Asking " + element + " to apply ip associations");
                e.applyIps(network, publicIps);
            } catch (ResourceUnavailableException e) {
                success = false;
                if (!continueOnError) {
                    throw e;
                } else {
                    s_logger.debug("Resource is not available: " + element.getName(), e);
                }
            }
        }
        return success;
    }
    
    

    @Override
    public List<? extends Network> getIsolatedNetworksOwnedByAccountInZone(long zoneId, Account owner) {

        return _networksDao.listBy(owner.getId(), zoneId, Network.GuestType.Isolated);
    }

    @Override
    @DB
    @ActionEvent(eventType = EventTypes.EVENT_NET_IP_ASSIGN, eventDescription = "allocating Ip", create = true)
    public IpAddress allocateIP(AssociateIPAddrCmd cmd) throws ResourceAllocationException, InsufficientAddressCapacityException, ConcurrentOperationException {
        String accountName = cmd.getAccountName();
        long domainId = cmd.getDomainId();
        Long zoneId = cmd.getZoneId();
        Account caller = UserContext.current().getCaller();
        long userId = UserContext.current().getCallerUserId();

        Account ipOwner = _accountMgr.getActiveAccountByName(accountName, domainId);
        if (ipOwner == null) {
            throw new InvalidParameterValueException("Unable to find account " + accountName + " in domain " + domainId + ", permission denied");
        }
        
        _accountMgr.checkAccess(caller, null, ipOwner);

        DataCenterVO zone = null;
        if (zoneId != null) {
            zone = _dcDao.findById(zoneId);
            if (zone == null) {
                throw new InvalidParameterValueException("Can't find zone by id " + zoneId);
            }
            
            if (zone.getNetworkType() == NetworkType.Basic) {
            	throw new InvalidParameterValueException("Can't associate ip in basic zone");
            }

            if (Grouping.AllocationState.Disabled == zone.getAllocationState() && !_accountMgr.isRootAdmin(caller.getType())) {
                throw new PermissionDeniedException("Cannot perform this operation, Zone is currently disabled: " + zoneId);
            }
        }
        long ownerId = ipOwner.getId();
        Long networkId = cmd.getNetworkId();
        Network network = null;
        if (networkId != null) {
            network = _networksDao.findById(networkId);
            if (network == null) {
                throw new InvalidParameterValueException("Network id is invalid: " + networkId);
            }
        }

        // Check that network belongs to IP owner - skip this check for Basic zone as there is just one guest network, and it
        // belongs to the system
        if (zone.getNetworkType() != NetworkType.Basic && network.getAccountId() != ipOwner.getId()) {
            throw new InvalidParameterValueException("The owner of the network is not the same as owner of the IP");
        }
        VlanType vlanType = VlanType.VirtualNetwork;
        boolean assign = false;
        //For basic zone, if there isn't a public network outside of the guest network, specify the vlan type to be direct attached
        if (zone.getNetworkType() == NetworkType.Basic) {
          if (network.getTrafficType() == TrafficType.Guest){
              vlanType = VlanType.DirectAttached;
              assign = true;
          }
          
        }

        PublicIp ip = null;

        Transaction txn = Transaction.currentTxn();
        Account accountToLock = null;
        try {
            if (s_logger.isDebugEnabled()) {
                s_logger.debug("Associate IP address called for user " + userId + " account " + ownerId);
            }
            accountToLock = _accountDao.acquireInLockTable(ownerId);
            if (accountToLock == null) {
                s_logger.warn("Unable to lock account: " + ownerId);
                throw new ConcurrentOperationException("Unable to acquire account lock");
            }

            if (s_logger.isDebugEnabled()) {
                s_logger.debug("Associate IP address lock acquired");
            }

            // Check that the maximum number of public IPs for the given
            // accountId will not be exceeded
            _resourceLimitMgr.checkResourceLimit(accountToLock, ResourceType.public_ip);

            boolean isSourceNat = false;

            txn.start();

            boolean sharedSourceNat = false;
            Map<Network.Capability, String> sourceNatCapabilities = getNetworkServiceCapabilities(network.getId(), Service.SourceNat);
            if (sourceNatCapabilities != null) {
                String supportedSourceNatTypes = sourceNatCapabilities.get(Capability.SupportedSourceNatTypes).toLowerCase();
                if (supportedSourceNatTypes.contains("zone")) {
                    sharedSourceNat = true;
                }
            }
            
            if (!sharedSourceNat) {
                // First IP address should be source nat when it's being associated with Guest Virtual network
                List<IPAddressVO> addrs = listPublicIpAddressesInVirtualNetwork(ownerId, zoneId, true, networkId);

                if (addrs.isEmpty() && network.getGuestType() == Network.GuestType.Isolated) {
                    isSourceNat = true;
                }
            }

            ip = fetchNewPublicIp(zoneId, null, null, ipOwner, vlanType, network.getId(), isSourceNat, assign, null);

            if (ip == null) {
                throw new InsufficientAddressCapacityException("Unable to find available public IP addresses", DataCenter.class, zoneId);
            }
            UserContext.current().setEventDetails("Ip Id: " + ip.getId());
            Ip ipAddress = ip.getAddress();

            s_logger.debug("Got " + ipAddress + " to assign for account " + ipOwner.getId() + " in zone " + network.getDataCenterId());

            txn.commit();
        } finally {
            if (accountToLock != null) {
                _accountDao.releaseFromLockTable(ownerId);
                s_logger.debug("Associate IP address lock released");
            }
        }

        return ip;
    }

    @Override
    @DB
    @ActionEvent(eventType = EventTypes.EVENT_NET_IP_ASSIGN, eventDescription = "associating Ip", async = true)
    public IpAddress associateIP(AssociateIPAddrCmd cmd) throws ResourceAllocationException, ResourceUnavailableException, InsufficientAddressCapacityException, ConcurrentOperationException {
        Account caller = UserContext.current().getCaller();
        Account owner = null;

        IpAddress ipToAssoc = getIp(cmd.getEntityId());
        if (ipToAssoc != null) {
            _accountMgr.checkAccess(caller, null, ipToAssoc);
            owner = _accountMgr.getAccount(ipToAssoc.getAccountId());
        } else {
            s_logger.debug("Unable to find ip address by id: " + cmd.getEntityId());
            return null;
        }

        Network network = _networksDao.findById(ipToAssoc.getAssociatedWithNetworkId());

        IPAddressVO ip = _ipAddressDao.findById(cmd.getEntityId());
        boolean success = false;
        try {
            success = applyIpAssociations(network, false);
            if (success) {
                s_logger.debug("Successfully associated ip address " + ip.getAddress().addr() + " for account " + owner.getId() + " in zone " + network.getDataCenterId());
            } else {
                s_logger.warn("Failed to associate ip address " + ip.getAddress().addr() + " for account " + owner.getId() + " in zone " + network.getDataCenterId());
            }
            return ip;
        } catch (ResourceUnavailableException e) {
            s_logger.error("Unable to associate ip address due to resource unavailable exception", e);
            return null;
        } finally {
            if (!success) {
                if (ip != null) {
                    try {
                        s_logger.warn("Failed to associate ip address " + ip);
                        _ipAddressDao.markAsUnavailable(ip.getId());
                        if (!applyIpAssociations(network, true)) {
                            // if fail to apply ip assciations again, unassign ip address without updating resource count and
                            // generating usage event as there is no need to keep it in the db
                            _ipAddressDao.unassignIpAddress(ip.getId());
                        }
                    } catch (Exception e) {
                        s_logger.warn("Unable to disassociate ip address for recovery", e);
                    }
                }
            }
        }
    }

    @Override
    @DB
    public boolean releasePublicIpAddress(long addrId, long userId, Account caller) {

        IPAddressVO ip = markIpAsUnavailable(addrId);

        assert (ip != null) : "Unable to mark the ip address id=" + addrId + " as unavailable.";
        if (ip == null) {
            return true;
        }

        if (s_logger.isDebugEnabled()) {
            s_logger.debug("Releasing ip id=" + addrId + "; sourceNat = " + ip.isSourceNat());
        }

        boolean success = true;

        // Cleanup all ip address resources - PF/LB/Static nat rules
        if (!cleanupIpResources(addrId, userId, caller)) {
            success = false;
            s_logger.warn("Failed to release resources for ip address id=" + addrId);
        }

        if (ip.getAssociatedWithNetworkId() != null) {
            Network network = _networksDao.findById(ip.getAssociatedWithNetworkId());
            try {
                if (!applyIpAssociations(network, true)) {
                    s_logger.warn("Unable to apply ip address associations for " + network);
                    success = false;
                }
            } catch (ResourceUnavailableException e) {
                throw new CloudRuntimeException("We should never get to here because we used true when applyIpAssociations", e);
            }
        }

        if (success) {
            s_logger.debug("released a public ip id=" + addrId);
        }

        return success;
    }

    @Override @DB
    public boolean configure(final String name, final Map<String, Object> params) throws ConfigurationException {
        _name = name;

        _configs = _configDao.getConfiguration("AgentManager", params);
        _networkGcWait = NumbersUtil.parseInt(_configs.get(Config.NetworkGcWait.key()), 600);
        _networkGcInterval = NumbersUtil.parseInt(_configs.get(Config.NetworkGcInterval.key()), 600);

        _configs = _configDao.getConfiguration("Network", params);
        _networkDomain = _configs.get(Config.GuestDomainSuffix.key());

        _cidrLimit = NumbersUtil.parseInt(_configs.get(Config.NetworkGuestCidrLimit.key()), 22);
        _networkLockTimeout = NumbersUtil.parseInt(_configs.get(Config.NetworkLockTimeout.key()), 600);

        NetworkOfferingVO publicNetworkOffering = new NetworkOfferingVO(NetworkOfferingVO.SystemPublicNetwork, TrafficType.Public);
        publicNetworkOffering = _networkOfferingDao.persistDefaultNetworkOffering(publicNetworkOffering);
        _systemNetworks.put(NetworkOfferingVO.SystemPublicNetwork, publicNetworkOffering);
        NetworkOfferingVO managementNetworkOffering = new NetworkOfferingVO(NetworkOfferingVO.SystemManagementNetwork, TrafficType.Management);
        managementNetworkOffering = _networkOfferingDao.persistDefaultNetworkOffering(managementNetworkOffering);
        _systemNetworks.put(NetworkOfferingVO.SystemManagementNetwork, managementNetworkOffering);
        NetworkOfferingVO controlNetworkOffering = new NetworkOfferingVO(NetworkOfferingVO.SystemControlNetwork, TrafficType.Control);
        controlNetworkOffering = _networkOfferingDao.persistDefaultNetworkOffering(controlNetworkOffering);
        _systemNetworks.put(NetworkOfferingVO.SystemControlNetwork, controlNetworkOffering);
        NetworkOfferingVO storageNetworkOffering = new NetworkOfferingVO(NetworkOfferingVO.SystemStorageNetwork, TrafficType.Storage);
        storageNetworkOffering = _networkOfferingDao.persistDefaultNetworkOffering(storageNetworkOffering);
        _systemNetworks.put(NetworkOfferingVO.SystemStorageNetwork, storageNetworkOffering);
        
        //populate providers
        Map<Network.Service, Set<Network.Provider>> defaultSharedNetworkOfferingProviders = new HashMap<Network.Service, Set<Network.Provider>>();
        Set<Network.Provider> defaultProviders = new HashSet<Network.Provider>();

        defaultProviders.add(Network.Provider.VirtualRouter);
        defaultSharedNetworkOfferingProviders.put(Service.Dhcp, defaultProviders);
        defaultSharedNetworkOfferingProviders.put(Service.Dns, defaultProviders);
        defaultSharedNetworkOfferingProviders.put(Service.UserData, defaultProviders);
        
        Map<Network.Service, Set<Network.Provider>> defaultIsolatedNetworkOfferingProviders = defaultSharedNetworkOfferingProviders;
        
        Map<Network.Service, Set<Network.Provider>> defaultSharedSGEnabledNetworkOfferingProviders = new HashMap<Network.Service, Set<Network.Provider>>();
        defaultSharedSGEnabledNetworkOfferingProviders.put(Service.Dhcp, defaultProviders);
        defaultSharedSGEnabledNetworkOfferingProviders.put(Service.Dns, defaultProviders);
        defaultSharedSGEnabledNetworkOfferingProviders.put(Service.UserData, defaultProviders);
        Set<Provider> sgProviders = new HashSet<Provider>();
        sgProviders.add(Provider.SecurityGroupProvider);
        defaultSharedSGEnabledNetworkOfferingProviders.put(Service.SecurityGroup, sgProviders);
        
        Map<Network.Service, Set<Network.Provider>> defaultIsolatedSourceNatEnabledNetworkOfferingProviders = new HashMap<Network.Service, Set<Network.Provider>>();
        defaultProviders.clear();
        defaultProviders.add(Network.Provider.VirtualRouter);
        defaultIsolatedSourceNatEnabledNetworkOfferingProviders.put(Service.Dhcp, defaultProviders);
        defaultIsolatedSourceNatEnabledNetworkOfferingProviders.put(Service.Dns, defaultProviders);
        defaultIsolatedSourceNatEnabledNetworkOfferingProviders.put(Service.UserData, defaultProviders);
        defaultIsolatedSourceNatEnabledNetworkOfferingProviders.put(Service.Firewall, defaultProviders);
        defaultIsolatedSourceNatEnabledNetworkOfferingProviders.put(Service.Gateway, defaultProviders);
        defaultIsolatedSourceNatEnabledNetworkOfferingProviders.put(Service.Lb, defaultProviders);
        defaultIsolatedSourceNatEnabledNetworkOfferingProviders.put(Service.SourceNat, defaultProviders);
        defaultIsolatedSourceNatEnabledNetworkOfferingProviders.put(Service.StaticNat, defaultProviders);
        defaultIsolatedSourceNatEnabledNetworkOfferingProviders.put(Service.PortForwarding, defaultProviders);
        defaultIsolatedSourceNatEnabledNetworkOfferingProviders.put(Service.Vpn, defaultProviders);
        
        Transaction txn = Transaction.currentTxn();
        txn.start();
        //diff between offering #1 and #2 - securityGroup is enabled for the first, and disabled for the third
        
        NetworkOfferingVO offering = null;
        if (_networkOfferingDao.findByUniqueName(NetworkOffering.DefaultSharedNetworkOfferingWithSGService) == null) {
            offering = _configMgr.createNetworkOffering(Account.ACCOUNT_ID_SYSTEM, NetworkOffering.DefaultSharedNetworkOfferingWithSGService, "Offering for Shared Security group enabled networks", TrafficType.Guest, null, null, false, Availability.Optional, null, defaultSharedNetworkOfferingProviders, true, Network.GuestType.Shared, false, null, null, null);
            _networkOfferingDao.update(offering.getId(), offering);
        }

        if (_networkOfferingDao.findByUniqueName(NetworkOffering.DefaultSharedNetworkOffering) == null) {
            offering = _configMgr.createNetworkOffering(Account.ACCOUNT_ID_SYSTEM, NetworkOffering.DefaultSharedNetworkOffering, "Offering for Shared networks", TrafficType.Guest, null, null, true, Availability.Optional, null, defaultSharedNetworkOfferingProviders, true, Network.GuestType.Shared, false, null, null, null);
            _networkOfferingDao.update(offering.getId(), offering);
        }
        
        if (_networkOfferingDao.findByUniqueName(NetworkOffering.DefaultIsolatedNetworkOfferingWithSourceNatService) == null) {
            offering = _configMgr.createNetworkOffering(Account.ACCOUNT_ID_SYSTEM,NetworkOffering.DefaultIsolatedNetworkOfferingWithSourceNatService, "Offering for Isolated networks with Source Nat service enabled", TrafficType.Guest, null, null, false, Availability.Required, null, defaultIsolatedSourceNatEnabledNetworkOfferingProviders, true, Network.GuestType.Isolated, false, null, null, null);
            _networkOfferingDao.update(offering.getId(), offering);
        } 
        
        if (_networkOfferingDao.findByUniqueName(NetworkOffering.DefaultIsolatedNetworkOffering) == null) {
            offering = _configMgr.createNetworkOffering(Account.ACCOUNT_ID_SYSTEM, NetworkOffering.DefaultIsolatedNetworkOffering, "Offering for Isolated networks with no Source Nat service", TrafficType.Guest, null, null, true, Availability.Optional, null, defaultIsolatedNetworkOfferingProviders, true, Network.GuestType.Isolated, false, null, null, null);
            _networkOfferingDao.update(offering.getId(), offering);
        }
        
        txn.commit();

        AccountsUsingNetworkSearch = _accountDao.createSearchBuilder();
        SearchBuilder<NetworkAccountVO> networkAccountSearch = _networksDao.createSearchBuilderForAccount();
        AccountsUsingNetworkSearch.join("nc", networkAccountSearch, AccountsUsingNetworkSearch.entity().getId(), networkAccountSearch.entity().getAccountId(), JoinType.INNER);
        networkAccountSearch.and("config", networkAccountSearch.entity().getNetworkId(), SearchCriteria.Op.EQ);
        networkAccountSearch.and("owner", networkAccountSearch.entity().isOwner(), SearchCriteria.Op.EQ);
        AccountsUsingNetworkSearch.done();

        AssignIpAddressSearch = _ipAddressDao.createSearchBuilder();
        AssignIpAddressSearch.and("dc", AssignIpAddressSearch.entity().getDataCenterId(), Op.EQ);
        AssignIpAddressSearch.and("allocated", AssignIpAddressSearch.entity().getAllocatedTime(), Op.NULL);
        AssignIpAddressSearch.and("vlanId", AssignIpAddressSearch.entity().getVlanId(), Op.EQ);
        SearchBuilder<VlanVO> vlanSearch = _vlanDao.createSearchBuilder();
        vlanSearch.and("type", vlanSearch.entity().getVlanType(), Op.EQ);
        vlanSearch.and("networkId", vlanSearch.entity().getNetworkId(), Op.EQ);
        AssignIpAddressSearch.join("vlan", vlanSearch, vlanSearch.entity().getId(), AssignIpAddressSearch.entity().getVlanId(), JoinType.INNER);
        AssignIpAddressSearch.done();

        AssignIpAddressFromPodVlanSearch = _ipAddressDao.createSearchBuilder();
        AssignIpAddressFromPodVlanSearch.and("dc", AssignIpAddressFromPodVlanSearch.entity().getDataCenterId(), Op.EQ);
        AssignIpAddressFromPodVlanSearch.and("allocated", AssignIpAddressFromPodVlanSearch.entity().getAllocatedTime(), Op.NULL);
        SearchBuilder<VlanVO> podVlanSearch = _vlanDao.createSearchBuilder();
        podVlanSearch.and("type", podVlanSearch.entity().getVlanType(), Op.EQ);
        podVlanSearch.and("networkId", podVlanSearch.entity().getNetworkId(), Op.EQ);
        SearchBuilder<PodVlanMapVO> podVlanMapSB = _podVlanMapDao.createSearchBuilder();
        podVlanMapSB.and("podId", podVlanMapSB.entity().getPodId(), Op.EQ);
        AssignIpAddressFromPodVlanSearch.join("podVlanMapSB", podVlanMapSB, podVlanMapSB.entity().getVlanDbId(), AssignIpAddressFromPodVlanSearch.entity().getVlanId(), JoinType.INNER);
        AssignIpAddressFromPodVlanSearch.join("vlan", podVlanSearch, podVlanSearch.entity().getId(), AssignIpAddressFromPodVlanSearch.entity().getVlanId(), JoinType.INNER);
        AssignIpAddressFromPodVlanSearch.done();

        IpAddressSearch = _ipAddressDao.createSearchBuilder();
        IpAddressSearch.and("accountId", IpAddressSearch.entity().getAllocatedToAccountId(), Op.EQ);
        IpAddressSearch.and("dataCenterId", IpAddressSearch.entity().getDataCenterId(), Op.EQ);
        IpAddressSearch.and("associatedWithNetworkId", IpAddressSearch.entity().getAssociatedWithNetworkId(), Op.EQ);
        SearchBuilder<VlanVO> virtualNetworkVlanSB = _vlanDao.createSearchBuilder();
        virtualNetworkVlanSB.and("vlanType", virtualNetworkVlanSB.entity().getVlanType(), Op.EQ);
        IpAddressSearch.join("virtualNetworkVlanSB", virtualNetworkVlanSB, IpAddressSearch.entity().getVlanId(), virtualNetworkVlanSB.entity().getId(), JoinBuilder.JoinType.INNER);
        IpAddressSearch.done();

        NicForTrafficTypeSearch = _nicDao.createSearchBuilder();
        SearchBuilder<NetworkVO> networkSearch = _networksDao.createSearchBuilder();
        NicForTrafficTypeSearch.join("network", networkSearch, networkSearch.entity().getId(), NicForTrafficTypeSearch.entity().getNetworkId(), JoinType.INNER);
        NicForTrafficTypeSearch.and("instance", NicForTrafficTypeSearch.entity().getInstanceId(), Op.EQ);
        networkSearch.and("traffictype", networkSearch.entity().getTrafficType(), Op.EQ);
        NicForTrafficTypeSearch.done();

        _executor = Executors.newScheduledThreadPool(1, new NamedThreadFactory("Network-Scavenger"));

        _allowSubdomainNetworkAccess = Boolean.valueOf(_configs.get(Config.SubDomainNetworkAccess.key()));
        
        _agentMgr.registerForHostEvents(this, true, false, true);
        
        s_logger.info("Network Manager is configured.");

        return true;
    }

    @Override
    public String getName() {
        return _name;
    }

    @Override
    public boolean start() {
        
        //populate s_serviceToImplementedProvidersMap & s_providerToNetworkElementMap with current _networkElements
        //Need to do this in start() since _networkElements are not completely configured until then.
        for (NetworkElement element : _networkElements) {
            Map<Service, Map<Capability, String>> capabilities = element.getCapabilities();
            Provider implementedProvider = element.getProvider();
            if(implementedProvider != null){
                if(s_providerToNetworkElementMap.containsKey(implementedProvider.getName())){
                    s_logger.error("Cannot start NetworkManager: Provider <-> NetworkElement must be a one-to-one map, multiple NetworkElements found for Provider: "+implementedProvider.getName());
                    return false;
                }
                s_providerToNetworkElementMap.put(implementedProvider.getName(), element.getName());
            }
            if(capabilities != null && implementedProvider != null){
                for(Service service : capabilities.keySet()){
                    if(s_serviceToImplementedProvidersMap.containsKey(service)){
                        List<Provider> providers = s_serviceToImplementedProvidersMap.get(service);
                        providers.add(implementedProvider);
                    }else{
                        List<Provider> providers = new ArrayList<Provider>();
                        providers.add(implementedProvider);
                        s_serviceToImplementedProvidersMap.put(service, providers);
                    }
                }
            }
        }
        
        _executor.scheduleWithFixedDelay(new NetworkGarbageCollector(), _networkGcInterval, _networkGcInterval, TimeUnit.SECONDS);
        return true;
    }

    @Override
    public boolean stop() {
        return true;
    }

    protected NetworkManagerImpl() {
    }

    @Override
    public List<IPAddressVO> listPublicIpAddressesInVirtualNetwork(long accountId, long dcId, Boolean sourceNat, Long associatedNetworkId) {
        SearchCriteria<IPAddressVO> sc = IpAddressSearch.create();
        sc.setParameters("accountId", accountId);
        sc.setParameters("dataCenterId", dcId);
        if (associatedNetworkId != null) {
            sc.setParameters("associatedWithNetworkId", associatedNetworkId);
        }

        if (sourceNat != null) {
            sc.addAnd("sourceNat", SearchCriteria.Op.EQ, sourceNat);
        }
        sc.setJoinParameters("virtualNetworkVlanSB", "vlanType", VlanType.VirtualNetwork);

        return _ipAddressDao.search(sc, null);
    }

    @Override
    public List<NetworkVO> setupNetwork(Account owner, NetworkOfferingVO offering, DeploymentPlan plan, String name, String displayText, boolean isDefault, boolean isShared)
            throws ConcurrentOperationException {
        return setupNetwork(owner, offering, null, plan, name, displayText, isDefault, false, null, isShared);
    }

    @Override
    @DB
    public List<NetworkVO> setupNetwork(Account owner, NetworkOfferingVO offering, Network predefined, DeploymentPlan plan, String name, String displayText, boolean isDefault, boolean errorIfAlreadySetup,
            Long domainId, boolean isShared) throws ConcurrentOperationException {
        Account locked = _accountDao.acquireInLockTable(owner.getId());
        if (locked == null) {
            throw new ConcurrentOperationException("Unable to acquire lock on " + owner);
        }
        
        try {
            if (predefined == null || (predefined.getCidr() == null && predefined.getBroadcastUri() == null && predefined.getBroadcastDomainType() != BroadcastDomainType.Vlan)) {
                List<NetworkVO> configs = _networksDao.listBy(owner.getId(), offering.getId(), plan.getDataCenterId());
                if (configs.size() > 0) {
                    if (s_logger.isDebugEnabled()) {
                        s_logger.debug("Found existing network configuration for offering " + offering + ": " + configs.get(0));
                    }

                    if (errorIfAlreadySetup) {
                        throw new InvalidParameterValueException("Found existing network configuration for offering " + offering + ": " + configs.get(0));
                    } else {
                        return configs;
                    }
                }
            } else if (predefined != null && predefined.getCidr() != null && predefined.getBroadcastUri() == null && predefined.getBroadcastUri() == null) {
                List<NetworkVO> configs = _networksDao.listBy(owner.getId(), offering.getId(), plan.getDataCenterId(), predefined.getCidr());
                if (configs.size() > 0) {
                    if (s_logger.isDebugEnabled()) {
                        s_logger.debug("Found existing network configuration for offering " + offering + ": " + configs.get(0));
                    }

                    if (errorIfAlreadySetup) {
                        throw new InvalidParameterValueException("Found existing network configuration for offering " + offering + ": " + configs.get(0));
                    } else {
                        return configs;
                    }
                }
            }

            List<NetworkVO> networks = new ArrayList<NetworkVO>();

            long related = -1;

            for (NetworkGuru guru : _networkGurus) {
                Network network = guru.design(offering, plan, predefined, owner);
                if (network == null) {
                    continue;
                }

                if (network.getId() != -1) {
                    if (network instanceof NetworkVO) {
                        networks.add((NetworkVO) network);
                    } else {
                        networks.add(_networksDao.findById(network.getId()));
                    }
                    continue;
                }

                long id = _networksDao.getNextInSequence(Long.class, "id");
                if (related == -1) {
                    related = id;
                }
                
                NetworkVO vo = new NetworkVO(id, network, offering.getId(), guru.getName(), owner.getDomainId(), owner.getId(), related, name, displayText, isDefault,
                        (domainId != null), predefined.getNetworkDomain(), offering.getGuestType(), isShared, plan.getDataCenterId(), plan.getPhysicalNetworkId());
                networks.add(_networksDao.persist(vo, vo.getGuestType() == Network.GuestType.Isolated, finalizeServicesAndProvidersForNetwork(offering, plan.getPhysicalNetworkId())));

                if (domainId != null) {
                    _networksDao.addDomainToNetwork(id, domainId);
                }
            }

            if (networks.size() < 1) {
                throw new CloudRuntimeException("Unable to convert network offering to network profile: " + offering.getId());
            }

            return networks;
        } finally {
            s_logger.debug("Releasing lock for " + locked);
            _accountDao.releaseFromLockTable(locked.getId());
        }
    }

    @Override
    public List<NetworkOfferingVO> getSystemAccountNetworkOfferings(String... offeringNames) {
        List<NetworkOfferingVO> offerings = new ArrayList<NetworkOfferingVO>(offeringNames.length);
        for (String offeringName : offeringNames) {
            NetworkOfferingVO network = _systemNetworks.get(offeringName);
            if (network == null) {
                throw new CloudRuntimeException("Unable to find system network profile for " + offeringName);
            }
            offerings.add(network);
        }
        return offerings;
    }
    
    
    @Override
    public NetworkOfferingVO getExclusiveGuestNetworkOffering() {
        //this method should return Guest network offering in Enabled state; and this network offering should be unique, otherwise Runtime exception is going to be thrown
        List<NetworkOfferingVO> offerings = _networkOfferingDao.listByTrafficTypeGuestTypeAndState(NetworkOffering.State.Enabled, TrafficType.Guest, GuestType.Shared);
        if (offerings.isEmpty()) {
            throw new CloudRuntimeException("Unable to find network offering in state " + NetworkOffering.State.Enabled + ", traffic type " + TrafficType.Guest + " and guest type " + GuestType.Shared);
        }
        
        if (offerings.size() > 1) {
            throw new CloudRuntimeException("Found more than 1 network offering in state " + NetworkOffering.State.Enabled + ", traffic type " + TrafficType.Guest + " and guest type " + GuestType.Shared);

        }
        return offerings.get(0);
    }

    @Override
    @DB
    public void allocate(VirtualMachineProfile<? extends VMInstanceVO> vm, List<Pair<NetworkVO, NicProfile>> networks) throws InsufficientCapacityException, ConcurrentOperationException {
        Transaction txn = Transaction.currentTxn();
        txn.start();

        int deviceId = 0;

        boolean[] deviceIds = new boolean[networks.size()];
        Arrays.fill(deviceIds, false);

        List<NicVO> nics = new ArrayList<NicVO>(networks.size());
        NicVO defaultNic = null;

        for (Pair<NetworkVO, NicProfile> network : networks) {
            NetworkVO config = network.first();
            NetworkGuru guru = _networkGurus.get(config.getGuruName());
            NicProfile requested = network.second();
            if (requested != null && requested.getMode() == null) {
                requested.setMode(config.getMode());
            }
            NicProfile profile = guru.allocate(config, requested, vm);

            if (vm != null && vm.getVirtualMachine().getType() == Type.User && config.isDefault()) {
                profile.setDefaultNic(true);
            }

            if (profile == null) {
                continue;
            }

            if (requested != null && requested.getMode() == null) {
                profile.setMode(requested.getMode());
            } else {
                profile.setMode(config.getMode());
            }

            NicVO vo = new NicVO(guru.getName(), vm.getId(), config.getId(), vm.getType());

            while (deviceIds[deviceId] && deviceId < deviceIds.length) {
                deviceId++;
            }

            deviceId = applyProfileToNic(vo, profile, deviceId);

            vo = _nicDao.persist(vo);

            if (vo.isDefaultNic()) {
                if (defaultNic != null) {
                    throw new IllegalArgumentException("You cannot specify two nics as default nics: nic 1 = " + defaultNic + "; nic 2 = " + vo);
                }
                defaultNic = vo;
            }

            int devId = vo.getDeviceId();
            if (devId > deviceIds.length) {
                throw new IllegalArgumentException("Device id for nic is too large: " + vo);
            }
            if (deviceIds[devId]) {
                throw new IllegalArgumentException("Conflicting device id for two different nics: " + devId);
            }

            deviceIds[devId] = true;
            nics.add(vo);

            Integer networkRate = getNetworkRate(config.getId(), vm.getId());
            vm.addNic(new NicProfile(vo, network.first(), vo.getBroadcastUri(), vo.getIsolationUri(), networkRate, isSecurityGroupSupportedInNetwork(network.first()), getNetworkTags(vm.getHypervisorType(), network.first())));
        }

        if (nics.size() != networks.size()) {
            s_logger.warn("Number of nics " + nics.size() + " doesn't match number of requested networks " + networks.size());
            throw new CloudRuntimeException("Number of nics " + nics.size() + " doesn't match number of requested networks " + networks.size());
        }

        if (nics.size() == 1) {
            nics.get(0).setDefaultNic(true);
        }

        txn.commit();
    }

    protected Integer applyProfileToNic(NicVO vo, NicProfile profile, Integer deviceId) {
        if (profile.getDeviceId() != null) {
            vo.setDeviceId(profile.getDeviceId());
        } else if (deviceId != null) {
            vo.setDeviceId(deviceId++);
        }

        if (profile.getReservationStrategy() != null) {
            vo.setReservationStrategy(profile.getReservationStrategy());
        }

        vo.setDefaultNic(profile.isDefaultNic());

        if (profile.getIp4Address() != null) {
            vo.setIp4Address(profile.getIp4Address());
            vo.setAddressFormat(AddressFormat.Ip4);
        }

        if (profile.getMacAddress() != null) {
            vo.setMacAddress(profile.getMacAddress());
        }

        vo.setMode(profile.getMode());
        vo.setNetmask(profile.getNetmask());
        vo.setGateway(profile.getGateway());

        if (profile.getBroadCastUri() != null) {
            vo.setBroadcastUri(profile.getBroadCastUri());
        }

        if (profile.getIsolationUri() != null) {
            vo.setIsolationUri(profile.getIsolationUri());
        }

        vo.setState(Nic.State.Allocated);
        return deviceId;
    }

    protected void applyProfileToNicForRelease(NicVO vo, NicProfile profile) {
        vo.setGateway(profile.getGateway());
        vo.setAddressFormat(profile.getFormat());
        vo.setIp4Address(profile.getIp4Address());
        vo.setIp6Address(profile.getIp6Address());
        vo.setMacAddress(profile.getMacAddress());
        if (profile.getReservationStrategy() != null) {
            vo.setReservationStrategy(profile.getReservationStrategy());
        }
        vo.setBroadcastUri(profile.getBroadCastUri());
        vo.setIsolationUri(profile.getIsolationUri());
        vo.setNetmask(profile.getNetmask());
    }

    protected void applyProfileToNetwork(NetworkVO network, NetworkProfile profile) {
        network.setBroadcastUri(profile.getBroadcastUri());
        network.setDns1(profile.getDns1());
        network.setDns2(profile.getDns2());
        network.setPhysicalNetworkId(profile.getPhysicalNetworkId());
    }

    protected NicTO toNicTO(NicVO nic, NicProfile profile, NetworkVO config) {
        NicTO to = new NicTO();
        to.setDeviceId(nic.getDeviceId());
        to.setBroadcastType(config.getBroadcastDomainType());
        to.setType(config.getTrafficType());
        to.setIp(nic.getIp4Address());
        to.setNetmask(nic.getNetmask());
        to.setMac(nic.getMacAddress());
        to.setDns1(profile.getDns1());
        to.setDns2(profile.getDns2());
        if (nic.getGateway() != null) {
            to.setGateway(nic.getGateway());
        } else {
            to.setGateway(config.getGateway());
        }
        to.setDefaultNic(nic.isDefaultNic());
        to.setBroadcastUri(nic.getBroadcastUri());
        to.setIsolationuri(nic.getIsolationUri());
        if (profile != null) {
            to.setDns1(profile.getDns1());
            to.setDns2(profile.getDns2());
        }

        Integer networkRate = getNetworkRate(config.getId(), null);
        to.setNetworkRateMbps(networkRate);

        return to;
    }

    @Override
    @DB
    public Pair<NetworkGuru, NetworkVO> implementNetwork(long networkId, DeployDestination dest, ReservationContext context) throws ConcurrentOperationException, ResourceUnavailableException,
    InsufficientCapacityException {
        Transaction.currentTxn();
        Pair<NetworkGuru, NetworkVO> implemented = new Pair<NetworkGuru, NetworkVO>(null, null);

        NetworkVO network = _networksDao.acquireInLockTable(networkId, _networkLockTimeout);
        if (network == null) {
            throw new ConcurrentOperationException("Unable to acquire network configuration: " + networkId);
        }

        try {
            NetworkGuru guru = _networkGurus.get(network.getGuruName());
            Network.State state = network.getState();
            if (state == Network.State.Implemented || state == Network.State.Setup || state == Network.State.Implementing) {
                s_logger.debug("Network id=" + networkId + " is already implemented");
                implemented.set(guru, network);
                return implemented;
            }

            if (s_logger.isDebugEnabled()) {
                s_logger.debug("Asking " + guru.getName() + " to implement " + network);
            }

            NetworkOfferingVO offering = _networkOfferingDao.findById(network.getNetworkOfferingId());

            network.setReservationId(context.getReservationId());
            network.setState(Network.State.Implementing);

            _networksDao.update(networkId, network);

            Network result = guru.implement(network, offering, dest, context);
            network.setCidr(result.getCidr());
            network.setBroadcastUri(result.getBroadcastUri());
            network.setGateway(result.getGateway());
            network.setMode(result.getMode());
            network.setPhysicalNetworkId(result.getPhysicalNetworkId());
            _networksDao.update(networkId, network);

            //implement network elements and re-apply all the network rules
            implementNetworkElementsAndResources(dest, context, network, offering); 

            network.setState(Network.State.Implemented);
            _networksDao.update(network.getId(), network);
            implemented.set(guru, network);
            return implemented;
        } finally {
            if (implemented.first() == null) {
                s_logger.debug("Cleaning up because we're unable to implement the network " + network);
                network.setState(Network.State.Shutdown);
                _networksDao.update(networkId, network);

                shutdownNetwork(networkId, context, false);
            }
            _networksDao.releaseFromLockTable(networkId);
        }
    }

    private void implementNetworkElementsAndResources(DeployDestination dest, ReservationContext context, NetworkVO network, NetworkOfferingVO offering)
            throws ConcurrentOperationException, InsufficientAddressCapacityException, ResourceUnavailableException, InsufficientCapacityException {
        // If this is a 1) guest virtual network 2) network has sourceNat service 3) network offering does not support a Shared source NAT rule,
        // associate a source NAT IP (if one isn't already associated with the network)
        
        boolean sharedSourceNat = false;
        if (areServicesSupportedInNetwork(network.getId(), Service.SourceNat)) {
            Map<Network.Capability, String> sourceNatCapabilities = getNetworkServiceCapabilities(network.getId(), Service.SourceNat);
            if (sourceNatCapabilities != null) {
                String supportedSourceNatTypes = sourceNatCapabilities.get(Capability.SupportedSourceNatTypes).toLowerCase();
                if (supportedSourceNatTypes.contains("zone")) {
                    sharedSourceNat = true;
                }
            }
        }
        
        if (network.getGuestType() == Network.GuestType.Isolated && areServicesSupportedInNetwork(network.getId(), Service.SourceNat) && !sharedSourceNat) {
            List<IPAddressVO> ips = _ipAddressDao.listByAssociatedNetwork(network.getId(), true);

            if (ips.isEmpty()) {
                s_logger.debug("Creating a source nat ip for " + network);
                Account owner = _accountMgr.getAccount(network.getAccountId());
                assignSourceNatIpAddress(owner, network, context.getCaller().getId()); 
            }
        }

        for (NetworkElement element : _networkElements) {
            if (s_logger.isDebugEnabled()) {
                s_logger.debug("Asking " + element.getName() + " to implemenet " + network);
            }
            element.implement(network, offering, dest, context);
        }

        // reapply all the firewall/staticNat/lb rules
        s_logger.debug("Reprogramming network " + network + " as a part of network implement");
        if (!reprogramNetworkRules(network.getId(), UserContext.current().getCaller(), network)) {
            s_logger.warn("Failed to re-program the network as a part of network " + network + " implement");
            throw new ResourceUnavailableException("Unable to apply network rules as a part of network " + network + " implement", DataCenter.class, network.getDataCenterId());
        }
    }

    @DB
    protected void updateNic(NicVO nic, long networkId, int count) {
        Transaction txn = Transaction.currentTxn();
        txn.start();
        _nicDao.update(nic.getId(), nic);

        if (nic.getVmType() == VirtualMachine.Type.User) {
            s_logger.debug("Changing active number of nics for network id=" + networkId + " on " + count);
            _networksDao.changeActiveNicsBy(networkId, count);
        }
        txn.commit();
    }

    @Override
    public void prepare(VirtualMachineProfile<? extends VMInstanceVO> vmProfile, DeployDestination dest, ReservationContext context) throws InsufficientCapacityException,
    ConcurrentOperationException, ResourceUnavailableException {
        List<NicVO> nics = _nicDao.listByVmId(vmProfile.getId());

        // we have to implement default nics first - to ensure that default network elements start up first in multiple nics
        // case)
        // (need for setting DNS on Dhcp to domR's Ip4 address)
        Collections.sort(nics, new Comparator<NicVO>() {

            @Override
            public int compare(NicVO nic1, NicVO nic2) {
                boolean isDefault1 = getNetwork(nic1.getNetworkId()).isDefault();
                boolean isDefault2 = getNetwork(nic2.getNetworkId()).isDefault();

                return (isDefault1 ^ isDefault2) ? ((isDefault1 ^ true) ? 1 : -1) : 0;
            }
        });

        for (NicVO nic : nics) {
            Pair<NetworkGuru, NetworkVO> implemented = implementNetwork(nic.getNetworkId(), dest, context);
            NetworkGuru guru = implemented.first();
            NetworkVO network = implemented.second();
            Integer networkRate = getNetworkRate(network.getId(), vmProfile.getId());
            NicProfile profile = null;
            if (nic.getReservationStrategy() == Nic.ReservationStrategy.Start) {
                nic.setState(Nic.State.Reserving);
                nic.setReservationId(context.getReservationId());
                _nicDao.update(nic.getId(), nic);
                URI broadcastUri = nic.getBroadcastUri();
                if (broadcastUri == null) {
                    broadcastUri = network.getBroadcastUri();
                }

                URI isolationUri = nic.getIsolationUri();

                profile = new NicProfile(nic, network, broadcastUri, isolationUri, networkRate, isSecurityGroupSupportedInNetwork(network), getNetworkTags(vmProfile.getHypervisorType(), network));
                guru.reserve(profile, network, vmProfile, dest, context);
                nic.setIp4Address(profile.getIp4Address());
                nic.setAddressFormat(profile.getFormat());
                nic.setIp6Address(profile.getIp6Address());
                nic.setMacAddress(profile.getMacAddress());
                nic.setIsolationUri(profile.getIsolationUri());
                nic.setBroadcastUri(profile.getBroadCastUri());
                nic.setReserver(guru.getName());
                nic.setState(Nic.State.Reserved);
                nic.setNetmask(profile.getNetmask());
                nic.setGateway(profile.getGateway());

                if (profile.getStrategy() != null) {
                    nic.setReservationStrategy(profile.getStrategy());
                }

                updateNic(nic, network.getId(), 1);
            } else {
                profile = new NicProfile(nic, network, nic.getBroadcastUri(), nic.getIsolationUri(), networkRate, isSecurityGroupSupportedInNetwork(network), getNetworkTags(vmProfile.getHypervisorType(), network));
                guru.updateNicProfile(profile, network);
                nic.setState(Nic.State.Reserved);
                updateNic(nic, network.getId(), 1);
            }

            for (NetworkElement element : _networkElements) {
                if (s_logger.isDebugEnabled()) {
                    s_logger.debug("Asking " + element.getName() + " to prepare for " + nic);
                }
                element.prepare(network, profile, vmProfile, dest, context);
            }
            
            profile.setSecurityGroupEnabled(isSecurityGroupSupportedInNetwork(network));
            guru.updateNicProfile(profile, network);
            vmProfile.addNic(profile);
        }
    }

    @Override
    public <T extends VMInstanceVO> void prepareNicForMigration(VirtualMachineProfile<T> vm, DeployDestination dest) {
        List<NicVO> nics = _nicDao.listByVmId(vm.getId());
        for (NicVO nic : nics) {
            NetworkVO network = _networksDao.findById(nic.getNetworkId());
            Integer networkRate = getNetworkRate(network.getId(), vm.getId());

            NetworkGuru guru = _networkGurus.get(network.getGuruName());
            NicProfile profile = new NicProfile(nic, network, nic.getBroadcastUri(), nic.getIsolationUri(), networkRate, isSecurityGroupSupportedInNetwork(network), getNetworkTags(vm.getHypervisorType(), network));
            guru.updateNicProfile(profile, network);
            vm.addNic(profile);
        }
    }

    @Override
    public void release(VirtualMachineProfile<? extends VMInstanceVO> vmProfile, boolean forced) {
        List<NicVO> nics = _nicDao.listByVmId(vmProfile.getId());
        for (NicVO nic : nics) {
            NetworkVO network = _networksDao.findById(nic.getNetworkId());
            if (nic.getState() == Nic.State.Reserved || nic.getState() == Nic.State.Reserving) {
                Nic.State originalState = nic.getState();
                if (nic.getReservationStrategy() == Nic.ReservationStrategy.Start) {
                    NetworkGuru guru = _networkGurus.get(network.getGuruName());
                    nic.setState(Nic.State.Releasing);
                    _nicDao.update(nic.getId(), nic);
                    NicProfile profile = new NicProfile(nic, network, nic.getBroadcastUri(), nic.getIsolationUri(), null, isSecurityGroupSupportedInNetwork(network), getNetworkTags(vmProfile.getHypervisorType(), network));
                    if (guru.release(profile, vmProfile, nic.getReservationId())) {
                        applyProfileToNicForRelease(nic, profile);
                        nic.setState(Nic.State.Allocated);
                        if (originalState == Nic.State.Reserved) {
                            updateNic(nic, network.getId(), -1);
                        } else {
                            _nicDao.update(nic.getId(), nic);
                        }
                    }
                } else {
                    nic.setState(Nic.State.Allocated);
                    updateNic(nic, network.getId(), -1);
                }
            }
        }
    }

    @Override
    public List<? extends Nic> getNics(long vmId) {
        return _nicDao.listByVmId(vmId);
    }

    @Override
    public List<NicProfile> getNicProfiles(VirtualMachine vm) {
        List<NicVO> nics = _nicDao.listByVmId(vm.getId());
        List<NicProfile> profiles = new ArrayList<NicProfile>();

        if (nics != null) {
            for (Nic nic : nics) {
                NetworkVO network = _networksDao.findById(nic.getNetworkId());
                Integer networkRate = getNetworkRate(network.getId(), vm.getId());

                NetworkGuru guru = _networkGurus.get(network.getGuruName());
                NicProfile profile = new NicProfile(nic, network, nic.getBroadcastUri(), nic.getIsolationUri(), networkRate, isSecurityGroupSupportedInNetwork(network), getNetworkTags(vm.getHypervisorType(), network));
                guru.updateNicProfile(profile, network);
                profiles.add(profile);
            }
        }
        return profiles;
    }

    @Override
    @DB
    @ActionEvent(eventType = EventTypes.EVENT_NET_IP_RELEASE, eventDescription = "disassociating Ip", async = true)
    public boolean disassociateIpAddress(long ipAddressId) {
        Long userId = UserContext.current().getCallerUserId();
        Account caller = UserContext.current().getCaller();

        // Verify input parameters
        IPAddressVO ipVO = _ipAddressDao.findById(ipAddressId);
        if (ipVO == null) {
            throw new InvalidParameterValueException("Unable to find ip address by id " + ipAddressId);
        }

        if (ipVO.getAllocatedTime() == null) {
            s_logger.debug("Ip Address id= " + ipAddressId + " is not allocated, so do nothing.");
            return true;
        }

        //verify permissions
        if (ipVO.getAllocatedToAccountId() != null) {
            _accountMgr.checkAccess(caller, null, ipVO);
        }
        
        Network associatedNetwork = getNetwork(ipVO.getAssociatedWithNetworkId());

        if (areServicesSupportedInNetwork(associatedNetwork.getId(), Service.SourceNat)) {
            throw new IllegalArgumentException("ip address is used for source nat purposes and can not be disassociated.");
        }

        VlanVO vlan = _vlanDao.findById(ipVO.getVlanId());
        if (!vlan.getVlanType().equals(VlanType.VirtualNetwork)) {
            throw new IllegalArgumentException("only ip addresses that belong to a virtual network may be disassociated.");
        }

        // Check for account wide pool. It will have an entry for account_vlan_map.
        if (_accountVlanMapDao.findAccountVlanMap(ipVO.getAccountId(), ipVO.getVlanId()) != null) {
            throw new InvalidParameterValueException("Ip address id=" + ipAddressId + " belongs to Account wide IP pool and cannot be disassociated");
        }

        return releasePublicIpAddress(ipAddressId, userId, caller);
    }

    @Deprecated // No one is using this method.
    public AccountVO getNetworkOwner(long networkId) {
        SearchCriteria<AccountVO> sc = AccountsUsingNetworkSearch.create();
        sc.setJoinParameters("nc", "config", networkId);
        sc.setJoinParameters("nc", "owner", true);
        List<AccountVO> accounts = _accountDao.search(sc, null);
        return accounts.size() != 0 ? accounts.get(0) : null;
    }

    @Deprecated // No one is using this method.
    public List<NetworkVO> getNetworksforOffering(long offeringId, long dataCenterId, long accountId) {
        return _networksDao.getNetworksForOffering(offeringId, dataCenterId, accountId);
    }

    @Override
    public String getNextAvailableMacAddressInNetwork(long networkId) throws InsufficientAddressCapacityException {
        String mac = _networksDao.getNextAvailableMacAddress(networkId);
        if (mac == null) {
            throw new InsufficientAddressCapacityException("Unable to create another mac address", Network.class, networkId);
        }

        return mac;
    }

    @Override
    @DB
    public Network getNetwork(long id) {
        return _networksDao.findById(id);
    }

    @Override
    public List<? extends RemoteAccessVPNServiceProvider> getRemoteAccessVpnElements() {
        List<RemoteAccessVPNServiceProvider> elements = new ArrayList<RemoteAccessVPNServiceProvider>();
        for (NetworkElement element : _networkElements) {
            if (element instanceof RemoteAccessVPNServiceProvider) {
                RemoteAccessVPNServiceProvider e = (RemoteAccessVPNServiceProvider) element;
                elements.add(e);
            }
        }

        return elements;
    }

    @Override
    public void cleanupNics(VirtualMachineProfile<? extends VMInstanceVO> vm) {
    	if (s_logger.isDebugEnabled()) {
            s_logger.debug("Cleaning network for vm: " + vm.getId());
        }
    	
        List<NicVO> nics = _nicDao.listByVmId(vm.getId());
        for (NicVO nic : nics) {
            nic.setState(Nic.State.Deallocating);
            _nicDao.update(nic.getId(), nic);
            NetworkVO network = _networksDao.findById(nic.getNetworkId());
            NicProfile profile = new NicProfile(nic, network, null, null, null, isSecurityGroupSupportedInNetwork(network), getNetworkTags(vm.getHypervisorType(), network));
            NetworkGuru guru = _networkGurus.get(network.getGuruName());
            guru.deallocate(network, profile, vm);
            _nicDao.remove(nic.getId());
        }
    }

    @Override
    public void expungeNics(VirtualMachineProfile<? extends VMInstanceVO> vm) {
        List<NicVO> nics = _nicDao.listByVmIdIncludingRemoved(vm.getId());
        for (NicVO nic : nics) {
            _nicDao.expunge(nic.getId());
        }
    }

    @Override
    @DB
    @ActionEvent(eventType = EventTypes.EVENT_NETWORK_CREATE, eventDescription = "creating network")
    public Network createNetwork(CreateNetworkCmd cmd) throws InsufficientCapacityException, ConcurrentOperationException {
        Long networkOfferingId = cmd.getNetworkOfferingId();
        String gateway = cmd.getGateway();
        String startIP = cmd.getStartIp();
        String endIP = cmd.getEndIp();
        String netmask = cmd.getNetmask();
        String networkDomain = cmd.getNetworkDomain();
        String vlanId = cmd.getVlan();
        String name = cmd.getNetworkName();
        String displayText = cmd.getDisplayText();
        Boolean isDefault = cmd.isDefault();
        Long userId = UserContext.current().getCallerUserId();
        Account caller = UserContext.current().getCaller();
        boolean isDomainSpecific = false;
        Boolean isShared = cmd.getIsShared();
        Long physicalNetworkId = cmd.getPhysicalNetworkId();
        Long zoneId = cmd.getZoneId();

        Transaction txn = Transaction.currentTxn();

        // Check if network offering exists
        NetworkOfferingVO networkOffering = _networkOfferingDao.findById(networkOfferingId);
        if (networkOffering == null || networkOffering.isSystemOnly()) {
            throw new InvalidParameterValueException("Unable to find network offeirng by id " + networkOfferingId);
        }
        
        if (networkOffering.getState() != NetworkOffering.State.Enabled) {
            throw new InvalidParameterValueException("Can't use network offering id=" + networkOfferingId + " as its state is not " + NetworkOffering.State.Enabled);
        }

        // Check if the network is domain specific. If yes, only guestType = Shared is allowed
        if (cmd.getDomainId() != null && cmd.getAccountName() == null) {
            if (networkOffering.getTrafficType() != TrafficType.Guest || networkOffering.getGuestType() != Network.GuestType.Shared) {
                throw new InvalidParameterValueException("Domain level networks are supported just for traffic type " + TrafficType.Guest + " and type " + Network.GuestType.Shared);
            } else if (isShared == null || !isShared) {
                throw new InvalidParameterValueException("Network dedicated to domain should be shared");
            } else {
                DomainVO domain = _domainDao.findById(cmd.getDomainId());
                if (domain == null) {
                    throw new InvalidParameterValueException("Unable to find domain by id " + cmd.getDomainId());
                }
                _accountMgr.checkAccess(caller, domain);
                isDomainSpecific = true;
            }
        }

        Account owner = null;
        if (cmd.getAccountName() != null && cmd.getDomainId() != null) {
            owner = _accountMgr.finalizeOwner(caller, cmd.getAccountName(), cmd.getDomainId(), cmd.getProjectId());
        } else {
            owner = caller;
        }

        UserContext.current().setAccountId(owner.getAccountId());

        // if end ip is not specified, default it to startIp
        if (endIP == null && startIP != null) {
            endIP = startIP;
        }

        // Check if physical network exists
        PhysicalNetwork pNtwk = null;
        if (physicalNetworkId != null) {
            pNtwk = _physicalNetworkDao.findById(physicalNetworkId);
            if (pNtwk == null) {
                throw new InvalidParameterValueException("Unable to find physical network by id " + physicalNetworkId);
            }
            
            //check that the physical network is enabled
            if (pNtwk.getState() != PhysicalNetwork.State.Enabled) {
                throw new InvalidParameterValueException("Physical network id " + physicalNetworkId + " is in incorrect state: " + pNtwk.getState());
            }
        }

        DataCenter zone = _dcDao.findById(zoneId);

        if (Grouping.AllocationState.Disabled == zone.getAllocationState() && !_accountMgr.isRootAdmin(caller.getType())) {
            throw new PermissionDeniedException("Cannot perform this operation, Zone is currently disabled: " + zone.getId());
        }

        // Check if network offering is Available
        if (networkOffering.getAvailability() == Availability.Unavailable) {
            throw new InvalidParameterValueException("Can't create network; network offering id=" + networkOfferingId + " is " + networkOffering.getAvailability());
        }

        // If one of the following parameters are defined (starIP/endIP/netmask/gateway), all the rest should be defined too
        ArrayList<String> networkConfigs = new ArrayList<String>();
        networkConfigs.add(gateway);
        networkConfigs.add(startIP);
        networkConfigs.add(endIP);
        networkConfigs.add(netmask);
        boolean defineNetworkConfig = false;
        short configElementsCount = 0;

        for (String networkConfig : networkConfigs) {
            if (networkConfig != null) {
                configElementsCount++;
            }
        }

        if (configElementsCount > 0 && configElementsCount != networkConfigs.size()) {
            throw new InvalidParameterValueException("startIP/endIP/netmask/gateway must be specified together");
        } else if (configElementsCount == networkConfigs.size()) {
            defineNetworkConfig = true;
        }

        String cidr = null;
        if (gateway != null && netmask != null) {
            cidr = NetUtils.ipAndNetMaskToCidr(gateway, netmask);
        }

        // Regular user can create Guest Isolated Source Nat enabled network only
        if (caller.getType() == Account.ACCOUNT_TYPE_NORMAL && (networkOffering.getTrafficType() != TrafficType.Guest || networkOffering.getGuestType() != Network.GuestType.Isolated && areServicesSupportedByNetworkOffering(networkOffering.getId(), Service.SourceNat))) {
            throw new InvalidParameterValueException("Regular user can create a network only from the network offering having traffic type " + TrafficType.Guest + " and network type "
                    + Network.GuestType.Isolated + " with a service " + Service.SourceNat + " enabled");
        }

        // Don't allow to specify cidr if the caller is a regular user
        if (caller.getType() == Account.ACCOUNT_TYPE_NORMAL && (cidr != null || vlanId != null)) {
            throw new InvalidParameterValueException("Regular user is not allowed to specify gateway/netmask/ipRange/vlanId");
        }

        // For non-root admins check cidr limit - if it's allowed by global config value
        if (caller.getType() != Account.ACCOUNT_TYPE_ADMIN && cidr != null) {

            String[] cidrPair = cidr.split("\\/");
            int cidrSize = Integer.valueOf(cidrPair[1]);

            if (cidrSize < _cidrLimit) {
                throw new InvalidParameterValueException("Cidr size can't be less than " + _cidrLimit);
            }
        }

        txn.start();

        Long domainId = null;
        if (isDomainSpecific) {
            domainId = cmd.getDomainId();
        }

        Network network = createNetwork(networkOfferingId, name, displayText, isDefault, gateway, cidr, vlanId, networkDomain, owner, false, domainId, isShared, pNtwk, zoneId);

        // Don't pass owner to create vlan when network offering is of type Shared - done to prevent accountVlanMap entry
        // creation when vlan is mapped to network
        if (network.getGuestType() == Network.GuestType.Shared) {
            owner = null;
        }
        
        //Vlan is created in 2 cases:
        //1) GuestType is Shared
        //2) GuestType is Isolated, but SourceNat service is disabled
        boolean createVlan = ((network.getGuestType() == Network.GuestType.Shared) || (network.getGuestType() == GuestType.Isolated && !areServicesSupportedByNetworkOffering(networkOffering.getId(), Service.SourceNat)));

        if (caller.getType() == Account.ACCOUNT_TYPE_ADMIN && createVlan && defineNetworkConfig) {
            // Create vlan ip range
            _configMgr.createVlanAndPublicIpRange(userId, pNtwk.getDataCenterId(), null, startIP, endIP, gateway, netmask, false, vlanId, owner, network.getId(), physicalNetworkId);
        }

        txn.commit();

        return network;
    }

    @Override
    @DB
    public Network createNetwork(long networkOfferingId, String name, String displayText, Boolean isDefault, String gateway, String cidr, String vlanId, String networkDomain, Account owner,
            boolean isSecurityGroupEnabled, Long domainId, Boolean isShared, PhysicalNetwork pNtwk, long zoneId) throws ConcurrentOperationException, InsufficientCapacityException {

        NetworkOfferingVO networkOffering = _networkOfferingDao.findById(networkOfferingId);
        DataCenterVO zone = _dcDao.findById(zoneId);
<<<<<<< HEAD

        // Only Direct Account specific networks can be created in Advanced Security Group enabled zone
        if (zone.isSecurityGroupEnabled() && (networkOffering.getGuestType() == GuestIpType.Virtual || (isShared != null && isShared))) {
            throw new InvalidParameterValueException("Virtual Network and Direct Shared Network creation is not allowed if zone is security group enabled");
        }

        if (zone.getNetworkType() == NetworkType.Basic) {
            throw new InvalidParameterValueException("Network creation is not allowed in zone with network type " + NetworkType.Basic);
        }

		if (isDefault == null) {
			if (networkOffering.getGuestType() == GuestIpType.Virtual) {
				isDefault = true;
			} else {
				isDefault = false;
			}
		}

		// allow isDefault/isShared to be set only for Direct network
		if (networkOffering.getGuestType() == GuestIpType.Virtual && isShared != null && isShared) {
			throw new InvalidParameterValueException("Can specify isShared parameter for Direct networks only");
		}

        // if network is shared, defult its owner to be system
=======
        
        // allow isDefault to be set only for Shared network
        if (networkOffering.getGuestType() == Network.GuestType.Isolated) {
            if (isDefault != null && !isDefault) {
                throw new InvalidParameterValueException("Can specify isDefault parameter only for network of type " + Network.GuestType.Shared);
            } else if (areServicesSupportedByNetworkOffering(networkOffering.getId(), Service.SourceNat)){
                isDefault = true;
            } else {
                isDefault = false;
            }
            
            if (isShared != null && isShared) {
                throw new InvalidParameterValueException("Can specify isShared parameter for " + Network.GuestType.Shared + " networks only");
            }
        } else {
            if (isDefault == null) {
                isDefault = false;
            }
        }
        
>>>>>>> 03531333
        if (isShared) {
            owner = _accountMgr.getSystemAccount();
        }

        // Don't allow to create network with vlan that already exists in the system
        if (vlanId != null) {
            String uri = "vlan://" + vlanId;
            List<NetworkVO> networks = _networksDao.listBy(zoneId, uri);
            if ((networks != null && !networks.isEmpty())) {
                throw new InvalidParameterValueException("Network with vlan " + vlanId + " already exists in zone " + zoneId);
            }
        }

        // VlanId can be specified only when network offering supports it
        if (vlanId != null && !networkOffering.getSpecifyVlan()) {
            throw new InvalidParameterValueException("Can't specify vlan because network offering doesn't support it");
        }

        // If networkDomain is not specified, take it from the global configuration
        if (areServicesSupportedByNetworkOffering(networkOfferingId, Service.Dns)) {
            Map<Network.Capability, String> dnsCapabilities = getNetworkOfferingServiceCapabilities(_configMgr.getNetworkOffering(networkOfferingId), Service.Dns);
            String isUpdateDnsSupported = dnsCapabilities.get(Capability.AllowDnsSuffixModification);
            if (isUpdateDnsSupported == null || !Boolean.valueOf(isUpdateDnsSupported)) {
                if (networkDomain != null) {
                    throw new InvalidParameterValueException("Domain name change is not supported by network offering id=" + networkOfferingId + " in zone id=" + zoneId);
                }
            } else {
                if (networkDomain == null) {
                    //1) Get networkDomain from the corresponding account/domain/zone
                    if (isShared) {
                        if (domainId != null) {
                            networkDomain = getDomainNetworkDomain(domainId, zoneId);
                        } else {
                            networkDomain = getZoneNetworkDomain(zoneId);
                        }
                    } else {
                        networkDomain = getAccountNetworkDomain(owner.getId(), zoneId);
                    }
                    
                    //2) If null, generate networkDomain using domain suffix from the global config variables
                    if (networkDomain == null) {
                        networkDomain = "cs" + Long.toHexString(owner.getId()) + _networkDomain;
                    }
                    
                } else {
                    // validate network domain
                    if (!NetUtils.verifyDomainName(networkDomain)) {
                        throw new InvalidParameterValueException(
                                "Invalid network domain. Total length shouldn't exceed 190 chars. Each domain label must be between 1 and 63 characters long, can contain ASCII letters 'a' through 'z', the digits '0' through '9', "
                                        + "and the hyphen ('-'); can't start or end with \"-\"");
                    }
                }
            }
        }

        // Cidr for Direct network can't be NULL - 2.2.x limitation, remove after we introduce support for multiple ip ranges
        // with different Cidrs for the same Shared network
        if (cidr == null && networkOffering.getTrafficType() == TrafficType.Guest && networkOffering.getGuestType() == Network.GuestType.Shared) {
            throw new InvalidParameterValueException("StartIp/endIp/gateway/netmask are required for Direct network creation");
        }

        // Check if cidr is RFC1918 compliant if the network is Guest Isolated
        if (cidr != null && networkOffering.getGuestType() == Network.GuestType.Isolated && networkOffering.getTrafficType() == TrafficType.Guest) {
            if (!NetUtils.validateGuestCidr(cidr)) {
                throw new InvalidParameterValueException("Virtual Guest Cidr " + cidr + " is not RFC1918 compliant");
            }
        }

        Transaction txn = Transaction.currentTxn();
        txn.start();

        Long physicalNetworkId = null;
        if (pNtwk != null) {
            physicalNetworkId = pNtwk.getId();
        }
        DataCenterDeployment plan = new DataCenterDeployment(zoneId, null, null, null, null, physicalNetworkId);
        NetworkVO userNetwork = new NetworkVO();
        userNetwork.setNetworkDomain(networkDomain);

        if (cidr != null && gateway != null) {
            userNetwork.setCidr(cidr);
            userNetwork.setGateway(gateway);
            if (vlanId != null) {
                userNetwork.setBroadcastUri(URI.create("vlan://" + vlanId));
                userNetwork.setBroadcastDomainType(BroadcastDomainType.Vlan);
                if (!vlanId.equalsIgnoreCase(Vlan.UNTAGGED)) {
                    userNetwork.setBroadcastDomainType(BroadcastDomainType.Vlan);
                } else {
                    userNetwork.setBroadcastDomainType(BroadcastDomainType.Native);
                }
            }
        }

        List<NetworkVO> networks = setupNetwork(owner, networkOffering, userNetwork, plan, name, displayText, isDefault, true, domainId, isShared);

        Network network = null;
        if (networks == null || networks.isEmpty()) {
            throw new CloudRuntimeException("Fail to create a network");
        } else {
            if (networks.size() > 0 && networks.get(0).getGuestType()== Network.GuestType.Isolated && networks.get(0).getTrafficType() == TrafficType.Guest) {
                Network defaultGuestNetwork = networks.get(0);
                for (Network nw : networks) {
                    if (nw.getCidr() != null && nw.getCidr().equals(zone.getGuestNetworkCidr())) {
                        defaultGuestNetwork = nw;
                    }
                }
                network = defaultGuestNetwork;
            } else {
                network = networks.get(0);
            }
        }

        txn.commit();
        UserContext.current().setEventDetails("Network Id: " + network.getId());
        return network;
    }

    @Override
    public List<? extends Network> searchForNetworks(ListNetworksCmd cmd) {
        Long id = cmd.getId();
        String keyword = cmd.getKeyword();
        Long zoneId = cmd.getZoneId();
        Account caller = UserContext.current().getCaller();
        Long domainId = cmd.getDomainId();
        String accountName = cmd.getAccountName();
        String guestIpType = cmd.getGuestIpType();
        String trafficType = cmd.getTrafficType();
        Boolean isSystem = cmd.getIsSystem();
        Boolean isShared = cmd.getIsShared();
        Boolean isDefault = cmd.isDefault();
        Long projectId = cmd.getProjectId();
        List<Long> permittedAccounts = new ArrayList<Long>();
        String path = null;
        Long sharedNetworkDomainId = null;
        Long physicalNetworkId = cmd.getPhysicalNetworkId();
        Boolean sourceNatEnabled = cmd.getSourceNatEnabled();

        //1) default is system to false if not specified
        //2) reset parameter to false if it's specified by the regular user
        if ((isSystem == null || caller.getType() == Account.ACCOUNT_TYPE_NORMAL) && id == null) {
            isSystem = false;
        }

        // Account/domainId parameters and isSystem are mutually exclusive
        if (isSystem != null && isSystem && (accountName != null || domainId != null)) {
            throw new InvalidParameterValueException("System network belongs to system, account and domainId parameters can't be specified");
        }
        
        if (domainId != null) {
            DomainVO domain = _domainDao.findById(domainId);
            if (domain == null) {
                throw new InvalidParameterValueException("Domain id=" + domainId + " doesn't exist in the system");
            }

            _accountMgr.checkAccess(caller, domain);
            if (accountName != null) {
                Account owner = _accountMgr.getActiveAccountByName(accountName, domainId);
                if (owner == null) {
                    throw new InvalidParameterValueException("Unable to find account " + accountName + " in domain " + domainId);
                }
                
                _accountMgr.checkAccess(caller, null, owner);
                permittedAccounts.add(owner.getId());
            }
        }
        
        if (!_accountMgr.isAdmin(caller.getType())) {
            permittedAccounts.add(caller.getId());
        }
        
      //set project information
        if (projectId != null) {
            permittedAccounts.clear();
            Project project = _projectMgr.getProject(projectId);
            if (project == null) {
                throw new InvalidParameterValueException("Unable to find project by id " + projectId);
            }
            if (!_projectMgr.canAccessProjectAccount(caller, project.getProjectAccountId())) {
                throw new InvalidParameterValueException("Account " + caller + " can't access project id=" + projectId);
            }
            permittedAccounts.add(project.getProjectAccountId());
        } else if (caller.getType() == Account.ACCOUNT_TYPE_NORMAL){
            permittedAccounts.addAll(_projectMgr.listPermittedProjectAccounts(caller.getId()));
        } 
        
        path = _domainDao.findById(caller.getDomainId()).getPath();

        if ((isSystem == null || !isSystem) && (isShared == null || isShared)) {
            if (isShared != null && isShared && caller.getId() != Account.ACCOUNT_ID_SYSTEM && domainId == null) {
                sharedNetworkDomainId = caller.getDomainId();
            } else if (isShared == null && caller.getType() != Account.ACCOUNT_TYPE_ADMIN && domainId == null) {
                sharedNetworkDomainId = caller.getDomainId();
            }else{
                sharedNetworkDomainId = domainId;
            }
        }

        Filter searchFilter = new Filter(NetworkVO.class, "id", false, cmd.getStartIndex(), cmd.getPageSizeVal());
        SearchBuilder<NetworkVO> sb = _networksDao.createSearchBuilder();

        // Don't display networks created of system network offerings
        SearchBuilder<NetworkOfferingVO> networkOfferingSearch = _networkOfferingDao.createSearchBuilder();
        networkOfferingSearch.and("systemOnly", networkOfferingSearch.entity().isSystemOnly(), SearchCriteria.Op.EQ);
        if (isSystem != null && isSystem) {
            networkOfferingSearch.and("trafficType", networkOfferingSearch.entity().getTrafficType(), SearchCriteria.Op.EQ);
        }
        sb.join("networkOfferingSearch", networkOfferingSearch, sb.entity().getNetworkOfferingId(), networkOfferingSearch.entity().getId(), JoinBuilder.JoinType.INNER);

        SearchBuilder<DataCenterVO> zoneSearch = _dcDao.createSearchBuilder();
        zoneSearch.and("networkType", zoneSearch.entity().getNetworkType(), SearchCriteria.Op.EQ);
        sb.join("zoneSearch", zoneSearch, sb.entity().getDataCenterId(), zoneSearch.entity().getId(), JoinBuilder.JoinType.INNER);

        //domain level networks
        if (sharedNetworkDomainId != null) {
            SearchBuilder<NetworkDomainVO> domainNetworkSearch = _networkDomainDao.createSearchBuilder();
            sb.join("domainNetworkSearch", domainNetworkSearch, sb.entity().getId(), domainNetworkSearch.entity().getNetworkId(), JoinBuilder.JoinType.LEFTOUTER);
        }

        sb.and("removed", sb.entity().getRemoved(), Op.NULL);

        List<NetworkVO> networksToReturn = new ArrayList<NetworkVO>();
        if (isSystem == null || !isSystem) {
            //Get domain level + account/zone level networks
            if (sharedNetworkDomainId != null) {
                networksToReturn.addAll(listDomainLevelNetworks(buildNetworkSearchCriteria(sb, keyword, id, isSystem, zoneId, guestIpType, isDefault, trafficType, isShared, physicalNetworkId), searchFilter, sharedNetworkDomainId));
            } else {
                SearchBuilder<DomainVO> domainSearch = _domainDao.createSearchBuilder();
                domainSearch.and("path", domainSearch.entity().getPath(), SearchCriteria.Op.LIKE);
                sb.join("domainSearch", domainSearch, sb.entity().getDomainId(), domainSearch.entity().getId(), JoinBuilder.JoinType.INNER);
                networksToReturn.addAll(listDomainSpecificNetworks(buildNetworkSearchCriteria(sb, keyword, id, isSystem, zoneId, guestIpType, isDefault, trafficType, isShared, physicalNetworkId), searchFilter, path));
            }

            //if user requested only domain specific networks, don't return account/zone wide networks
            if (!permittedAccounts.isEmpty() || (domainId == null && accountName == null && projectId == null)) {
                networksToReturn.addAll(listAccountSpecificAndZoneLevelNetworks(buildNetworkSearchCriteria(sb, keyword, id, isSystem, zoneId, guestIpType, isDefault, trafficType, isShared, physicalNetworkId), searchFilter, path, permittedAccounts));
            }
        } else {
            networksToReturn = _networksDao.search(buildNetworkSearchCriteria(sb, keyword, id, isSystem, zoneId, guestIpType, isDefault, trafficType, isShared, physicalNetworkId), searchFilter);
        }
        
        //sort networks by sourceNatEnabled parameter
        if (sourceNatEnabled != null) {
            List<Network> supportedNetworks = new ArrayList<Network>();
            for (Network network : networksToReturn) {
                boolean isSupported = areServicesSupportedInNetwork(network.getId(), Service.SourceNat);
                if (isSupported == sourceNatEnabled.booleanValue()) {
                    supportedNetworks.add(network);
                }
            }

            return supportedNetworks;
        } else {
            return networksToReturn;
        }
    }

    private SearchCriteria<NetworkVO> buildNetworkSearchCriteria(SearchBuilder<NetworkVO> sb, String keyword, Long id, Boolean isSystem, Long zoneId, String guestIpType, Boolean isDefault, String trafficType, Boolean isShared, Long physicalNetworkId) {
        SearchCriteria<NetworkVO> sc = sb.create();

        if (isSystem != null) {
            sc.setJoinParameters("networkOfferingSearch", "systemOnly", isSystem);
        }

        if (keyword != null) {
            SearchCriteria<NetworkVO> ssc = _networksDao.createSearchCriteria();
            ssc.addOr("name", SearchCriteria.Op.LIKE, "%" + keyword + "%");
            sc.addAnd("name", SearchCriteria.Op.SC, ssc);
        }

        if (id != null) {
            sc.addAnd("id", SearchCriteria.Op.EQ, id);
        }

        if (zoneId != null) {
            sc.addAnd("dataCenterId", SearchCriteria.Op.EQ, zoneId);
        }

        if (guestIpType != null) {
            sc.addAnd("guestType", SearchCriteria.Op.EQ, guestIpType);
        }

        if (isDefault != null) {
            sc.addAnd("isDefault", SearchCriteria.Op.EQ, isDefault);
        }

        if (trafficType != null) {
            sc.addAnd("trafficType", SearchCriteria.Op.EQ, trafficType);
        }

        if (isShared != null) {
            sc.addAnd("isShared", SearchCriteria.Op.EQ, isShared);
        }
        
        if (physicalNetworkId != null) {
            sc.addAnd("physicalNetworkId", SearchCriteria.Op.EQ, physicalNetworkId);
        }

        return sc;
    }


    private List<NetworkVO> listDomainLevelNetworks(SearchCriteria<NetworkVO> sc, Filter searchFilter, long domainId) {

        Set<Long> allowedDomains = new HashSet<Long>();
        if (_allowSubdomainNetworkAccess) {
            allowedDomains = _domainMgr.getDomainParentIds(domainId);
        } else {
            allowedDomains.add(domainId);
        }

        sc.addJoinAnd("domainNetworkSearch", "domainId", SearchCriteria.Op.IN, allowedDomains.toArray());
        return _networksDao.search(sc, searchFilter);
    }

    private List<NetworkVO> listAccountSpecificAndZoneLevelNetworks(SearchCriteria<NetworkVO> sc, Filter searchFilter, String path, List<Long> permittedAccounts) {

        SearchCriteria<NetworkVO> ssc = _networksDao.createSearchCriteria();

        //account level networks
        SearchCriteria<NetworkVO> accountSC = _networksDao.createSearchCriteria();
        if (!permittedAccounts.isEmpty()) {
            accountSC.addAnd("accountId", SearchCriteria.Op.IN, permittedAccounts.toArray());
        }

        accountSC.addAnd("isShared", SearchCriteria.Op.EQ, false);
        if (path != null) {
            Set<Long> allowedDomains = _domainMgr.getDomainChildrenIds(path);
            accountSC.addAnd("domainId", SearchCriteria.Op.IN, allowedDomains.toArray());
        }

        ssc.addOr("id", SearchCriteria.Op.SC, accountSC);

        //zone level networks
        SearchCriteria<NetworkVO> zoneSC = _networksDao.createSearchCriteria();
        zoneSC.addAnd("isDomainSpecific", SearchCriteria.Op.EQ, false);
        zoneSC.addAnd("isShared", SearchCriteria.Op.EQ, true);
        ssc.addOr("id", SearchCriteria.Op.SC, zoneSC);

        sc.addAnd("id", SearchCriteria.Op.SC, ssc);

        return _networksDao.search(sc, searchFilter);
    }


    private List<NetworkVO> listDomainSpecificNetworks(SearchCriteria<NetworkVO> sc, Filter searchFilter, String path) {

        if (path != null) {
            sc.addAnd("isShared", SearchCriteria.Op.EQ, true);
            sc.addAnd("isDomainSpecific", SearchCriteria.Op.EQ, true);
            sc.setJoinParameters("domainSearch", "path", path + "%");
        }

        return _networksDao.search(sc, searchFilter);
    }

    @Override
    @ActionEvent(eventType = EventTypes.EVENT_NETWORK_DELETE, eventDescription = "deleting network", async = true)
    public boolean deleteNetwork(long networkId) {

        Account caller = UserContext.current().getCaller();

        // Verify network id
        NetworkVO network = _networksDao.findById(networkId);
        if (network == null) {
            throw new InvalidParameterValueException("unable to find network " + networkId);
        }

        //don't allow to delete system network
        if (isNetworkSystem(network)) {
            throw new InvalidParameterValueException("Network " + network + " is system and can't be removed");
        }

        Account owner = _accountMgr.getAccount(network.getAccountId());

        // Perform permission check
        _accountMgr.checkAccess(caller, null, network);

        User callerUser = _accountMgr.getActiveUser(UserContext.current().getCallerUserId());
        ReservationContext context = new ReservationContextImpl(null, null, callerUser, owner);

        return destroyNetwork(networkId, context);
    }

    @Override
    @DB
    public void shutdownNetwork(long networkId, ReservationContext context, boolean cleanupElements) {

        Transaction txn = Transaction.currentTxn();
        txn.start();
        NetworkVO network = _networksDao.lockRow(networkId, true);
        if (network == null) {
            s_logger.debug("Unable to find network with id: " + networkId);
            return;
        }
        if (network.getState() != Network.State.Implemented && network.getState() != Network.State.Shutdown) {
            s_logger.debug("Network is not implemented: " + network);
            return;
        }

        network.setState(Network.State.Shutdown);
        _networksDao.update(network.getId(), network);
        txn.commit();

        boolean success = shutdownNetworkElementsAndResources(context, cleanupElements, network);

        txn.start();
        if (success) {
            if (s_logger.isDebugEnabled()) {
                s_logger.debug("Network id=" + networkId + " is shutdown successfully, cleaning up corresponding resources now.");
            }
            NetworkGuru guru = _networkGurus.get(network.getGuruName());
            NetworkProfile profile = convertNetworkToNetworkProfile(network.getId());
            guru.shutdown(profile, _networkOfferingDao.findById(network.getNetworkOfferingId()));

            applyProfileToNetwork(network, profile);

            network.setState(Network.State.Allocated);
            _networksDao.update(network.getId(), network);
            _networksDao.clearCheckForGc(networkId);

        } else {
            network.setState(Network.State.Implemented);
            _networksDao.update(network.getId(), network);
        }
        txn.commit();
    }

    private boolean shutdownNetworkElementsAndResources(ReservationContext context, boolean cleanupElements, NetworkVO network) {
        //1) Cleanup all the rules for the network. If it fails, just log the failure and proceed with shutting down the elements
        boolean cleanupResult = true;
        try {
            cleanupResult = shutdownNetworkResources(network.getId(), context.getAccount(), context.getCaller().getId());
        } catch (Exception ex) {
            s_logger.warn("shutdownNetworkRules failed during the network " + network + " shutdown due to ", ex);
        } finally {
            //just warn the administrator that the network elements failed to shutdown
            if (!cleanupResult) {
                s_logger.warn("Failed to cleanup network id=" + network.getId() + " resources as a part of shutdownNetwork");
            }
        }  
        
        //2) Shutdown all the network elements
        boolean success = true;
        for (NetworkElement element : _networkElements) {
            try {
                if (s_logger.isDebugEnabled()) {
                    s_logger.debug("Sending network shutdown to " + element.getName());
                }

                element.shutdown(network, context, cleanupElements);
            } catch (ResourceUnavailableException e) {
                s_logger.warn("Unable to complete shutdown of the network due to element: " + element.getName(), e);
                success = false;
            } catch (ConcurrentOperationException e) {
                s_logger.warn("Unable to complete shutdown of the network due to element: " + element.getName(), e);
                success = false;
            } catch (Exception e) {
                s_logger.warn("Unable to complete shutdown of the network due to element: " + element.getName(), e);
                success = false;
            }
        }
        return success;
    }

    @Override
    @DB
    public boolean destroyNetwork(long networkId, ReservationContext context) {
        Account callerAccount = _accountMgr.getAccount(context.getCaller().getAccountId());

        NetworkVO network = _networksDao.findById(networkId);
        if (network == null) {
            s_logger.debug("Unable to find network with id: " + networkId);
            return false;
        }

        // Don't allow to delete network via api call when it has vms assigned to it
        int nicCount = getActiveNicsInNetwork(networkId);
        if (nicCount > 0) {
            s_logger.debug("Unable to remove the network id=" + networkId + " as it has active Nics.");
            return false;
        }

        // Make sure that there are no user vms in the network that are not Expunged/Error
        List<UserVmVO> userVms = _userVmDao.listByNetworkIdAndStates(networkId);

        for (UserVmVO vm : userVms) {
            if (!(vm.getState() == VirtualMachine.State.Error || (vm.getState() == VirtualMachine.State.Expunging && vm.getRemoved() != null))) {
                s_logger.warn("Can't delete the network, not all user vms are expunged. Vm " + vm + " is in " + vm.getState() + " state");
                return false;
            }
        }

        // Shutdown network first
        shutdownNetwork(networkId, context, false);

        // get updated state for the network
        network = _networksDao.findById(networkId);
        if (network.getState() != Network.State.Allocated && network.getState() != Network.State.Setup) {
            s_logger.debug("Network is not not in the correct state to be destroyed: " + network.getState());
            return false;
        }

        boolean success = true;

        if (!cleanupNetworkResources(networkId, callerAccount, context.getCaller().getId())) {
            s_logger.warn("Unable to delete network id=" + networkId + ": failed to cleanup network resources");
            return false;
        }

        for (NetworkElement element : _networkElements) {
            try {
                if (s_logger.isDebugEnabled()) {
                    s_logger.debug("Sending destroy to " + element);
                }
                element.destroy(network);
            } catch (ResourceUnavailableException e) {
                s_logger.warn("Unable to complete destroy of the network due to element: " + element.getName(), e);
                success = false;
            } catch (ConcurrentOperationException e) {
                s_logger.warn("Unable to complete destroy of the network due to element: " + element.getName(), e);
                success = false;
            } catch (Exception e) {
                s_logger.warn("Unable to complete destroy of the network due to element: " + element.getName(), e);
                success = false;
            }
        }

        if (success) {
            if (s_logger.isDebugEnabled()) {
                s_logger.debug("Network id=" + networkId + " is destroyed successfully, cleaning up corresponding resources now.");
            }
            NetworkGuru guru = _networkGurus.get(network.getGuruName());
            Account owner = _accountMgr.getAccount(network.getAccountId());

            Transaction txn = Transaction.currentTxn();
            txn.start();
            guru.trash(network, _networkOfferingDao.findById(network.getNetworkOfferingId()), owner);

            if (!deleteVlansInNetwork(network.getId(), context.getCaller().getId())) {
                success = false;
                s_logger.warn("Failed to delete network " + network + "; was unable to cleanup corresponding ip ranges");
            } else {
                // commit transaction only when ips and vlans for the network are released successfully
                network.setState(Network.State.Destroy);
                _networksDao.update(network.getId(), network);
                _networksDao.remove(network.getId());
                txn.commit();
            }
        }

        return success;
    }

    private boolean deleteVlansInNetwork(long networkId, long userId) {
        List<VlanVO> vlans = _vlanDao.listVlansByNetworkId(networkId);
        boolean result = true;
        for (VlanVO vlan : vlans) {
            if (!_configMgr.deleteVlanAndPublicIpRange(_accountMgr.getSystemUser().getId(), vlan.getId())) {
                s_logger.warn("Failed to delete vlan " + vlan.getId() + ");");
                result = false;
            }
        }
        return result;
    }

    @Override
    /* The rules here is only the same kind of rule, e.g. all load balancing rules or all port forwarding rules */
    public boolean applyRules(List<? extends FirewallRule> rules, boolean continueOnError) throws ResourceUnavailableException {
        if (rules == null || rules.size() == 0) {
            s_logger.debug("There are no rules to forward to the network elements");
            return true;
        }

        boolean success = true;
        Network network = _networksDao.findById(rules.get(0).getNetworkId());
        Purpose purpose = rules.get(0).getPurpose();
        for (NetworkElement ne : _networkElements) {
            try {
                boolean handled;
                switch (purpose) {
                case LoadBalancing:
                    if (!(ne instanceof LoadBalancingServiceProvider)) {
                        continue;
                    }
                	handled = ((LoadBalancingServiceProvider)ne).applyLBRules(network, (List<LoadBalancingRule>)rules);
                    break;
                case PortForwarding:
                    if (!(ne instanceof PortForwardingServiceProvider)) {
                        continue;
                    }
                	handled = ((PortForwardingServiceProvider)ne).applyPFRules(network, (List<PortForwardingRule>)rules);
                    break;
                case StaticNat:
                    /* It's firewall rule for static nat, not static nat rule */
                    /* Fall through */
                case Firewall: 
                    if (!(ne instanceof FirewallServiceProvider)) {
                        continue;
                    }
                    handled = ((FirewallServiceProvider)ne).applyFWRules(network, rules);
                    break;
                default:
                    s_logger.debug("Unable to handle network rules for purpose: " + purpose.toString());
                    handled = false;
                }
                s_logger.debug("Network Rules for network " + network.getId() + " were " + (handled ? "" : " not") + " handled by " + ne.getName());
            } catch (ResourceUnavailableException e) {
                if (!continueOnError) {
                    throw e;
                }
                s_logger.warn("Problems with " + ne.getName() + " but pushing on", e);
                success = false;
            }
        }

        return success;
    }

    public class NetworkGarbageCollector implements Runnable {

        @Override
        public void run() {
            try {
                List<Long> shutdownList = new ArrayList<Long>();
                long currentTime = System.currentTimeMillis() >> 10;
                HashMap<Long, Long> stillFree = new HashMap<Long, Long>();

                List<Long> networkIds = _networksDao.findNetworksToGarbageCollect();
                for (Long networkId : networkIds) {
                    Long time = _lastNetworkIdsToFree.remove(networkId);
                    if (time == null) {
                        if (s_logger.isDebugEnabled()) {
                            s_logger.debug("We found network " + networkId + " to be free for the first time.  Adding it to the list: " + currentTime);
                        }
                        stillFree.put(networkId, currentTime);
                    } else if (time > (currentTime - _networkGcWait)) {
                        if (s_logger.isDebugEnabled()) {
                            s_logger.debug("Network " + networkId + " is still free but it's not time to shutdown yet: " + time);
                        }
                        stillFree.put(networkId, time);
                    } else {
                        shutdownList.add(networkId);
                    }
                }

                _lastNetworkIdsToFree = stillFree;

                for (Long networkId : shutdownList) {

                    // If network is removed, unset gc flag for it
                    if (getNetwork(networkId) == null) {
                        s_logger.debug("Network id=" + networkId + " is removed, so clearing up corresponding gc check");
                        _networksDao.clearCheckForGc(networkId);
                    } else {
                        try {

                            User caller = _accountMgr.getSystemUser();
                            Account owner = _accountMgr.getAccount(getNetwork(networkId).getAccountId());

                            ReservationContext context = new ReservationContextImpl(null, null, caller, owner);

                            shutdownNetwork(networkId, context, false);
                        } catch (Exception e) {
                            s_logger.warn("Unable to shutdown network: " + networkId);
                        }
                    }
                }
            } catch (Exception e) {
                s_logger.warn("Caught exception while running network gc: ", e);
            }
        }
    }

    @Override
    @ActionEvent(eventType = EventTypes.EVENT_NETWORK_RESTART, eventDescription = "restarting network", async = true)
    public boolean restartNetwork(RestartNetworkCmd cmd, boolean cleanup) throws ConcurrentOperationException, ResourceUnavailableException, InsufficientCapacityException {
        // This method restarts all network elements belonging to the network and re-applies all the rules
        Long networkId = cmd.getNetworkId();

        User callerUser = _accountMgr.getActiveUser(UserContext.current().getCallerUserId());
        Account callerAccount = _accountMgr.getActiveAccountById(callerUser.getAccountId());

        // Check if network exists
        NetworkVO network = _networksDao.findById(networkId);
        if (network == null) {
            throw new InvalidParameterValueException("Network with id=" + networkId + " doesn't exist");
        }

        // Don't allow to restart network if it's not in Implemented/Setup state
        if (!(network.getState() == Network.State.Implemented || network.getState() == Network.State.Setup)) {
            throw new InvalidParameterValueException("Network is not in the right state to be restarted. Correct states are: " + Network.State.Implemented + ", " + Network.State.Setup);
        }

        _accountMgr.checkAccess(callerAccount, null, network);

        boolean success = restartNetwork(networkId, callerAccount, callerUser, null, cleanup);

        if (success) {
            s_logger.debug("Network id=" + networkId + " is restarted successfully.");
        } else {
            s_logger.warn("Network id=" + networkId + " failed to restart.");
        }

        return success;
    }

    @Override
    public boolean startNetwork(long networkId, DeployDestination dest, ReservationContext context) throws ConcurrentOperationException, ResourceUnavailableException, InsufficientCapacityException {

        // Check if network exists
        NetworkVO network = _networksDao.findById(networkId);
        if (network == null) {
            throw new InvalidParameterValueException("Network with id=" + networkId + " doesn't exist");
        }

        // implement the network
        s_logger.debug("Starting network " + network + "...");
        Pair<NetworkGuru, NetworkVO> implementedNetwork = implementNetwork(networkId, dest, context);
        if (implementedNetwork.first() == null) {
            s_logger.warn("Failed to start the network " + network);
            return false;
        } else {
            return true;
        }
    }

    private boolean restartNetwork(long networkId, Account callerAccount, User callerUser, Long newNetworkOfferingId, boolean cleanup) throws ConcurrentOperationException, ResourceUnavailableException, InsufficientCapacityException {

        NetworkVO network = _networksDao.findById(networkId);

        s_logger.debug("Restarting network " + networkId + "...");
        
        //shutdown the network
        ReservationContext context = new ReservationContextImpl(null, null, callerUser, callerAccount);
        s_logger.debug("Shutting down the network id=" + networkId + " as a part of network restart");
        
        if (!shutdownNetworkElementsAndResources(context, cleanup, network)) {
            s_logger.debug("Failed to shutdown the network elements and resources as a part of network restart: " + network.getState());
            return false;
        }
        
        //Only after network was shutdown properly, change the network offering
        if (newNetworkOfferingId != null) {
            s_logger.debug("Updating network " + network + " with the new network offering id=" + newNetworkOfferingId + " as a part of network restart");
            network.setNetworkOfferingId(newNetworkOfferingId);
            _networksDao.update(networkId, network, finalizeServicesAndProvidersForNetwork(_configMgr.getNetworkOffering(newNetworkOfferingId), network.getPhysicalNetworkId()));
        }
        
        //implement the network elements and rules again
        DeployDestination dest = new DeployDestination(_dcDao.findById(network.getDataCenterId()), null, null, null);
        
        s_logger.debug("Implementing the network " + network + " elements and resources as a part of network restart");
        NetworkOfferingVO offering = _networkOfferingDao.findById(network.getNetworkOfferingId());
        
        try {
            implementNetworkElementsAndResources(dest, context, network, offering);
        } catch (Exception ex) {
            s_logger.warn("Failed to implement network " + network + " elements and resources as a part of network restart due to ", ex);
            return false;
        }
        
        return true;
    }

    
    //This method re-programs the rules/ips for existing network
    protected boolean reprogramNetworkRules(long networkId, Account caller, NetworkVO network) throws ResourceUnavailableException {
        boolean success = true;
        // associate all ip addresses
        if (!applyIpAssociations(network, false)) {
            s_logger.warn("Failed to apply ip addresses as a part of network id" + networkId + " restart");
            success = false;
        }
        
        // apply static nat
        if (!_rulesMgr.applyStaticNatsForNetwork(networkId, false, caller)) {
            s_logger.warn("Failed to apply static nats a part of network id" + networkId + " restart");
            success = false;
        }

        // apply firewall rules
        List<FirewallRuleVO> firewallRulesToApply = _firewallDao.listByNetworkAndPurpose(networkId, Purpose.Firewall);
        if (!_firewallMgr.applyFirewallRules(firewallRulesToApply, false, caller)) {
            s_logger.warn("Failed to reapply firewall rule(s) as a part of network id=" + networkId + " restart");
            success = false;
        }

        // apply port forwarding rules
        if (!_rulesMgr.applyPortForwardingRulesForNetwork(networkId, false, caller)) {
            s_logger.warn("Failed to reapply port forwarding rule(s) as a part of network id=" + networkId + " restart");
            success = false;
        }

        // apply static nat rules
        if (!_rulesMgr.applyStaticNatRulesForNetwork(networkId, false, caller)) {
            s_logger.warn("Failed to reapply static nat rule(s) as a part of network id=" + networkId + " restart");
            success = false;
        }

        // apply load balancer rules
        if (!_lbMgr.applyLoadBalancersForNetwork(networkId)) {
            s_logger.warn("Failed to reapply load balancer rules as a part of network id=" + networkId + " restart");
            success = false;
        }

        // apply vpn rules
        List<? extends RemoteAccessVpn> vpnsToReapply = _vpnMgr.listRemoteAccessVpns(networkId);
        if (vpnsToReapply != null) {
            for (RemoteAccessVpn vpn : vpnsToReapply) {
                // Start remote access vpn per ip
                if (_vpnMgr.startRemoteAccessVpn(vpn.getServerAddressId(), false) == null) {
                    s_logger.warn("Failed to reapply vpn rules as a part of network id=" + networkId + " restart");
                    success = false;
                }
            }
        }
        return success;
    }

    @Override
    public int getActiveNicsInNetwork(long networkId) {
        return _networksDao.getActiveNicsIn(networkId);
    }

    
    @Override
    public Map<Service, Map<Capability, String>> getNetworkCapabilities(long networkId) {

        Map<Service, Map<Capability, String>> networkCapabilities = new HashMap<Service, Map<Capability, String>>();

        //list all services of this networkOffering
        List<NetworkServiceMapVO> servicesMap = _ntwkSrvcDao.getServicesInNetwork(networkId);
        for(NetworkServiceMapVO instance : servicesMap ){
            Service service = Service.getService(instance.getService());
            NetworkElement element = getElementImplementingProvider(instance.getProvider());
            if(element != null){
                Map<Service, Map<Capability, String>> elementCapabilities = element.getCapabilities();;
                if (elementCapabilities != null) {
                    networkCapabilities.put(service, elementCapabilities.get(service));
                }
            }
        }

        return networkCapabilities;
    }

    @Override
    public Map<Capability, String> getNetworkServiceCapabilities(long networkId, Service service) {

        if (!areServicesSupportedInNetwork(networkId, service)) {
            throw new UnsupportedServiceException("Service " + service.getName() + " is not supported in the network id=" + networkId);
        }
        
        Map<Capability, String> serviceCapabilities = new HashMap<Capability, String>();

        //get the Provider for this Service for this offering
        String provider = _ntwkSrvcDao.getProviderForServiceInNetwork(networkId, service);
        
        NetworkElement element = getElementImplementingProvider(provider);
        if(element != null){
            Map<Service, Map<Capability, String>> elementCapabilities = element.getCapabilities();;
        
            if (elementCapabilities == null || elementCapabilities.get(service) == null) {
                throw new UnsupportedServiceException("Service " + service.getName() + " is not supported by the element=" + element.getName() + " implementing Provider=" + provider);
            }
            serviceCapabilities = elementCapabilities.get(service);
        }
        
        return serviceCapabilities;
    }
    
    @Override
    public Map<Capability, String> getNetworkOfferingServiceCapabilities(NetworkOffering offering, Service service) {

        if (!areServicesSupportedByNetworkOffering(offering.getId(), service)) {
            throw new UnsupportedServiceException("Service " + service.getName() + " is not supported by the network offering " + offering);
        }
        
        Map<Capability, String> serviceCapabilities = new HashMap<Capability, String>();

        //get the Provider for this Service for this offering
        String provider = _ntwkOfferingSrvcDao.getProviderForServiceForNetworkOffering(offering.getId(), service);
        
        //FIXME we return the capabilities of the first provider of the service - what if we have multiple providers for same Service?
        NetworkElement element = getElementImplementingProvider(provider);
        if(element != null){
            Map<Service, Map<Capability, String>> elementCapabilities = element.getCapabilities();;
        
            if (elementCapabilities == null || elementCapabilities.get(service) == null) {
                throw new UnsupportedServiceException("Service " + service.getName() + " is not supported by the element=" + element.getName() + " implementing Provider=" + provider);
            }
            serviceCapabilities = elementCapabilities.get(service);
        }
        
        return serviceCapabilities;
    }

    @Override
    public NetworkVO getSystemNetworkByZoneAndTrafficType(long zoneId, TrafficType trafficType) {
        // find system public network offering
        Long networkOfferingId = null;
        List<NetworkOfferingVO> offerings = _networkOfferingDao.listSystemNetworkOfferings();
        for (NetworkOfferingVO offering : offerings) {
            if (offering.getTrafficType() == trafficType) {
                networkOfferingId = offering.getId();
                break;
            }
        }

        if (networkOfferingId == null) {
            throw new InvalidParameterValueException("Unable to find system network offering with traffic type " + trafficType);
        }

        List<NetworkVO> networks = _networksDao.listBy(Account.ACCOUNT_ID_SYSTEM, networkOfferingId, zoneId);
        if (networks == null || networks.isEmpty()) {
            throw new InvalidParameterValueException("Unable to find network with traffic type " + trafficType + " in zone " + zoneId);
        }
        return networks.get(0);
    }

    @Override
    public NetworkVO getNetworkWithSecurityGroupEnabled(Long zoneId) {
        List<NetworkVO> networks = _networksDao.listByZoneSecurityGroup(zoneId);
        if (networks == null || networks.isEmpty()) {
            return null;
        }

        if (networks.size() > 1) {
            s_logger.debug("There are multiple network with security group enabled? select one of them...");
        }
        return networks.get(0);
    }

    @Override
    public PublicIpAddress getPublicIpAddress(long ipAddressId) {
        IPAddressVO addr = _ipAddressDao.findById(ipAddressId);
        if (addr == null) {
            return null;
        }

        return new PublicIp(addr, _vlanDao.findById(addr.getVlanId()), NetUtils.createSequenceBasedMacAddress(addr.getMacAddress()));
    }

    @Override
    public List<VlanVO> listPodVlans(long podId) {
        List<VlanVO> vlans = _vlanDao.listVlansForPodByType(podId, VlanType.DirectAttached);
        return vlans;
    }

    @Override
    public List<NetworkVO> listNetworksUsedByVm(long vmId, boolean isSystem) {
        List<NetworkVO> networks = new ArrayList<NetworkVO>();

        List<NicVO> nics = _nicDao.listByVmId(vmId);
        if (nics != null) {
            for (Nic nic : nics) {
                NetworkVO network = _networksDao.findByIdIncludingRemoved(nic.getNetworkId());
                
                if (isNetworkSystem(network) == isSystem) {
                    networks.add(network);
                }
            }
        }

        return networks;
    }

    @Override
    public Nic getNicInNetwork(long vmId, long networkId) {
        return _nicDao.findByInstanceIdAndNetworkId(networkId, vmId);
    }

    @Override
    public String getIpInNetwork(long vmId, long networkId) {
        Nic guestNic = getNicInNetwork(vmId, networkId);
        assert (guestNic != null && guestNic.getIp4Address() != null) : "Vm doesn't belong to network associated with ipAddress or ip4 address is null";
        return guestNic.getIp4Address();
    }
    
    @Override
    public String getIpInNetworkIncludingRemoved(long vmId, long networkId) {
        Nic guestNic = getNicInNetworkIncludingRemoved(vmId, networkId);
        assert (guestNic != null && guestNic.getIp4Address() != null) : "Vm doesn't belong to network associated with ipAddress or ip4 address is null";
        return guestNic.getIp4Address();
    }

    @Override
    public Nic getNicInNetworkIncludingRemoved(long vmId, long networkId) {
        return _nicDao.findByInstanceIdAndNetworkIdIncludingRemoved(networkId, vmId);
    }

    @Override
    @DB
    public boolean associateIpAddressListToAccount(long userId, long accountId, long zoneId, Long vlanId, Network network) throws InsufficientCapacityException, ConcurrentOperationException,
    ResourceUnavailableException {
        Account owner = _accountMgr.getActiveAccountById(accountId);
        boolean createNetwork = false;

        Transaction txn = Transaction.currentTxn();

        txn.start();

        if (network == null) {
            List<? extends Network> networks = getIsolatedNetworksOwnedByAccountInZone(zoneId, owner);
            if (networks.size() == 0) {
                createNetwork = true;
            } else {
                network = networks.get(0);
            }
        }

        // create new Virtual network for the user if it doesn't exist
        if (createNetwork) {
            List<? extends NetworkOffering> offerings = _configMgr.listNetworkOfferings(TrafficType.Guest, false);
            PhysicalNetwork physicalNetwork = translateZoneIdToPhysicalNetwork(zoneId);
            network = createNetwork(offerings.get(0).getId(), owner.getAccountName() + "-network", owner.getAccountName() + "-network", null, null, null, null, null, owner, false, null, false, physicalNetwork, zoneId);

            if (network == null) {
                s_logger.warn("Failed to create default Virtual network for the account " + accountId + "in zone " + zoneId);
                return false;
            }
        }

        // Check if there is a source nat ip address for this account; if not - we have to allocate one
        boolean allocateSourceNat = false;
        List<IPAddressVO> sourceNat = _ipAddressDao.listByAssociatedNetwork(network.getId(), true);
        if (sourceNat.isEmpty()) {
            allocateSourceNat = true;
        }

        // update all ips with a network id, mark them as allocated and update resourceCount/usage
        List<IPAddressVO> ips = _ipAddressDao.listByVlanId(vlanId);
        boolean isSourceNatAllocated = false;
        for (IPAddressVO addr : ips) {
            if (addr.getState() != State.Allocated) {
                if (!isSourceNatAllocated && allocateSourceNat) {
                    addr.setSourceNat(true);
                    isSourceNatAllocated = true;
                } else {
                    addr.setSourceNat(false);
                }
                addr.setAssociatedWithNetworkId(network.getId());
                addr.setAllocatedTime(new Date());
                addr.setAllocatedInDomainId(owner.getDomainId());
                addr.setAllocatedToAccountId(owner.getId());
                addr.setState(IpAddress.State.Allocating);
                markPublicIpAsAllocated(addr);
            }
        }

        txn.commit();
        return true;
    }

    @Override
    public List<NicVO> getNicsForTraffic(long vmId, TrafficType type) {
        SearchCriteria<NicVO> sc = NicForTrafficTypeSearch.create();
        sc.setParameters("instance", vmId);
        sc.setJoinParameters("network", "traffictype", type);

        return _nicDao.search(sc, null);
    }

    @Override
    public IpAddress getIp(long ipAddressId) {
        return _ipAddressDao.findById(ipAddressId);
    }

    @Override
    public NetworkProfile convertNetworkToNetworkProfile(long networkId) {
        NetworkVO network = _networksDao.findById(networkId);
        NetworkGuru guru = _networkGurus.get(network.getGuruName());
        NetworkProfile profile = new NetworkProfile(network);
        guru.updateNetworkProfile(profile);

        return profile;
    }

    @Override
    public Network getDefaultNetworkForVm(long vmId) {
        Nic defaultNic = getDefaultNic(vmId);
        if (defaultNic == null) {
            return null;
        } else {
            return _networksDao.findById(defaultNic.getNetworkId());
        }
    }

    @Override
    public Nic getDefaultNic(long vmId) {
        List<NicVO> nics = _nicDao.listByVmId(vmId);
        Nic defaultNic = null;
        if (nics != null) {
            for (Nic nic : nics) {
                if (nic.isDefaultNic()) {
                    defaultNic = nic;
                    break;
                }
            }
        } else {
            s_logger.debug("Unable to find default network for the vm; vm doesn't have any nics");
            return null;
        }

        if (defaultNic == null) {
            s_logger.debug("Unable to find default network for the vm; vm doesn't have default nic");
        }

        return defaultNic;

    }

    @Override
    public List<? extends UserDataServiceProvider> getPasswordResetElements() {
        List<UserDataServiceProvider> elements = new ArrayList<UserDataServiceProvider>();
        for (NetworkElement element : _networkElements) {
            if (element instanceof UserDataServiceProvider) {
                UserDataServiceProvider e = (UserDataServiceProvider)element;
                elements.add(e);
            }
        }
        return elements;
    }
    
    
    @Override
    public boolean networkIsConfiguredForExternalNetworking(long zoneId, long networkId) {
        DataCenterVO zone = _dcDao.findById(zoneId);
        
        boolean usesJuniperForGatewayService = _ntwkSrvcDao.isProviderSupportedInNetwork(networkId, Service.Gateway, Network.Provider.JuniperSRX);
        boolean usesJuniperForFirewallService = _ntwkSrvcDao.isProviderSupportedInNetwork(networkId, Service.Firewall, Network.Provider.JuniperSRX);
        boolean usesNetscalarForLBService = _ntwkSrvcDao.isProviderSupportedInNetwork(networkId, Service.Lb, Network.Provider.Netscaler);
        boolean usesF5ForLBService = _ntwkSrvcDao.isProviderSupportedInNetwork(networkId, Service.Lb, Network.Provider.F5BigIp);
        
        if (zone.getNetworkType() == NetworkType.Advanced) {
            if (usesJuniperForGatewayService && usesJuniperForFirewallService) {
                return true;
            } else if (_ntwkSrvcDao.areServicesSupportedInNetwork(networkId, Service.Gateway) && (usesF5ForLBService || usesNetscalarForLBService)) {
                return true;
            } else {
                return false;
            }
        } else {
            return usesJuniperForFirewallService;
        }
    }    

    @Override
    public boolean areServicesSupportedByNetworkOffering(long networkOfferingId, Service... services) {
        return (_ntwkOfferingSrvcDao.areServicesSupportedByNetworkOffering(networkOfferingId, services));
    }
    
    @Override
    public boolean areServicesSupportedInNetwork(long networkId, Service... services) {
        return (_ntwkSrvcDao.areServicesSupportedInNetwork(networkId, services));
    }

    private boolean cleanupIpResources(long ipId, long userId, Account caller) {
        boolean success = true;
        
        //Revoke all firewall rules for the ip
        try {
            s_logger.debug("Revoking all " + Purpose.Firewall + "rules as a part of public IP id=" + ipId + " release...");
            if (!_firewallMgr.revokeFirewallRulesForIp(ipId, userId, caller)) {
                s_logger.warn("Unable to revoke all the firewall rules for ip id=" + ipId + " as a part of ip release");
                success = false;
            }
        } catch (ResourceUnavailableException e) {
            s_logger.warn("Unable to revoke all firewall rules for ip id=" + ipId + " as a part of ip release", e);
            success = false;
        }

        //Revoke all PF/Static nat rules for the ip
        try {
            s_logger.debug("Revoking all " + Purpose.PortForwarding + "/" + Purpose.StaticNat + " rules as a part of public IP id=" + ipId + " release...");
            if (!_rulesMgr.revokeAllPFAndStaticNatRulesForIp(ipId, userId, caller)) {
                s_logger.warn("Unable to revoke all the port forwarding rules for ip id=" + ipId + " as a part of ip release");
                success = false;
            }
        } catch (ResourceUnavailableException e) {
            s_logger.warn("Unable to revoke all the port forwarding rules for ip id=" + ipId + " as a part of ip release", e);
            success = false;
        }

        s_logger.debug("Revoking all " + Purpose.LoadBalancing + " rules as a part of public IP id=" + ipId + " release...");
        if (!_lbMgr.removeAllLoadBalanacersForIp(ipId, caller, userId)) {
            s_logger.warn("Unable to revoke all the load balancer rules for ip id=" + ipId + " as a part of ip release");
            success = false;
        }

        // remote access vpn can be enabled only for static nat ip, so this part should never be executed under normal
        // conditions
        // only when ip address failed to be cleaned up as a part of account destroy and was marked as Releasing, this part of
        // the code would be triggered
        s_logger.debug("Cleaning up remote access vpns as a part of public IP id=" + ipId + " release...");
        try {
            _vpnMgr.destroyRemoteAccessVpn(ipId);
        } catch (ResourceUnavailableException e) {
            s_logger.warn("Unable to destroy remote access vpn for ip id=" + ipId + " as a part of ip release", e);
            success = false;
        }
        
        return success;
    }

    @Override
    public String getIpOfNetworkElementInVirtualNetwork(long accountId, long dataCenterId) {

        List<NetworkVO> virtualNetworks = _networksDao.listBy(accountId, dataCenterId, Network.GuestType.Isolated);

        if (virtualNetworks.isEmpty()) {
            s_logger.trace("Unable to find default Virtual network account id=" + accountId);
            return null;
        }

        NetworkVO virtualNetwork = virtualNetworks.get(0);

        NicVO networkElementNic = _nicDao.findByNetworkIdAndType(virtualNetwork.getId(), Type.DomainRouter);

        if (networkElementNic != null) {
            return networkElementNic.getIp4Address();
        } else {
            s_logger.warn("Unable to set find network element for the network id=" + virtualNetwork.getId());
            return null;
        }
    }

    @Override
    public List<NetworkVO> listNetworksForAccount(long accountId, long zoneId, Network.GuestType type, Boolean isDefault) {
        List<NetworkVO> accountNetworks = new ArrayList<NetworkVO>();
        List<NetworkVO> zoneNetworks = _networksDao.listByZone(zoneId);

        for (NetworkVO network : zoneNetworks) {
            if (!isNetworkSystem(network)) {
                if (network.getGuestType() == Network.GuestType.Shared || !_networksDao.listBy(accountId, network.getId()).isEmpty()) {
                    if ((type == null || type == network.getGuestType()) && (isDefault == null || isDefault.booleanValue() == network.isDefault)) {
                        accountNetworks.add(network);
                    }
                }
            }
        }
        return accountNetworks;
    }

    @DB
    @Override
    public IPAddressVO markIpAsUnavailable(long addrId) {
        Transaction txn = Transaction.currentTxn();

        IPAddressVO ip = _ipAddressDao.findById(addrId);

        if (ip.getAllocatedToAccountId() == null && ip.getAllocatedTime() == null) {
            s_logger.trace("Ip address id=" + addrId + " is already released");
            return ip;
        }

        if (ip.getState() != State.Releasing) {
            txn.start();

            // don't decrement resource count for direct ips
            if (ip.getAssociatedWithNetworkId() != null) {
                _resourceLimitMgr.decrementResourceCount(_ipAddressDao.findById(addrId).getAccountId(), ResourceType.public_ip);
            }

            long isSourceNat = (ip.isSourceNat()) ? 1 : 0;

            // Save usage event
            if (ip.getAccountId() != Account.ACCOUNT_ID_SYSTEM) {
                VlanVO vlan = _vlanDao.findById(ip.getVlanId());
                
                String guestType = vlan.getVlanType().toString();

                UsageEventVO usageEvent = new UsageEventVO(EventTypes.EVENT_NET_IP_RELEASE, ip.getAccountId(), ip.getDataCenterId(), addrId, ip.getAddress().addr(), isSourceNat, guestType);
                _usageEventDao.persist(usageEvent);
            }

            ip = _ipAddressDao.markAsUnavailable(addrId);

            txn.commit();
        }

        return ip;
    }

    @Override
    public boolean isNetworkAvailableInDomain(long networkId, long domainId) {
        Long networkDomainId = null;
        Network network = getNetwork(networkId);
        if (network.getGuestType() != Network.GuestType.Shared) {
            s_logger.trace("Network id=" + networkId + " is not shared");
            return false;
        }

        List<NetworkDomainVO> networkDomainMap = _networkDomainDao.listDomainNetworkMapByNetworkId(networkId);
        if (networkDomainMap.isEmpty()) {
            s_logger.trace("Network id=" + networkId + " is shared, but not domain specific");
            return true;
        } else {
            networkDomainId = networkDomainMap.get(0).getDomainId();
        }

        if (domainId == networkDomainId.longValue()) {
            return true;
        }
        
        if (_allowSubdomainNetworkAccess) {
            Set<Long> parentDomains = _domainMgr.getDomainParentIds(domainId);

            if (parentDomains.contains(domainId)) {
                return true;
            }
        }

        return false;
    }

    @Override
    public Long getDedicatedNetworkDomain(long networkId) {
        List<NetworkDomainVO> networkMaps = _networkDomainDao.listDomainNetworkMapByNetworkId(networkId);
        if (!networkMaps.isEmpty()) {
            return networkMaps.get(0).getDomainId();
        } else {
            return null;
        }
    }

    @Override
    @ActionEvent(eventType = EventTypes.EVENT_NETWORK_UPDATE, eventDescription = "updating network", async = true)
    public Network updateNetwork(long networkId, String name, String displayText, Account callerAccount, User callerUser, String domainSuffix, Long networkOfferingId) {
        boolean restartNetwork = false;

        // verify input parameters
        NetworkVO network = _networksDao.findById(networkId);
        if (network == null) {
            throw new InvalidParameterValueException("Network id=" + networkId + "doesn't exist in the system");
        }

        _accountMgr.checkAccess(callerAccount, null, network);
        
        // Don't allow to update system network
        NetworkOffering offering = _networkOfferingDao.findByIdIncludingRemoved(network.getNetworkOfferingId());
        if (offering.isSystemOnly()) {
            throw new InvalidParameterValueException("Can't update system networks");
        }

        if (name != null) {
            network.setName(name);
        }

        if (displayText != null) {
            network.setDisplayText(displayText);
        }
        
        long oldNetworkOfferingId = network.getNetworkOfferingId();
        if (networkOfferingId != null) {
            NetworkOfferingVO networkOffering = _networkOfferingDao.findById(networkOfferingId);
            if (networkOffering == null || networkOffering.isSystemOnly()) {
                throw new InvalidParameterValueException("Unable to find network offering by id " + networkOfferingId);
            }
            
            // Network offering upgrade is allowed for isolated networks only
            if (network.getGuestType() != GuestType.Isolated) {
                throw new InvalidParameterValueException("Network offering upgrade is allowed only for networks with guest type " + GuestType.Isolated);
            }
            
            //network offering should be in Enabled state
            if (networkOffering.getState() != NetworkOffering.State.Enabled) {
                throw new InvalidParameterValueException("Network offering " + networkOffering + " is not in " + NetworkOffering.State.Enabled + " state, can't upgrade to it");
            }
            
            if (networkOffering.getAvailability() == Availability.Unavailable || networkOffering.getState() == NetworkOffering.State.Disabled || networkOffering.getState() == NetworkOffering.State.Inactive) {
                throw new InvalidParameterValueException("Can't update network; network offering id=" + networkOfferingId + " is " + networkOffering.getAvailability() + " and " + networkOffering.getState());
            }
            
            if (networkOfferingId != oldNetworkOfferingId) {
            	 //don't allow to update shared network
                if (offering.getGuestType() != GuestType.Isolated) {
                	throw new InvalidParameterValueException("NetworkOfferingId can be upgraded only for the network of type " + GuestType.Isolated);
                }
            	
                //check if the network is upgradable
                if (!canUpgrade(oldNetworkOfferingId, networkOfferingId)) {
                    throw new InvalidParameterValueException("Can't upgrade from network offering " + oldNetworkOfferingId + " to " + networkOfferingId + "; check logs for more information");
                }
                restartNetwork = true;
            }
        }
        
        //don't allow to modify network domain if the service is not supported
        if (domainSuffix != null) {
            // validate network domain
            if (!NetUtils.verifyDomainName(domainSuffix)) {
                throw new InvalidParameterValueException(
                        "Invalid network domain. Total length shouldn't exceed 190 chars. Each domain label must be between 1 and 63 characters long, can contain ASCII letters 'a' through 'z', the digits '0' through '9', "
                                + "and the hyphen ('-'); can't start or end with \"-\"");
            }
            
            //don't allow to update shared network
            if (offering.getGuestType() != GuestType.Isolated) {
            	throw new InvalidParameterValueException("networkDomain can be upgraded only for the network of type " + GuestType.Isolated);
            }
            
            long offeringId = oldNetworkOfferingId;
            if (networkOfferingId != null) {
                offeringId = networkOfferingId;
            }
            
            Map<Network.Capability, String> dnsCapabilities = getNetworkOfferingServiceCapabilities(_configMgr.getNetworkOffering(offeringId), Service.Dns);
            String isUpdateDnsSupported = dnsCapabilities.get(Capability.AllowDnsSuffixModification);
            if (isUpdateDnsSupported == null || !Boolean.valueOf(isUpdateDnsSupported)) {
                throw new InvalidParameterValueException("Domain name change is not supported by the network offering id=" + networkOfferingId);
            }

            network.setNetworkDomain(domainSuffix);
            //have to restart the network
            restartNetwork = true;
        }
            
        _networksDao.update(networkId, network); 

        boolean success = true;
        if (restartNetwork && (network.getState() == Network.State.Implemented || network.getState() == Network.State.Setup)) {
        	//network offering id will be updated in the restartNetowrk call aftet the network elements are shutdown properly
            s_logger.info("Restarting network " + network + " as a part of update network call");

            try {
                success = restartNetwork(networkId, callerAccount, callerUser, networkOfferingId, true);
            } catch (Exception e) {
                success = false;
            }

            if (success) {
                s_logger.debug("Successully restarted the network " + network + " as a part of updateNetwork call");
            } else {
                s_logger.warn("Failed to restart the network " + network + " as a part of updateNetwork call");
            }
        } else if (networkOfferingId != null) {
        	network.setNetworkOfferingId(networkOfferingId);
        	_networksDao.update(networkId, network, finalizeServicesAndProvidersForNetwork(_configMgr.getNetworkOffering(networkOfferingId), network.getPhysicalNetworkId()));
        }
        
        return network;
    }

    @Override
    public Integer getNetworkRate(long networkId, Long vmId) {
        VMInstanceVO vm = null;
        if (vmId != null) {
            vm = _vmDao.findById(vmId);
        }
        Network network = getNetwork(networkId);
        NetworkOffering ntwkOff = _configMgr.getNetworkOffering(network.getNetworkOfferingId());

        // For default userVm Default network and domR guest/public network, get rate information from the service offering; for other situations get information
        // from the network offering
        boolean isUserVmsDefaultNetwork = false;
        boolean isDomRGuestOrPublicNetwork = false;
        if (vm != null) {
            if (vm.getType() == Type.User && network.isDefault()) {
                isUserVmsDefaultNetwork = true; 
            } else if (vm.getType() == Type.DomainRouter && (ntwkOff.getTrafficType() == TrafficType.Public || ntwkOff.getTrafficType() == TrafficType.Guest)) {
                isDomRGuestOrPublicNetwork = true;
            }    
        }
        if (isUserVmsDefaultNetwork || isDomRGuestOrPublicNetwork) {
            return _configMgr.getServiceOfferingNetworkRate(vm.getServiceOfferingId());
        } else {
            return _configMgr.getNetworkOfferingNetworkRate(ntwkOff.getId());
        }
    }

    Random _rand = new Random(System.currentTimeMillis());
    
    @Override
    @DB
    public String acquireGuestIpAddress(Network network, String requestedIp) {
        List<String> ips = _nicDao.listIpAddressInNetwork(network.getId());
        String[] cidr = network.getCidr().split("/");
        Set<Long> allPossibleIps = NetUtils.getAllIpsFromCidr(cidr[0], Integer.parseInt(cidr[1]));
        Set<Long> usedIps = new TreeSet<Long>();
        
        if (requestedIp != null && requestedIp.equals(network.getGateway())) {
            s_logger.warn("Requested ip address " + requestedIp + " is used as a gateway address in network " + network);
            return null;
        }
        
        for (String ip : ips) {
            if (requestedIp != null && requestedIp.equals(ip)) {
                s_logger.warn("Requested ip address " + requestedIp + " is already in use in network " + network);
                return null;
            }
            
            usedIps.add(NetUtils.ip2Long(ip));
        }
        if (usedIps.size() != 0) {
            allPossibleIps.removeAll(usedIps);
        }
        if (allPossibleIps.isEmpty()) {
            return null;
        }
        
        Long[] array = allPossibleIps.toArray(new Long[allPossibleIps.size()]);
        
        if (requestedIp != null) {
            //check that requested ip has the same cidr
            boolean isSameCidr = NetUtils.sameSubnetCIDR(requestedIp, NetUtils.long2Ip(array[0]), Integer.parseInt(cidr[1]));
            if (!isSameCidr) {
                s_logger.warn("Requested ip address " + requestedIp + " doesn't belong to the network " + network + " cidr");
                return null;
            } else {
                return requestedIp;
            }
        }
        
        String result;
        do {
            result = NetUtils.long2Ip(array[_rand.nextInt(array.length)]);
        } while (result.split("\\.")[3].equals("1"));
        return result;
    }
    

    private String getZoneNetworkDomain(long zoneId) {
        return _dcDao.findById(zoneId).getDomain();
    }
    
    private String getDomainNetworkDomain(long domainId, long zoneId) {
        String networkDomain = _domainDao.findById(domainId).getNetworkDomain();
        if (networkDomain == null) {
            return getZoneNetworkDomain(zoneId);
        }
        
        return networkDomain;
    }
    
    private String getAccountNetworkDomain(long accountId, long zoneId) {
        String networkDomain = _accountDao.findById(accountId).getNetworkDomain();
        
        if (networkDomain == null) {
            //get domain level network domain
            return getDomainNetworkDomain(_accountDao.findById(accountId).getDomainId(), zoneId);
        }
        
        return networkDomain;
    }
    
    @Override
    public String getGlobalGuestDomainSuffix() {
        return _networkDomain;
    }
    
    @Override
    public String getStartIpAddress(long networkId) {
        List<VlanVO> vlans = _vlanDao.listVlansByNetworkId(networkId);
        if (vlans.isEmpty()) {
            return null;
        }
        
        String startIP = vlans.get(0).getIpRange().split("-")[0];
        
        for (VlanVO vlan : vlans) {
            String startIP1 = vlan.getIpRange().split("-")[0];
            long startIPLong = NetUtils.ip2Long(startIP);
            long startIPLong1 = NetUtils.ip2Long(startIP1);
            
            if (startIPLong1 < startIPLong) {
                startIP = startIP1; 
            }
        }
        
        return startIP;
    }
    
    @Override
    public boolean applyStaticNats(List<? extends StaticNat> staticNats, boolean continueOnError) throws ResourceUnavailableException {
        if (staticNats == null || staticNats.size() == 0) {
            s_logger.debug("There are no static nat rules for the network elements");
            return true;
        }

        boolean success = true;
        Network network = _networksDao.findById(staticNats.get(0).getNetworkId());
        for (NetworkElement ne : _networkElements) {
            try {
                if (!(ne instanceof StaticNatServiceProvider)) {
                    continue;
                }
                boolean handled = ((StaticNatServiceProvider)ne).applyStaticNats(network, staticNats);
                s_logger.debug("Static Nat for network " + network.getId() + " were " + (handled ? "" : " not") + " handled by " + ne.getName());
            } catch (ResourceUnavailableException e) {
                if (!continueOnError) {
                    throw e;
                }
                s_logger.warn("Problems with " + ne.getName() + " but pushing on", e);
                success = false;
            }
        }

        return success;
    }
    
    @Override
    public Long getPodIdForVlan(long vlanDbId) {
        PodVlanMapVO podVlanMaps = _podVlanMapDao.listPodVlanMapsByVlan(vlanDbId);
        if (podVlanMaps == null) {
            return null;
        } else {
            return podVlanMaps.getPodId();
        }
    }
    
<<<<<<< HEAD
    @DB
    @Override
    public boolean reallocate(VirtualMachineProfile<? extends VMInstanceVO> vm, DataCenterDeployment dest) throws InsufficientCapacityException, ConcurrentOperationException {
    	VMInstanceVO vmInstance = _vmDao.findById(vm.getId());
    	DataCenterVO dc = _dcDao.findById(vmInstance.getDataCenterIdToDeployIn());
    	if (dc.getNetworkType() == NetworkType.Basic) {
    		List<NicVO> nics = _nicDao.listByVmId(vmInstance.getId());
    		NetworkVO network = _networksDao.findById(nics.get(0).getNetworkId());
    		Pair<NetworkVO, NicProfile> profile = new Pair<NetworkVO, NicProfile>(network, null);
    		List<Pair<NetworkVO, NicProfile>> profiles = new ArrayList<Pair<NetworkVO, NicProfile>>();
    		profiles.add(profile);
    		
    		Transaction txn = Transaction.currentTxn();
    		txn.start();
    		
    		try {
    			this.cleanupNics(vm);
    			this.allocate(vm, profiles);
    		} finally {
    			txn.commit();
    		}
    	}
    	return true;
    }
=======
    @Override
    public Map<String, Set<String>> listNetworkOfferingServices(long networkOfferingId) {
        Map<String, Set<String>> serviceProviderMap = new HashMap<String, Set<String>>();
        List<NetworkOfferingServiceMapVO> map = _ntwkOfferingSrvcDao.listByNetworkOfferingId(networkOfferingId);
        
        for (NetworkOfferingServiceMapVO instance : map) {
            String service = instance.getService();
            Set<String> providers;
            if (serviceProviderMap.containsKey(service)) {
                providers = serviceProviderMap.get(service);
            } else {
                providers = new HashSet<String>();
            }
            providers.add(instance.getProvider());
            serviceProviderMap.put(service, providers);
        }
        
        return serviceProviderMap;
    }
    
    @Override
    public boolean isProviderSupportedInNetwork(long networkId, Service service, Provider provider){
        return _ntwkSrvcDao.isProviderSupportedInNetwork(networkId, service, provider);
    }
    
    protected boolean canUpgrade(long oldNetworkOfferingId, long newNetworkOfferingId) {
        NetworkOffering oldNetworkOffering = _networkOfferingDao.findByIdIncludingRemoved(oldNetworkOfferingId);
        NetworkOffering newNetworkOffering = _networkOfferingDao.findById(newNetworkOfferingId);
        
        //can upgrade only Isolated networks
        
        //security group service should be the same
        if (areServicesSupportedByNetworkOffering(oldNetworkOfferingId, Service.SecurityGroup) != areServicesSupportedByNetworkOffering(newNetworkOfferingId, Service.SecurityGroup)) {
            s_logger.debug("Offerings " + newNetworkOfferingId + " and " + oldNetworkOfferingId + " have different securityGroupProperty, can't upgrade");
            return false;
        }
        
        //Type of the network should be the same
        if (oldNetworkOffering.getGuestType() != newNetworkOffering.getGuestType()){
            s_logger.debug("Network offerings " + newNetworkOfferingId + " and " + oldNetworkOfferingId +  " are of different types, can't upgrade");
            return false;
        }
        
        //tags should be the same
        if (newNetworkOffering.getTags() != null) {
            if (oldNetworkOffering.getTags() == null) {
                s_logger.debug("New network offering id=" + newNetworkOfferingId + " has tags and old network offering id=" + oldNetworkOfferingId +  " doesn't, can't upgrade");
                return false;
            }
            if (!oldNetworkOffering.getTags().equalsIgnoreCase(newNetworkOffering.getTags())) {
                s_logger.debug("Network offerings " + newNetworkOfferingId + " and " + oldNetworkOfferingId +  " have different tags, can't upgrade");
                return false;
            }
        }
  
        //Traffic types should be the same 
        if (oldNetworkOffering.getTrafficType() != newNetworkOffering.getTrafficType()) {
            s_logger.debug("Network offerings " + newNetworkOfferingId + " and " + oldNetworkOfferingId +  " have different traffic types, can't upgrade");
            return false;
        }
        
        return true;
    }
    
    
    protected boolean canUpgradeProviders(long oldNetworkOfferingId, long newNetworkOfferingId) {
        //list of services and providers should be the same
        Map<String, Set<String>> newServices = listNetworkOfferingServices(newNetworkOfferingId);
        Map<String, Set<String>> oldServices = listNetworkOfferingServices(oldNetworkOfferingId);
        
        if (newServices.size() < oldServices.size()) {
            s_logger.debug("Network offering downgrade is not allowed: number of supported services for the new offering " + newNetworkOfferingId + " is less than the old offering " + oldNetworkOfferingId);
            return false;
        }
        
        for (String service : oldServices.keySet()) {
            
            //1)check that all old services are present in the new network offering
            if (!newServices.containsKey(service)) {
                s_logger.debug("New service offering doesn't have " + service + " service present in the old service offering, downgrade is not allowed");
                return false;
            }  
            
            Set<String> newProviders = newServices.get(service);
            Set<String> oldProviders = oldServices.get(service);
            
            //2) Can upgrade only from internal provider to external provider. Any other combinations are not allowed
            for (String oldProvider : oldProviders) {
                if (newProviders.contains(oldProvider)) {
                    s_logger.trace("New list of providers contains provider " + oldProvider);
                    continue;
                }
                //iterate through new providers and check that the old provider can upgrade
                for (String newProvider : newProviders) {
                    if (!(!Provider.getProvider(oldProvider).isExternal() && Provider.getProvider(newProvider).isExternal())) {
                        s_logger.debug("Can't downgrade from network offering " + oldNetworkOfferingId + " to the new networkOffering " + newNetworkOfferingId);
                        return false;
                    }
                }
            }
        }
        return true;
    }

    @Override
    @DB
    @ActionEvent(eventType = EventTypes.EVENT_PHYSICAL_NETWORK_CREATE, eventDescription = "Creating Physical Network", create = true)
    public PhysicalNetwork createPhysicalNetwork(Long zoneId, String vnetRange, String networkSpeed, List<String> isolationMethods, String broadcastDomainRangeStr, Long domainId, List<String> tags) {
        // Check if zone exists
        if (zoneId == null) {
            throw new InvalidParameterValueException("Please specify a valid zone.");
        }

        DataCenterVO zone = _dcDao.findById(zoneId);
        if (zone == null) {
            throw new InvalidParameterValueException("Please specify a valid zone.");
        }
        
        if(zone.getNetworkType() == NetworkType.Basic){
            if(!_physicalNetworkDao.listByZone(zoneId).isEmpty()){
                throw new CloudRuntimeException("Cannot add the physical network to basic zone id: "+zoneId+", there is a physical network already existing in this basic Zone");
            }
        }
        if (tags != null && tags.size() > 1) {
            throw new InvalidParameterException("Only one tag can be specified for a physical network at this time");
        }
        
        if (isolationMethods != null && isolationMethods.size() > 1) {
            throw new InvalidParameterException("Only one isolationMethod can be specified for a physical network at this time");
        }

        int vnetStart = 0;
        int vnetEnd = 0;
        if (vnetRange != null) {
            
            //Verify zone type
            if (zone.getNetworkType() == NetworkType.Basic
                    || (zone.getNetworkType() == NetworkType.Advanced && zone.isSecurityGroupEnabled())) {
                throw new InvalidParameterValueException("Can't add vnet range to the physical network in the zone that supports " + zone.getNetworkType() + " network, Security Group enabled: "+ zone.isSecurityGroupEnabled());
            }
            
            String[] tokens = vnetRange.split("-");
            try {
                vnetStart = Integer.parseInt(tokens[0]);
                if (tokens.length == 1) {
                    vnetEnd = vnetStart;
                } else {
                    vnetEnd = Integer.parseInt(tokens[1]);
                }
            } catch (NumberFormatException e) {
                throw new InvalidParameterValueException("Please specify valid integers for the vlan range.");
            }

            if ((vnetStart > vnetEnd) || (vnetStart < 0) || (vnetEnd > 4096)) {
                s_logger.warn("Invalid vnet range: start range:" + vnetStart + " end range:" + vnetEnd);
                throw new InvalidParameterValueException("Vnet range should be between 0-4096 and start range should be lesser than or equal to end range");
            }
        }
        
        BroadcastDomainRange broadcastDomainRange = null;
        if (broadcastDomainRangeStr != null && !broadcastDomainRangeStr.isEmpty()) {
            try {
                broadcastDomainRange = PhysicalNetwork.BroadcastDomainRange.valueOf(broadcastDomainRangeStr.toUpperCase());
            } catch (IllegalArgumentException ex) {
                throw new InvalidParameterValueException("Unable to resolve broadcastDomainRange '" + broadcastDomainRangeStr + "' to a supported value {Pod or Zone}");
            }
        }
        
        Transaction txn = Transaction.currentTxn();
        try {
            txn.start();
            // Create the new physical network in the database
            PhysicalNetworkVO pNetwork = new PhysicalNetworkVO(zoneId, vnetRange, networkSpeed, domainId, broadcastDomainRange);
            pNetwork.setTags(tags);
            pNetwork.setIsolationMethods(isolationMethods);

            pNetwork = _physicalNetworkDao.persist(pNetwork);

            // Add vnet entries for the new zone if zone type is Advanced
            if (vnetRange != null) {
                _dcDao.addVnet(zone.getId(), pNetwork.getId(), vnetStart, vnetEnd);
            }

            txn.commit();
            return pNetwork;
        } catch (Exception ex) {
            s_logger.warn("Exception: ", ex);
            throw new CloudRuntimeException("Fail to create a physical network");
        }
    }

    @Override
    public List<? extends PhysicalNetwork> searchPhysicalNetworks(Long id, Long zoneId, String keyword, Long startIndex, Long pageSize){
        Filter searchFilter = new Filter(PhysicalNetworkVO.class, "id", Boolean.TRUE, startIndex, pageSize);
        SearchCriteria<PhysicalNetworkVO> sc = _physicalNetworkDao.createSearchCriteria();

        if (id != null) {
            sc.addAnd("id", SearchCriteria.Op.EQ, id);
        }

        if (zoneId != null) {
            sc.addAnd("dataCenterId", SearchCriteria.Op.EQ, zoneId);
        }
        return _physicalNetworkDao.search(sc, searchFilter);     
    }

    @Override
    @DB
    @ActionEvent(eventType = EventTypes.EVENT_PHYSICAL_NETWORK_UPDATE, eventDescription = "updating physical network", async = true)
    public PhysicalNetwork updatePhysicalNetwork(Long id, String networkSpeed, List<String> tags, String newVnetRangeString, String state) {
        
        // verify input parameters
        PhysicalNetworkVO network = _physicalNetworkDao.findById(id);
        if (network == null) {
            throw new InvalidParameterValueException("Physical Network id=" + id + "doesn't exist in the system");
        }
        
        // if zone is of Basic type, don't allow to add vnet range
        DataCenter zone = _dcDao.findById(network.getDataCenterId());
        if (zone == null) {
            throw new InvalidParameterValueException("Zone with id=" + network.getDataCenterId() + " doesn't exist in the system");
        }
        if(newVnetRangeString != null){
            if (zone.getNetworkType() == NetworkType.Basic
                    || (zone.getNetworkType() == NetworkType.Advanced && zone.isSecurityGroupEnabled())) {
                throw new InvalidParameterValueException("Can't add vnet range to the physical network in the zone that supports " + zone.getNetworkType() + " network, Security Group enabled: "+ zone.isSecurityGroupEnabled());
            }
        }
        

        if (tags != null && tags.size() > 1) {
            throw new InvalidParameterException("Unable to support more than one tag on network yet");
        }

        PhysicalNetwork.State networkState = null;
        if (state != null && !state.isEmpty()) {
            try {
                networkState = PhysicalNetwork.State.valueOf(state);
            } catch (IllegalArgumentException ex) {
                throw new InvalidParameterValueException("Unable to resolve state '" + state + "' to a supported value {Enabled or Disabled}");
            }
        }
        
        if(state != null){
            network.setState(networkState);
        }
        
        if (tags != null) {
            network.setTags(tags);
        }
        
        if(networkSpeed != null){
            network.setSpeed(networkSpeed);
        }

        // Vnet range can be extended only
        boolean replaceVnet = false;
        ArrayList<Pair<Integer, Integer>> vnetsToAdd = new ArrayList<Pair<Integer, Integer>>(2); 
        
        if (newVnetRangeString != null) {
            Integer newStartVnet = 0;
            Integer newEndVnet = 0;
            String[] newVnetRange = newVnetRangeString.split("-");

            if (newVnetRange.length < 2) {
                throw new InvalidParameterValueException("Please provide valid vnet range between 0-4096");
            }

            if (newVnetRange[0] == null || newVnetRange[1] == null) {
                throw new InvalidParameterValueException("Please provide valid vnet range between 0-4096");
            }

            try {
                newStartVnet = Integer.parseInt(newVnetRange[0]);
                newEndVnet = Integer.parseInt(newVnetRange[1]);
            } catch (NumberFormatException e) {
                s_logger.warn("Unable to parse vnet range:", e);
                throw new InvalidParameterValueException("Please provide valid vnet range between 0-4096");
            }

            if (newStartVnet < 0 || newEndVnet > 4096) {
                throw new InvalidParameterValueException("Vnet range has to be between 0-4096");
            }

            if (newStartVnet > newEndVnet) {
                throw new InvalidParameterValueException("Vnet range has to be between 0-4096 and start range should be lesser than or equal to stop range");
            } 
            
            if (physicalNetworkHasAllocatedVnets(network.getDataCenterId(), network.getId())) {
                String[] existingRange = network.getVnet().split("-");
                int existingStartVnet = Integer.parseInt(existingRange[0]);
                int existingEndVnet = Integer.parseInt(existingRange[1]);
                
                //check if vnet is being extended
                if (!(newStartVnet.intValue() > existingStartVnet && newEndVnet.intValue() < existingEndVnet)) {
                    throw new InvalidParameterValueException("Can's shrink existing vnet range as it the range has vnets allocated. Only extending existing vnet is supported");
                }
                
                if (newStartVnet < existingStartVnet) {
                    vnetsToAdd.add(new Pair<Integer, Integer>(newStartVnet, existingStartVnet - 1));
                }
                
                if (newEndVnet > existingEndVnet) {
                    vnetsToAdd.add(new Pair<Integer, Integer>(existingEndVnet + 1, newEndVnet));
                }
                
            } else {
                vnetsToAdd.add(new Pair<Integer, Integer>(newStartVnet, newEndVnet));
                replaceVnet = true;
            }
        }
        
        if (newVnetRangeString != null) {
            network.setVnet(newVnetRangeString);
        }
        

        _physicalNetworkDao.update(id, network);

        if (replaceVnet) {
            s_logger.debug("Deleting existing vnet range for the physicalNetwork id= "+id +" and zone id=" + network.getDataCenterId() + " as a part of updatePhysicalNetwork call");
            _dcDao.deleteVnet(network.getId());
        }

        for (Pair<Integer, Integer> vnetToAdd : vnetsToAdd) {
            s_logger.debug("Adding vnet range " + vnetToAdd.first() + "-" + vnetToAdd.second() + " for the physicalNetwork id= "+id +" and zone id=" + network.getDataCenterId() + " as a part of updatePhysicalNetwork call");
            _dcDao.addVnet(network.getDataCenterId(), network.getId(), vnetToAdd.first(), vnetToAdd.second());
        }
        
        return network;
    }
    
    private boolean physicalNetworkHasAllocatedVnets(long zoneId, long physicalNetworkId) {
        return !_dcDao.listAllocatedVnets(physicalNetworkId).isEmpty();
    }

    @Override
    @ActionEvent(eventType = EventTypes.EVENT_PHYSICAL_NETWORK_DELETE, eventDescription = "deleting physical network", async = true)
    public boolean deletePhysicalNetwork(Long physicalNetworkId) {

        // verify input parameters
        PhysicalNetworkVO pNetwork = _physicalNetworkDao.findById(physicalNetworkId);
        if (pNetwork == null) {
            throw new InvalidParameterValueException("Network id=" + physicalNetworkId + "doesn't exist in the system");
        }
        
        checkIfPhysicalNetworkIsDeletable(physicalNetworkId);
        
        
        // delete vlans for this zone
        List<VlanVO> vlans = _vlanDao.listVlansByPhysicalNetworkId(physicalNetworkId);
        for (VlanVO vlan : vlans) {
            _vlanDao.remove(vlan.getId());
        }
        
        // Delete networks
        List<NetworkVO> networks = _networksDao.listByPhysicalNetworkIncludingRemoved(physicalNetworkId);
        if (networks != null && !networks.isEmpty()) {
            for (NetworkVO network : networks) {
                _networksDao.remove(network.getId());
            }
        }
        
        //delete vnets
        _dcDao.deleteVnet(physicalNetworkId);
        
        //delete service providers
        _pNSPDao.deleteProviders(physicalNetworkId);

        boolean success = _physicalNetworkDao.remove(physicalNetworkId);
        
        
        return success;
    }
    
    @DB
    private void checkIfPhysicalNetworkIsDeletable(Long physicalNetworkId) {
        List<List<String>> tablesToCheck = new ArrayList<List<String>>();

        List<String> vnet = new ArrayList<String>();
        vnet.add(0, "op_dc_vnet_alloc");
        vnet.add(1, "physical_network_id");
        vnet.add(2, "there are allocated vnets for this physical network");
        tablesToCheck.add(vnet);

        List<String> networks = new ArrayList<String>();
        networks.add(0, "networks");
        networks.add(1, "physical_network_id");
        networks.add(2, "there are networks associated to this physical network");
        tablesToCheck.add(networks);

        /*List<String> privateIP = new ArrayList<String>();
        privateIP.add(0, "op_dc_ip_address_alloc");
        privateIP.add(1, "data_center_id");
        privateIP.add(2, "there are private IP addresses allocated for this zone");
        tablesToCheck.add(privateIP);*/

        List<String> publicIP = new ArrayList<String>();
        publicIP.add(0, "user_ip_address");
        publicIP.add(1, "physical_network_id");
        publicIP.add(2, "there are public IP addresses allocated for this physical network");
        tablesToCheck.add(publicIP);
        
        

        for (List<String> table : tablesToCheck) {
            String tableName = table.get(0);
            String column = table.get(1);
            String errorMsg = table.get(2);

            String dbName = "cloud";

            String selectSql = "SELECT * FROM `" + dbName + "`.`" + tableName + "` WHERE " + column + " = ?";

            if (tableName.equals("networks")) {
                selectSql += " AND removed is NULL";
            }

            if (tableName.equals("op_dc_vnet_alloc")) {
                selectSql += " AND taken IS NOT NULL";
            }

            if (tableName.equals("user_ip_address")) {
                selectSql += " AND state!='Free'";
            }

            if (tableName.equals("op_dc_ip_address_alloc")) {
                selectSql += " AND taken IS NOT NULL";
            }

            Transaction txn = Transaction.currentTxn();
            try {
                PreparedStatement stmt = txn.prepareAutoCloseStatement(selectSql);
                stmt.setLong(1, physicalNetworkId);
                ResultSet rs = stmt.executeQuery();
                if (rs != null && rs.next()) {
                    throw new CloudRuntimeException("The Physical Network is not deletable because " + errorMsg);
                }
            } catch (SQLException ex) {
                throw new CloudRuntimeException("The Management Server failed to detect if physical network is deletable. Please contact Cloud Support.");
            }
        }

    }    

    @Override
    public List<? extends Service> listNetworkServices(String providerName){
        
        Provider provider = null;
        if(providerName != null){
            provider = Network.Provider.getProvider(providerName);
            if(provider == null){
                throw new InvalidParameterValueException("Invalid Network Service Provider=" + providerName);
            }
        }
        
        if(provider != null){
            NetworkElement element = getElementImplementingProvider(providerName);
            if(element == null){
                throw new InvalidParameterValueException("Unable to find the Network Element implementing the Service Provider '" + providerName + "'");
            }
            return new ArrayList<Service>(element.getCapabilities().keySet());
        }else{
            return Service.listAllServices();
        }
    }
    
    @Override
    public List<? extends Provider> listSupportedNetworkServiceProviders(String serviceName){
        Network.Service service = null;
        if(serviceName != null){
            service = Network.Service.getService(serviceName);
            if(service == null){
                throw new InvalidParameterValueException("Invalid Network Service=" + serviceName);
            }
        }
        
        Set<Provider> supportedProviders = new HashSet<Provider>();
        
        if(service != null){
            supportedProviders.addAll(s_serviceToImplementedProvidersMap.get(service));
        }else{
            for(List<Provider> pList : s_serviceToImplementedProvidersMap.values()){
                supportedProviders.addAll(pList);
            }
        }
        
        return new ArrayList<Provider>(supportedProviders);
    }
    
    @Override
    @DB
    @ActionEvent(eventType = EventTypes.EVENT_SERVICE_PROVIDER_CREATE, eventDescription = "Creating Physical Network ServiceProvider", create = true)    
    public PhysicalNetworkServiceProvider addProviderToPhysicalNetwork(Long physicalNetworkId, String providerName, Long destinationPhysicalNetworkId, List<String> enabledServices) {

        // verify input parameters
        PhysicalNetworkVO network = _physicalNetworkDao.findById(physicalNetworkId);
        if (network == null) {
            throw new InvalidParameterValueException("Physical Network id=" + physicalNetworkId + "doesn't exist in the system");
        }

        // verify input parameters
        if(destinationPhysicalNetworkId != null){
            PhysicalNetworkVO destNetwork = _physicalNetworkDao.findById(destinationPhysicalNetworkId);
            if (destNetwork == null) {
                throw new InvalidParameterValueException("Destination Physical Network id=" + destinationPhysicalNetworkId + "doesn't exist in the system");
            }
        }
        
        if(providerName != null){
            Provider provider = Network.Provider.getProvider(providerName);
            if(provider == null){
                throw new InvalidParameterValueException("Invalid Network Service Provider=" + providerName);
            }
        }

        //check if services can be turned off
        NetworkElement element = getElementImplementingProvider(providerName);
        if(element == null){
            throw new InvalidParameterValueException("Unable to find the Network Element implementing the Service Provider '" + providerName + "'");
        }
        List<Service> services = new ArrayList<Service>();
        
        if(enabledServices != null){
            if(!element.canEnableIndividualServices()){
                if(enabledServices.size() != element.getCapabilities().keySet().size()){
                    throw new InvalidParameterValueException("Cannot enable subset of Services, Please specify the complete list of Services for this Service Provider '" + providerName + "'");
                }
            }
            
            //validate Services
            for(String serviceName : enabledServices){
                Network.Service service = Network.Service.getService(serviceName);
                if(service == null){
                    throw new InvalidParameterValueException("Invalid Network Service specified=" + serviceName);
                }
                services.add(service);
            }
        }else{
            //enable all the default services supported by this element.
            services = new ArrayList<Service>(element.getCapabilities().keySet());
            
        }
        
        Transaction txn = Transaction.currentTxn();
        try {
            txn.start();
            // Create the new physical network in the database
            PhysicalNetworkServiceProviderVO nsp = new PhysicalNetworkServiceProviderVO(physicalNetworkId, providerName);
            //set enabled services
            nsp.setEnabledServices(services);
            
            if(destinationPhysicalNetworkId != null){
                nsp.setDestinationPhysicalNetworkId(destinationPhysicalNetworkId);
            }
            nsp = _pNSPDao.persist(nsp);

            txn.commit();
            return nsp;
        } catch (Exception ex) {
            s_logger.warn("Exception: ", ex);
            throw new CloudRuntimeException("Fail to add a provider to physical network");
        }
        
    }

    @Override
    public List<? extends PhysicalNetworkServiceProvider> listNetworkServiceProviders(Long physicalNetworkId) {
        PhysicalNetworkVO network = _physicalNetworkDao.findById(physicalNetworkId);
        if (network == null) {
            throw new InvalidParameterValueException("Physical Network id=" + physicalNetworkId + "doesn't exist in the system");
        }
        
        return _pNSPDao.listBy(physicalNetworkId);
    }

    @Override
    @ActionEvent(eventType = EventTypes.EVENT_SERVICE_PROVIDER_UPDATE, eventDescription = "Updating physical network ServiceProvider", async = true)
    public PhysicalNetworkServiceProvider updateNetworkServiceProvider(Long id, String stateStr, List<String> enabledServices){
        
        PhysicalNetworkServiceProviderVO provider = _pNSPDao.findById(id);
        if(provider == null){
            throw new InvalidParameterValueException("Network Service Provider id=" + id + "doesn't exist in the system");
        }
        
        NetworkElement element = getElementImplementingProvider(provider.getProviderName());
        if(element == null){
            throw new InvalidParameterValueException("Unable to find the Network Element implementing the Service Provider '" + provider.getProviderName() + "'");
        }
        
        PhysicalNetworkServiceProvider.State state = null;
        if (stateStr != null && !stateStr.isEmpty()) {
            try {
                state = PhysicalNetworkServiceProvider.State.valueOf(stateStr);
            } catch (IllegalArgumentException ex) {
                throw new InvalidParameterValueException("Unable to resolve state '" + stateStr + "' to a supported value {Enabled or Disabled}");
            }
        }
        
        boolean update = false;

        if(state != null){
            if(state == PhysicalNetworkServiceProvider.State.Shutdown){
                throw new InvalidParameterValueException("Updating the provider state to 'Shutdown' is not supported");
            }
            
            if(s_logger.isDebugEnabled()){
                s_logger.debug("updating state of the service provider id=" + id + " on physical network: "+provider.getPhysicalNetworkId() + " to state: "+stateStr);
            }
            switch(state) {
                case Enabled:
                    if(element != null && element.isReady(provider)){
                        provider.setState(PhysicalNetworkServiceProvider.State.Enabled);
                        update = true;
                    }
                    break;
                case Disabled:
                    //do we need to do anything for the provider instances before disabling?
                    provider.setState(PhysicalNetworkServiceProvider.State.Disabled);
                    update = true;
                    break;
            }
        }
        
        if(enabledServices != null){
            //check if services can be turned of
            if(!element.canEnableIndividualServices()){
               throw new InvalidParameterValueException("Cannot update set of Services for this Service Provider '" + provider.getProviderName() + "'");
            }
            
            //validate Services
            List<Service> services = new ArrayList<Service>();
            for(String serviceName : enabledServices){
                Network.Service service = Network.Service.getService(serviceName);
                if(service == null){
                    throw new InvalidParameterValueException("Invalid Network Service specified=" + serviceName);
                }
                services.add(service);
            }
            //set enabled services
            provider.setEnabledServices(services);
            update = true;
        }
        
        if(update){
            _pNSPDao.update(id, provider);
        }
        return provider;
    }

    @Override
    @ActionEvent(eventType = EventTypes.EVENT_SERVICE_PROVIDER_DELETE, eventDescription = "Deleting physical network ServiceProvider", async = true)
    public boolean deleteNetworkServiceProvider(Long id) throws ConcurrentOperationException, ResourceUnavailableException {
        PhysicalNetworkServiceProviderVO provider = _pNSPDao.findById(id);
        
        if(provider == null){
            throw new InvalidParameterValueException("Network Service Provider id=" + id + "doesn't exist in the system");
        }
        
        //check if there are networks using this provider
        List<NetworkVO> networks = _networksDao.listByPhysicalNetworkAndProvider(provider.getPhysicalNetworkId(), provider.getProviderName());
        if(networks != null && !networks.isEmpty()){
            throw new CloudRuntimeException("Provider is not deletable because there are active networks using this provider, please upgrade these networks to new network offerings");
        }
        
        User callerUser = _accountMgr.getActiveUser(UserContext.current().getCallerUserId());
        Account callerAccount = _accountMgr.getActiveAccountById(callerUser.getAccountId());
        //shutdown the provider instances
        ReservationContext context = new ReservationContextImpl(null, null, callerUser, callerAccount);
        if(s_logger.isDebugEnabled()){
            s_logger.debug("Shutting down the service provider id=" + id + " on physical network: "+provider.getPhysicalNetworkId());
        }
        NetworkElement element = getElementImplementingProvider(provider.getProviderName());
        if(element == null){
            throw new InvalidParameterValueException("Unable to find the Network Element implementing the Service Provider '" + provider.getProviderName() + "'");
        }
        
        if(element != null && element.shutdownProviderInstances(provider, context)){
            provider.setState(PhysicalNetworkServiceProvider.State.Shutdown);
        }
        
        return _pNSPDao.remove(id);
    }
    
    @Override
    public PhysicalNetwork getPhysicalNetwork(Long physicalNetworkId){
        return _physicalNetworkDao.findById(physicalNetworkId);
    }

    @Override
    @ActionEvent(eventType = EventTypes.EVENT_PHYSICAL_NETWORK_CREATE, eventDescription = "Creating Physical Network", async = true)
    public PhysicalNetwork getCreatedPhysicalNetwork(Long physicalNetworkId) {
        return getPhysicalNetwork(physicalNetworkId);
    }

    @Override
    public PhysicalNetworkServiceProvider getPhysicalNetworkServiceProvider(Long providerId) {
        return _pNSPDao.findById(providerId);
    }
    
    @Override
    @ActionEvent(eventType = EventTypes.EVENT_SERVICE_PROVIDER_CREATE, eventDescription = "Creating Physical Network ServiceProvider", async = true)
    public PhysicalNetworkServiceProvider getCreatedPhysicalNetworkServiceProvider(Long providerId) {
        return getPhysicalNetworkServiceProvider(providerId);
    }

    
    @Override
    public long findPhysicalNetworkId(long zoneId, String tag) {
        List<PhysicalNetworkVO> pNtwks = _physicalNetworkDao.listByZone(zoneId);
        if (pNtwks.isEmpty()) {
            throw new InvalidParameterValueException("Unable to find physical network in zone id=" + zoneId);
        }
        
        if (pNtwks.size() > 1) {
            if (tag == null) {
                throw new InvalidParameterValueException("More than one physical networks exist in zone id=" + zoneId + " and no tags are specified in order to make a choice");
            }
            
            Long pNtwkId = null;
            for (PhysicalNetwork pNtwk : pNtwks) {
                if (pNtwk.getTags().contains(tag)) {
                    s_logger.debug("Found physical network id=" + pNtwk.getId() + " based on requested tags " + tag);
                    pNtwkId = pNtwk.getId();
                    break;
                }
            }
            if (pNtwkId == null) {
                throw new InvalidParameterValueException("Unable to find physical network which match the tags " + tag);
            }
            
            return pNtwkId;
        } else {
            return pNtwks.get(0).getId();
        }
    }
    
    @Override
    public PhysicalNetwork translateZoneIdToPhysicalNetwork(long zoneId) {
        List<PhysicalNetworkVO> pNtwks = _physicalNetworkDao.listByZone(zoneId);
        if (pNtwks.isEmpty()) {
            throw new InvalidParameterValueException("Unable to find physical network in zone id=" + zoneId);
        }
        
        if (pNtwks.size() > 1) {
            throw new InvalidParameterValueException("More than one physical networks exist in zone id=" + zoneId);
        }
        
        return pNtwks.get(0);
    }
    
    @Override
    public List<Long> listNetworkOfferingsForUpgrade(long networkId) {
        List<Long> offeringsToReturn = new ArrayList<Long>();
        NetworkOffering originalOffering = _configMgr.getNetworkOffering(getNetwork(networkId).getNetworkOfferingId());
        
        boolean securityGroupSupportedByOriginalOff = areServicesSupportedByNetworkOffering(originalOffering.getId(), Service.SecurityGroup);
       
        //security group supported property should be the same
        
        List<Long> offerings = _networkOfferingDao.getOfferingIdsToUpgradeFrom(originalOffering);
        
        for (Long offeringId : offerings) {
            if (areServicesSupportedByNetworkOffering(offeringId, Service.SecurityGroup) == securityGroupSupportedByOriginalOff) {
                offeringsToReturn.add(offeringId);
            }
        }
        
        return offeringsToReturn;
    }
    
    
    private boolean cleanupNetworkResources(long networkId, Account caller, long callerUserId) {
        boolean success = true;
        Network network = getNetwork(networkId);

        // remove all PF/Static Nat rules for the network
        try {
            if (_rulesMgr.revokeAllPFStaticNatRulesForNetwork(networkId, callerUserId, caller)) {
                s_logger.debug("Successfully cleaned up portForwarding/staticNat rules for network id=" + networkId);
            } else {
                success = false;
                s_logger.warn("Failed to release portForwarding/StaticNat rules as a part of network id=" + networkId + " cleanup");
            }
        } catch (ResourceUnavailableException ex) {
            success = false;
            // shouldn't even come here as network is being cleaned up after all network elements are shutdown
            s_logger.warn("Failed to release portForwarding/StaticNat rules as a part of network id=" + networkId + " cleanup due to resourceUnavailable ", ex);
        }

        // remove all LB rules for the network
        if (_lbMgr.removeAllLoadBalanacersForNetwork(networkId, caller, callerUserId)) {
            s_logger.debug("Successfully cleaned up load balancing rules for network id=" + networkId);
        } else {
            // shouldn't even come here as network is being cleaned up after all network elements are shutdown
            success = false;
            s_logger.warn("Failed to cleanup LB rules as a part of network id=" + networkId + " cleanup");
        }
        
        //revoke all firewall rules for the network
        try {
            if (_firewallMgr.revokeAllFirewallRulesForNetwork(networkId, callerUserId, caller)) {
                s_logger.debug("Successfully cleaned up firewallRules rules for network id=" + networkId);
            } else {
                success = false;
                s_logger.warn("Failed to cleanup Firewall rules as a part of network id=" + networkId + " cleanup");
            }
        } catch (ResourceUnavailableException ex) {
            success = false;
            // shouldn't even come here as network is being cleaned up after all network elements are shutdown
            s_logger.warn("Failed to cleanup Firewall rules as a part of network id=" + networkId + " cleanup due to resourceUnavailable ", ex);
        }

        // release all ip addresses
        List<IPAddressVO> ipsToRelease = _ipAddressDao.listByAssociatedNetwork(networkId, null);
        for (IPAddressVO ipToRelease : ipsToRelease) {
            IPAddressVO ip = markIpAsUnavailable(ipToRelease.getId());
            assert (ip != null) : "Unable to mark the ip address id=" + ipToRelease.getId() + " as unavailable.";
        }

        try {
            if (!applyIpAssociations(network, true)) {
                s_logger.warn("Unable to apply ip address associations for " + network);
                success = false;
            }
        } catch (ResourceUnavailableException e) {
            throw new CloudRuntimeException("We should never get to here because we used true when applyIpAssociations", e);
        }

        return success;
    }
    
    
    private boolean shutdownNetworkResources(long networkId, Account caller, long callerUserId) {
        //This method cleans up network rules on the backend w/o touching them in the DB
        boolean success = true;
        
        // Mark all PF rules as revoked and apply them on the backend (not in the DB)
        List<PortForwardingRuleVO> pfRules = _portForwardingRulesDao.listByNetwork(networkId);
        if (s_logger.isDebugEnabled()) {
            s_logger.debug("Releasing " + pfRules.size() + " port forwarding rules for network id=" + networkId + " as a part of shutdownNetworkRules");
        }
        
        for (PortForwardingRuleVO pfRule : pfRules) {
            s_logger.trace("Marking pf rule " + pfRule + " with Revoke state");
            pfRule.setState(FirewallRule.State.Revoke);
        }
        
        try {
            if (!_firewallMgr.applyRules(pfRules, true, false)) {
                s_logger.warn("Failed to cleanup pf rules as a part of shutdownNetworkRules");
                success = false;
            }
        } catch (ResourceUnavailableException ex) {
            s_logger.warn("Failed to cleanup pf rules as a part of shutdownNetworkRules due to ", ex);
            success = false;
        }
        
        // Mark all static  rules as revoked and apply them on the backend (not in the DB)
        List<FirewallRuleVO> firewallStaticNatRules = _firewallDao.listByNetworkAndPurpose(networkId, Purpose.StaticNat);
        List<StaticNatRule> staticNatRules = new ArrayList<StaticNatRule>();
        if (s_logger.isDebugEnabled()) {
            s_logger.debug("Releasing " + firewallStaticNatRules.size() + " static nat rules for network id=" + networkId + " as a part of shutdownNetworkRules");
        }
        
        for (FirewallRuleVO firewallStaticNatRule : firewallStaticNatRules) {
            s_logger.trace("Marking static nat rule " + firewallStaticNatRule + " with Revoke state");
            IpAddress ip = _ipAddressDao.findById(firewallStaticNatRule.getSourceIpAddressId());
            FirewallRuleVO ruleVO = _firewallDao.findById(firewallStaticNatRule.getId());

            if (ip == null || !ip.isOneToOneNat() || ip.getAssociatedWithVmId() == null) {
                throw new InvalidParameterValueException("Source ip address of the rule id=" + firewallStaticNatRule.getId() + " is not static nat enabled");
            }

            String dstIp = getIpInNetwork(ip.getAssociatedWithVmId(), firewallStaticNatRule.getNetworkId());
            ruleVO.setState(FirewallRule.State.Revoke);
            staticNatRules.add(new StaticNatRuleImpl(ruleVO, dstIp));
        }
        
        try {
            if (!_firewallMgr.applyRules(staticNatRules, true, false)) {
                s_logger.warn("Failed to cleanup static nat rules as a part of shutdownNetworkRules");
                success = false;
            }
        } catch (ResourceUnavailableException ex) {
            s_logger.warn("Failed to cleanup static nat rules as a part of shutdownNetworkRules due to ", ex);
            success = false;
        }
        
        // remove all LB rules for the network
        List<LoadBalancerVO> lbs = _lbDao.listByNetworkId(networkId);
        List<LoadBalancingRule> lbRules = new ArrayList<LoadBalancingRule>();
        for (LoadBalancerVO lb : lbs) {
            s_logger.trace("Marking lb rule " + lb + " with Revoke state");
            lb.setState(FirewallRule.State.Revoke);
            List<LbDestination> dstList = _lbMgr.getExistingDestinations(lb.getId());
            //mark all destination with revoke state
            for (LbDestination dst : dstList) {
                s_logger.trace("Marking lb destination " + dst + " with Revoke state");
                dst.setRevoked(true);
            }
            
            LoadBalancingRule loadBalancing = new LoadBalancingRule(lb, dstList);
            lbRules.add(loadBalancing);
        }
        
        try {
            if (!_firewallMgr.applyRules(lbRules, true, false)) {
                s_logger.warn("Failed to cleanup lb rules as a part of shutdownNetworkRules");
                success = false;
            }
        } catch (ResourceUnavailableException ex) {
            s_logger.warn("Failed to cleanup lb rules as a part of shutdownNetworkRules due to ", ex);
            success = false;
        }
        
        //revoke all firewall rules for the network w/o applying them on the DB
        List<FirewallRuleVO> firewallRules = _firewallDao.listByNetworkAndPurpose(networkId, Purpose.Firewall);
        if (s_logger.isDebugEnabled()) {
            s_logger.debug("Releasing " + firewallRules.size() + " firewall rules for network id=" + networkId + " as a part of shutdownNetworkRules");
        }
        
        for (FirewallRuleVO firewallRule : firewallRules) {
            s_logger.trace("Marking firewall rule " + firewallRule + " with Revoke state");
            firewallRule.setState(FirewallRule.State.Revoke);
        }
        
        try {
            if (!_firewallMgr.applyRules(firewallRules, true, false)) {
                s_logger.warn("Failed to cleanup firewall rules as a part of shutdownNetworkRules");
                success = false;
            }
        } catch (ResourceUnavailableException ex) {
            s_logger.warn("Failed to cleanup firewall rules as a part of shutdownNetworkRules due to ", ex);
            success = false;
        }

        // Get all ip addresses, mark as releasing and release them on the backend (except for source nat) - DONE
        Network network = getNetwork(networkId);
        List<IPAddressVO> userIps = _ipAddressDao.listByAssociatedNetwork(networkId, null);
        List<PublicIp> publicIpsToRelease = new ArrayList<PublicIp>();
        if (userIps != null && !userIps.isEmpty()) {
            for (IPAddressVO userIp : userIps) {
                if (!userIp.isSourceNat()) {
                    userIp.setState(State.Releasing);
                }
                PublicIp publicIp = new PublicIp(userIp, _vlanDao.findById(userIp.getVlanId()), NetUtils.createSequenceBasedMacAddress(userIp.getMacAddress()));
                publicIpsToRelease.add(publicIp);
            }
        }

        try {
            if (!applyIpAssociations(network, true, publicIpsToRelease)) {
                s_logger.warn("Unable to apply ip address associations for " + network + " as a part of shutdownNetworkRules");
                success = false;
            }
        } catch (ResourceUnavailableException e) {
            throw new CloudRuntimeException("We should never get to here because we used true when applyIpAssociations", e);
        }

        return success;
    }
    
    @Override
    public boolean isSecurityGroupSupportedInNetwork(Network network) {
        Long physicalNetworkId = network.getPhysicalNetworkId();
        
        //physical network id can be null in Guest Network in Basic zone, so locate the physical network
        if (physicalNetworkId == null) {
            physicalNetworkId = findPhysicalNetworkId(network.getDataCenterId(), null);
        }
        
        return isServiceEnabledInNetwork(physicalNetworkId, network.getId(), Service.SecurityGroup);
    }

    @Override
    @DB
    @ActionEvent(eventType = EventTypes.EVENT_TRAFFIC_TYPE_CREATE, eventDescription = "Creating Physical Network TrafficType", create = true)    
    public PhysicalNetworkTrafficType addTrafficTypeToPhysicalNetwork(Long physicalNetworkId, String trafficTypeStr, String xenLabel, String kvmLabel, String vmwareLabel, String vlan) {

        // verify input parameters
        PhysicalNetworkVO network = _physicalNetworkDao.findById(physicalNetworkId);
        if (network == null) {
            throw new InvalidParameterValueException("Physical Network id=" + physicalNetworkId + "doesn't exist in the system");
        }


        Networks.TrafficType trafficType = null;
        if (trafficTypeStr != null && !trafficTypeStr.isEmpty()) {
            try {
                trafficType = Networks.TrafficType.valueOf(trafficTypeStr);
            } catch (IllegalArgumentException ex) {
                throw new InvalidParameterValueException("Unable to resolve trafficType '" + trafficTypeStr + "' to a supported value");
            }
        }
        
        if(_pNTrafficTypeDao.isTrafficTypeSupported(physicalNetworkId, trafficType)){
            throw new CloudRuntimeException("This physical network already supports the traffic type: "+trafficType);
        }
        //For Storage, Control, Management, Public check if the zone has any other physical network with this traffictype already present
        //If yes, we cant add these traffics to one more physical network in the zone.
        
        if(TrafficType.isSystemNetwork(trafficType) || TrafficType.Public.equals(trafficType)){
            if(!_physicalNetworkDao.listByZoneAndTrafficType(network.getDataCenterId(), trafficType).isEmpty()){
                throw new CloudRuntimeException("Fail to add the traffic type to physical network because Zone already has a physical network with this traffic type: "+trafficType);
            }
        }
        
        Transaction txn = Transaction.currentTxn();
        try {
            txn.start();
            // Create the new traffic type in the database
            if(xenLabel == null){
                xenLabel = getDefaultXenNetworkLabel(trafficType);
            }
            PhysicalNetworkTrafficTypeVO pNetworktrafficType = new PhysicalNetworkTrafficTypeVO(physicalNetworkId, trafficType, xenLabel, kvmLabel, vmwareLabel, vlan);
            pNetworktrafficType = _pNTrafficTypeDao.persist(pNetworktrafficType);

            txn.commit();
            return pNetworktrafficType;
        } catch (Exception ex) {
            s_logger.warn("Exception: ", ex);
            throw new CloudRuntimeException("Fail to add a traffic type to physical network");
        }
        
    }
    
    private String getDefaultXenNetworkLabel(TrafficType trafficType){
        String xenLabel = null;
        switch(trafficType){
            case Public: xenLabel = "cloud-public";
                         break;
            case Guest: xenLabel = "cloud-guest"; 
                        break;
            case Storage: xenLabel = "cloud-storage";
                          break;
            case Management: xenLabel = "cloud-private";
                             break;
            case Control: xenLabel = "cloud_link_local_network";
                          break;
        }
        return xenLabel;
    }
    
    @Override
    @ActionEvent(eventType = EventTypes.EVENT_TRAFFIC_TYPE_CREATE, eventDescription = "Creating Physical Network TrafficType", async = true)    
    public PhysicalNetworkTrafficType getPhysicalNetworkTrafficType(Long id){
        return _pNTrafficTypeDao.findById(id);
    }

    @Override
    @ActionEvent(eventType = EventTypes.EVENT_TRAFFIC_TYPE_UPDATE, eventDescription = "Updating physical network TrafficType", async = true)
    public PhysicalNetworkTrafficType updatePhysicalNetworkTrafficType(Long id, String xenLabel, String kvmLabel, String vmwareLabel) {
        
        PhysicalNetworkTrafficTypeVO trafficType = _pNTrafficTypeDao.findById(id);
        
        if(trafficType == null){
            throw new InvalidParameterValueException("Traffic Type with id=" + id + "doesn't exist in the system");
        }
        
        if(xenLabel != null){
            trafficType.setXenNetworkLabel(xenLabel);
        }
        if(kvmLabel != null){
            trafficType.setKvmNetworkLabel(kvmLabel);
        }
        if(vmwareLabel != null){
            trafficType.setVmwareNetworkLabel(vmwareLabel);
        }
        _pNTrafficTypeDao.update(id, trafficType);
        
        return trafficType;
    }

    @Override
    @ActionEvent(eventType = EventTypes.EVENT_TRAFFIC_TYPE_DELETE, eventDescription = "Deleting physical network TrafficType", async = true)
    public boolean deletePhysicalNetworkTrafficType(Long id) {
        PhysicalNetworkTrafficTypeVO trafficType = _pNTrafficTypeDao.findById(id);
        
        if(trafficType == null){
            throw new InvalidParameterValueException("Traffic Type with id=" + id + "doesn't exist in the system");
        }
        
        //check if there are any networks associated to this physical network with this traffic type
        if(TrafficType.Guest.equals(trafficType.getTrafficType())){
            if(!_networksDao.listByPhysicalNetworkTrafficType(trafficType.getPhysicalNetworkId(), trafficType.getTrafficType()).isEmpty()){
                throw new CloudRuntimeException("The Traffic Type is not deletable because there are existing networks with this traffic type:"+trafficType.getTrafficType());
            }
        }        
        return _pNTrafficTypeDao.remove(id);
    }
    
    @Override
    public List<? extends PhysicalNetworkTrafficType> listTrafficTypes(Long physicalNetworkId) {
        PhysicalNetworkVO network = _physicalNetworkDao.findById(physicalNetworkId);
        if (network == null) {
            throw new InvalidParameterValueException("Physical Network id=" + physicalNetworkId + "doesn't exist in the system");
        }
        
        return _pNTrafficTypeDao.listBy(physicalNetworkId);
    }


    @Override
    public PhysicalNetwork getDefaultPhysicalNetworkByZoneAndTrafficType(long zoneId, TrafficType trafficType) {
        
        List<PhysicalNetworkVO> networkList = _physicalNetworkDao.listByZoneAndTrafficType(zoneId, trafficType);
        
        if (networkList.isEmpty()) {
            throw new InvalidParameterValueException("Unable to find the default physical network with traffic=" + trafficType +" in zone id=" + zoneId);
        }
        
        if (networkList.size() > 1) {
            throw new InvalidParameterValueException("More than one physical networks exist in zone id=" + zoneId + " with traffic type="+trafficType);
        }
        
        return networkList.get(0);
    }

    @Override
    public boolean processAnswers(long agentId, long seq, Answer[] answers) {
        return false;
    }

    @Override
    public boolean processCommands(long agentId, long seq, Command[] commands) {
        return false;
    }

    @Override
    public AgentControlAnswer processControlCommand(long agentId, AgentControlCommand cmd) {
        return null;
    }

    @Override
    public void processConnect(HostVO host, StartupCommand cmd, boolean forRebalance) throws ConnectionException {
        if (!(cmd instanceof StartupRoutingCommand )) {
            return;
        } 
        long hostId = host.getId();
        StartupRoutingCommand startup = (StartupRoutingCommand)cmd;
        
        String dataCenter = startup.getDataCenter();
        
        long dcId = -1;
        DataCenterVO dc = _dcDao.findByName(dataCenter);
        if (dc == null) {
            try {
                dcId = Long.parseLong(dataCenter);
                dc = _dcDao.findById(dcId);
            } catch (final NumberFormatException e) {
            }
        }
        if (dc == null) {
            throw new IllegalArgumentException("Host " + startup.getPrivateIpAddress() + " sent incorrect data center: " + dataCenter);
        }
        dcId = dc.getId();
        HypervisorType hypervisorType =  startup.getHypervisorType();
        
        
        List<PhysicalNetworkSetupInfo> networkInfoList = new ArrayList<PhysicalNetworkSetupInfo>();
        
        //list all physicalnetworks in the zone & for each get the network names
        List<PhysicalNetworkVO> physicalNtwkList = _physicalNetworkDao.listByZone(dcId);
        for(PhysicalNetworkVO pNtwk : physicalNtwkList){
            String publicName = _pNTrafficTypeDao.getNetworkTag(pNtwk.getId(), TrafficType.Public, hypervisorType);
            String privateName = _pNTrafficTypeDao.getNetworkTag(pNtwk.getId(), TrafficType.Management, hypervisorType);
            String guestName = _pNTrafficTypeDao.getNetworkTag(pNtwk.getId(), TrafficType.Guest, hypervisorType);
            String storageName = _pNTrafficTypeDao.getNetworkTag(pNtwk.getId(), TrafficType.Storage, hypervisorType);
            //String controlName = _pNTrafficTypeDao.getNetworkTag(pNtwk.getId(), TrafficType.Control, hypervisorType);
            PhysicalNetworkSetupInfo info = new PhysicalNetworkSetupInfo();
            info.setPhysicalNetworkId(pNtwk.getId());
            info.setGuestNetworkName(guestName);
            info.setPrivateNetworkName(privateName);
            info.setPublicNetworkName(publicName);
            info.setStorageNetworkName(storageName);
            PhysicalNetworkTrafficTypeVO mgmtTraffic = _pNTrafficTypeDao.findBy(pNtwk.getId(), TrafficType.Management);
            if(mgmtTraffic != null){
                String vlan = mgmtTraffic.getVlan();
                info.setMgmtVlan(vlan);
            }
            networkInfoList.add(info);
        }
        
        //send the names to the agent  
        if(s_logger.isDebugEnabled()){
            s_logger.debug("Sending CheckNetworkCommand to check the Network is setup correctly on Agent");
        }
        CheckNetworkCommand nwCmd = new CheckNetworkCommand(networkInfoList);

        CheckNetworkAnswer answer = (CheckNetworkAnswer) _agentMgr.easySend(hostId, nwCmd);
        
        if (answer == null) {
            s_logger.warn("Unable to get an answer to the CheckNetworkCommand from agent:" +host.getId());
            throw new ConnectionException(true, "Unable to get an answer to the CheckNetworkCommand from agent: "+host.getId());
        }
        
        if (!answer.getResult()) {
            s_logger.warn("Unable to setup agent " + hostId + " due to " + ((answer != null)?answer.getDetails():"return null"));
            String msg = "Incorrect Network setup on agent, Reinitialize agent after network names are setup, details : " + answer.getDetails();
           _alertMgr.sendAlert(AlertManager.ALERT_TYPE_HOST, dcId, host.getPodId(), msg, msg);
            throw new ConnectionException(true, msg);
        }else{
            if ( answer.needReconnect() ) {
                throw new ConnectionException(false, "Reinitialize agent after network setup.");
            }
            if(s_logger.isDebugEnabled()){
                s_logger.debug("Network setup is correct on Agent");
            }
            return;
        }
    }

    @Override
    public boolean processDisconnect(long agentId, Status state) {
        return false;
    }

    @Override
    public boolean isRecurring() {
        return false;
    }

    @Override
    public int getTimeout() {
        return 0;
    }

    @Override
    public boolean processTimeout(long agentId, long seq) {
        return false;
    }    

    
    @Override
    public boolean isProviderEnabled(PhysicalNetworkServiceProvider provider) {
        if (provider == null || provider.getState() != PhysicalNetworkServiceProvider.State.Enabled) { //TODO: check for other states: Shutdown?
            return false;
        }
        return true;
    }
    
    @Override 
    public boolean isProviderAvailable(long physicalNetowrkId, String providerName) {
        PhysicalNetworkServiceProviderVO ntwkSvcProvider = _pNSPDao.findByServiceProvider(physicalNetowrkId, providerName);
        return isProviderEnabled(ntwkSvcProvider);
    }
    
    @Override
    public boolean isServiceEnabledInNetwork(long physicalNetworkId, long networkId, Service service) {
        //check if the service is supported in the network
        if (!areServicesSupportedInNetwork(networkId, service)) {
            s_logger.debug("Service " + service.getName() + " is not supported in the network id=" + networkId);
            return false;
        }
        
        //get provider for the service and check if all of them are supported
        String provider = _ntwkSrvcDao.getProviderForServiceInNetwork(networkId, service);
        
        if (!isProviderAvailable(physicalNetworkId, provider)) {
            s_logger.debug("Provider " + provider + " is not enabled in physical network id=" + physicalNetworkId);
            return false;
        }
        
        return true;
    }
    
    
    @Override
    public List<String> getNetworkTags(HypervisorType hType, Network network) {
        Long physicalNetworkId = network.getPhysicalNetworkId();
        
        if (physicalNetworkId != null) {
            String networkTag = _pNTrafficTypeDao.getNetworkTag(physicalNetworkId, network.getTrafficType(), hType);
            if (networkTag != null) {
                return new ArrayList<String>(Collections.singletonList(networkTag)); 
            }
        } else  {
            List<PhysicalNetworkVO> pNtwks = _physicalNetworkDao.listByZone(network.getDataCenterId());
            if (pNtwks.size() == 1) {
                physicalNetworkId = pNtwks.get(0).getId();
            } else {
                //locate physicalNetwork with supported traffic type
                //We can make this assumptions based on the fact that Public/Management/Control traffic types are supported only in one physical network in the zone in 3.0
                for (PhysicalNetworkVO pNtwk : pNtwks) {
                    if (_pNTrafficTypeDao.isTrafficTypeSupported(pNtwk.getId(), network.getTrafficType())) {
                        physicalNetworkId = pNtwk.getId();
                        break;
                    }
                }
            }
        }

        //in all other cases return empty list
        return new ArrayList<String>();
    }
    
    
    @Override
    public NetworkVO getExclusiveGuestNetwork(long zoneId) {
        List<NetworkVO> networks = _networksDao.listBy(Account.ACCOUNT_ID_SYSTEM, zoneId, GuestType.Shared, TrafficType.Guest);
        if (networks == null || networks.isEmpty()) {
            throw new InvalidParameterValueException("Unable to find network with trafficType " + TrafficType.Guest + " and guestType " + GuestType.Shared + " in zone " + zoneId);
        }
        
        if (networks.size() > 1) {
            throw new InvalidParameterValueException("Found more than 1 network with trafficType " + TrafficType.Guest + " and guestType " + GuestType.Shared + " in zone " + zoneId);

        }
        
        return networks.get(0);
    }

    @Override
    public PhysicalNetworkServiceProvider addDefaultVirtualRouterToPhysicalNetwork(long physicalNetworkId) {
        
        PhysicalNetworkServiceProvider nsp = addProviderToPhysicalNetwork(physicalNetworkId, Network.Provider.VirtualRouter.getName(), null, null);
        //add instance of the provider
        VirtualRouterElement element = (VirtualRouterElement)getElementImplementingProvider(Network.Provider.VirtualRouter.getName());
        if(element == null){
            throw new CloudRuntimeException("Unable to find the Network Element implementing the VirtualRouter Provider");
        }
        element.addElement(nsp.getId());
        
        return nsp;
    }

    
    @Override
    public boolean isNetworkSystem(Network network) {
        NetworkOffering no = _networkOfferingDao.findByIdIncludingRemoved(network.getNetworkOfferingId());
        if (no.isSystemOnly()) {
            return true;
        } else {
            return false;
        }
    }
    
    protected Map<String, String> finalizeServicesAndProvidersForNetwork(NetworkOffering offering, Long physicalNetworkId) {
        Map<String, String> svcProviders = new HashMap<String, String>();
        List<NetworkOfferingServiceMapVO> servicesMap = _ntwkOfferingSrvcDao.listByNetworkOfferingId(offering.getId());
        
        boolean checkPhysicalNetwork = (physicalNetworkId != null) ? true : false;
        
        for (NetworkOfferingServiceMapVO serviceMap : servicesMap) {
            if (svcProviders.containsKey(serviceMap.getService())) {
                //FIXME - right now we pick up the first provider from the list, need to add more logic based on provider load, etc
                continue;
            }
            
            String service = serviceMap.getService();
            String provider = serviceMap.getProvider();
            
            //check that provider is supported
            if (checkPhysicalNetwork) {
            	 if (!_pNSPDao.isServiceProviderEnabled(physicalNetworkId, provider, service)) {
                 	throw new UnsupportedServiceException("Provider " + provider + " doesn't support service " + service + " in physical network id=" + physicalNetworkId);
                 }
            }
 
            svcProviders.put(service, provider);  
        }
        
        return svcProviders;
    }
    
>>>>>>> 03531333
}<|MERGE_RESOLUTION|>--- conflicted
+++ resolved
@@ -1865,32 +1865,30 @@
 
         NetworkOfferingVO networkOffering = _networkOfferingDao.findById(networkOfferingId);
         DataCenterVO zone = _dcDao.findById(zoneId);
-<<<<<<< HEAD
-
-        // Only Direct Account specific networks can be created in Advanced Security Group enabled zone
-        if (zone.isSecurityGroupEnabled() && (networkOffering.getGuestType() == GuestIpType.Virtual || (isShared != null && isShared))) {
-            throw new InvalidParameterValueException("Virtual Network and Direct Shared Network creation is not allowed if zone is security group enabled");
-        }
-
-        if (zone.getNetworkType() == NetworkType.Basic) {
-            throw new InvalidParameterValueException("Network creation is not allowed in zone with network type " + NetworkType.Basic);
-        }
-
-		if (isDefault == null) {
-			if (networkOffering.getGuestType() == GuestIpType.Virtual) {
-				isDefault = true;
-			} else {
-				isDefault = false;
-			}
-		}
-
-		// allow isDefault/isShared to be set only for Direct network
-		if (networkOffering.getGuestType() == GuestIpType.Virtual && isShared != null && isShared) {
-			throw new InvalidParameterValueException("Can specify isShared parameter for Direct networks only");
-		}
-
-        // if network is shared, defult its owner to be system
-=======
+// removed during the merge for network as service 
+// Only Direct Account specific networks can be created in Advanced Security Group enabled zone
+//        if (zone.isSecurityGroupEnabled() && (networkOffering.getGuestType() == GuestIpType.Virtual || (isShared != null && isShared))) {
+//            throw new InvalidParameterValueException("Virtual Network and Direct Shared Network creation is not allowed if zone is security group enabled");
+//        }
+//
+//        if (zone.getNetworkType() == NetworkType.Basic) {
+//            throw new InvalidParameterValueException("Network creation is not allowed in zone with network type " + NetworkType.Basic);
+//        }
+//
+//		if (isDefault == null) {
+//			if (networkOffering.getGuestType() == GuestIpType.Virtual) {
+//				isDefault = true;
+//			} else {
+//				isDefault = false;
+//			}
+//		}
+//
+//		// allow isDefault/isShared to be set only for Direct network
+//		if (networkOffering.getGuestType() == GuestIpType.Virtual && isShared != null && isShared) {
+//			throw new InvalidParameterValueException("Can specify isShared parameter for Direct networks only");
+//		}
+//
+//        // if network is shared, defult its owner to be system
         
         // allow isDefault to be set only for Shared network
         if (networkOffering.getGuestType() == Network.GuestType.Isolated) {
@@ -1911,7 +1909,6 @@
             }
         }
         
->>>>>>> 03531333
         if (isShared) {
             owner = _accountMgr.getSystemAccount();
         }
@@ -3523,7 +3520,6 @@
         }
     }
     
-<<<<<<< HEAD
     @DB
     @Override
     public boolean reallocate(VirtualMachineProfile<? extends VMInstanceVO> vm, DataCenterDeployment dest) throws InsufficientCapacityException, ConcurrentOperationException {
@@ -3548,7 +3544,7 @@
     	}
     	return true;
     }
-=======
+
     @Override
     public Map<String, Set<String>> listNetworkOfferingServices(long networkOfferingId) {
         Map<String, Set<String>> serviceProviderMap = new HashMap<String, Set<String>>();
@@ -4915,5 +4911,4 @@
         return svcProviders;
     }
     
->>>>>>> 03531333
 }