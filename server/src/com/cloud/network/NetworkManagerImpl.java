--- conflicted
+++ resolved
@@ -1789,25 +1789,9 @@
         sb.and("removed", sb.entity().getRemoved(), Op.NULL);
         
         SearchCriteria<NetworkVO> sc = sb.create();
-<<<<<<< HEAD
-
-        if (!isSystem) {
-            if (zoneId != null) {
-                DataCenterVO dc = _dcDao.findById(zoneId);
-                if (dc != null && !dc.isSecurityGroupEnabled()) {
-                    sc.setJoinParameters("networkOfferingSearch", "systemOnly", false);
-                }
-            } else {
-                sc.setJoinParameters("networkOfferingSearch", "systemOnly", false);
-            }
-        } else {
-            sc.setJoinParameters("networkOfferingSearch", "systemOnly", true);
-            sc.setJoinParameters("zoneSearch", "networkType", NetworkType.Advanced.toString());
-=======
-        
+
         if (isSystem != null) {
             sc.setJoinParameters("networkOfferingSearch", "systemOnly", isSystem);
->>>>>>> 0810831f
         }
 
         if (keyword != null) {
