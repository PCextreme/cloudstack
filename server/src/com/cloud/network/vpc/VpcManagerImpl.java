// Licensed to the Apache Software Foundation (ASF) under one
// or more contributor license agreements.  See the NOTICE file
// distributed with this work for additional information
// regarding copyright ownership.  The ASF licenses this file
// to you under the Apache License, Version 2.0 (the
// "License"); you may not use this file except in compliance
// with the License.  You may obtain a copy of the License at
//
//   http://www.apache.org/licenses/LICENSE-2.0
//
// Unless required by applicable law or agreed to in writing,
// software distributed under the License is distributed on an
// "AS IS" BASIS, WITHOUT WARRANTIES OR CONDITIONS OF ANY
// KIND, either express or implied.  See the License for the
// specific language governing permissions and limitations
// under the License.
package com.cloud.network.vpc;

import java.util.ArrayList;
import java.util.Arrays;
import java.util.HashMap;
import java.util.HashSet;
import java.util.List;
import java.util.Map;
import java.util.Set;
import java.util.concurrent.Executors;
import java.util.concurrent.ScheduledExecutorService;
import java.util.concurrent.TimeUnit;

import javax.ejb.Local;
import javax.inject.Inject;
import javax.naming.ConfigurationException;

import org.apache.cloudstack.acl.ControlledEntity.ACLType;
import org.apache.cloudstack.api.command.user.vpc.ListPrivateGatewaysCmd;
import org.apache.cloudstack.api.command.user.vpc.ListStaticRoutesCmd;
import org.apache.log4j.Logger;
import org.springframework.stereotype.Component;

import com.cloud.configuration.Config;
import com.cloud.configuration.ConfigurationManager;
import com.cloud.configuration.Resource.ResourceType;
import com.cloud.configuration.dao.ConfigurationDao;
import com.cloud.dc.DataCenter;
import com.cloud.dc.Vlan.VlanType;
import com.cloud.dc.VlanVO;
import com.cloud.dc.dao.DataCenterDao;
import com.cloud.dc.dao.VlanDao;
import com.cloud.deploy.DeployDestination;
import com.cloud.event.ActionEvent;
import com.cloud.event.EventTypes;
import com.cloud.exception.ConcurrentOperationException;
import com.cloud.exception.InsufficientAddressCapacityException;
import com.cloud.exception.InsufficientCapacityException;
import com.cloud.exception.InvalidParameterValueException;
import com.cloud.exception.NetworkRuleConflictException;
import com.cloud.exception.PermissionDeniedException;
import com.cloud.exception.ResourceAllocationException;
import com.cloud.exception.ResourceUnavailableException;
import com.cloud.hypervisor.Hypervisor.HypervisorType;
import com.cloud.network.IpAddress;
import com.cloud.network.Network;
import com.cloud.network.Network.GuestType;
import com.cloud.network.Network.Provider;
import com.cloud.network.Network.Service;
import com.cloud.network.NetworkManager;
import com.cloud.network.NetworkModel;
import com.cloud.network.NetworkService;
import com.cloud.network.Networks.BroadcastDomainType;
import com.cloud.network.Networks.TrafficType;
import com.cloud.network.PhysicalNetwork;
import com.cloud.network.addr.PublicIp;
import com.cloud.network.dao.FirewallRulesDao;
import com.cloud.network.dao.IPAddressDao;
import com.cloud.network.dao.IPAddressVO;
import com.cloud.network.dao.NetworkDao;
import com.cloud.network.dao.NetworkVO;
import com.cloud.network.dao.PhysicalNetworkDao;
import com.cloud.network.dao.Site2SiteVpnGatewayDao;
import com.cloud.network.element.StaticNatServiceProvider;
import com.cloud.network.element.VpcProvider;
import com.cloud.network.vpc.VpcOffering.State;
import com.cloud.network.vpc.dao.PrivateIpDao;
import com.cloud.network.vpc.dao.StaticRouteDao;
import com.cloud.network.vpc.dao.VpcDao;
import com.cloud.network.vpc.dao.VpcGatewayDao;
import com.cloud.network.vpc.dao.VpcOfferingDao;
import com.cloud.network.vpc.dao.VpcOfferingServiceMapDao;
import com.cloud.network.vpc.dao.VpcServiceMapDao;
import com.cloud.network.vpn.Site2SiteVpnManager;
import com.cloud.offering.NetworkOffering;
import com.cloud.offerings.NetworkOfferingServiceMapVO;
import com.cloud.offerings.dao.NetworkOfferingServiceMapDao;
import com.cloud.org.Grouping;
import com.cloud.projects.Project.ListProjectResourcesCriteria;
import com.cloud.server.ConfigurationServer;
import com.cloud.server.ResourceTag.TaggedResourceType;
import com.cloud.tags.ResourceTagVO;
import com.cloud.tags.dao.ResourceTagDao;
import com.cloud.user.Account;
import com.cloud.user.AccountManager;
import com.cloud.user.ResourceLimitService;
import com.cloud.user.User;
import com.cloud.user.UserContext;
import com.cloud.utils.NumbersUtil;
import com.cloud.utils.Pair;
import com.cloud.utils.Ternary;
import com.cloud.utils.component.ManagerBase;
import com.cloud.utils.concurrency.NamedThreadFactory;
import com.cloud.utils.db.DB;
import com.cloud.utils.db.Filter;
import com.cloud.utils.db.GlobalLock;
import com.cloud.utils.db.JoinBuilder;
import com.cloud.utils.db.SearchBuilder;
import com.cloud.utils.db.SearchCriteria;
import com.cloud.utils.db.SearchCriteria.Op;
import com.cloud.utils.db.Transaction;
import com.cloud.utils.exception.CloudRuntimeException;
import com.cloud.utils.net.NetUtils;
import com.cloud.vm.ReservationContext;
import com.cloud.vm.ReservationContextImpl;
import com.cloud.vm.dao.DomainRouterDao;


@Component
@Local(value = { VpcManager.class, VpcService.class, VpcProvisioningService.class })
public class VpcManagerImpl extends ManagerBase implements VpcManager, VpcProvisioningService{
    private static final Logger s_logger = Logger.getLogger(VpcManagerImpl.class);
    @Inject
    VpcOfferingDao _vpcOffDao;
    @Inject
    VpcOfferingServiceMapDao _vpcOffSvcMapDao;
    @Inject
    VpcDao _vpcDao;
    @Inject
    ConfigurationDao _configDao;
    @Inject
    ConfigurationManager _configMgr;
    @Inject
    AccountManager _accountMgr;
    @Inject
    NetworkDao _ntwkDao;
    @Inject
    NetworkManager _ntwkMgr;
    @Inject
    NetworkModel _ntwkModel;
    @Inject
    NetworkService _ntwkSvc;
    @Inject
    IPAddressDao _ipAddressDao;
    @Inject
    DomainRouterDao _routerDao;
    @Inject
    VpcGatewayDao _vpcGatewayDao;
    @Inject
    PrivateIpDao _privateIpDao;
    @Inject
    StaticRouteDao _staticRouteDao;
    @Inject
    NetworkOfferingServiceMapDao _ntwkOffServiceDao ;
    @Inject
    VpcOfferingServiceMapDao _vpcOffServiceDao;
    @Inject
    PhysicalNetworkDao _pNtwkDao;
    @Inject
    ResourceTagDao _resourceTagDao;
    @Inject
    FirewallRulesDao _firewallDao;
    @Inject
    Site2SiteVpnGatewayDao _vpnGatewayDao;
    @Inject
    Site2SiteVpnManager _s2sVpnMgr;
    @Inject
    VlanDao _vlanDao = null;
    @Inject
    ResourceLimitService _resourceLimitMgr;
    @Inject
    VpcServiceMapDao _vpcSrvcDao;
    @Inject
    DataCenterDao _dcDao;
    @Inject
    ConfigurationServer _configServer;

    private final ScheduledExecutorService _executor = Executors.newScheduledThreadPool(1, new NamedThreadFactory("VpcChecker"));
    private List<VpcProvider> vpcElements = null;
    private final List<Service> nonSupportedServices = Arrays.asList(Service.SecurityGroup, Service.Firewall);
    private final List<Provider> supportedProviders = Arrays.asList(Provider.VPCVirtualRouter, Provider.NiciraNvp, Provider.InternalLbVm, Provider.Netscaler);
 

    int _cleanupInterval;
    int _maxNetworks;
    SearchBuilder<IPAddressVO> IpAddressSearch;

    @Override
    @DB
    public boolean configure(String name, Map<String, Object> params) throws ConfigurationException {
        //configure default vpc offering
        Transaction txn = Transaction.currentTxn();
        txn.start();
        
        if (_vpcOffDao.findByUniqueName(VpcOffering.defaultVPCOfferingName) == null) {
            s_logger.debug("Creating default VPC offering " + VpcOffering.defaultVPCOfferingName);
            
            Map<Service, Set<Provider>> svcProviderMap = new HashMap<Service, Set<Provider>>();
            Set<Provider> defaultProviders = new HashSet<Provider>();
            defaultProviders.add(Provider.VPCVirtualRouter);
            for (Service svc : getSupportedServices()) {
                if (svc == Service.Lb) {
                    Set<Provider> lbProviders = new HashSet<Provider>();
                    lbProviders.add(Provider.VPCVirtualRouter);
                    lbProviders.add(Provider.InternalLbVm);
                    svcProviderMap.put(svc, lbProviders);
                } else {
                    svcProviderMap.put(svc, defaultProviders);
                }
            }
            createVpcOffering(VpcOffering.defaultVPCOfferingName, VpcOffering.defaultVPCOfferingName, svcProviderMap, 
                    true, State.Enabled);
        }

        //configure default vpc offering with Netscaler as LB Provider
        if (_vpcOffDao.findByUniqueName(VpcOffering.defaultVPCNSOfferingName ) == null) {
            s_logger.debug("Creating default VPC offering with Netscaler as LB Provider" + VpcOffering.defaultVPCNSOfferingName);
            Map<Service, Set<Provider>> svcProviderMap = new HashMap<Service, Set<Provider>>();
            Set<Provider> defaultProviders = new HashSet<Provider>();
            defaultProviders.add(Provider.VPCVirtualRouter);
            for (Service svc : getSupportedServices()) {
                if (svc == Service.Lb) {
                    Set<Provider> lbProviders = new HashSet<Provider>();
                    lbProviders.add(Provider.Netscaler);
                    lbProviders.add(Provider.InternalLbVm);
                    svcProviderMap.put(svc, lbProviders);
                } else {
                    svcProviderMap.put(svc, defaultProviders);
                }
            }
            createVpcOffering(VpcOffering.defaultVPCNSOfferingName, VpcOffering.defaultVPCNSOfferingName,
                    svcProviderMap, false, State.Enabled);
        }

        txn.commit();
        
        Map<String, String> configs = _configDao.getConfiguration(params);
        String value = configs.get(Config.VpcCleanupInterval.key());
        _cleanupInterval = NumbersUtil.parseInt(value, 60 * 60); // 1 hour

        String maxNtwks = configs.get(Config.VpcMaxNetworks.key());
        _maxNetworks = NumbersUtil.parseInt(maxNtwks, 3); // max=3 is default
        
        
        IpAddressSearch = _ipAddressDao.createSearchBuilder();
        IpAddressSearch.and("accountId", IpAddressSearch.entity().getAllocatedToAccountId(), Op.EQ);
        IpAddressSearch.and("dataCenterId", IpAddressSearch.entity().getDataCenterId(), Op.EQ);
        IpAddressSearch.and("vpcId", IpAddressSearch.entity().getVpcId(), Op.EQ);
        IpAddressSearch.and("associatedWithNetworkId", IpAddressSearch.entity().getAssociatedWithNetworkId(), Op.EQ);
        SearchBuilder<VlanVO> virtualNetworkVlanSB = _vlanDao.createSearchBuilder();
        virtualNetworkVlanSB.and("vlanType", virtualNetworkVlanSB.entity().getVlanType(), Op.EQ);
        IpAddressSearch.join("virtualNetworkVlanSB", virtualNetworkVlanSB, IpAddressSearch.entity().getVlanId(), virtualNetworkVlanSB.entity().getId(), JoinBuilder.JoinType.INNER);
        IpAddressSearch.done();
        
        return true;
    }

    @Override
    public boolean start() {
        _executor.scheduleAtFixedRate(new VpcCleanupTask(), _cleanupInterval, _cleanupInterval, TimeUnit.SECONDS);
        return true;
    }

    @Override
    public boolean stop() {
        return true;
    }

    @Override
    public List<? extends Network> getVpcNetworks(long vpcId) {
        return _ntwkDao.listByVpc(vpcId);
    }

    @Override
    public VpcOffering getVpcOffering(long vpcOffId) {
        return _vpcOffDao.findById(vpcOffId);
    }

    @Override
    @ActionEvent(eventType = EventTypes.EVENT_VPC_OFFERING_CREATE, eventDescription = "creating vpc offering", create=true)
    public VpcOffering createVpcOffering(String name, String displayText, List<String> supportedServices, Map<String, List<String>> serviceProviders) {
        Map<Network.Service, Set<Network.Provider>> svcProviderMap = new HashMap<Network.Service, Set<Network.Provider>>();
        Set<Network.Provider> defaultProviders = new HashSet<Network.Provider>();
        defaultProviders.add(Provider.VPCVirtualRouter);

        boolean sourceNatSvc = false;
        boolean firewallSvs = false;
        // populate the services first
        for (String serviceName : supportedServices) {
            // validate if the service is supported
            Service service = Network.Service.getService(serviceName);
            if (service == null || nonSupportedServices.contains(service)) {
                throw new InvalidParameterValueException("Service " + serviceName + " is not supported in VPC");
            }

            svcProviderMap.put(service, defaultProviders);
            if (service == Service.NetworkACL) {
                firewallSvs = true;
            }
            
            if (service == Service.SourceNat) {
                sourceNatSvc = true;
            }
        }
        
        if (!sourceNatSvc) {
            s_logger.debug("Automatically adding source nat service to the list of VPC services");
            svcProviderMap.put(Service.SourceNat, defaultProviders);
        }
        
        if (!firewallSvs) {
            s_logger.debug("Automatically adding network ACL service to the list of VPC services");
            svcProviderMap.put(Service.NetworkACL, defaultProviders);
        }
        
        svcProviderMap.put(Service.Gateway, defaultProviders);

        if (serviceProviders != null) {
            for (String serviceStr : serviceProviders.keySet()) {
                Network.Service service = Network.Service.getService(serviceStr);
                if (svcProviderMap.containsKey(service)) {
                    Set<Provider> providers = new HashSet<Provider>();
                    // don't allow to specify more than 1 provider per service
                    if (serviceProviders.get(serviceStr) != null && serviceProviders.get(serviceStr).size() > 1) {
                        throw new InvalidParameterValueException("In the current release only one provider can be " +
                                "specified for the service");
                    }
                    for (String prvNameStr : serviceProviders.get(serviceStr)) {
                        // check if provider is supported
                        Network.Provider provider = Network.Provider.getProvider(prvNameStr);
                        if (provider == null) {
                            throw new InvalidParameterValueException("Invalid service provider: " + prvNameStr);
                        }

                        providers.add(provider);
                    }
                    svcProviderMap.put(service, providers);
                } else {
                    throw new InvalidParameterValueException("Service " + serviceStr + " is not enabled for the network " +
                            "offering, can't add a provider to it");
                }
            }
        }

        VpcOffering offering = createVpcOffering(name, displayText, svcProviderMap, false, null);
        UserContext.current().setEventDetails(" Id: " + offering.getId() + " Name: " + name);
        
        return offering;
    }

    
    @DB
    protected VpcOffering createVpcOffering(String name, String displayText, Map<Network.Service, 
            Set<Network.Provider>> svcProviderMap, boolean isDefault, State state) {
        Transaction txn = Transaction.currentTxn();
        txn.start();
        // create vpc offering object
        VpcOfferingVO offering  = new VpcOfferingVO(name, displayText, isDefault, null);
        
        if (state != null) {
            offering.setState(state);
        }
        s_logger.debug("Adding vpc offering " + offering);
        offering = _vpcOffDao.persist(offering);
        // populate services and providers
        if (svcProviderMap != null) {
            for (Network.Service service : svcProviderMap.keySet()) {
                Set<Provider> providers = svcProviderMap.get(service);
                if (providers != null && !providers.isEmpty()) {
                    for (Network.Provider provider : providers) {
                        VpcOfferingServiceMapVO offService = new VpcOfferingServiceMapVO(offering.getId(), service, provider);
                        _vpcOffSvcMapDao.persist(offService);
                        s_logger.trace("Added service for the vpc offering: " + offService + " with provider " + provider.getName());
                    }
                } else {
                    throw new InvalidParameterValueException("Provider is missing for the VPC offering service " + service.getName());
                }
            }
        }
        txn.commit();

        return offering;
    }
    
    @Override
    public Vpc getVpc(long vpcId) {
        return _vpcDao.findById(vpcId);
    }
    
    @Override
    public Vpc getActiveVpc(long vpcId) {
        return _vpcDao.getActiveVpcById(vpcId);
    }

    @Override
    public Map<Service, Set<Provider>> getVpcOffSvcProvidersMap(long vpcOffId) {
        Map<Service, Set<Provider>> serviceProviderMap = new HashMap<Service, Set<Provider>>();
        List<VpcOfferingServiceMapVO> map = _vpcOffSvcMapDao.listByVpcOffId(vpcOffId);

        for (VpcOfferingServiceMapVO instance : map) {
            String service = instance.getService();
            Set<Provider> providers;
            providers = serviceProviderMap.get(service);
            if (providers == null) {
                providers = new HashSet<Provider>();
            }
            providers.add(Provider.getProvider(instance.getProvider()));
            serviceProviderMap.put(Service.getService(service), providers);
        }

        return serviceProviderMap;
    }
    
    
    @Override
    public List<? extends VpcOffering> listVpcOfferings(Long id, String name, String displayText, List<String> supportedServicesStr,
            Boolean isDefault, String keyword, String state, Long startIndex, Long pageSizeVal) {
        Filter searchFilter = new Filter(VpcOfferingVO.class, "created", false, startIndex, pageSizeVal);
        SearchCriteria<VpcOfferingVO> sc = _vpcOffDao.createSearchCriteria();

        if (keyword != null) {
            SearchCriteria<VpcOfferingVO> ssc = _vpcOffDao.createSearchCriteria();
            ssc.addOr("displayText", SearchCriteria.Op.LIKE, "%" + keyword + "%");
            ssc.addOr("name", SearchCriteria.Op.LIKE, "%" + keyword + "%");

            sc.addAnd("name", SearchCriteria.Op.SC, ssc);
        }

        if (name != null) {
            sc.addAnd("name", SearchCriteria.Op.LIKE, "%" + name + "%");
        }

        if (displayText != null) {
            sc.addAnd("displayText", SearchCriteria.Op.LIKE, "%" + displayText + "%");
        }

        if (isDefault != null) {
            sc.addAnd("isDefault", SearchCriteria.Op.EQ, isDefault);
        }

        if (state != null) {
            sc.addAnd("state", SearchCriteria.Op.EQ, state);
        }

        if (id != null) {
            sc.addAnd("id", SearchCriteria.Op.EQ, id);
        }


        List<VpcOfferingVO> offerings = _vpcOffDao.search(sc, searchFilter);

        // filter by supported services
        boolean listBySupportedServices = (supportedServicesStr != null && !supportedServicesStr.isEmpty() && !offerings.isEmpty());
        
        if (listBySupportedServices) {
            List<VpcOfferingVO> supportedOfferings = new ArrayList<VpcOfferingVO>();
            Service[] supportedServices = null;

            if (listBySupportedServices) {
                supportedServices = new Service[supportedServicesStr.size()];
                int i = 0;
                for (String supportedServiceStr : supportedServicesStr) {
                    Service service = Service.getService(supportedServiceStr);
                    if (service == null) {
                        throw new InvalidParameterValueException("Invalid service specified " + supportedServiceStr);
                    } else {
                        supportedServices[i] = service;
                    }
                    i++;
                }
            }

            for (VpcOfferingVO offering : offerings) {
                if (areServicesSupportedByVpcOffering(offering.getId(), supportedServices)) {
                    supportedOfferings.add(offering);
                }
            }

            return supportedOfferings;
        } else {
            return offerings;
        }
    }


    protected boolean areServicesSupportedByVpcOffering(long vpcOffId, Service... services) {
        return (_vpcOffSvcMapDao.areServicesSupportedByNetworkOffering(vpcOffId, services));
    }
    
    
    @Override
    @ActionEvent(eventType = EventTypes.EVENT_VPC_OFFERING_DELETE, eventDescription = "deleting vpc offering")
    public boolean deleteVpcOffering(long offId) {
        UserContext.current().setEventDetails(" Id: " + offId);

        // Verify vpc offering id
        VpcOfferingVO offering = _vpcOffDao.findById(offId);
        if (offering == null) {
            throw new InvalidParameterValueException("unable to find vpc offering " + offId);
        } 

        // Don't allow to delete default vpc offerings
        if (offering.isDefault() == true) {
            throw new InvalidParameterValueException("Default network offering can't be deleted");
        }

        // don't allow to delete vpc offering if it's in use by existing vpcs (the offering can be disabled though)
        int vpcCount = _vpcDao.getVpcCountByOfferingId(offId);
        if (vpcCount > 0) {
            throw new InvalidParameterValueException("Can't delete vpc offering " + offId + " as its used by " + vpcCount + " vpcs. " +
                    "To make the network offering unavaiable, disable it");
        }

        if (_vpcOffDao.remove(offId)) {
            return true;
        } else {
            return false;
        }
    }

    @Override
    @ActionEvent(eventType = EventTypes.EVENT_VPC_OFFERING_UPDATE, eventDescription = "updating vpc offering")
    public VpcOffering updateVpcOffering(long vpcOffId, String vpcOfferingName, String displayText, String state) {
        UserContext.current().setEventDetails(" Id: " + vpcOffId);

        // Verify input parameters
        VpcOfferingVO offeringToUpdate = _vpcOffDao.findById(vpcOffId);
        if (offeringToUpdate == null) {
            throw new InvalidParameterValueException("Unable to find vpc offering " + vpcOffId);
        }

        VpcOfferingVO offering = _vpcOffDao.createForUpdate(vpcOffId);

        if (vpcOfferingName != null) {
            offering.setName(vpcOfferingName);
        }

        if (displayText != null) {
            offering.setDisplayText(displayText);
        }

        if (state != null) {
            boolean validState = false;
            for (VpcOffering.State st : VpcOffering.State.values()) {
                if (st.name().equalsIgnoreCase(state)) {
                    validState = true;
                    offering.setState(st);
                }
            }
            if (!validState) {
                throw new InvalidParameterValueException("Incorrect state value: " + state);
            }
        }

        if (_vpcOffDao.update(vpcOffId, offering)) {
            s_logger.debug("Updated VPC offeirng id=" + vpcOffId);
            return _vpcOffDao.findById(vpcOffId);
        } else {
            return null;
        }
    }

    @Override
    @ActionEvent(eventType = EventTypes.EVENT_VPC_CREATE, eventDescription = "creating vpc", create=true)
    public Vpc createVpc(long zoneId, long vpcOffId, long vpcOwnerId, String vpcName, String displayText, String cidr, 
            String networkDomain) throws ResourceAllocationException {
        Account caller = UserContext.current().getCaller();
        Account owner = _accountMgr.getAccount(vpcOwnerId);
        
        //Verify that caller can perform actions in behalf of vpc owner
        _accountMgr.checkAccess(caller, null, false, owner);
        
        //check resource limit
        _resourceLimitMgr.checkResourceLimit(owner, ResourceType.vpc);

        // Validate vpc offering
        VpcOfferingVO vpcOff = _vpcOffDao.findById(vpcOffId);
        if (vpcOff == null || vpcOff.getState() != State.Enabled) {
            InvalidParameterValueException ex = new InvalidParameterValueException("Unable to find vpc offering in " + State.Enabled +
                    " state by specified id");
            ex.addProxyObject("vpc_offerings", vpcOffId, "vpcOfferingId");
            throw ex;
        }
       
        //Validate zone
        DataCenter zone = _configMgr.getZone(zoneId);
        if (Grouping.AllocationState.Disabled == zone.getAllocationState() && !_accountMgr.isRootAdmin(caller.getType())) {
            // See DataCenterVO.java
            PermissionDeniedException ex = new PermissionDeniedException("Cannot perform this operation since specified Zone is currently disabled");
            ex.addProxyObject("data_center", zone.getId(), "zoneId");
            throw ex;
        }
        
        if (networkDomain == null) {
            // 1) Get networkDomain from the corresponding account
            networkDomain = _ntwkModel.getAccountNetworkDomain(owner.getId(), zoneId);


            // 2) If null, generate networkDomain using domain suffix from the global config variables
            if (networkDomain == null) {
                networkDomain = "cs" + Long.toHexString(owner.getId()) + _ntwkModel.getDefaultNetworkDomain(zoneId);
            }
        }
        
        return createVpc(zoneId, vpcOffId, owner, vpcName, displayText, cidr, networkDomain);
    }

    
    @DB
    protected Vpc createVpc(long zoneId, long vpcOffId, Account vpcOwner, String vpcName, String displayText, String cidr, 
            String networkDomain) {
        
        //Validate CIDR
        if (!NetUtils.isValidCIDR(cidr)) {
            throw new InvalidParameterValueException("Invalid CIDR specified " + cidr);
        }
        
        //cidr has to be RFC 1918 complient
        if (!NetUtils.validateGuestCidr(cidr)) {
            throw new InvalidParameterValueException("Guest Cidr " + cidr + " is not RFC1918 compliant");
        }

        // validate network domain
        if (!NetUtils.verifyDomainName(networkDomain)) {
            throw new InvalidParameterValueException(
                    "Invalid network domain. Total length shouldn't exceed 190 chars. Each domain " +
                    "label must be between 1 and 63 characters long, can contain ASCII letters 'a' through 'z', " +
                    "the digits '0' through '9', "
                            + "and the hyphen ('-'); can't start or end with \"-\"");
        }

        Transaction txn = Transaction.currentTxn();
        txn.start();
        VpcVO vpc = new VpcVO (zoneId, vpcName, displayText, vpcOwner.getId(), vpcOwner.getDomainId(), vpcOffId, cidr, 
                networkDomain);
        vpc = _vpcDao.persist(vpc, finalizeServicesAndProvidersForVpc(zoneId, vpcOffId));
        _resourceLimitMgr.incrementResourceCount(vpcOwner.getId(), ResourceType.vpc);
        txn.commit();

        s_logger.debug("Created VPC " + vpc);

        return vpc; 
    }

    private Map<String, String> finalizeServicesAndProvidersForVpc(long zoneId, long offeringId) {
        Map<String, String> svcProviders = new HashMap<String, String>();
        Map<String, List<String>> providerSvcs = new HashMap<String, List<String>>();
        List<VpcOfferingServiceMapVO> servicesMap = _vpcOffSvcMapDao.listByVpcOffId(offeringId);

        for (VpcOfferingServiceMapVO serviceMap : servicesMap) {
            if (svcProviders.containsKey(serviceMap.getService())) {
                // FIXME - right now we pick up the first provider from the list, need to add more logic based on
                // provider load, etc
                continue;
            }

            String service = serviceMap.getService();
            String provider = serviceMap.getProvider();

            if (provider == null) {
                // Default to VPCVirtualRouter
                provider = Provider.VPCVirtualRouter.getName();
            }


            if (!_ntwkModel.isProviderEnabledInZone(zoneId, provider)) {
                throw new InvalidParameterValueException("Provider " + provider +
                        " should be enabled in at least one physical network of the zone specified");
            }

            svcProviders.put(service, provider);
            List<String> l = providerSvcs.get(provider);
            if (l == null) {
                providerSvcs.put(provider, l = new ArrayList<String>());
            }
            l.add(service);
        }

        return svcProviders;
    }

    @Override
    @ActionEvent(eventType = EventTypes.EVENT_VPC_DELETE, eventDescription = "deleting VPC")
    public boolean deleteVpc(long vpcId) throws ConcurrentOperationException, ResourceUnavailableException {
        UserContext.current().setEventDetails(" Id: " + vpcId);
        UserContext ctx = UserContext.current();

        // Verify vpc id
        Vpc vpc = getVpc(vpcId);
        if (vpc == null) {
            throw new InvalidParameterValueException("unable to find VPC id=" + vpcId);
        }
        
        //verify permissions
        _accountMgr.checkAccess(ctx.getCaller(), null, false, vpc);
        
        return destroyVpc(vpc, ctx.getCaller(), ctx.getCallerUserId());
    }

    @Override
    @DB
    public boolean destroyVpc(Vpc vpc, Account caller, Long callerUserId) throws ConcurrentOperationException, ResourceUnavailableException {
        s_logger.debug("Destroying vpc " + vpc);
        
        //don't allow to delete vpc if it's in use by existing networks
        int networksCount = _ntwkDao.getNetworkCountByVpcId(vpc.getId());
        if (networksCount > 0) {
            throw new InvalidParameterValueException("Can't delete VPC " + vpc + " as its used by " + networksCount + " networks");
        }

        //mark VPC as inactive
        if (vpc.getState() != Vpc.State.Inactive) {
            s_logger.debug("Updating VPC " + vpc + " with state " + Vpc.State.Inactive + " as a part of vpc delete");
            VpcVO vpcVO = _vpcDao.findById(vpc.getId());
            vpcVO.setState(Vpc.State.Inactive);
            
            Transaction txn = Transaction.currentTxn();
            txn.start();
            _vpcDao.update(vpc.getId(), vpcVO);
            
            //decrement resource count
            _resourceLimitMgr.decrementResourceCount(vpc.getAccountId(), ResourceType.vpc);
            txn.commit();
        }
        
        //shutdown VPC
        if (!shutdownVpc(vpc.getId())) {
            s_logger.warn("Failed to shutdown vpc " + vpc + " as a part of vpc destroy process");
            return false;
        }
        
        //cleanup vpc resources
        if (!cleanupVpcResources(vpc.getId(), caller, callerUserId)) {
            s_logger.warn("Failed to cleanup resources for vpc " + vpc);
            return false;
        }

        //update the instance with removed flag only when the cleanup is executed successfully
        if (_vpcDao.remove(vpc.getId())) {
            s_logger.debug("Vpc " + vpc + " is destroyed succesfully");
            return true;
        } else {
            s_logger.warn("Vpc " + vpc + " failed to destroy");
            return false;
        }
    }

    @Override
    @ActionEvent(eventType = EventTypes.EVENT_VPC_UPDATE, eventDescription = "updating vpc")
    public Vpc updateVpc(long vpcId, String vpcName, String displayText) {
        UserContext.current().setEventDetails(" Id: " + vpcId);
        Account caller = UserContext.current().getCaller();

        // Verify input parameters
        VpcVO vpcToUpdate = _vpcDao.findById(vpcId);
        if (vpcToUpdate == null) {
            throw new InvalidParameterValueException("Unable to find vpc offering " + vpcId);
        }
        
        _accountMgr.checkAccess(caller, null, false, vpcToUpdate);

        VpcVO vpc = _vpcDao.createForUpdate(vpcId);

        if (vpcName != null) {
            vpc.setName(vpcName);
        }

        if (displayText != null) {
            vpc.setDisplayText(displayText);
        }

        if (_vpcDao.update(vpcId, vpc)) {
            s_logger.debug("Updated VPC id=" + vpcId);
            return _vpcDao.findById(vpcId);
        } else {
            return null;
        }
    }


    @Override
    public List<? extends Vpc> listVpcs(Long id, String vpcName, String displayText, List<String> supportedServicesStr, 
            String cidr, Long vpcOffId, String state, String accountName, Long domainId, String keyword,
            Long startIndex, Long pageSizeVal, Long zoneId, Boolean isRecursive, Boolean listAll, Boolean restartRequired, Map<String, String> tags, Long projectId) {
        Account caller = UserContext.current().getCaller();
        List<Long> permittedAccounts = new ArrayList<Long>();
        
        Ternary<Long, Boolean, ListProjectResourcesCriteria> domainIdRecursiveListProject = new Ternary<Long, Boolean, 
                ListProjectResourcesCriteria>(domainId, isRecursive, null);
        _accountMgr.buildACLSearchParameters(caller, id, accountName, projectId, permittedAccounts, domainIdRecursiveListProject,
                listAll, false);
        domainId = domainIdRecursiveListProject.first();
        isRecursive = domainIdRecursiveListProject.second();
        ListProjectResourcesCriteria listProjectResourcesCriteria = domainIdRecursiveListProject.third();
        Filter searchFilter = new Filter(VpcVO.class, "created", false, startIndex, pageSizeVal);

        SearchBuilder<VpcVO> sb = _vpcDao.createSearchBuilder();
        _accountMgr.buildACLSearchBuilder(sb, domainId, isRecursive, permittedAccounts, listProjectResourcesCriteria);

        sb.and("name", sb.entity().getName(), SearchCriteria.Op.LIKE);
        sb.and("id", sb.entity().getId(), SearchCriteria.Op.EQ);
        sb.and("displayText", sb.entity().getDisplayText(), SearchCriteria.Op.LIKE);
        sb.and("vpcOfferingId", sb.entity().getVpcOfferingId(), SearchCriteria.Op.EQ);
        sb.and("zoneId", sb.entity().getZoneId(), SearchCriteria.Op.EQ);
        sb.and("state", sb.entity().getState(), SearchCriteria.Op.EQ);
        sb.and("restartRequired", sb.entity().isRestartRequired(), SearchCriteria.Op.EQ);
        sb.and("cidr", sb.entity().getCidr(), SearchCriteria.Op.EQ);
        
        if (tags != null && !tags.isEmpty()) {
            SearchBuilder<ResourceTagVO> tagSearch = _resourceTagDao.createSearchBuilder();
            for (int count=0; count < tags.size(); count++) {
                tagSearch.or().op("key" + String.valueOf(count), tagSearch.entity().getKey(), SearchCriteria.Op.EQ);
                tagSearch.and("value" + String.valueOf(count), tagSearch.entity().getValue(), SearchCriteria.Op.EQ);
                tagSearch.cp();
            }
            tagSearch.and("resourceType", tagSearch.entity().getResourceType(), SearchCriteria.Op.EQ);
            sb.groupBy(sb.entity().getId());
            sb.join("tagSearch", tagSearch, sb.entity().getId(), tagSearch.entity().getResourceId(), JoinBuilder.JoinType.INNER);
        }
        
        // now set the SC criteria...
        SearchCriteria<VpcVO> sc = sb.create();
        _accountMgr.buildACLSearchCriteria(sc, domainId, isRecursive, permittedAccounts, listProjectResourcesCriteria);  

        if (keyword != null) {
            SearchCriteria<VpcVO> ssc = _vpcDao.createSearchCriteria();
            ssc.addOr("displayText", SearchCriteria.Op.LIKE, "%" + keyword + "%");
            ssc.addOr("name", SearchCriteria.Op.LIKE, "%" + keyword + "%");
            sc.addAnd("name", SearchCriteria.Op.SC, ssc);
        }

        if (vpcName != null) {
            sc.addAnd("name", SearchCriteria.Op.LIKE, "%" + vpcName + "%");
        }

        if (displayText != null) {
            sc.addAnd("displayText", SearchCriteria.Op.LIKE, "%" + displayText + "%");
        }
        
        if (tags != null && !tags.isEmpty()) {
            int count = 0;
            sc.setJoinParameters("tagSearch", "resourceType", TaggedResourceType.Vpc.toString());
            for (String key : tags.keySet()) {
                sc.setJoinParameters("tagSearch", "key" + String.valueOf(count), key);
                sc.setJoinParameters("tagSearch", "value" + String.valueOf(count), tags.get(key));
                count++;
            }   
       }

        if (id != null) {
            sc.addAnd("id", SearchCriteria.Op.EQ, id);
        }
        
        if (vpcOffId != null) {
            sc.addAnd("vpcOfferingId", SearchCriteria.Op.EQ, vpcOffId);
        }
        
        if (zoneId != null) {
            sc.addAnd("zoneId", SearchCriteria.Op.EQ, zoneId);
        }
        
        if (state != null) {
            sc.addAnd("state", SearchCriteria.Op.EQ, state);
        }
        
        if (cidr != null) {
            sc.addAnd("cidr", SearchCriteria.Op.EQ, cidr);
        }
        
        if (restartRequired != null) {
            sc.addAnd("restartRequired", SearchCriteria.Op.EQ, restartRequired);
        }

        List<VpcVO> vpcs = _vpcDao.search(sc, searchFilter);

        // filter by supported services
        boolean listBySupportedServices = (supportedServicesStr != null && !supportedServicesStr.isEmpty() && !vpcs.isEmpty());
        
        if (listBySupportedServices) {
            List<VpcVO> supportedVpcs = new ArrayList<VpcVO>();
            Service[] supportedServices = null;

            if (listBySupportedServices) {
                supportedServices = new Service[supportedServicesStr.size()];
                int i = 0;
                for (String supportedServiceStr : supportedServicesStr) {
                    Service service = Service.getService(supportedServiceStr);
                    if (service == null) {
                        throw new InvalidParameterValueException("Invalid service specified " + supportedServiceStr);
                    } else {
                        supportedServices[i] = service;
                    }
                    i++;
                }
            }

            for (VpcVO vpc : vpcs) {
                if (areServicesSupportedByVpcOffering(vpc.getVpcOfferingId(), supportedServices)) {
                    supportedVpcs.add(vpc);
                }
            }

            return supportedVpcs;
        } else {
            return vpcs;
        }
    }

    
    protected List<Service> getSupportedServices() {
        List<Service> services = new ArrayList<Service>();
        services.add(Network.Service.Dhcp);
        services.add(Network.Service.Dns);
        services.add(Network.Service.UserData);
        services.add(Network.Service.NetworkACL);
        services.add(Network.Service.PortForwarding);
        services.add(Network.Service.Lb);
        services.add(Network.Service.SourceNat);
        services.add(Network.Service.StaticNat);
        services.add(Network.Service.Gateway);
        services.add(Network.Service.Vpn);
        return services;
    }
    
    @Override
    public boolean startVpc(long vpcId, boolean destroyOnFailure) throws ConcurrentOperationException, ResourceUnavailableException, 
    InsufficientCapacityException {
        UserContext ctx = UserContext.current();
        Account caller = ctx.getCaller();
        User callerUser = _accountMgr.getActiveUser(ctx.getCallerUserId());
        
        //check if vpc exists
        Vpc vpc = getActiveVpc(vpcId);
        if (vpc == null) {
            InvalidParameterValueException ex = new InvalidParameterValueException("Unable to find Enabled VPC by id specified");
            ex.addProxyObject("vpc", vpcId, "VPC");
            throw ex;
        }
        
        //permission check
        _accountMgr.checkAccess(caller, null, false, vpc);
        
        DataCenter dc = _configMgr.getZone(vpc.getZoneId());
     
        DeployDestination dest = new DeployDestination(dc, null, null, null);
        ReservationContext context = new ReservationContextImpl(null, null, callerUser, 
                _accountMgr.getAccount(vpc.getAccountId()));
        
        boolean result = true;
        try {
            if (!startVpc(vpc, dest, context)) {
                s_logger.warn("Failed to start vpc " + vpc);
                result = false;
            }
        } catch (Exception ex) {
            s_logger.warn("Failed to start vpc " + vpc + " due to ", ex);
            result = false;
        } finally {
            //do cleanup
            if (!result && destroyOnFailure) {
                s_logger.debug("Destroying vpc " + vpc + " that failed to start");
                if (destroyVpc(vpc, caller, callerUser.getId())) {
                    s_logger.warn("Successfully destroyed vpc " + vpc + " that failed to start");
                } else {
                    s_logger.warn("Failed to destroy vpc " + vpc + " that failed to start");
                }
            }
        }
        return result;
    }

    protected boolean startVpc(Vpc vpc, DeployDestination dest, ReservationContext context) 
            throws ConcurrentOperationException, ResourceUnavailableException, InsufficientCapacityException {
        //deploy provider
        boolean success = true;
        List<Provider> providersToImplement = getVpcProviders(vpc.getId());
        for (VpcProvider element: getVpcElements()){
            if(providersToImplement.contains(element.getProvider())){
                if (element.implementVpc(vpc, dest, context)) {
                    s_logger.debug("Vpc " + vpc + " has started succesfully");
                } else {
                    s_logger.warn("Vpc " + vpc + " failed to start");
                    success = false;
                }
            }
        }
        return success;
    }
    
    @Override
    public boolean shutdownVpc(long vpcId) throws ConcurrentOperationException, ResourceUnavailableException {
        UserContext ctx = UserContext.current();
        Account caller = ctx.getCaller();
        
        //check if vpc exists
        Vpc vpc = getVpc(vpcId);
        if (vpc == null) {
            throw new InvalidParameterValueException("Unable to find vpc by id " + vpcId);
        }
        
        //permission check
        _accountMgr.checkAccess(caller, null, false, vpc);

        //shutdown provider
        s_logger.debug("Shutting down vpc " + vpc);
        //TODO - shutdown all vpc resources here (ACLs, gateways, etc)

        boolean success = true;
        List<Provider> providersToImplement = getVpcProviders(vpc.getId());
        ReservationContext context = new ReservationContextImpl(null, null, _accountMgr.getActiveUser(ctx.getCallerUserId()), caller);
        for (VpcProvider element: getVpcElements()){
            if(providersToImplement.contains(element.getProvider())){
                if (element.shutdownVpc(vpc, context)) {
                    s_logger.debug("Vpc " + vpc + " has been shutdown succesfully");
                } else {
                    s_logger.warn("Vpc " + vpc + " failed to shutdown");
                    success = false;
                }
            }
        }

        return success;
    }
    
    @DB
    @Override
    public void validateNtwkOffForNtwkInVpc(Long networkId, long newNtwkOffId, String newCidr, 
            String newNetworkDomain, Vpc vpc, String gateway, Account networkOwner) {
        
        NetworkOffering guestNtwkOff = _configMgr.getNetworkOffering(newNtwkOffId);
        
        if (guestNtwkOff == null) {
            throw new InvalidParameterValueException("Can't find network offering by id specified");
        }
        
        if (networkId == null) {
            //1) Validate attributes that has to be passed in when create new guest network
            validateNewVpcGuestNetwork(newCidr, gateway, networkOwner, vpc, newNetworkDomain); 
        }

        //2) validate network offering attributes
        List<Service> svcs = _ntwkModel.listNetworkOfferingServices(guestNtwkOff.getId());
        validateNtwkOffForVpc(guestNtwkOff, svcs);

        //3) Check services/providers against VPC providers
        List<NetworkOfferingServiceMapVO> networkProviders = _ntwkOffServiceDao.listByNetworkOfferingId(guestNtwkOff.getId());
        
        for (NetworkOfferingServiceMapVO nSvcVO : networkProviders) {
            String pr = nSvcVO.getProvider();
            String service = nSvcVO.getService();
            if (_vpcOffServiceDao.findByServiceProviderAndOfferingId(service, pr, vpc.getVpcOfferingId()) == null) {
                throw new InvalidParameterValueException("Service/provider combination " + service + "/" + 
                        pr + " is not supported by VPC " + vpc);
            }
        }

        //4) Only one network in the VPC can support public LB inside the VPC. Internal LB can be supported on multiple VPC tiers
        if (_ntwkModel.areServicesSupportedByNetworkOffering(guestNtwkOff.getId(), Service.Lb) && guestNtwkOff.getPublicLb()) {
            List<? extends Network> networks = getVpcNetworks(vpc.getId());
            for (Network network : networks) {
                if (networkId != null && network.getId() == networkId.longValue()) {
                    //skip my own network
                    continue;
                } else {
                    NetworkOffering otherOff = _configMgr.getNetworkOffering(network.getNetworkOfferingId());
                    if (_ntwkModel.areServicesSupportedInNetwork(network.getId(), Service.Lb) && otherOff.getPublicLb()) {
                        throw new InvalidParameterValueException("Public LB service is already supported " +
                        		"by network " + network + " in VPC " + vpc);
                    }
                }
            }
        }
    }

    @Override
    public void validateNtwkOffForVpc(NetworkOffering guestNtwkOff, List<Service> supportedSvcs) {
        //1) in current release, only vpc provider is supported by Vpc offering
        List<Provider> providers = _ntwkModel.getNtwkOffDistinctProviders(guestNtwkOff.getId());
        for (Provider provider : providers) {
            if (!supportedProviders.contains(provider) ) {
                throw new InvalidParameterValueException("Provider of type " + provider.getName() 
                        + " is not supported for network offerings that can be used in VPC");
            }
        }
        
        //2) Only Isolated networks with Source nat service enabled can be added to vpc
        if (!(guestNtwkOff.getGuestType() == GuestType.Isolated 
                && supportedSvcs.contains(Service.SourceNat))) {

            throw new InvalidParameterValueException("Only network offerings of type " + GuestType.Isolated + " with service "
                    + Service.SourceNat.getName() +
                    " are valid for vpc ");
        }

        //3) No redundant router support
        if (guestNtwkOff.getRedundantRouter()) {
            throw new InvalidParameterValueException("No redunant router support when network belnogs to VPC");
        }

        //4) Conserve mode should be off
        if (guestNtwkOff.isConserveMode()) {
            throw new InvalidParameterValueException("Only networks with conserve mode Off can belong to VPC");
        }

       //5) If Netscaler is LB provider make sure it is in dedicated mode
        if ( providers.contains(Provider.Netscaler)  && !guestNtwkOff.getDedicatedLB() ) {
            throw new InvalidParameterValueException("Netscaler only with Dedicated LB can belong to VPC");
        }
        return ;
    }

    @DB
    protected void validateNewVpcGuestNetwork(String cidr, String gateway, Account networkOwner, Vpc vpc, String networkDomain) {
        
        Transaction txn = Transaction.currentTxn();
        txn.start();
        Vpc locked = _vpcDao.acquireInLockTable(vpc.getId());
        if (locked == null) {
            throw new CloudRuntimeException("Unable to acquire lock on " + vpc);
        }
        
        try {
            //check number of active networks in vpc
            if (_ntwkDao.countVpcNetworks(vpc.getId()) >= _maxNetworks) {
                throw new CloudRuntimeException("Number of networks per VPC can't extend " 
                        + _maxNetworks + "; increase it using global config " + Config.VpcMaxNetworks);
            }
            
            
            //1) CIDR is required
            if (cidr == null) {
                throw new InvalidParameterValueException("Gateway/netmask are required when create network for VPC");
            }
            
            //2) Network cidr should be within vpcCidr
            if (!NetUtils.isNetworkAWithinNetworkB(cidr, vpc.getCidr())) {
                throw new InvalidParameterValueException("Network cidr " + cidr + " is not within vpc " + vpc + " cidr");
            }
            
            //3) Network cidr shouldn't cross the cidr of other vpc network cidrs
            List<? extends Network> ntwks = _ntwkDao.listByVpc(vpc.getId());
            for (Network ntwk : ntwks) {
                assert (cidr != null) : "Why the network cidr is null when it belongs to vpc?";
                
                if (NetUtils.isNetworkAWithinNetworkB(ntwk.getCidr(), cidr) 
                        || NetUtils.isNetworkAWithinNetworkB(cidr, ntwk.getCidr())) {
                    throw new InvalidParameterValueException("Network cidr " + cidr + " crosses other network cidr " + ntwk + 
                            " belonging to the same vpc " + vpc);
                }
            }
            
            //4) vpc and network should belong to the same owner
            if (vpc.getAccountId() != networkOwner.getId()) {
                throw new InvalidParameterValueException("Vpc " + vpc + " owner is different from the network owner "
                        + networkOwner);
            }
            
            //5) network domain should be the same as VPC's
            if (!networkDomain.equalsIgnoreCase(vpc.getNetworkDomain())) {
                throw new InvalidParameterValueException("Network domain of the new network should match network" +
                		" domain of vpc " + vpc);
            }
            
            //6) gateway should never be equal to the cidr subnet
            if (NetUtils.getCidrSubNet(cidr).equalsIgnoreCase(gateway)) {
                throw new InvalidParameterValueException("Invalid gateway specified. It should never be equal to the cidr subnet value");
            }

            txn.commit();
        } finally {
            s_logger.debug("Releasing lock for " + locked);
            _vpcDao.releaseFromLockTable(locked.getId());
        }
    }


    protected List<VpcProvider> getVpcElements() {
        if (vpcElements == null) {
            vpcElements = new ArrayList<VpcProvider>();
            vpcElements.add((VpcProvider)_ntwkModel.getElementImplementingProvider(Provider.VPCVirtualRouter.getName()));
        }

        if (vpcElements == null) {
            throw new CloudRuntimeException("Failed to initialize vpc elements");
        }

        return vpcElements;
    }
    
    @Override
    public List<? extends Vpc> getVpcsForAccount(long accountId) {
        return _vpcDao.listByAccountId(accountId);
    }
    
    public boolean cleanupVpcResources(long vpcId, Account caller, long callerUserId) 
            throws ResourceUnavailableException, ConcurrentOperationException {
        s_logger.debug("Cleaning up resources for vpc id=" + vpcId);
        boolean success = true;

        //1) Remove VPN connections and VPN gateway
        s_logger.debug("Cleaning up existed site to site VPN connections");
        _s2sVpnMgr.cleanupVpnConnectionByVpc(vpcId);
        s_logger.debug("Cleaning up existed site to site VPN gateways");
        _s2sVpnMgr.cleanupVpnGatewayByVpc(vpcId);
        
        //2) release all ip addresses
        List<IPAddressVO> ipsToRelease = _ipAddressDao.listByAssociatedVpc(vpcId, null);
        s_logger.debug("Releasing ips for vpc id=" + vpcId + " as a part of vpc cleanup");
        for (IPAddressVO ipToRelease : ipsToRelease) {
            success = success && _ntwkMgr.disassociatePublicIpAddress(ipToRelease.getId(), callerUserId, caller);
            if (!success) {
                s_logger.warn("Failed to cleanup ip " + ipToRelease + " as a part of vpc id=" + vpcId + " cleanup");
            }
        } 
        
        if (success) {
            s_logger.debug("Released ip addresses for vpc id=" + vpcId + " as a part of cleanup vpc process");
        } else {
            s_logger.warn("Failed to release ip addresses for vpc id=" + vpcId + " as a part of cleanup vpc process");
            //although it failed, proceed to the next cleanup step as it doesn't depend on the public ip release
        }

        //3) Delete all static route rules
        if (!revokeStaticRoutesForVpc(vpcId, caller)) {
            s_logger.warn("Failed to revoke static routes for vpc " + vpcId + " as a part of cleanup vpc process");
            return false;
        }

        //4) Delete private gateway
        PrivateGateway gateway = getVpcPrivateGateway(vpcId);
        if (gateway != null) {
            s_logger.debug("Deleting private gateway " + gateway + " as a part of vpc " + vpcId + " resources cleanup");
            if (!deleteVpcPrivateGateway(gateway.getId())) {
                success = false;
                s_logger.debug("Failed to delete private gateway " + gateway + " as a part of vpc " + vpcId + " resources cleanup");
            } else {
                s_logger.debug("Deleted private gateway " + gateway + " as a part of vpc " + vpcId + " resources cleanup");
            }
        }
        
        return success;
    }


    @Override
    @ActionEvent(eventType = EventTypes.EVENT_VPC_RESTART, eventDescription = "restarting vpc")
    public boolean restartVpc(long vpcId) throws ConcurrentOperationException, ResourceUnavailableException, 
                                        InsufficientCapacityException {
        Account caller = UserContext.current().getCaller();

        // Verify input parameters
        Vpc vpc = getActiveVpc(vpcId);
        if (vpc == null) {
            InvalidParameterValueException ex = new InvalidParameterValueException("Unable to find Enabled VPC by id specified");
            ex.addProxyObject("vpc", vpcId, "VPC");
            throw ex;
        }
        
        _accountMgr.checkAccess(caller, null, false, vpc);
        
        s_logger.debug("Restarting VPC " + vpc);
        boolean restartRequired = false;
        try {
            s_logger.debug("Shutting down VPC " + vpc + " as a part of VPC restart process");
            if (!shutdownVpc(vpcId)) {
                s_logger.warn("Failed to shutdown vpc as a part of VPC " + vpc + " restart process");
                restartRequired = true;
                return false;
            }
            
            s_logger.debug("Starting VPC " + vpc + " as a part of VPC restart process");
            if (!startVpc(vpcId, false)) {
                s_logger.warn("Failed to start vpc as a part of VPC " + vpc + " restart process");
                restartRequired = true;
                return false;
            }
            s_logger.debug("VPC " + vpc + " was restarted successfully");
            return true;
        } finally {
            s_logger.debug("Updating VPC " + vpc + " with restartRequired=" + restartRequired);
            VpcVO vo = _vpcDao.findById(vpcId);
            vo.setRestartRequired(restartRequired);
            _vpcDao.update(vpc.getId(), vo);
        }  
    }
    
    
    @Override
    public PrivateGateway getVpcPrivateGateway(long id) {
        VpcGateway gateway = _vpcGatewayDao.findById(id);

        if (gateway == null || gateway.getType() != VpcGateway.Type.Private) {
            return null;
        }
        return getPrivateGatewayProfile(gateway);
    }
    
    @Override
    public VpcGateway getVpcGateway(long id) {
        return _vpcGatewayDao.findById(id);
    }

    protected PrivateGateway getPrivateGatewayProfile(VpcGateway gateway) {
        Network network = _ntwkModel.getNetwork(gateway.getNetworkId());
        return new PrivateGatewayProfile(gateway, network.getPhysicalNetworkId());
    }

    @Override
    @DB
    @ActionEvent(eventType = EventTypes.EVENT_PRIVATE_GATEWAY_CREATE, eventDescription = "creating vpc private gateway", create=true)
    public PrivateGateway createVpcPrivateGateway(long vpcId, Long physicalNetworkId, String vlan, String ipAddress,
                                                  String gateway, String netmask, long gatewayOwnerId, Boolean isSourceNat) throws ResourceAllocationException,
            ConcurrentOperationException, InsufficientCapacityException {
        
        //Validate parameters
        Vpc vpc = getActiveVpc(vpcId);
        if (vpc == null) {
            InvalidParameterValueException ex = new InvalidParameterValueException("Unable to find Enabled VPC by id specified");
            ex.addProxyObject("vpc", vpcId, "VPC");
            throw ex;
        }

        //Validate physical network
        if (physicalNetworkId == null) {
            List<? extends PhysicalNetwork> pNtwks = _ntwkModel.getPhysicalNtwksSupportingTrafficType(vpc.getZoneId(), TrafficType.Guest);
            if (pNtwks.isEmpty() || pNtwks.size() != 1) {
                throw new InvalidParameterValueException("Physical network can't be determined; pass physical network id");
            }
            physicalNetworkId = pNtwks.get(0).getId();
        }
        
        Transaction txn = Transaction.currentTxn();
        txn.start();
        s_logger.debug("Creating Private gateway for VPC " + vpc);
        //1) create private network
        String networkName = "vpc-" + vpc.getName() + "-privateNetwork";
        Network privateNtwk = _ntwkSvc.createPrivateNetwork(networkName, networkName, physicalNetworkId, 
                vlan, ipAddress, null, gateway, netmask, gatewayOwnerId, vpcId, isSourceNat);
        
        //2) create gateway entry
        VpcGatewayVO gatewayVO = new VpcGatewayVO(ipAddress, VpcGateway.Type.Private, vpcId, privateNtwk.getDataCenterId(),
                privateNtwk.getId(), vlan, gateway, netmask, vpc.getAccountId(), vpc.getDomainId(), isSourceNat);
        _vpcGatewayDao.persist(gatewayVO);
        
        s_logger.debug("Created vpc gateway entry " + gatewayVO);
        
        txn.commit();
        
        return getVpcPrivateGateway(gatewayVO.getId());     
    }


    @Override
    public PrivateGateway applyVpcPrivateGateway(long gatewayId, boolean destroyOnFailure) throws ConcurrentOperationException, ResourceUnavailableException {
        VpcGatewayVO vo = _vpcGatewayDao.findById(gatewayId);

        boolean success = true;
        try {
            PrivateGateway gateway = getVpcPrivateGateway(gatewayId);
            for (VpcProvider provider: getVpcElements()){
                if(!provider.createPrivateGateway(gateway)){
                    success = false;
                }
            }
            if (success) {
                s_logger.debug("Private gateway " + gateway + " was applied succesfully on the backend");
                if (vo.getState() != VpcGateway.State.Ready) {
                    vo.setState(VpcGateway.State.Ready);
                    _vpcGatewayDao.update(vo.getId(), vo);
                    s_logger.debug("Marke gateway " + gateway + " with state " + VpcGateway.State.Ready);
                }
                return getVpcPrivateGateway(gatewayId);
            } else {
                s_logger.warn("Private gateway " + gateway + " failed to apply on the backend");
                return null;
            }
        } finally {
            //do cleanup
            if (!success) {
                if (destroyOnFailure) {
                    s_logger.debug("Destroying private gateway " + vo + " that failed to start");
                    if (deleteVpcPrivateGateway(gatewayId)) {
                        s_logger.warn("Successfully destroyed vpc " + vo + " that failed to start");
                    } else {
                        s_logger.warn("Failed to destroy vpc " + vo + " that failed to start");
                    }
                }    
            }
        }      
    }

    @Override
    @ActionEvent(eventType = EventTypes.EVENT_PRIVATE_GATEWAY_DELETE, eventDescription = "deleting private gateway")
    @DB
    public boolean deleteVpcPrivateGateway(long gatewayId) throws ConcurrentOperationException, ResourceUnavailableException {
        
        Transaction txn = Transaction.currentTxn();
        txn.start();
        VpcGatewayVO gatewayVO = _vpcGatewayDao.acquireInLockTable(gatewayId);
        if (gatewayVO == null || gatewayVO.getType() != VpcGateway.Type.Private) {
            throw new ConcurrentOperationException("Unable to lock gateway " + gatewayId);
        }

        try { 
            //don't allow to remove gateway when there are static routes associated with it
            long routeCount = _staticRouteDao.countRoutesByGateway(gatewayVO.getId());
            if (routeCount > 0) {
                throw new CloudRuntimeException("Can't delete private gateway " + gatewayVO + " as it has " + routeCount +
                        " static routes applied. Remove the routes first");
            }
            
            gatewayVO.setState(VpcGateway.State.Deleting);
            _vpcGatewayDao.update(gatewayVO.getId(), gatewayVO);
            s_logger.debug("Marked gateway " + gatewayVO + " with state " + VpcGateway.State.Deleting);
            
            txn.commit();

            //1) delete the gateway on the backend
            PrivateGateway gateway = getVpcPrivateGateway(gatewayId);
            for (VpcProvider provider: getVpcElements()){
                if (provider.deletePrivateGateway(gateway)) {
                    s_logger.debug("Private gateway " + gateway + " was applied succesfully on the backend");
                } else {
                    s_logger.warn("Private gateway " + gateway + " failed to apply on the backend");
                    return false;
                }
            }
            
            //2) Delete private gateway from the DB
            return deletePrivateGatewayFromTheDB(gateway);
            
        } finally {
            if (gatewayVO != null) {
                _vpcGatewayDao.releaseFromLockTable(gatewayId);
            }
        } 
    }
    
    @DB
    protected boolean deletePrivateGatewayFromTheDB(PrivateGateway gateway) {
        //check if there are ips allocted in the network
        long networkId = gateway.getNetworkId();
        
        boolean deleteNetwork = true;
        List<PrivateIpVO> privateIps = _privateIpDao.listByNetworkId(networkId);
        if (privateIps.size() > 1 || !privateIps.get(0).getIpAddress().equalsIgnoreCase(gateway.getIp4Address())) {
            s_logger.debug("Not removing network id=" + gateway.getNetworkId() + " as it has private ip addresses for other gateways");
            deleteNetwork = false;
        }
        
        Transaction txn = Transaction.currentTxn();
        txn.start();
        
        PrivateIpVO ip = _privateIpDao.findByIpAndVpcId(gateway.getVpcId(), gateway.getIp4Address());
        if (ip != null) {
            _privateIpDao.remove(ip.getId());
            s_logger.debug("Deleted private ip " + ip);
        }
        
        if (deleteNetwork) {
            User callerUser = _accountMgr.getActiveUser(UserContext.current().getCallerUserId());
            Account owner = _accountMgr.getAccount(Account.ACCOUNT_ID_SYSTEM);
            ReservationContext context = new ReservationContextImpl(null, null, callerUser, owner);
            _ntwkMgr.destroyNetwork(networkId, context);
            s_logger.debug("Deleted private network id=" + networkId);
        }
        
        _vpcGatewayDao.remove(gateway.getId());
        s_logger.debug("Deleted private gateway " + gateway);
        
        txn.commit();
        return true;
    }

    @Override
    public Pair<List<PrivateGateway>, Integer> listPrivateGateway(ListPrivateGatewaysCmd cmd) {
        String ipAddress = cmd.getIpAddress();
        String vlan = cmd.getVlan();
        Long vpcId = cmd.getVpcId();
        Long id = cmd.getId();
        Boolean isRecursive = cmd.isRecursive();
        Boolean listAll = cmd.listAll();
        Long domainId = cmd.getDomainId();
        String accountName = cmd.getAccountName();
        Account caller = UserContext.current().getCaller();
        List<Long> permittedAccounts = new ArrayList<Long>();
        String state = cmd.getState();
        Long projectId = cmd.getProjectId();

        Filter searchFilter = new Filter(VpcGatewayVO.class, "id", false, cmd.getStartIndex(), cmd.getPageSizeVal());
        Ternary<Long, Boolean, ListProjectResourcesCriteria> domainIdRecursiveListProject = new Ternary<Long, Boolean, 
                ListProjectResourcesCriteria>(domainId, isRecursive, null);
        _accountMgr.buildACLSearchParameters(caller, id, accountName, projectId, permittedAccounts, domainIdRecursiveListProject,
                listAll, false);
        domainId = domainIdRecursiveListProject.first();
        isRecursive = domainIdRecursiveListProject.second();
        ListProjectResourcesCriteria listProjectResourcesCriteria = domainIdRecursiveListProject.third();

        SearchBuilder<VpcGatewayVO> sb = _vpcGatewayDao.createSearchBuilder();
        _accountMgr.buildACLSearchBuilder(sb, domainId, isRecursive, permittedAccounts, listProjectResourcesCriteria);
        
        if (vlan != null) {
            SearchBuilder<NetworkVO> ntwkSearch = _ntwkDao.createSearchBuilder();
            ntwkSearch.and("vlan", ntwkSearch.entity().getBroadcastUri(), SearchCriteria.Op.EQ);
            sb.join("networkSearch", ntwkSearch, sb.entity().getNetworkId(), ntwkSearch.entity().getId(), JoinBuilder.JoinType.INNER);
        }
        
        SearchCriteria<VpcGatewayVO> sc = sb.create();
        _accountMgr.buildACLSearchCriteria(sc, domainId, isRecursive, permittedAccounts, listProjectResourcesCriteria);  
        
        if (id != null) {
            sc.addAnd("id", Op.EQ, id);
        }
        
        if (ipAddress != null) {
            sc.addAnd("ip4Address", Op.EQ, ipAddress);
        }
        
        if (state != null) {
            sc.addAnd("state", Op.EQ, state);
        }
        
        if (vpcId != null) {
            sc.addAnd("vpcId", Op.EQ, vpcId);
        }
        
        if (vlan != null) {
            sc.setJoinParameters("networkSearch", "vlan", BroadcastDomainType.Vlan.toUri(vlan));
        }
       
        Pair<List<VpcGatewayVO>, Integer> vos = _vpcGatewayDao.searchAndCount(sc, searchFilter);
        List<PrivateGateway> privateGtws = new ArrayList<PrivateGateway>(vos.first().size());
        for (VpcGateway vo : vos.first()) {
            privateGtws.add(getPrivateGatewayProfile(vo));
        }
        
        return new Pair<List<PrivateGateway>, Integer>(privateGtws, vos.second());
    }
    
    @Override
    public StaticRoute getStaticRoute(long routeId) {
        return _staticRouteDao.findById(routeId);
    }

    @Override
    public boolean applyStaticRoutes(long vpcId) throws ResourceUnavailableException {
        Account caller = UserContext.current().getCaller();
        List<? extends StaticRoute> routes = _staticRouteDao.listByVpcId(vpcId);
        return applyStaticRoutes(routes, caller, true);
    }

    protected boolean applyStaticRoutes(List<? extends StaticRoute> routes, Account caller, boolean updateRoutesInDB) throws ResourceUnavailableException {
        boolean success = true;
        List<StaticRouteProfile> staticRouteProfiles = new ArrayList<StaticRouteProfile>(routes.size());
        Map<Long, VpcGateway> gatewayMap = new HashMap<Long, VpcGateway>();
        for (StaticRoute route : routes) {
            VpcGateway gateway = gatewayMap.get(route.getVpcGatewayId());
            if (gateway == null) {
                gateway = _vpcGatewayDao.findById(route.getVpcGatewayId());
                gatewayMap.put(gateway.getId(), gateway);
            }
            staticRouteProfiles.add(new StaticRouteProfile(route, gateway));
        }
        if (!applyStaticRoutes(staticRouteProfiles)) {
            s_logger.warn("Routes are not completely applied");
            return false;
        } else {
            if (updateRoutesInDB) {
                for (StaticRoute route : routes) {
                    if (route.getState() == StaticRoute.State.Revoke) {
                        _staticRouteDao.remove(route.getId());
                        s_logger.debug("Removed route " + route + " from the DB");
                    } else if (route.getState() == StaticRoute.State.Add) {
                        StaticRouteVO ruleVO = _staticRouteDao.findById(route.getId());
                        ruleVO.setState(StaticRoute.State.Active);
                        _staticRouteDao.update(ruleVO.getId(), ruleVO);
                        s_logger.debug("Marked route " + route + " with state " + StaticRoute.State.Active);
                    }
                }
            }            
        }

        return success;
    }   
    
    protected boolean applyStaticRoutes(List<StaticRouteProfile> routes) throws ResourceUnavailableException{
        if (routes.isEmpty()) {
            s_logger.debug("No static routes to apply");
            return true;
        }
        Vpc vpc = getVpc(routes.get(0).getVpcId());
        
        s_logger.debug("Applying static routes for vpc " + vpc);
        String staticNatProvider = _vpcSrvcDao.getProviderForServiceInVpc(vpc.getId(), Service.StaticNat);

        for (VpcProvider provider: getVpcElements()){
            if (!(provider instanceof StaticNatServiceProvider && provider.getName().equalsIgnoreCase(staticNatProvider))) {
                continue;
            }

            if (provider.applyStaticRoutes(vpc, routes)) {
                s_logger.debug("Applied static routes for vpc " + vpc);
            } else {
                s_logger.warn("Failed to apply static routes for vpc " + vpc);
                return false;
            }
        }
        
        return true;
    }

    @Override
    @ActionEvent(eventType = EventTypes.EVENT_STATIC_ROUTE_DELETE, eventDescription = "deleting static route")
    public boolean revokeStaticRoute(long routeId) throws ResourceUnavailableException {
        Account caller = UserContext.current().getCaller();
        
        StaticRouteVO route = _staticRouteDao.findById(routeId);
        if (route == null) {
            throw new InvalidParameterValueException("Unable to find static route by id");
        }
        
        _accountMgr.checkAccess(caller, null, false, route);

        markStaticRouteForRevoke(route, caller);

        return applyStaticRoutes(route.getVpcId());
    }
    
    @DB
    protected boolean revokeStaticRoutesForVpc(long vpcId, Account caller) throws ResourceUnavailableException {
        //get all static routes for the vpc
        List<StaticRouteVO> routes = _staticRouteDao.listByVpcId(vpcId);
        s_logger.debug("Found " + routes.size() + " to revoke for the vpc " + vpcId);
        if (!routes.isEmpty()) {
            //mark all of them as revoke
            Transaction txn = Transaction.currentTxn();
            txn.start();
            for (StaticRouteVO route : routes) {
                markStaticRouteForRevoke(route, caller);
            }
            txn.commit();
            return applyStaticRoutes(vpcId);
        }
        
        return true;
    }

    @Override
    @DB
    @ActionEvent(eventType = EventTypes.EVENT_STATIC_ROUTE_CREATE, eventDescription = "creating static route", create=true)
    public StaticRoute createStaticRoute(long gatewayId, String cidr) throws NetworkRuleConflictException {
        Account caller = UserContext.current().getCaller();
        
        //parameters validation
        VpcGateway gateway = _vpcGatewayDao.findById(gatewayId);
        if (gateway == null) {
            throw new InvalidParameterValueException("Invalid gateway id is given");
        }
        
        if (gateway.getState() != VpcGateway.State.Ready) {
            throw new InvalidParameterValueException("Gateway is not in the " + VpcGateway.State.Ready + " state: " + gateway.getState());
        }
        
        Vpc vpc = getActiveVpc(gateway.getVpcId());
        if (vpc == null) {
            throw new InvalidParameterValueException("Can't add static route to VPC that is being deleted");
        }
        _accountMgr.checkAccess(caller, null, false, vpc);
        
        if (!NetUtils.isValidCIDR(cidr)){
            throw new InvalidParameterValueException("Invalid format for cidr " + cidr);
        }
        
        //validate the cidr
        //1) CIDR should be outside of VPC cidr for guest networks
        if (NetUtils.isNetworksOverlap(vpc.getCidr(), cidr)) {
            throw new InvalidParameterValueException("CIDR should be outside of VPC cidr " + vpc.getCidr());
        }
        
        //2) CIDR should be outside of link-local cidr
        if (NetUtils.isNetworksOverlap(vpc.getCidr(), NetUtils.getLinkLocalCIDR())) {
            throw new InvalidParameterValueException("CIDR should be outside of link local cidr " + NetUtils.getLinkLocalCIDR());
        }
        
        //3) Verify against blacklisted routes
        if (isCidrBlacklisted(cidr, vpc.getZoneId())) {
            throw new InvalidParameterValueException("The static gateway cidr overlaps with one of the blacklisted routes of the zone the VPC belongs to");
        }

        Transaction txn = Transaction.currentTxn();
        txn.start();
        
        StaticRouteVO newRoute = new StaticRouteVO(gateway.getId(), cidr, vpc.getId(), vpc.getAccountId(), vpc.getDomainId());
        s_logger.debug("Adding static route " + newRoute);
        newRoute = _staticRouteDao.persist(newRoute);
        
        detectRoutesConflict(newRoute);

        if (!_staticRouteDao.setStateToAdd(newRoute)) {
            throw new CloudRuntimeException("Unable to update the state to add for " + newRoute);
        }
        UserContext.current().setEventDetails("Static route Id: " + newRoute.getId());
        
        txn.commit();

        return newRoute;
    }

    protected boolean isCidrBlacklisted(String cidr, long zoneId) {
        String routesStr = _configServer.getConfigValue(Config.BlacklistedRoutes.key(), Config.ConfigurationParameterScope.zone.toString(), zoneId);
        if (routesStr != null && !routesStr.isEmpty()) {
            String[] cidrBlackList = routesStr.split(",");
            
            if (cidrBlackList != null && cidrBlackList.length > 0) {
                for (String blackListedRoute : cidrBlackList) {
                    if (NetUtils.isNetworksOverlap(blackListedRoute, cidr)) {
                        return true;
                    }
                }
            }
        }
       
        return false;
    }

    @Override
    public Pair<List<? extends StaticRoute>, Integer> listStaticRoutes(ListStaticRoutesCmd cmd) {
        Long id = cmd.getId();
        Long gatewayId = cmd.getGatewayId();
        Long vpcId = cmd.getVpcId();
        Long domainId = cmd.getDomainId();
        Boolean isRecursive = cmd.isRecursive();
        Boolean listAll = cmd.listAll();
        String accountName = cmd.getAccountName();
        Account caller = UserContext.current().getCaller();
        List<Long> permittedAccounts = new ArrayList<Long>();
        Map<String, String> tags = cmd.getTags();
        Long projectId = cmd.getProjectId();

        Ternary<Long, Boolean, ListProjectResourcesCriteria> domainIdRecursiveListProject = new Ternary<Long, Boolean, 
                ListProjectResourcesCriteria>(domainId, isRecursive, null);
        _accountMgr.buildACLSearchParameters(caller, id, accountName, projectId, permittedAccounts, domainIdRecursiveListProject,
                listAll, false);
        domainId = domainIdRecursiveListProject.first();
        isRecursive = domainIdRecursiveListProject.second();
        ListProjectResourcesCriteria listProjectResourcesCriteria = domainIdRecursiveListProject.third();
        Filter searchFilter = new Filter(StaticRouteVO.class, "created", false, cmd.getStartIndex(), cmd.getPageSizeVal());

        SearchBuilder<StaticRouteVO> sb = _staticRouteDao.createSearchBuilder();
        _accountMgr.buildACLSearchBuilder(sb, domainId, isRecursive, permittedAccounts, listProjectResourcesCriteria);

        sb.and("id", sb.entity().getId(), SearchCriteria.Op.EQ);
        sb.and("vpcId", sb.entity().getVpcId(), SearchCriteria.Op.EQ);
        sb.and("vpcGatewayId", sb.entity().getVpcGatewayId(), SearchCriteria.Op.EQ);
        
        if (tags != null && !tags.isEmpty()) {
            SearchBuilder<ResourceTagVO> tagSearch = _resourceTagDao.createSearchBuilder();
            for (int count=0; count < tags.size(); count++) {
                tagSearch.or().op("key" + String.valueOf(count), tagSearch.entity().getKey(), SearchCriteria.Op.EQ);
                tagSearch.and("value" + String.valueOf(count), tagSearch.entity().getValue(), SearchCriteria.Op.EQ);
                tagSearch.cp();
            }
            tagSearch.and("resourceType", tagSearch.entity().getResourceType(), SearchCriteria.Op.EQ);
            sb.groupBy(sb.entity().getId());
            sb.join("tagSearch", tagSearch, sb.entity().getId(), tagSearch.entity().getResourceId(), JoinBuilder.JoinType.INNER);
        }
        
        SearchCriteria<StaticRouteVO> sc = sb.create();
        _accountMgr.buildACLSearchCriteria(sc, domainId, isRecursive, permittedAccounts, listProjectResourcesCriteria);  
        
        if (id != null) {
            sc.addAnd("id", Op.EQ, id);
        }
        
        if (vpcId != null) {
            sc.addAnd("vpcId", Op.EQ, vpcId);
        }
        
        if (gatewayId != null) {
            sc.addAnd("vpcGatewayId", Op.EQ, gatewayId);
        }
        
        if (tags != null && !tags.isEmpty()) {
            int count = 0;
            sc.setJoinParameters("tagSearch", "resourceType", TaggedResourceType.StaticRoute.toString());
            for (String key : tags.keySet()) {
                sc.setJoinParameters("tagSearch", "key" + String.valueOf(count), key);
                sc.setJoinParameters("tagSearch", "value" + String.valueOf(count), tags.get(key));
                count++;
            }   
        }
        
        Pair<List<StaticRouteVO>, Integer> result = _staticRouteDao.searchAndCount(sc, searchFilter);
        return new Pair<List<? extends StaticRoute>, Integer>(result.first(), result.second());
    }
    
    protected void detectRoutesConflict(StaticRoute newRoute) throws NetworkRuleConflictException {
        List<? extends StaticRoute> routes = _staticRouteDao.listByGatewayIdAndNotRevoked(newRoute.getVpcGatewayId());
        assert (routes.size() >= 1) : "For static routes, we now always first persist the route and then check for " +
                "network conflicts so we should at least have one rule at this point.";
        
        for (StaticRoute route : routes) {
            if (route.getId() == newRoute.getId()) {
                continue; // Skips my own route.
            }
            
            if (NetUtils.isNetworksOverlap(route.getCidr(), newRoute.getCidr())) {
                throw new NetworkRuleConflictException("New static route cidr conflicts with existing route " + route);
            }
        }
    }
    
    protected void markStaticRouteForRevoke(StaticRouteVO route, Account caller) {
        s_logger.debug("Revoking static route " + route);
        if (caller != null) {
            _accountMgr.checkAccess(caller, null, false, route);
        }

        if (route.getState() == StaticRoute.State.Staged) {
            if (s_logger.isDebugEnabled()) {
                s_logger.debug("Found a static route that is still in stage state so just removing it: " + route);
            }
            _staticRouteDao.remove(route.getId());
        } else if (route.getState() == StaticRoute.State.Add || route.getState() == StaticRoute.State.Active) {
            route.setState(StaticRoute.State.Revoke);
            _staticRouteDao.update(route.getId(), route);
            s_logger.debug("Marked static route " + route + " with state " + StaticRoute.State.Revoke);
        }
    }
    
    protected class VpcCleanupTask implements Runnable {
        @Override
        public void run() {
            try {
                GlobalLock lock = GlobalLock.getInternLock("VpcCleanup");
                if (lock == null) {
                    s_logger.debug("Couldn't get the global lock");
                    return;
                }

                if (!lock.lock(30)) {
                    s_logger.debug("Couldn't lock the db");
                    return;
                }

                Transaction txn = null;
                try {
                    txn = Transaction.open(Transaction.CLOUD_DB);

                    // Cleanup inactive VPCs
                    List<VpcVO> inactiveVpcs = _vpcDao.listInactiveVpcs();
                    s_logger.info("Found " + inactiveVpcs.size() + " removed VPCs to cleanup");
                    for (VpcVO vpc : inactiveVpcs) {
                        s_logger.debug("Cleaning up " + vpc);
                        destroyVpc(vpc, _accountMgr.getAccount(Account.ACCOUNT_ID_SYSTEM), User.UID_SYSTEM); 
                    }
                } catch (Exception e) {
                    s_logger.error("Exception ", e);
                } finally {
                    if (txn != null) {
                        txn.close();
                    }
                    lock.unlock();
                }
            } catch (Exception e) {
                s_logger.error("Exception ", e);
            }
        }
    }

    
    @DB
    @Override
    @ActionEvent(eventType = EventTypes.EVENT_NET_IP_ASSIGN, eventDescription = "associating Ip", async = true)
    public IpAddress associateIPToVpc(long ipId, long vpcId) throws ResourceAllocationException, ResourceUnavailableException, 
    InsufficientAddressCapacityException, ConcurrentOperationException {
        Account caller = UserContext.current().getCaller();
        Account owner = null;

        IpAddress ipToAssoc = _ntwkModel.getIp(ipId);
        if (ipToAssoc != null) {
            _accountMgr.checkAccess(caller, null, true, ipToAssoc);
            owner = _accountMgr.getAccount(ipToAssoc.getAllocatedToAccountId());
        } else {
            s_logger.debug("Unable to find ip address by id: " + ipId);
            return null;
        }

        Vpc vpc = getVpc(vpcId);
        if (vpc == null) {
            throw new InvalidParameterValueException("Invalid VPC id provided");
        }

        // check permissions
        _accountMgr.checkAccess(caller, null, true, owner, vpc);

        boolean isSourceNat = false;
        if (getExistingSourceNatInVpc(owner.getId(), vpcId) == null) {
            isSourceNat = true;
        }

        s_logger.debug("Associating ip " + ipToAssoc + " to vpc " + vpc);

        Transaction txn = Transaction.currentTxn();
        txn.start();
        IPAddressVO ip = _ipAddressDao.findById(ipId);
        //update ip address with networkId
        ip.setVpcId(vpcId);
        ip.setSourceNat(isSourceNat);
        _ipAddressDao.update(ipId, ip);

        //mark ip as allocated
        _ntwkMgr.markPublicIpAsAllocated(ip);
        txn.commit();

        s_logger.debug("Successfully assigned ip " + ipToAssoc + " to vpc " + vpc);

        return _ipAddressDao.findById(ipId);
    }
    
    
    @Override
    public void unassignIPFromVpcNetwork(long ipId, long networkId) {
        IPAddressVO ip = _ipAddressDao.findById(ipId);
        if (isIpAllocatedToVpc(ip)) {
            return;
        }

        if (ip == null || ip.getVpcId() == null) {
            return;
        }

        s_logger.debug("Releasing VPC ip address " + ip + " from vpc network id=" + networkId);

        long  vpcId = ip.getVpcId();
        boolean success = false;
        try {
            //unassign ip from the VPC router
            success = _ntwkMgr.applyIpAssociations(_ntwkModel.getNetwork(networkId), true);
        } catch (ResourceUnavailableException ex) {
            throw new CloudRuntimeException("Failed to apply ip associations for network id=" + networkId + 
                    " as a part of unassigning ip " + ipId + " from vpc", ex);
        }

        if (success) {
            ip.setAssociatedWithNetworkId(null);
            _ipAddressDao.update(ipId, ip);
            s_logger.debug("IP address " + ip + " is no longer associated with the network inside vpc id=" + vpcId);
        } else {
            throw new CloudRuntimeException("Failed to apply ip associations for network id=" + networkId + 
                    " as a part of unassigning ip " + ipId + " from vpc");
        }
        s_logger.debug("Successfully released VPC ip address " + ip + " back to VPC pool ");
    }
    
    @Override
    public boolean isIpAllocatedToVpc(IpAddress ip) {
        return (ip != null && ip.getVpcId() != null && 
                (ip.isOneToOneNat() || !_firewallDao.listByIp(ip.getId()).isEmpty()));
    }
    
    @DB
    @Override
<<<<<<< HEAD
    public Network createVpcGuestNetwork(long ntwkOffId, String name, String displayText, String gateway,
                                         String cidr, String vlanId, String networkDomain, Account owner, Long domainId,
                                         PhysicalNetwork pNtwk, long zoneId, ACLType aclType, Boolean subdomainAccess, long vpcId, Account caller, Boolean isDisplayNetworkEnabled)
=======
    public Network createVpcGuestNetwork(long ntwkOffId, String name, String displayText, String gateway, 
            String cidr, String vlanId, String networkDomain, Account owner, Long domainId,
            PhysicalNetwork pNtwk, long zoneId, ACLType aclType, Boolean subdomainAccess, long vpcId, long aclId, Account caller)
>>>>>>> 78ffb7ae
                    throws ConcurrentOperationException, InsufficientCapacityException, ResourceAllocationException {

        Vpc vpc = getActiveVpc(vpcId);

        if (vpc == null) {
            InvalidParameterValueException ex = new InvalidParameterValueException("Unable to find Enabled VPC ");
            ex.addProxyObject("vpc", vpcId, "VPC");
            throw ex;
        }
        _accountMgr.checkAccess(caller, null, false, vpc);
        
        if (networkDomain == null) {
            networkDomain = vpc.getNetworkDomain();
        }
        
        if (vpc.getZoneId() != zoneId) {
            throw new InvalidParameterValueException("New network doesn't belong to vpc zone");
        }
        
        //1) Validate if network can be created for VPC
        validateNtwkOffForNtwkInVpc(null, ntwkOffId, cidr, networkDomain, vpc, gateway, owner);

        //2) Create network
        Network guestNetwork = _ntwkMgr.createGuestNetwork(ntwkOffId, name, displayText, gateway, cidr, vlanId, 
<<<<<<< HEAD
                networkDomain, owner, domainId, pNtwk, zoneId, aclType, subdomainAccess, vpcId, null, null, isDisplayNetworkEnabled);

=======
                networkDomain, owner, domainId, pNtwk, zoneId, aclType, subdomainAccess, vpcId, null, null);
        if(guestNetwork != null){
            guestNetwork.setNetworkACLId(aclId);
            _ntwkDao.update(guestNetwork.getId(), (NetworkVO)guestNetwork);
        }
>>>>>>> 78ffb7ae
        return guestNetwork;
    }
    
    
    protected IPAddressVO getExistingSourceNatInVpc(long ownerId, long vpcId) {

        List<IPAddressVO> addrs = listPublicIpsAssignedToVpc(ownerId, true, vpcId);
        
        IPAddressVO sourceNatIp = null;
        if (addrs.isEmpty()) {
            return null;
        } else {
            // Account already has ip addresses
            for (IPAddressVO addr : addrs) {
                if (addr.isSourceNat()) {
                    sourceNatIp = addr;
                    return sourceNatIp;
                }
            }

            assert (sourceNatIp != null) : "How do we get a bunch of ip addresses but none of them are source nat? " +
            "account=" + ownerId + "; vpcId=" + vpcId;
        } 

        return sourceNatIp;
    }
    
    protected List<IPAddressVO> listPublicIpsAssignedToVpc(long accountId, Boolean sourceNat, long vpcId) {
        SearchCriteria<IPAddressVO> sc = IpAddressSearch.create();
        sc.setParameters("accountId", accountId);
        sc.setParameters("vpcId", vpcId);

        if (sourceNat != null) {
            sc.addAnd("sourceNat", SearchCriteria.Op.EQ, sourceNat);
        }
        sc.setJoinParameters("virtualNetworkVlanSB", "vlanType", VlanType.VirtualNetwork);

        return _ipAddressDao.search(sc, null);
    }
    
    
    @Override
    public PublicIp assignSourceNatIpAddressToVpc(Account owner, Vpc vpc) throws InsufficientAddressCapacityException, ConcurrentOperationException {
        long dcId = vpc.getZoneId();

        IPAddressVO sourceNatIp = getExistingSourceNatInVpc(owner.getId(), vpc.getId());

        PublicIp ipToReturn = null;

        if (sourceNatIp != null) {
            ipToReturn = PublicIp.createFromAddrAndVlan(sourceNatIp, _vlanDao.findById(sourceNatIp.getVlanId()));
        } else {
            ipToReturn = _ntwkMgr.assignDedicateIpAddress(owner, null, vpc.getId(), dcId, true);
        }

        return ipToReturn;
    }
    

    @Override
    public List<HypervisorType> getSupportedVpcHypervisors() {
        List<HypervisorType> hTypes = new ArrayList<HypervisorType>();
        hTypes.add(HypervisorType.XenServer);
        hTypes.add(HypervisorType.VMware);
        hTypes.add(HypervisorType.KVM);
        return hTypes;
    }

    private List<Provider> getVpcProviders(long vpcId) {
        List<String> providerNames = _vpcSrvcDao.getDistinctProviders(vpcId);
        Map<String, Provider> providers = new HashMap<String, Provider>();
        for (String providerName : providerNames) {
            if(!providers.containsKey(providerName)){
                providers.put(providerName, Network.Provider.getProvider(providerName));
            }
        }

        return new ArrayList<Provider>(providers.values());
    }
}<|MERGE_RESOLUTION|>--- conflicted
+++ resolved
@@ -1967,15 +1967,9 @@
     
     @DB
     @Override
-<<<<<<< HEAD
     public Network createVpcGuestNetwork(long ntwkOffId, String name, String displayText, String gateway,
                                          String cidr, String vlanId, String networkDomain, Account owner, Long domainId,
-                                         PhysicalNetwork pNtwk, long zoneId, ACLType aclType, Boolean subdomainAccess, long vpcId, Account caller, Boolean isDisplayNetworkEnabled)
-=======
-    public Network createVpcGuestNetwork(long ntwkOffId, String name, String displayText, String gateway, 
-            String cidr, String vlanId, String networkDomain, Account owner, Long domainId,
-            PhysicalNetwork pNtwk, long zoneId, ACLType aclType, Boolean subdomainAccess, long vpcId, long aclId, Account caller)
->>>>>>> 78ffb7ae
+                                         PhysicalNetwork pNtwk, long zoneId, ACLType aclType, Boolean subdomainAccess, long vpcId, Long aclId, Account caller, Boolean isDisplayNetworkEnabled)
                     throws ConcurrentOperationException, InsufficientCapacityException, ResourceAllocationException {
 
         Vpc vpc = getActiveVpc(vpcId);
@@ -1999,17 +1993,14 @@
         validateNtwkOffForNtwkInVpc(null, ntwkOffId, cidr, networkDomain, vpc, gateway, owner);
 
         //2) Create network
-        Network guestNetwork = _ntwkMgr.createGuestNetwork(ntwkOffId, name, displayText, gateway, cidr, vlanId, 
-<<<<<<< HEAD
+        Network guestNetwork = _ntwkMgr.createGuestNetwork(ntwkOffId, name, displayText, gateway, cidr, vlanId,
                 networkDomain, owner, domainId, pNtwk, zoneId, aclType, subdomainAccess, vpcId, null, null, isDisplayNetworkEnabled);
 
-=======
-                networkDomain, owner, domainId, pNtwk, zoneId, aclType, subdomainAccess, vpcId, null, null);
+
         if(guestNetwork != null){
             guestNetwork.setNetworkACLId(aclId);
             _ntwkDao.update(guestNetwork.getId(), (NetworkVO)guestNetwork);
         }
->>>>>>> 78ffb7ae
         return guestNetwork;
     }
     
