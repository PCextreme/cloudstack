// Licensed to the Apache Software Foundation (ASF) under one
// or more contributor license agreements.  See the NOTICE file
// distributed with this work for additional information
// regarding copyright ownership.  The ASF licenses this file
// to you under the Apache License, Version 2.0 (the
// "License"); you may not use this file except in compliance
// with the License.  You may obtain a copy of the License at
//
//   http://www.apache.org/licenses/LICENSE-2.0
//
// Unless required by applicable law or agreed to in writing,
// software distributed under the License is distributed on an
// "AS IS" BASIS, WITHOUT WARRANTIES OR CONDITIONS OF ANY
// KIND, either express or implied.  See the License for the
// specific language governing permissions and limitations
// under the License.
package com.cloud.network.vpc;

import java.util.List;
import java.util.Map;

import javax.ejb.Local;
import javax.inject.Inject;

import com.cloud.network.vpc.dao.VpcDao;
import org.apache.cloudstack.api.command.user.network.ListNetworkACLListsCmd;
import org.apache.commons.lang.StringUtils;
import org.apache.log4j.Logger;
import org.springframework.stereotype.Component;

import org.apache.cloudstack.api.ApiErrorCode;
import org.apache.cloudstack.api.ServerApiException;
import org.apache.cloudstack.api.command.user.network.CreateNetworkACLCmd;
import org.apache.cloudstack.api.command.user.network.ListNetworkACLsCmd;
import org.apache.cloudstack.context.CallContext;

import com.cloud.exception.InvalidParameterValueException;
import com.cloud.exception.ResourceUnavailableException;
import com.cloud.network.Network;
import com.cloud.network.NetworkModel;
import com.cloud.network.Networks;
import com.cloud.network.dao.NetworkDao;
import com.cloud.network.dao.NetworkVO;
import com.cloud.network.vpc.dao.NetworkACLDao;
import com.cloud.network.vpc.dao.VpcGatewayDao;
import com.cloud.server.ResourceTag.ResourceObjectType;
import com.cloud.tags.ResourceTagVO;
import com.cloud.tags.dao.ResourceTagDao;
import com.cloud.user.Account;
import com.cloud.user.AccountManager;
import com.cloud.utils.Pair;
import com.cloud.utils.component.ManagerBase;
import com.cloud.utils.db.EntityManager;
import com.cloud.utils.db.Filter;
import com.cloud.utils.db.JoinBuilder;
import com.cloud.utils.db.SearchBuilder;
import com.cloud.utils.db.SearchCriteria;
import com.cloud.utils.db.SearchCriteria.Op;
import com.cloud.utils.exception.CloudRuntimeException;
import com.cloud.utils.net.NetUtils;

@Component
@Local(value = {NetworkACLService.class})
public class NetworkACLServiceImpl extends ManagerBase implements NetworkACLService {
    private static final Logger s_logger = Logger.getLogger(NetworkACLServiceImpl.class);

    @Inject
    AccountManager _accountMgr;
    @Inject
    NetworkModel _networkMgr;
    @Inject
    ResourceTagDao _resourceTagDao;
    @Inject
    NetworkACLDao _networkACLDao;
    @Inject
    NetworkACLItemDao _networkACLItemDao;
    @Inject
    NetworkModel _networkModel;
    @Inject
    NetworkDao _networkDao;
    @Inject
    NetworkACLManager _networkAclMgr;
    @Inject
    VpcGatewayDao _vpcGatewayDao;
    @Inject
    VpcManager _vpcMgr;
    @Inject
    EntityManager _entityMgr;
    @Inject
    VpcDao _vpcDao;
    @Inject
    VpcService _vpcSvc;

    @Override
    public NetworkACL createNetworkACL(String name, String description, long vpcId) {
        Account caller = CallContext.current().getCallingAccount();
        Vpc vpc = _entityMgr.findById(Vpc.class, vpcId);
        if (vpc == null) {
            throw new InvalidParameterValueException("Unable to find VPC");
        }
        _accountMgr.checkAccess(caller, null, true, vpc);
        return _networkAclMgr.createNetworkACL(name, description, vpcId);
    }

    @Override
    public NetworkACL getNetworkACL(long id) {
        return _networkAclMgr.getNetworkACL(id);
    }

    @Override
    public Pair<List<? extends NetworkACL>, Integer> listNetworkACLs(ListNetworkACLListsCmd cmd) {
        Long id = cmd.getId();
        String name = cmd.getName();
        Long networkId = cmd.getNetworkId();
        Long vpcId = cmd.getVpcId();
        String keyword = cmd.getKeyword();
        SearchBuilder<NetworkACLVO> sb = _networkACLDao.createSearchBuilder();
        sb.and("id", sb.entity().getId(), Op.EQ);
        sb.and("name", sb.entity().getName(), Op.EQ);
        sb.and("vpcId", sb.entity().getVpcId(), Op.IN);

        Account caller = CallContext.current().getCallingAccount();

        if (networkId != null) {
            SearchBuilder<NetworkVO> network = _networkDao.createSearchBuilder();
            network.and("networkId", network.entity().getId(), Op.EQ);
            sb.join("networkJoin", network, sb.entity().getId(), network.entity().getNetworkACLId(), JoinBuilder.JoinType.INNER);
        }

        SearchCriteria<NetworkACLVO> sc = sb.create();

        if (keyword != null) {
            SearchCriteria<NetworkACLVO> ssc = _networkACLDao.createSearchCriteria();
            ssc.addOr("name", SearchCriteria.Op.LIKE, "%" + keyword + "%");
            ssc.addOr("description", SearchCriteria.Op.LIKE, "%" + keyword + "%");
            sc.addAnd("name", SearchCriteria.Op.SC, ssc);
        }

        if(id != null){
            sc.setParameters("id", id);
        }

        if (name != null) {
            sc.setParameters("name", name);
        }

        if (vpcId != null) {
            Vpc vpc = _entityMgr.findById(Vpc.class, vpcId);
            if (vpc == null) {
                throw new InvalidParameterValueException("Unable to find VPC");
            }
            _accountMgr.checkAccess(caller, null, true, vpc);
            //Include vpcId 0 to list default ACLs
            sc.setParameters("vpcId", vpcId, 0);
        } else {
            //ToDo: Add accountId to network_acl table for permission check

            // VpcId is not specified. Find permitted VPCs for the caller
            // and list ACLs belonging to the permitted VPCs
            List<Long> permittedAccounts = new ArrayList<Long>();
            Long domainId = cmd.getDomainId();
            boolean isRecursive = cmd.isRecursive();
            String accountName = cmd.getAccountName();
            Long projectId = cmd.getProjectId();
            boolean listAll = cmd.listAll();
            Ternary<Long, Boolean, ListProjectResourcesCriteria> domainIdRecursiveListProject = new Ternary<Long, Boolean,
                ListProjectResourcesCriteria>(domainId, isRecursive, null);
            _accountMgr.buildACLSearchParameters(caller, id, accountName, projectId, permittedAccounts, domainIdRecursiveListProject,
                listAll, false);
            domainId = domainIdRecursiveListProject.first();
            isRecursive = domainIdRecursiveListProject.second();
            ListProjectResourcesCriteria listProjectResourcesCriteria = domainIdRecursiveListProject.third();
            SearchBuilder<VpcVO> sbVpc = _vpcDao.createSearchBuilder();
            _accountMgr.buildACLSearchBuilder(sbVpc, domainId, isRecursive, permittedAccounts, listProjectResourcesCriteria);
            SearchCriteria<VpcVO> scVpc = sbVpc.create();
            _accountMgr.buildACLSearchCriteria(scVpc, domainId, isRecursive, permittedAccounts, listProjectResourcesCriteria);
            List<VpcVO> vpcs = _vpcDao.search(scVpc, null);
            List<Long> vpcIds = new ArrayList<Long>();
            for (VpcVO vpc : vpcs) {
                vpcIds.add(vpc.getId());
            }
            //Add vpc_id 0 to list default ACLs
            vpcIds.add(0L);
            sc.setParameters("vpcId", vpcIds.toArray());
        }

        if (networkId != null) {
            sc.setJoinParameters("networkJoin", "networkId", networkId);
        }

        Filter filter = new Filter(NetworkACLVO.class, "id", false, null, null);
        Pair<List<NetworkACLVO>, Integer> acls = _networkACLDao.searchAndCount(sc, filter);
        return new Pair<List<? extends NetworkACL>, Integer>(acls.first(), acls.second());
    }

    @Override
    public boolean deleteNetworkACL(long id) {
        Account caller = CallContext.current().getCallingAccount();
        NetworkACL acl = _networkACLDao.findById(id);
        if (acl == null) {
            throw new InvalidParameterValueException("Unable to find specified ACL");
        }

        //Do not allow deletion of default ACLs
        if (acl.getId() == NetworkACL.DEFAULT_ALLOW || acl.getId() == NetworkACL.DEFAULT_DENY) {
            throw new InvalidParameterValueException("Default ACL cannot be removed");
        }

        Vpc vpc = _entityMgr.findById(Vpc.class, acl.getVpcId());
        if (vpc == null) {
            throw new InvalidParameterValueException("Unable to find specified VPC associated with the ACL");
        }
        _accountMgr.checkAccess(caller, null, true, vpc);
        return _networkAclMgr.deleteNetworkACL(acl);
    }

    @Override
    public boolean replaceNetworkACLonPrivateGw(long aclId, long privateGatewayId) throws ResourceUnavailableException {
        Account caller = CallContext.current().getCallingAccount();
        VpcGateway gateway = _vpcGatewayDao.findById(privateGatewayId);
        if (gateway == null) {
            throw new InvalidParameterValueException("Unable to find specified private gateway");
        }

        VpcGatewayVO vo = _vpcGatewayDao.findById(privateGatewayId);
        if (vo.getState() != VpcGateway.State.Ready) {
            throw new InvalidParameterValueException("Gateway is not in Ready state");
        }

        NetworkACL acl = _networkACLDao.findById(aclId);
        if (acl == null) {
            throw new InvalidParameterValueException("Unable to find specified NetworkACL");
        }

        if (gateway.getVpcId() == null) {
            throw new InvalidParameterValueException("Unable to find specified vpc id");
        }

        if (aclId != NetworkACL.DEFAULT_DENY && aclId != NetworkACL.DEFAULT_ALLOW) {
            Vpc vpc = _entityMgr.findById(Vpc.class, acl.getVpcId());
            if (vpc == null) {
                throw new InvalidParameterValueException("Unable to find Vpc associated with the NetworkACL");
            }
            _accountMgr.checkAccess(caller, null, true, vpc);
            if (!gateway.getVpcId().equals(acl.getVpcId())) {
                throw new InvalidParameterValueException("private gateway: " + privateGatewayId + " and ACL: " + aclId + " do not belong to the same VPC");
            }
        }

        PrivateGateway privateGateway = _vpcSvc.getVpcPrivateGateway(gateway.getId());
        _accountMgr.checkAccess(caller, null, true, privateGateway);

        return _networkAclMgr.replaceNetworkACLForPrivateGw(acl, privateGateway);

    }

    @Override
    public boolean replaceNetworkACL(long aclId, long networkId) throws ResourceUnavailableException {
        Account caller = CallContext.current().getCallingAccount();

        NetworkVO network = _networkDao.findById(networkId);
        if (network == null) {
            throw new InvalidParameterValueException("Unable to find specified Network");
        }

        NetworkACL acl = _networkACLDao.findById(aclId);
        if (acl == null) {
            throw new InvalidParameterValueException("Unable to find specified NetworkACL");
        }

        if (network.getVpcId() == null) {
            throw new InvalidParameterValueException("Network is not part of a VPC: " + network.getUuid());
        }

        if (network.getTrafficType() != Networks.TrafficType.Guest) {
            throw new InvalidParameterValueException("Network ACL can be created just for networks of type " + Networks.TrafficType.Guest);
        }

        if (aclId != NetworkACL.DEFAULT_DENY && aclId != NetworkACL.DEFAULT_ALLOW) {
            //ACL is not default DENY/ALLOW
            // ACL should be associated with a VPC
            Vpc vpc = _entityMgr.findById(Vpc.class, acl.getVpcId());
            if (vpc == null) {
                throw new InvalidParameterValueException("Unable to find Vpc associated with the NetworkACL");
            }

            _accountMgr.checkAccess(caller, null, true, vpc);
            if (!network.getVpcId().equals(acl.getVpcId())) {
                throw new InvalidParameterValueException("Network: " + networkId + " and ACL: " + aclId + " do not belong to the same VPC");
            }
        }

        return _networkAclMgr.replaceNetworkACL(acl, network);
    }

    @Override
    public NetworkACLItem createNetworkACLItem(CreateNetworkACLCmd aclItemCmd) {
        Account caller = CallContext.current().getCallingAccount();
        Long aclId = aclItemCmd.getACLId();
        if (aclId == null) {
            //ACL id is not specified. Get the ACL details from network
            if (aclItemCmd.getNetworkId() == null) {
                throw new InvalidParameterValueException("Cannot create Network ACL Item. ACL Id or network Id is required");
            }
            Network network = _networkMgr.getNetwork(aclItemCmd.getNetworkId());
            if (network.getVpcId() == null) {
                throw new InvalidParameterValueException("Network: " + network.getUuid() + " does not belong to VPC");
            }
            aclId = network.getNetworkACLId();

            if (aclId == null) {
                //Network is not associated with any ACL. Create a new ACL and add aclItem in it for backward compatibility
                s_logger.debug("Network " + network.getId() + " is not associated with any ACL. Creating an ACL before adding acl item");

                //verify that ACLProvider is supported by network offering
                if (!_networkModel.areServicesSupportedByNetworkOffering(network.getNetworkOfferingId(), Network.Service.NetworkACL)) {
                    throw new InvalidParameterValueException("Network Offering does not support NetworkACL service");
                }

                Vpc vpc = _entityMgr.findById(Vpc.class, network.getVpcId());
                if (vpc == null) {
                    throw new InvalidParameterValueException("Unable to find Vpc associated with the Network");
                }

                //Create new ACL
                String aclName = "VPC_" + vpc.getName() + "_Tier_" + network.getName() + "_ACL_" + network.getUuid();
                String description = "ACL for " + aclName;
                NetworkACL acl = _networkAclMgr.createNetworkACL(aclName, description, network.getVpcId());
                if (acl == null) {
                    throw new CloudRuntimeException("Error while create ACL before adding ACL Item for network " + network.getId());
                }
                s_logger.debug("Created ACL: " + aclName + " for network " + network.getId());
                aclId = acl.getId();
                //Apply acl to network
                try {
                    if (!_networkAclMgr.replaceNetworkACL(acl, (NetworkVO)network)) {
                        throw new CloudRuntimeException("Unable to apply auto created ACL to network " + network.getId());
                    }
                    s_logger.debug("Created ACL is applied to network " + network.getId());
                } catch (ResourceUnavailableException e) {
                    throw new CloudRuntimeException("Unable to apply auto created ACL to network " + network.getId(), e);
                }
            }
        }

        NetworkACL acl = _networkAclMgr.getNetworkACL(aclId);
        if (acl == null) {
            throw new InvalidParameterValueException("Unable to find specified ACL");
        }

        if ((aclId == NetworkACL.DEFAULT_DENY) || (aclId == NetworkACL.DEFAULT_ALLOW)) {
            throw new InvalidParameterValueException("Default ACL cannot be modified");
        }

        Vpc vpc = _entityMgr.findById(Vpc.class, acl.getVpcId());
        if (vpc == null) {
            throw new InvalidParameterValueException("Unable to find Vpc associated with the NetworkACL");
        }
        _accountMgr.checkAccess(caller, null, true, vpc);

        //Ensure that number is unique within the ACL
        if (aclItemCmd.getNumber() != null) {
            if (_networkACLItemDao.findByAclAndNumber(aclId, aclItemCmd.getNumber()) != null) {
                throw new InvalidParameterValueException("ACL item with number " + aclItemCmd.getNumber() + " already exists in ACL: " + acl.getUuid());
            }
        }

        validateNetworkACLItem(aclItemCmd.getSourcePortStart(), aclItemCmd.getSourcePortEnd(), aclItemCmd.getSourceCidrList(), aclItemCmd.getProtocol(),
            aclItemCmd.getIcmpCode(), aclItemCmd.getIcmpType(), aclItemCmd.getAction(), aclItemCmd.getNumber());

        return _networkAclMgr.createNetworkACLItem(aclItemCmd.getSourcePortStart(), aclItemCmd.getSourcePortEnd(), aclItemCmd.getProtocol(),
            aclItemCmd.getSourceCidrList(), aclItemCmd.getIcmpCode(), aclItemCmd.getIcmpType(), aclItemCmd.getTrafficType(), aclId, aclItemCmd.getAction(),
            aclItemCmd.getNumber());
    }

    private void validateNetworkACLItem(Integer portStart, Integer portEnd, List<String> sourceCidrList, String protocol, Integer icmpCode, Integer icmpType,
        String action, Integer number) {

        if (portStart != null && !NetUtils.isValidPort(portStart)) {
            throw new InvalidParameterValueException("publicPort is an invalid value: " + portStart);
        }
        if (portEnd != null && !NetUtils.isValidPort(portEnd)) {
            throw new InvalidParameterValueException("Public port range is an invalid value: " + portEnd);
        }

        // start port can't be bigger than end port
        if (portStart != null && portEnd != null && portStart > portEnd) {
            throw new InvalidParameterValueException("Start port can't be bigger than end port");
        }

        // start port and end port must be null for protocol = 'all'
        if ((portStart != null || portEnd != null) && protocol != null && protocol.equalsIgnoreCase("all"))
            throw new InvalidParameterValueException("start port and end port must be null if protocol = 'all'");

        if (sourceCidrList != null) {
            for (String cidr : sourceCidrList) {
                if (!NetUtils.isValidCIDR(cidr)) {
                    throw new ServerApiException(ApiErrorCode.PARAM_ERROR, "Source cidrs formatting error " + cidr);
                }
            }
        }

        //Validate Protocol
        if (protocol != null) {
            //Check if protocol is a number
            if (StringUtils.isNumeric(protocol)) {
                int protoNumber = Integer.parseInt(protocol);
                if (protoNumber < 0 || protoNumber > 255) {
                    throw new InvalidParameterValueException("Invalid protocol number: " + protoNumber);
                }
            } else {
                //Protocol is not number
                //Check for valid protocol strings
                String supportedProtocols = "tcp,udp,icmp,all";
                if (!supportedProtocols.contains(protocol.toLowerCase())) {
                    throw new InvalidParameterValueException("Invalid protocol: " + protocol);
                }
            }

            // icmp code and icmp type can't be passed in for any other protocol rather than icmp
            if (!protocol.equalsIgnoreCase(NetUtils.ICMP_PROTO) && (icmpCode != null || icmpType != null)) {
                throw new InvalidParameterValueException("Can specify icmpCode and icmpType for ICMP protocol only");
            }

            if (protocol.equalsIgnoreCase(NetUtils.ICMP_PROTO) && (portStart != null || portEnd != null)) {
                throw new InvalidParameterValueException("Can't specify start/end port when protocol is ICMP");
            }
        }

        //validate icmp code and type
        if (icmpType != null) {
            if (icmpType.longValue() != -1 && !NetUtils.validateIcmpType(icmpType.longValue())) {
                throw new InvalidParameterValueException("Invalid icmp type; should belong to [0-255] range");
            }
            if (icmpCode != null) {
                if (icmpCode.longValue() != -1 && !NetUtils.validateIcmpCode(icmpCode.longValue())) {
                    throw new InvalidParameterValueException("Invalid icmp code; should belong to [0-15] range and can"
                        + " be defined when icmpType belongs to [0-40] range");
                }
            }
        }

        //Check ofr valid action Allow/Deny
        if (action != null) {
            if (!("Allow".equalsIgnoreCase(action) || "Deny".equalsIgnoreCase(action))) {
                throw new InvalidParameterValueException("Invalid action. Allowed actions are Allow and Deny");
            }
        }

        //Check for valid number
        if (number != null && number < 1) {
            throw new InvalidParameterValueException("Invalid number. Number cannot be < 1");
        }
    }

    @Override
    public NetworkACLItem getNetworkACLItem(long ruleId) {
        return _networkAclMgr.getNetworkACLItem(ruleId);
    }

    @Override
    public boolean applyNetworkACL(long aclId) throws ResourceUnavailableException {
        return _networkAclMgr.applyNetworkACL(aclId);
    }

    @Override
    public Pair<List<? extends NetworkACLItem>, Integer> listNetworkACLItems(ListNetworkACLsCmd cmd) {
        Long networkId = cmd.getNetworkId();
        Long id = cmd.getId();
        Long aclId = cmd.getAclId();
        String trafficType = cmd.getTrafficType();
        String protocol = cmd.getProtocol();
        String action = cmd.getAction();
        Map<String, String> tags = cmd.getTags();
        Account caller = CallContext.current().getCallingAccount();
<<<<<<< HEAD
        /* NetworkACLItem is not ControlledEntity, no ACL built criteria
        List<Long> permittedAccounts = new ArrayList<Long>();

        Ternary<Long, Boolean, ListProjectResourcesCriteria> domainIdRecursiveListProject =
                new Ternary<Long, Boolean, ListProjectResourcesCriteria>(cmd.getDomainId(), cmd.isRecursive(), null);
        _accountMgr.buildACLSearchParameters(caller, id, cmd.getAccountName(), cmd.getProjectId(), permittedAccounts,
                domainIdRecursiveListProject, cmd.listAll(), false);
        Long domainId = domainIdRecursiveListProject.first();
        Boolean isRecursive = domainIdRecursiveListProject.second();
        ListProjectResourcesCriteria listProjectResourcesCriteria = domainIdRecursiveListProject.third();
        */
=======
>>>>>>> da8ee45a

        Filter filter = new Filter(NetworkACLItemVO.class, "id", false, cmd.getStartIndex(), cmd.getPageSizeVal());
        SearchBuilder<NetworkACLItemVO> sb = _networkACLItemDao.createSearchBuilder();

        sb.and("id", sb.entity().getId(), Op.EQ);
        sb.and("aclId", sb.entity().getAclId(), Op.EQ);
        sb.and("trafficType", sb.entity().getTrafficType(), Op.EQ);
        sb.and("protocol", sb.entity().getProtocol(), Op.EQ);
        sb.and("action", sb.entity().getAction(), Op.EQ);

        if (tags != null && !tags.isEmpty()) {
            SearchBuilder<ResourceTagVO> tagSearch = _resourceTagDao.createSearchBuilder();
            for (int count = 0; count < tags.size(); count++) {
                tagSearch.or().op("key" + String.valueOf(count), tagSearch.entity().getKey(), Op.EQ);
                tagSearch.and("value" + String.valueOf(count), tagSearch.entity().getValue(), Op.EQ);
                tagSearch.cp();
            }
            tagSearch.and("resourceType", tagSearch.entity().getResourceType(), Op.EQ);
            sb.groupBy(sb.entity().getId());
            sb.join("tagSearch", tagSearch, sb.entity().getId(), tagSearch.entity().getResourceId(), JoinBuilder.JoinType.INNER);
        }

        if (aclId == null) {
            //Join with network_acl table when aclId is not specified to list acl_items within permitted VPCs
            SearchBuilder<NetworkACLVO> vpcSearch = _networkACLDao.createSearchBuilder();
            vpcSearch.and("vpcId", vpcSearch.entity().getVpcId(), Op.IN);
            sb.join("vpcSearch", vpcSearch, sb.entity().getAclId(), vpcSearch.entity().getId(), JoinBuilder.JoinType.INNER);
        }

        SearchCriteria<NetworkACLItemVO> sc = sb.create();

        if (id != null) {
            sc.setParameters("id", id);
        }

        if (networkId != null) {
            Network network = _networkDao.findById(networkId);
            aclId = network.getNetworkACLId();
        }

        if (trafficType != null) {
            sc.setParameters("trafficType", trafficType);
        }

        if (aclId != null) {
            // Get VPC and check access
            NetworkACL acl = _networkACLDao.findById(aclId);
            if (acl.getVpcId() != 0) {
                Vpc vpc = _vpcDao.findById(acl.getVpcId());
                if (vpc == null) {
                    throw new InvalidParameterValueException("Unable to find VPC associated with acl");
                }
                _accountMgr.checkAccess(caller, null, true, vpc);
            }
            sc.setParameters("aclId", aclId);
        } else {
            //ToDo: Add accountId to network_acl_item table for permission check

            // aclId is not specified
            // List permitted VPCs and filter aclItems
            List<Long> permittedAccounts = new ArrayList<Long>();
            Long domainId = cmd.getDomainId();
            boolean isRecursive = cmd.isRecursive();
            String accountName = cmd.getAccountName();
            Long projectId = cmd.getProjectId();
            boolean listAll = cmd.listAll();
            Ternary<Long, Boolean, ListProjectResourcesCriteria> domainIdRecursiveListProject = new Ternary<Long, Boolean,
                ListProjectResourcesCriteria>(domainId, isRecursive, null);
            _accountMgr.buildACLSearchParameters(caller, id, accountName, projectId, permittedAccounts, domainIdRecursiveListProject,
                listAll, false);
            domainId = domainIdRecursiveListProject.first();
            isRecursive = domainIdRecursiveListProject.second();
            ListProjectResourcesCriteria listProjectResourcesCriteria = domainIdRecursiveListProject.third();
            SearchBuilder<VpcVO> sbVpc = _vpcDao.createSearchBuilder();
            _accountMgr.buildACLSearchBuilder(sbVpc, domainId, isRecursive, permittedAccounts, listProjectResourcesCriteria);
            SearchCriteria<VpcVO> scVpc = sbVpc.create();
            _accountMgr.buildACLSearchCriteria(scVpc, domainId, isRecursive, permittedAccounts, listProjectResourcesCriteria);
            List<VpcVO> vpcs = _vpcDao.search(scVpc, null);
            List<Long> vpcIds = new ArrayList<Long>();
            for (VpcVO vpc : vpcs) {
                vpcIds.add(vpc.getId());
            }
            //Add vpc_id 0 to list acl_items in default ACL
            vpcIds.add(0L);
            sc.setJoinParameters("vpcSearch", "vpcId", vpcIds.toArray());
        }

        if (protocol != null) {
            sc.setParameters("protocol", protocol);
        }

        if (action != null) {
            sc.setParameters("action", action);
        }

        if (tags != null && !tags.isEmpty()) {
            int count = 0;
            sc.setJoinParameters("tagSearch", "resourceType", ResourceObjectType.NetworkACL.toString());
            for (String key : tags.keySet()) {
                sc.setJoinParameters("tagSearch", "key" + String.valueOf(count), key);
                sc.setJoinParameters("tagSearch", "value" + String.valueOf(count), tags.get(key));
                count++;
            }
        }

        Pair<List<NetworkACLItemVO>, Integer> result = _networkACLItemDao.searchAndCount(sc, filter);
        return new Pair<List<? extends NetworkACLItem>, Integer>(result.first(), result.second());
    }

    @Override
    public boolean revokeNetworkACLItem(long ruleId) {
        NetworkACLItemVO aclItem = _networkACLItemDao.findById(ruleId);
        if(aclItem != null){
            NetworkACL acl = _networkAclMgr.getNetworkACL(aclItem.getAclId());

            Vpc vpc = _entityMgr.findById(Vpc.class, acl.getVpcId());

            Account caller = CallContext.current().getCallingAccount();

            _accountMgr.checkAccess(caller, null, true, vpc);

            if((aclItem.getAclId() == NetworkACL.DEFAULT_ALLOW) || (aclItem.getAclId() == NetworkACL.DEFAULT_DENY)){
                throw new InvalidParameterValueException("ACL Items in default ACL cannot be deleted");
            }
        }
        return _networkAclMgr.revokeNetworkACLItem(ruleId);
    }

    @Override
    public NetworkACLItem updateNetworkACLItem(Long id, String protocol, List<String> sourceCidrList, NetworkACLItem.TrafficType trafficType, String action,
        Integer number, Integer sourcePortStart, Integer sourcePortEnd, Integer icmpCode, Integer icmpType) throws ResourceUnavailableException {
        NetworkACLItemVO aclItem = _networkACLItemDao.findById(id);
        if (aclItem == null) {
            throw new InvalidParameterValueException("Unable to find ACL Item cannot be found");
        }

        if (aclItem.getAclId() == NetworkACL.DEFAULT_ALLOW || aclItem.getAclId() == NetworkACL.DEFAULT_DENY) {
            throw new InvalidParameterValueException("Default ACL Items cannot be updated");
        }

        NetworkACL acl = _networkAclMgr.getNetworkACL(aclItem.getAclId());

        Vpc vpc = _entityMgr.findById(Vpc.class, acl.getVpcId());

        Account caller = CallContext.current().getCallingAccount();

        _accountMgr.checkAccess(caller, null, true, vpc);

        if (number != null) {
            //Check if ACL Item with specified number already exists
            NetworkACLItemVO aclNumber = _networkACLItemDao.findByAclAndNumber(acl.getId(), number);
            if ((aclNumber != null) && (aclNumber.getId() != id)) {
                throw new InvalidParameterValueException("ACL item with number " + number + " already exists in ACL: " + acl.getUuid());
            }
        }

        validateNetworkACLItem((sourcePortStart == null) ? aclItem.getSourcePortStart() : sourcePortStart, (sourcePortEnd == null) ? aclItem.getSourcePortEnd()
            : sourcePortEnd, sourceCidrList, protocol, icmpCode, (icmpType == null) ? aclItem.getIcmpType() : icmpType, action, number);

        return _networkAclMgr.updateNetworkACLItem(id, protocol, sourceCidrList, trafficType, action, number, sourcePortStart, sourcePortEnd, icmpCode, icmpType);
    }

}<|MERGE_RESOLUTION|>--- conflicted
+++ resolved
@@ -16,14 +16,13 @@
 // under the License.
 package com.cloud.network.vpc;
 
+import java.util.ArrayList;
 import java.util.List;
 import java.util.Map;
 
 import javax.ejb.Local;
 import javax.inject.Inject;
 
-import com.cloud.network.vpc.dao.VpcDao;
-import org.apache.cloudstack.api.command.user.network.ListNetworkACLListsCmd;
 import org.apache.commons.lang.StringUtils;
 import org.apache.log4j.Logger;
 import org.springframework.stereotype.Component;
@@ -31,6 +30,7 @@
 import org.apache.cloudstack.api.ApiErrorCode;
 import org.apache.cloudstack.api.ServerApiException;
 import org.apache.cloudstack.api.command.user.network.CreateNetworkACLCmd;
+import org.apache.cloudstack.api.command.user.network.ListNetworkACLListsCmd;
 import org.apache.cloudstack.api.command.user.network.ListNetworkACLsCmd;
 import org.apache.cloudstack.context.CallContext;
 
@@ -42,13 +42,16 @@
 import com.cloud.network.dao.NetworkDao;
 import com.cloud.network.dao.NetworkVO;
 import com.cloud.network.vpc.dao.NetworkACLDao;
+import com.cloud.network.vpc.dao.VpcDao;
 import com.cloud.network.vpc.dao.VpcGatewayDao;
+import com.cloud.projects.Project.ListProjectResourcesCriteria;
 import com.cloud.server.ResourceTag.ResourceObjectType;
 import com.cloud.tags.ResourceTagVO;
 import com.cloud.tags.dao.ResourceTagDao;
 import com.cloud.user.Account;
 import com.cloud.user.AccountManager;
 import com.cloud.utils.Pair;
+import com.cloud.utils.Ternary;
 import com.cloud.utils.component.ManagerBase;
 import com.cloud.utils.db.EntityManager;
 import com.cloud.utils.db.Filter;
@@ -157,7 +160,10 @@
 
             // VpcId is not specified. Find permitted VPCs for the caller
             // and list ACLs belonging to the permitted VPCs
+            List<Long> permittedDomains = new ArrayList<Long>();
             List<Long> permittedAccounts = new ArrayList<Long>();
+            List<Long> permittedResources = new ArrayList<Long>();
+
             Long domainId = cmd.getDomainId();
             boolean isRecursive = cmd.isRecursive();
             String accountName = cmd.getAccountName();
@@ -165,15 +171,15 @@
             boolean listAll = cmd.listAll();
             Ternary<Long, Boolean, ListProjectResourcesCriteria> domainIdRecursiveListProject = new Ternary<Long, Boolean,
                 ListProjectResourcesCriteria>(domainId, isRecursive, null);
-            _accountMgr.buildACLSearchParameters(caller, id, accountName, projectId, permittedAccounts, domainIdRecursiveListProject,
-                listAll, false);
-            domainId = domainIdRecursiveListProject.first();
+            _accountMgr.buildACLSearchParameters(caller, id, accountName, projectId, permittedDomains, permittedAccounts, permittedResources, domainIdRecursiveListProject,
+                    listAll, false, "listNetworkACLLists");
+            //domainId = domainIdRecursiveListProject.first();
             isRecursive = domainIdRecursiveListProject.second();
             ListProjectResourcesCriteria listProjectResourcesCriteria = domainIdRecursiveListProject.third();
             SearchBuilder<VpcVO> sbVpc = _vpcDao.createSearchBuilder();
-            _accountMgr.buildACLSearchBuilder(sbVpc, domainId, isRecursive, permittedAccounts, listProjectResourcesCriteria);
+            _accountMgr.buildACLSearchBuilder(sbVpc, isRecursive, permittedDomains, permittedAccounts, permittedResources, listProjectResourcesCriteria);
             SearchCriteria<VpcVO> scVpc = sbVpc.create();
-            _accountMgr.buildACLSearchCriteria(scVpc, domainId, isRecursive, permittedAccounts, listProjectResourcesCriteria);
+            _accountMgr.buildACLSearchCriteria(scVpc, isRecursive, permittedDomains, permittedAccounts, permittedResources, listProjectResourcesCriteria);
             List<VpcVO> vpcs = _vpcDao.search(scVpc, null);
             List<Long> vpcIds = new ArrayList<Long>();
             for (VpcVO vpc : vpcs) {
@@ -189,7 +195,7 @@
         }
 
         Filter filter = new Filter(NetworkACLVO.class, "id", false, null, null);
-        Pair<List<NetworkACLVO>, Integer> acls = _networkACLDao.searchAndCount(sc, filter);
+        Pair<List<NetworkACLVO>, Integer> acls =  _networkACLDao.searchAndCount(sc, filter);
         return new Pair<List<? extends NetworkACL>, Integer>(acls.first(), acls.second());
     }
 
@@ -250,7 +256,7 @@
         PrivateGateway privateGateway = _vpcSvc.getVpcPrivateGateway(gateway.getId());
         _accountMgr.checkAccess(caller, null, true, privateGateway);
 
-        return _networkAclMgr.replaceNetworkACLForPrivateGw(acl, privateGateway);
+        return  _networkAclMgr.replaceNetworkACLForPrivateGw(acl, privateGateway);
 
     }
 
@@ -473,20 +479,6 @@
         String action = cmd.getAction();
         Map<String, String> tags = cmd.getTags();
         Account caller = CallContext.current().getCallingAccount();
-<<<<<<< HEAD
-        /* NetworkACLItem is not ControlledEntity, no ACL built criteria
-        List<Long> permittedAccounts = new ArrayList<Long>();
-
-        Ternary<Long, Boolean, ListProjectResourcesCriteria> domainIdRecursiveListProject =
-                new Ternary<Long, Boolean, ListProjectResourcesCriteria>(cmd.getDomainId(), cmd.isRecursive(), null);
-        _accountMgr.buildACLSearchParameters(caller, id, cmd.getAccountName(), cmd.getProjectId(), permittedAccounts,
-                domainIdRecursiveListProject, cmd.listAll(), false);
-        Long domainId = domainIdRecursiveListProject.first();
-        Boolean isRecursive = domainIdRecursiveListProject.second();
-        ListProjectResourcesCriteria listProjectResourcesCriteria = domainIdRecursiveListProject.third();
-        */
-=======
->>>>>>> da8ee45a
 
         Filter filter = new Filter(NetworkACLItemVO.class, "id", false, cmd.getStartIndex(), cmd.getPageSizeVal());
         SearchBuilder<NetworkACLItemVO> sb = _networkACLItemDao.createSearchBuilder();
@@ -547,7 +539,9 @@
 
             // aclId is not specified
             // List permitted VPCs and filter aclItems
+            List<Long> permittedDomains = new ArrayList<Long>();
             List<Long> permittedAccounts = new ArrayList<Long>();
+            List<Long> permittedResources = new ArrayList<Long>();
             Long domainId = cmd.getDomainId();
             boolean isRecursive = cmd.isRecursive();
             String accountName = cmd.getAccountName();
@@ -555,15 +549,15 @@
             boolean listAll = cmd.listAll();
             Ternary<Long, Boolean, ListProjectResourcesCriteria> domainIdRecursiveListProject = new Ternary<Long, Boolean,
                 ListProjectResourcesCriteria>(domainId, isRecursive, null);
-            _accountMgr.buildACLSearchParameters(caller, id, accountName, projectId, permittedAccounts, domainIdRecursiveListProject,
-                listAll, false);
+            _accountMgr.buildACLSearchParameters(caller, id, accountName, projectId, permittedDomains, permittedAccounts, permittedResources, domainIdRecursiveListProject,
+                    listAll, false, "listNetworkACLs");
             domainId = domainIdRecursiveListProject.first();
             isRecursive = domainIdRecursiveListProject.second();
             ListProjectResourcesCriteria listProjectResourcesCriteria = domainIdRecursiveListProject.third();
             SearchBuilder<VpcVO> sbVpc = _vpcDao.createSearchBuilder();
-            _accountMgr.buildACLSearchBuilder(sbVpc, domainId, isRecursive, permittedAccounts, listProjectResourcesCriteria);
+            _accountMgr.buildACLSearchBuilder(sbVpc, isRecursive, permittedDomains, permittedAccounts, permittedResources, listProjectResourcesCriteria);
             SearchCriteria<VpcVO> scVpc = sbVpc.create();
-            _accountMgr.buildACLSearchCriteria(scVpc, domainId, isRecursive, permittedAccounts, listProjectResourcesCriteria);
+            _accountMgr.buildACLSearchCriteria(scVpc, isRecursive, permittedDomains, permittedAccounts, permittedResources, listProjectResourcesCriteria);
             List<VpcVO> vpcs = _vpcDao.search(scVpc, null);
             List<Long> vpcIds = new ArrayList<Long>();
             for (VpcVO vpc : vpcs) {
