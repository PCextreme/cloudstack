// Licensed to the Apache Software Foundation (ASF) under one
// or more contributor license agreements.  See the NOTICE file
// distributed with this work for additional information
// regarding copyright ownership.  The ASF licenses this file
// to you under the Apache License, Version 2.0 (the
// "License"); you may not use this file except in compliance
// with the License.  You may obtain a copy of the License at
// 
//   http://www.apache.org/licenses/LICENSE-2.0
//
// Unless required by applicable law or agreed to in writing,
// software distributed under the License is distributed on an
// "AS IS" BASIS, WITHOUT WARRANTIES OR CONDITIONS OF ANY
// KIND, either express or implied.  See the License for the
// specific language governing permissions and limitations
// under the License.
package com.cloud.network.dao;

import java.util.List;
import java.util.Map;
import java.util.Random;

import javax.annotation.PostConstruct;
import javax.ejb.Local;
import javax.inject.Inject;
import javax.persistence.TableGenerator;

import org.apache.cloudstack.acl.ControlledEntity.ACLType;
import org.springframework.stereotype.Component;

import com.cloud.network.Network;
import com.cloud.network.Network.GuestType;
import com.cloud.network.Network.Provider;
import com.cloud.network.Network.Service;
import com.cloud.network.Network.State;
import com.cloud.network.Network.Event;
import com.cloud.network.Networks.BroadcastDomainType;
import com.cloud.network.Networks.Mode;
import com.cloud.network.Networks.TrafficType;
import com.cloud.offering.NetworkOffering;
import com.cloud.offerings.NetworkOfferingVO;
import com.cloud.offerings.dao.NetworkOfferingDaoImpl;
import com.cloud.server.ResourceTag.TaggedResourceType;
import com.cloud.tags.dao.ResourceTagsDaoImpl;
import com.cloud.utils.db.DB;
import com.cloud.utils.db.GenericDaoBase;
import com.cloud.utils.db.GenericSearchBuilder;
import com.cloud.utils.db.JoinBuilder;
import com.cloud.utils.db.*;
import com.cloud.utils.db.JoinBuilder.JoinType;
import com.cloud.utils.db.SearchCriteria.Func;
import com.cloud.utils.db.SearchCriteria.Op;
import com.cloud.utils.net.NetUtils;

@Component
@Local(value = NetworkDao.class)
@DB(txn = false)
public class NetworkDaoImpl extends GenericDaoBase<NetworkVO, Long> implements NetworkDao {
<<<<<<< HEAD
    final SearchBuilder<NetworkVO> AllFieldsSearch;
    final SearchBuilder<NetworkVO> AccountSearch;
    final SearchBuilder<NetworkVO> RelatedConfigSearch;
    final SearchBuilder<NetworkVO> AccountNetworkSearch;
    final SearchBuilder<NetworkVO> ZoneBroadcastUriSearch;
    final SearchBuilder<NetworkVO> ZoneSecurityGroupSearch;
    final GenericSearchBuilder<NetworkVO, Integer> CountBy;
    final SearchBuilder<NetworkVO> PhysicalNetworkSearch;
    final SearchBuilder<NetworkVO> SecurityGroupSearch;
    final GenericSearchBuilder<NetworkVO, Long> NetworksRegularUserCanCreateSearch;
    private final GenericSearchBuilder<NetworkVO, Integer> NetworksCount;
    final SearchBuilder<NetworkVO> SourceNATSearch;
    final GenericSearchBuilder<NetworkVO, Long>  CountByZoneAndURI;
    final GenericSearchBuilder<NetworkVO, Long> VpcNetworksCount;
    final SearchBuilder<NetworkVO> OfferingAccountNetworkSearch;
    final GenericSearchBuilder<NetworkVO, Long> GarbageCollectedSearch;

    ResourceTagsDaoImpl _tagsDao = ComponentLocator.inject(ResourceTagsDaoImpl.class);
    NetworkAccountDaoImpl _accountsDao = ComponentLocator.inject(NetworkAccountDaoImpl.class);
    NetworkDomainDaoImpl _domainsDao = ComponentLocator.inject(NetworkDomainDaoImpl.class);
    NetworkOpDaoImpl _opDao = ComponentLocator.inject(NetworkOpDaoImpl.class);
    NetworkServiceMapDaoImpl _ntwkSvcMap = ComponentLocator.inject(NetworkServiceMapDaoImpl.class);
    NetworkOfferingDaoImpl _ntwkOffDao = ComponentLocator.inject(NetworkOfferingDaoImpl.class);
    NetworkOpDaoImpl _ntwkOpDao = ComponentLocator.inject(NetworkOpDaoImpl.class);


    final TableGenerator _tgMacAddress;
=======
    SearchBuilder<NetworkVO> AllFieldsSearch;
    SearchBuilder<NetworkVO> AccountSearch;
    SearchBuilder<NetworkVO> RelatedConfigSearch;
    SearchBuilder<NetworkVO> AccountNetworkSearch;
    SearchBuilder<NetworkVO> ZoneBroadcastUriSearch;
    SearchBuilder<NetworkVO> ZoneSecurityGroupSearch;
    GenericSearchBuilder<NetworkVO, Integer> CountBy;
    SearchBuilder<NetworkVO> PhysicalNetworkSearch;
    SearchBuilder<NetworkVO> SecurityGroupSearch;
    GenericSearchBuilder<NetworkVO, Long> NetworksRegularUserCanCreateSearch;
    GenericSearchBuilder<NetworkVO, Integer> NetworksCount;
    SearchBuilder<NetworkVO> SourceNATSearch;
    GenericSearchBuilder<NetworkVO, Long>  CountByZoneAndURI;
    GenericSearchBuilder<NetworkVO, Long> VpcNetworksCount;
    SearchBuilder<NetworkVO> OfferingAccountNetworkSearch;

    @Inject ResourceTagsDaoImpl _tagsDao;
    @Inject NetworkAccountDaoImpl _accountsDao;
    @Inject NetworkDomainDaoImpl _domainsDao;
    @Inject NetworkOpDaoImpl _opDao;
    @Inject NetworkServiceMapDaoImpl _ntwkSvcMap;
    @Inject NetworkOfferingDaoImpl _ntwkOffDao;


    TableGenerator _tgMacAddress;
>>>>>>> 7b75f0d9
    Random _rand = new Random(System.currentTimeMillis());
    long _prefix = 0x2;

    public NetworkDaoImpl() {
    }

    @PostConstruct
    protected void init() {
        AllFieldsSearch = createSearchBuilder();
        AllFieldsSearch.and("trafficType", AllFieldsSearch.entity().getTrafficType(), Op.EQ);
        AllFieldsSearch.and("cidr", AllFieldsSearch.entity().getCidr(), Op.EQ);
        AllFieldsSearch.and("broadcastType", AllFieldsSearch.entity().getBroadcastDomainType(), Op.EQ);
        AllFieldsSearch.and("offering", AllFieldsSearch.entity().getNetworkOfferingId(), Op.EQ);
        AllFieldsSearch.and("datacenter", AllFieldsSearch.entity().getDataCenterId(), Op.EQ);
        AllFieldsSearch.and("account", AllFieldsSearch.entity().getAccountId(), Op.EQ);
        AllFieldsSearch.and("related", AllFieldsSearch.entity().getRelated(), Op.EQ);
        AllFieldsSearch.and("guestType", AllFieldsSearch.entity().getGuestType(), Op.EQ);
        AllFieldsSearch.and("physicalNetwork", AllFieldsSearch.entity().getPhysicalNetworkId(), Op.EQ);
        AllFieldsSearch.and("broadcastUri", AllFieldsSearch.entity().getBroadcastUri(), Op.EQ);
        AllFieldsSearch.and("vpcId", AllFieldsSearch.entity().getVpcId(), Op.EQ);
        SearchBuilder<NetworkOfferingVO> join1 = _ntwkOffDao.createSearchBuilder();
        join1.and("isSystem", join1.entity().isSystemOnly(), Op.EQ);
        join1.and("isRedundant", join1.entity().getRedundantRouter(), Op.EQ);
        AllFieldsSearch.join("offerings", join1, AllFieldsSearch.entity().getNetworkOfferingId(), join1.entity().getId(), JoinBuilder.JoinType.INNER);
        AllFieldsSearch.done();

        AccountSearch = createSearchBuilder();
        AccountSearch.and("offering", AccountSearch.entity().getNetworkOfferingId(), Op.EQ);
        SearchBuilder<NetworkAccountVO> join = _accountsDao.createSearchBuilder();
        join.and("account", join.entity().getAccountId(), Op.EQ);
        AccountSearch.join("accounts", join, AccountSearch.entity().getId(), join.entity().getNetworkId(), JoinBuilder.JoinType.INNER);
        AccountSearch.and("datacenter", AccountSearch.entity().getDataCenterId(), Op.EQ);
        AccountSearch.and("cidr", AccountSearch.entity().getCidr(), Op.EQ);
        AccountSearch.and("vpcId", AccountSearch.entity().getVpcId(), Op.EQ);
        AccountSearch.done();

        RelatedConfigSearch = createSearchBuilder();
        RelatedConfigSearch.and("offering", RelatedConfigSearch.entity().getNetworkOfferingId(), Op.EQ);
        RelatedConfigSearch.and("datacenter", RelatedConfigSearch.entity().getDataCenterId(), Op.EQ);
        SearchBuilder<NetworkAccountVO> join2 = _accountsDao.createSearchBuilder();
        join2.and("account", join2.entity().getAccountId(), Op.EQ);
        RelatedConfigSearch.join("account", join2, join2.entity().getNetworkId(), RelatedConfigSearch.entity().getId(), JoinType.INNER);
        RelatedConfigSearch.done();

        AccountNetworkSearch = createSearchBuilder();
        AccountNetworkSearch.and("networkId", AccountNetworkSearch.entity().getId(), Op.EQ);
        SearchBuilder<NetworkAccountVO> mapJoin = _accountsDao.createSearchBuilder();
        mapJoin.and("accountId", mapJoin.entity().getAccountId(), Op.EQ);
        AccountNetworkSearch.join("networkSearch", mapJoin, AccountNetworkSearch.entity().getId(), mapJoin.entity().getNetworkId(), JoinBuilder.JoinType.INNER);
        AccountNetworkSearch.done();

        ZoneBroadcastUriSearch = createSearchBuilder();
        ZoneBroadcastUriSearch.and("dataCenterId", ZoneBroadcastUriSearch.entity().getDataCenterId(), Op.EQ);
        ZoneBroadcastUriSearch.and("broadcastUri", ZoneBroadcastUriSearch.entity().getBroadcastUri(), Op.EQ);
        ZoneBroadcastUriSearch.and("guestType", ZoneBroadcastUriSearch.entity().getGuestType(), Op.EQ);
        ZoneBroadcastUriSearch.done();

        CountByZoneAndURI = createSearchBuilder(Long.class);
        CountByZoneAndURI.select(null, Func.COUNT, null);
        CountByZoneAndURI.and("dataCenterId", CountByZoneAndURI.entity().getDataCenterId(), Op.EQ);
        CountByZoneAndURI.and("broadcastUri", CountByZoneAndURI.entity().getBroadcastUri(), Op.EQ);
        CountByZoneAndURI.and("guestType", CountByZoneAndURI.entity().getGuestType(), Op.EQ);

        CountByZoneAndURI.done();

        ZoneSecurityGroupSearch = createSearchBuilder();
        ZoneSecurityGroupSearch.and("dataCenterId", ZoneSecurityGroupSearch.entity().getDataCenterId(), Op.EQ);
        SearchBuilder<NetworkServiceMapVO> offJoin = _ntwkSvcMap.createSearchBuilder();
        offJoin.and("service", offJoin.entity().getService(), Op.EQ);
        ZoneSecurityGroupSearch.join("services", offJoin, ZoneSecurityGroupSearch.entity().getId(), offJoin.entity().getNetworkId(), JoinBuilder.JoinType.INNER);
        ZoneSecurityGroupSearch.done();

        CountBy = createSearchBuilder(Integer.class);
        CountBy.select(null, Func.COUNT, CountBy.entity().getId());
        CountBy.and("offeringId", CountBy.entity().getNetworkOfferingId(), Op.EQ);
        CountBy.and("vpcId", CountBy.entity().getVpcId(), Op.EQ);
        CountBy.and("removed", CountBy.entity().getRemoved(), Op.NULL);
        CountBy.done();

        PhysicalNetworkSearch = createSearchBuilder();
        PhysicalNetworkSearch.and("physicalNetworkId", PhysicalNetworkSearch.entity().getPhysicalNetworkId(), Op.EQ);
        PhysicalNetworkSearch.done();

        SecurityGroupSearch = createSearchBuilder();
        SearchBuilder<NetworkServiceMapVO> join3 = _ntwkSvcMap.createSearchBuilder();
        join3.and("service", join3.entity().getService(), Op.EQ);
        SecurityGroupSearch.join("services", join3, SecurityGroupSearch.entity().getId(), join3.entity().getNetworkId(), JoinBuilder.JoinType.INNER);
        SecurityGroupSearch.done();

        NetworksCount = createSearchBuilder(Integer.class);
        NetworksCount.select(null, Func.COUNT, NetworksCount.entity().getId());
        NetworksCount.and("networkOfferingId", NetworksCount.entity().getNetworkOfferingId(), SearchCriteria.Op.EQ);
        NetworksCount.done();

        NetworksRegularUserCanCreateSearch = createSearchBuilder(Long.class);
        NetworksRegularUserCanCreateSearch.and("aclType", NetworksRegularUserCanCreateSearch.entity().getAclType(), Op.EQ);
        NetworksRegularUserCanCreateSearch.select(null, Func.COUNT, NetworksRegularUserCanCreateSearch.entity().getId());
        SearchBuilder<NetworkAccountVO> join4 = _accountsDao.createSearchBuilder();
        join4.and("account", join4.entity().getAccountId(), Op.EQ);
        join4.and("isOwner", join4.entity().isOwner(), Op.EQ);
        NetworksRegularUserCanCreateSearch.join("accounts", join4, NetworksRegularUserCanCreateSearch.entity().getId(), join4.entity().getNetworkId(), JoinBuilder.JoinType.INNER);
        SearchBuilder<NetworkOfferingVO> join5 = _ntwkOffDao.createSearchBuilder();
        join5.and("specifyVlan", join5.entity().getSpecifyVlan(), Op.EQ);
        NetworksRegularUserCanCreateSearch.join("ntwkOff", join5, NetworksRegularUserCanCreateSearch.entity().getNetworkOfferingId(), join5.entity().getId(), JoinBuilder.JoinType.INNER);    
        NetworksRegularUserCanCreateSearch.done();

        _tgMacAddress = _tgs.get("macAddress");

        SourceNATSearch = createSearchBuilder();
        SourceNATSearch.and("account", SourceNATSearch.entity().getAccountId(), Op.EQ);
        SourceNATSearch.and("datacenter", SourceNATSearch.entity().getDataCenterId(), Op.EQ);
        SourceNATSearch.and("guestType", SourceNATSearch.entity().getGuestType(), Op.EQ);
        SearchBuilder<NetworkServiceMapVO> join6 = _ntwkSvcMap.createSearchBuilder();
        join6.and("service", join6.entity().getService(), Op.EQ);
        SourceNATSearch.join("services", join6, SourceNATSearch.entity().getId(), join6.entity().getNetworkId(), JoinBuilder.JoinType.INNER);
        SourceNATSearch.done();

        VpcNetworksCount = createSearchBuilder(Long.class);
        VpcNetworksCount.and("vpcId", VpcNetworksCount.entity().getVpcId(), Op.EQ);
        VpcNetworksCount.select(null, Func.COUNT, VpcNetworksCount.entity().getId());
        VpcNetworksCount.done();

        OfferingAccountNetworkSearch = createSearchBuilder();
        OfferingAccountNetworkSearch.select(null, Func.DISTINCT, OfferingAccountNetworkSearch.entity().getId());
        SearchBuilder<NetworkOfferingVO> ntwkOfferingJoin = _ntwkOffDao.createSearchBuilder();
        ntwkOfferingJoin.and("isSystem", ntwkOfferingJoin.entity().isSystemOnly(), Op.EQ);
        OfferingAccountNetworkSearch.join("ntwkOfferingSearch", ntwkOfferingJoin, OfferingAccountNetworkSearch.entity().getNetworkOfferingId(), ntwkOfferingJoin.entity().getId(), JoinBuilder.JoinType.LEFT);
        SearchBuilder<NetworkAccountVO> ntwkAccountJoin = _accountsDao.createSearchBuilder();
        ntwkAccountJoin.and("accountId", ntwkAccountJoin.entity().getAccountId(), Op.EQ);
        OfferingAccountNetworkSearch.join("ntwkAccountSearch", ntwkAccountJoin, OfferingAccountNetworkSearch.entity().getId(), ntwkAccountJoin.entity().getNetworkId(), JoinBuilder.JoinType.INNER);
        OfferingAccountNetworkSearch.and("zoneId", OfferingAccountNetworkSearch.entity().getDataCenterId(), Op.EQ);
        OfferingAccountNetworkSearch.and("type", OfferingAccountNetworkSearch.entity().getGuestType(), Op.EQ);
        OfferingAccountNetworkSearch.done();

        GarbageCollectedSearch = createSearchBuilder(Long.class);
        GarbageCollectedSearch.selectField(GarbageCollectedSearch.entity().getId());
        SearchBuilder<NetworkOpVO> join7 = _ntwkOpDao.createSearchBuilder();
        join7.and("activenics", join7.entity().getActiveNicsCount(), Op.EQ);
        join7.and("gc", join7.entity().isGarbageCollected(), Op.EQ);
        join7.and("check", join7.entity().isCheckForGc(), Op.EQ);
        GarbageCollectedSearch.join("ntwkOpGC", join7, GarbageCollectedSearch.entity().getId(), join7.entity().getId(), JoinBuilder.JoinType.INNER);
        SearchBuilder<NetworkOfferingVO> join8 = _ntwkOffDao.createSearchBuilder();
        join8.and("isPersistent", join8.entity().getIsPersistent(), Op.EQ);
        GarbageCollectedSearch.join("ntwkOffGC", join8, GarbageCollectedSearch.entity().getNetworkOfferingId(), join8.entity().getId(), JoinBuilder.JoinType.INNER);
        GarbageCollectedSearch.done();

    }

    @Override
    public List<NetworkVO> listByZoneAndGuestType(long accountId, long dataCenterId, Network.GuestType type, Boolean isSystem) {
        SearchCriteria<NetworkVO> sc = AllFieldsSearch.create();
        sc.setParameters("datacenter", dataCenterId);
        sc.setParameters("account", accountId);
        if (type != null) {
            sc.setParameters("guestType", type);
        }

        if (isSystem != null) {
            sc.setJoinParameters("offerings", "isSystem", isSystem);
        }

        return listBy(sc, null);
    }

    public List<NetworkVO> findBy(TrafficType trafficType, Mode mode, BroadcastDomainType broadcastType, long networkOfferingId, long dataCenterId) {
        SearchCriteria<NetworkVO> sc = AllFieldsSearch.create();
        sc.setParameters("trafficType", trafficType);
        sc.setParameters("broadcastType", broadcastType);
        sc.setParameters("offering", networkOfferingId);
        sc.setParameters("datacenter", dataCenterId);

        return search(sc, null);
    }

    @Override
    public List<NetworkVO> listBy(long accountId, long offeringId, long dataCenterId) {
        SearchCriteria<NetworkVO> sc = AccountSearch.create();
        sc.setParameters("offering", offeringId);
        sc.setJoinParameters("accounts", "account", accountId);
        sc.setParameters("datacenter", dataCenterId);

        return listBy(sc);
    }

    @Override
    public List<NetworkVO> listBy(long accountId, long dataCenterId, String cidr, boolean skipVpc) {
        SearchCriteria<NetworkVO> sc = AccountSearch.create();
        sc.setJoinParameters("accounts", "account", accountId);
        sc.setParameters("datacenter", dataCenterId);
        sc.setParameters("cidr", cidr);
        if (skipVpc) {
            sc.setParameters("vpcId", (Object)null);
        }

        return listBy(sc);
    }

    @Override
    @DB
    public NetworkVO persist(NetworkVO network, boolean gc, Map<String, String> serviceProviderMap) {
        Transaction txn = Transaction.currentTxn();
        txn.start();

        // 1) create network
        NetworkVO newNetwork = super.persist(network);
        // 2) add account to the network
        addAccountToNetwork(network.getId(), network.getAccountId(), true);
        // 3) add network to gc monitor table
        NetworkOpVO op = new NetworkOpVO(network.getId(), gc);
        _opDao.persist(op);
        // 4) add services/providers for the network
        persistNetworkServiceProviders(newNetwork.getId(), serviceProviderMap);

        txn.commit();
        return newNetwork;
    }

    @Override
    @DB
    public boolean update(Long networkId, NetworkVO network, Map<String, String> serviceProviderMap) {
        Transaction txn = Transaction.currentTxn();
        txn.start();

        super.update(networkId, network);
        if (serviceProviderMap != null) {
            _ntwkSvcMap.deleteByNetworkId(networkId);
            persistNetworkServiceProviders(networkId, serviceProviderMap);
        }

        txn.commit();
        return true;
    }

    @Override
    @DB
    public void persistNetworkServiceProviders(long networkId, Map<String, String> serviceProviderMap) {
        Transaction txn = Transaction.currentTxn();
        txn.start();
        for (String service : serviceProviderMap.keySet()) {
            NetworkServiceMapVO serviceMap = new NetworkServiceMapVO(networkId, Service.getService(service), Provider.getProvider(serviceProviderMap.get(service)));
            _ntwkSvcMap.persist(serviceMap);
        }
        txn.commit();
    }

    protected void addAccountToNetwork(long networkId, long accountId, boolean isOwner) {
        NetworkAccountVO account = new NetworkAccountVO(networkId, accountId, isOwner);
        _accountsDao.persist(account);
    }

    @Override
    public SearchBuilder<NetworkAccountVO> createSearchBuilderForAccount() {
        return _accountsDao.createSearchBuilder();
    }

    @Override
    public List<NetworkVO> getNetworksForOffering(long offeringId, long dataCenterId, long accountId) {
        SearchCriteria<NetworkVO> sc = RelatedConfigSearch.create();
        sc.setParameters("offering", offeringId);
        sc.setParameters("dc", dataCenterId);
        sc.setJoinParameters("account", "account", accountId);
        return search(sc, null);
    }

    @Override
    public String getNextAvailableMacAddress(long networkConfigId) {
        SequenceFetcher fetch = SequenceFetcher.getInstance();

        long seq = fetch.getNextSequence(Long.class, _tgMacAddress, networkConfigId);
        seq = seq | _prefix << 40 | ((_rand.nextInt(Short.MAX_VALUE) << 16) & 0x00000000ffff0000l);
        return NetUtils.long2Mac(seq);
    }

    @Override
    public List<NetworkVO> listBy(long accountId, long networkId) {
        SearchCriteria<NetworkVO> sc = AccountNetworkSearch.create();
        sc.setParameters("networkId", networkId);
        sc.setJoinParameters("networkSearch", "accountId", accountId);
        return listBy(sc);
    }

    @Override
    public long countByZoneAndUri(long zoneId, String broadcastUri) {

        SearchCriteria<Long> sc = CountByZoneAndURI.create();
        sc.setParameters("dataCenterId", zoneId);
        sc.setParameters("broadcastUri", broadcastUri);

        return customSearch(sc, null).get(0);
    }

    @Override
    public List<NetworkVO> listByZone(long zoneId) {
        SearchCriteria<NetworkVO> sc = ZoneBroadcastUriSearch.create();
        sc.setParameters("dataCenterId", zoneId);
        return search(sc, null);
    }

    @Override
    public long countByZoneUriAndGuestType(long zoneId, String broadcastUri, GuestType guestType) {
        SearchCriteria<Long> sc = CountByZoneAndURI.create();
        sc.setParameters("dataCenterId", zoneId);
        sc.setParameters("broadcastUri", broadcastUri);
        sc.setParameters("guestType", guestType);
        return customSearch(sc, null).get(0);
    }

    @Override
    public List<NetworkVO> listByZoneSecurityGroup(Long zoneId) {
        SearchCriteria<NetworkVO> sc = ZoneSecurityGroupSearch.create();
        if (zoneId != null) {
            sc.setParameters("dataCenterId", zoneId);
        }
        sc.setJoinParameters("services", "service", Service.SecurityGroup.getName());
        return search(sc, null);
    }

    @Override
    public void changeActiveNicsBy(long networkId, int count) {
        _opDao.changeActiveNicsBy(networkId, count);
    }

    @Override
    public int getActiveNicsIn(long networkId) {
        return _opDao.getActiveNics(networkId);
    }

    @Override
    public List<Long> findNetworksToGarbageCollect() {
        SearchCriteria<Long> sc = GarbageCollectedSearch.create();
        sc.setJoinParameters("ntwkOffGC", "isPersistent", false);
        sc.setJoinParameters("ntwkOpGC", "activenics", 0);
        sc.setJoinParameters("ntwkOpGC", "gc", true);
        sc.setJoinParameters("ntwkOpGC", "check", true);
        return customSearch(sc, null);
    }

    @Override
    public void clearCheckForGc(long networkId) {
        _opDao.clearCheckForGc(networkId);
    }

    @Override
    public void setCheckForGc(long networkId) {
        _opDao.setCheckForGc(networkId);
    }

    @Override
    public List<NetworkVO> listByOwner(long ownerId) {
        SearchCriteria<NetworkVO> sc = AllFieldsSearch.create();
        sc.setParameters("account", ownerId);
        return listBy(sc);
    }

    @Override
    public void addDomainToNetwork(long networkId, long domainId, Boolean subdomainAccess) {
        addDomainToNetworknetwork(networkId, domainId, subdomainAccess);
    }

    protected void addDomainToNetworknetwork(long networkId, long domainId, Boolean subdomainAccess) {
        NetworkDomainVO domain = new NetworkDomainVO(networkId, domainId, subdomainAccess);
        _domainsDao.persist(domain);
    }


    @Override
    public int getNetworkCountByVpcId(long vpcId) {
        SearchCriteria<Integer> sc = CountBy.create();
        sc.setParameters("vpcId", vpcId);
        List<Integer> results = customSearch(sc, null);
        return results.get(0);
    }


    @Override
    public List<NetworkVO> listSecurityGroupEnabledNetworks() {
        SearchCriteria<NetworkVO> sc = SecurityGroupSearch.create();
        sc.setJoinParameters("services", "service", Service.SecurityGroup.getName());
        return listBy(sc);
    }

    @Override
    public List<NetworkVO> listByPhysicalNetwork(long physicalNetworkId) {
        SearchCriteria<NetworkVO> sc = PhysicalNetworkSearch.create();
        sc.setParameters("physicalNetworkId", physicalNetworkId);
        return listBy(sc);
    }

    @Override
    public List<NetworkVO> listByPhysicalNetworkTrafficType(long physicalNetworkId, TrafficType trafficType) {
        SearchCriteria<NetworkVO> sc = AllFieldsSearch.create();
        sc.setParameters("trafficType", trafficType);
        sc.setParameters("physicalNetworkId", physicalNetworkId);
        return listBy(sc);
    }

    @Override
    public List<NetworkVO> listByPhysicalNetworkAndProvider(long physicalNetworkId, String providerName) {
        SearchBuilder<NetworkServiceMapVO> svcProviderMapSearch = _ntwkSvcMap.createSearchBuilder();
        NetworkServiceMapVO svcProviderEntry = svcProviderMapSearch.entity();
        svcProviderMapSearch.and("Provider", svcProviderMapSearch.entity().getProvider(), SearchCriteria.Op.EQ);

        SearchBuilder<NetworkVO> networksSearch = createSearchBuilder();
        networksSearch.and("physicalNetworkId", networksSearch.entity().getPhysicalNetworkId(), Op.EQ);
        networksSearch.join("svcProviderMapSearch", svcProviderMapSearch, networksSearch.entity().getId(), svcProviderEntry.getNetworkId(), JoinBuilder.JoinType.INNER);

        SearchCriteria<NetworkVO> sc = networksSearch.create();
        sc.setJoinParameters("svcProviderMapSearch", "Provider", providerName);
        sc.setParameters("physicalNetworkId", physicalNetworkId);

        return listBy(sc);
    }

    @Override
    public List<NetworkVO> listBy(long accountId, long dataCenterId, Network.GuestType type, TrafficType trafficType) {
        SearchCriteria<NetworkVO> sc = AllFieldsSearch.create();
        sc.setParameters("datacenter", dataCenterId);
        sc.setParameters("account", accountId);
        sc.setParameters("guestType", type);
        sc.setParameters("trafficType", trafficType);

        return listBy(sc, null);
    }

    @Override
    public List<NetworkVO> listByZoneAndTrafficType(long zoneId, TrafficType trafficType) {
        SearchCriteria<NetworkVO> sc = AllFieldsSearch.create();
        sc.setParameters("datacenter", zoneId);
        sc.setParameters("trafficType", trafficType);

        return listBy(sc, null);
    }

    @Override
    public int getNetworkCountByNetworkOffId(long networkOfferingId) {
        SearchCriteria<Integer> sc = NetworksCount.create();
        sc.setParameters("networkOfferingId", networkOfferingId);
        List<Integer> count = customSearch(sc, null);
        return count.get(0);
    }

    @Override
    public long countNetworksUserCanCreate(long ownerId) {
        SearchCriteria<Long> sc = NetworksRegularUserCanCreateSearch.create();
        sc.setParameters("aclType", ACLType.Account);
        sc.setJoinParameters("accounts", "account", ownerId);
        sc.setJoinParameters("ntwkOff", "specifyVlan", false);
        return customSearch(sc, null).get(0);
    }


    @Override
    public List<NetworkVO> listSourceNATEnabledNetworks(long accountId, long dataCenterId, Network.GuestType type) {
        SearchCriteria<NetworkVO> sc = SourceNATSearch.create();
        sc.setParameters("datacenter", dataCenterId);
        sc.setParameters("account", accountId);
        sc.setParameters("guestType", type);
        sc.setJoinParameters("services", "service", Service.SourceNat.getName());
        return listBy(sc);
    }

    @Override
    public List<NetworkVO> listByVpc(long vpcId) {
        SearchCriteria<NetworkVO> sc = AllFieldsSearch.create();
        sc.setParameters("vpcId", vpcId);

        return listBy(sc, null);
    }


    @Override
    public NetworkVO getPrivateNetwork(String broadcastUri, String cidr, long accountId, long zoneId) {
        SearchCriteria<NetworkVO> sc = AllFieldsSearch.create();
        sc.setParameters("datacenter", zoneId);
        sc.setParameters("broadcastUri", broadcastUri);
        sc.setParameters("cidr", cidr);
        sc.setParameters("account", accountId);
        sc.setParameters("offering", _ntwkOffDao.findByUniqueName(NetworkOffering.SystemPrivateGatewayNetworkOffering).getId());
        return findOneBy(sc);
    }

    @Override
    @DB
    public boolean remove(Long id) {
        Transaction txn = Transaction.currentTxn();
        txn.start();
        NetworkVO entry = findById(id);
        if (entry != null) {
            _tagsDao.removeByIdAndType(id, TaggedResourceType.Network);
        }
        boolean result = super.remove(id);
        txn.commit();
        return result;
    }

    @Override
    public long countVpcNetworks(long vpcId) {
        SearchCriteria<Long> sc = VpcNetworksCount.create();
        sc.setParameters("vpcId", vpcId);
        return customSearch(sc, null).get(0);
    }

    @Override
    public boolean updateState(State currentState, Event event, State nextState, Network vo, Object data) {
       // TODO: ensure this update is correct
       Transaction txn = Transaction.currentTxn();
       txn.start();

       NetworkVO networkVo = (NetworkVO) vo;
       networkVo.setState(nextState);
       super.update(networkVo.getId(), networkVo);

       txn.commit();
       return true;
    }

    @Override
    public List<NetworkVO> listNetworksByAccount(long accountId, long zoneId, Network.GuestType type, boolean isSystem) {
        SearchCriteria<NetworkVO> sc = OfferingAccountNetworkSearch.create();
        sc.setJoinParameters("ntwkOfferingSearch", "isSystem", isSystem);
        sc.setJoinParameters("ntwkAccountSearch", "accountId", accountId);
        sc.setParameters("zoneId", zoneId);
        sc.setParameters("type", type);

        List<NetworkVO> networks = search(sc, null);
        return networks;
    }

    @Override
    public List<NetworkVO> listRedundantNetworks() {
        SearchCriteria<NetworkVO> sc = AllFieldsSearch.create();
        sc.setJoinParameters("offerings", "isRedundant", true);
        return listBy(sc, null);
    }
}<|MERGE_RESOLUTION|>--- conflicted
+++ resolved
@@ -56,35 +56,6 @@
 @Local(value = NetworkDao.class)
 @DB(txn = false)
 public class NetworkDaoImpl extends GenericDaoBase<NetworkVO, Long> implements NetworkDao {
-<<<<<<< HEAD
-    final SearchBuilder<NetworkVO> AllFieldsSearch;
-    final SearchBuilder<NetworkVO> AccountSearch;
-    final SearchBuilder<NetworkVO> RelatedConfigSearch;
-    final SearchBuilder<NetworkVO> AccountNetworkSearch;
-    final SearchBuilder<NetworkVO> ZoneBroadcastUriSearch;
-    final SearchBuilder<NetworkVO> ZoneSecurityGroupSearch;
-    final GenericSearchBuilder<NetworkVO, Integer> CountBy;
-    final SearchBuilder<NetworkVO> PhysicalNetworkSearch;
-    final SearchBuilder<NetworkVO> SecurityGroupSearch;
-    final GenericSearchBuilder<NetworkVO, Long> NetworksRegularUserCanCreateSearch;
-    private final GenericSearchBuilder<NetworkVO, Integer> NetworksCount;
-    final SearchBuilder<NetworkVO> SourceNATSearch;
-    final GenericSearchBuilder<NetworkVO, Long>  CountByZoneAndURI;
-    final GenericSearchBuilder<NetworkVO, Long> VpcNetworksCount;
-    final SearchBuilder<NetworkVO> OfferingAccountNetworkSearch;
-    final GenericSearchBuilder<NetworkVO, Long> GarbageCollectedSearch;
-
-    ResourceTagsDaoImpl _tagsDao = ComponentLocator.inject(ResourceTagsDaoImpl.class);
-    NetworkAccountDaoImpl _accountsDao = ComponentLocator.inject(NetworkAccountDaoImpl.class);
-    NetworkDomainDaoImpl _domainsDao = ComponentLocator.inject(NetworkDomainDaoImpl.class);
-    NetworkOpDaoImpl _opDao = ComponentLocator.inject(NetworkOpDaoImpl.class);
-    NetworkServiceMapDaoImpl _ntwkSvcMap = ComponentLocator.inject(NetworkServiceMapDaoImpl.class);
-    NetworkOfferingDaoImpl _ntwkOffDao = ComponentLocator.inject(NetworkOfferingDaoImpl.class);
-    NetworkOpDaoImpl _ntwkOpDao = ComponentLocator.inject(NetworkOpDaoImpl.class);
-
-
-    final TableGenerator _tgMacAddress;
-=======
     SearchBuilder<NetworkVO> AllFieldsSearch;
     SearchBuilder<NetworkVO> AccountSearch;
     SearchBuilder<NetworkVO> RelatedConfigSearch;
@@ -101,16 +72,20 @@
     GenericSearchBuilder<NetworkVO, Long> VpcNetworksCount;
     SearchBuilder<NetworkVO> OfferingAccountNetworkSearch;
 
+    GenericSearchBuilder<NetworkVO, Long> GarbageCollectedSearch;
+    
+    
+    
     @Inject ResourceTagsDaoImpl _tagsDao;
     @Inject NetworkAccountDaoImpl _accountsDao;
     @Inject NetworkDomainDaoImpl _domainsDao;
     @Inject NetworkOpDaoImpl _opDao;
     @Inject NetworkServiceMapDaoImpl _ntwkSvcMap;
     @Inject NetworkOfferingDaoImpl _ntwkOffDao;
-
+    @Inject NetworkOpDaoImpl _ntwkOpDao;
 
     TableGenerator _tgMacAddress;
->>>>>>> 7b75f0d9
+
     Random _rand = new Random(System.currentTimeMillis());
     long _prefix = 0x2;
 
@@ -175,7 +150,7 @@
         CountByZoneAndURI.and("guestType", CountByZoneAndURI.entity().getGuestType(), Op.EQ);
 
         CountByZoneAndURI.done();
-
+        
         ZoneSecurityGroupSearch = createSearchBuilder();
         ZoneSecurityGroupSearch.and("dataCenterId", ZoneSecurityGroupSearch.entity().getDataCenterId(), Op.EQ);
         SearchBuilder<NetworkServiceMapVO> offJoin = _ntwkSvcMap.createSearchBuilder();
@@ -199,12 +174,12 @@
         join3.and("service", join3.entity().getService(), Op.EQ);
         SecurityGroupSearch.join("services", join3, SecurityGroupSearch.entity().getId(), join3.entity().getNetworkId(), JoinBuilder.JoinType.INNER);
         SecurityGroupSearch.done();
-
+        
         NetworksCount = createSearchBuilder(Integer.class);
         NetworksCount.select(null, Func.COUNT, NetworksCount.entity().getId());
         NetworksCount.and("networkOfferingId", NetworksCount.entity().getNetworkOfferingId(), SearchCriteria.Op.EQ);
         NetworksCount.done();
-
+        
         NetworksRegularUserCanCreateSearch = createSearchBuilder(Long.class);
         NetworksRegularUserCanCreateSearch.and("aclType", NetworksRegularUserCanCreateSearch.entity().getAclType(), Op.EQ);
         NetworksRegularUserCanCreateSearch.select(null, Func.COUNT, NetworksRegularUserCanCreateSearch.entity().getId());
@@ -218,7 +193,7 @@
         NetworksRegularUserCanCreateSearch.done();
 
         _tgMacAddress = _tgs.get("macAddress");
-
+        
         SourceNATSearch = createSearchBuilder();
         SourceNATSearch.and("account", SourceNATSearch.entity().getAccountId(), Op.EQ);
         SourceNATSearch.and("datacenter", SourceNATSearch.entity().getDataCenterId(), Op.EQ);
@@ -227,7 +202,7 @@
         join6.and("service", join6.entity().getService(), Op.EQ);
         SourceNATSearch.join("services", join6, SourceNATSearch.entity().getId(), join6.entity().getNetworkId(), JoinBuilder.JoinType.INNER);
         SourceNATSearch.done();
-
+        
         VpcNetworksCount = createSearchBuilder(Long.class);
         VpcNetworksCount.and("vpcId", VpcNetworksCount.entity().getVpcId(), Op.EQ);
         VpcNetworksCount.select(null, Func.COUNT, VpcNetworksCount.entity().getId());
@@ -267,11 +242,11 @@
         if (type != null) {
             sc.setParameters("guestType", type);
         }
-
+        
         if (isSystem != null) {
             sc.setJoinParameters("offerings", "isSystem", isSystem);
         }
-
+        
         return listBy(sc, null);
     }
 
@@ -398,7 +373,7 @@
         SearchCriteria<Long> sc = CountByZoneAndURI.create();
         sc.setParameters("dataCenterId", zoneId);
         sc.setParameters("broadcastUri", broadcastUri);
-
+        
         return customSearch(sc, null).get(0);
     }
 
@@ -452,7 +427,7 @@
     public void clearCheckForGc(long networkId) {
         _opDao.clearCheckForGc(networkId);
     }
-
+    
     @Override
     public void setCheckForGc(long networkId) {
         _opDao.setCheckForGc(networkId);
@@ -474,8 +449,8 @@
         NetworkDomainVO domain = new NetworkDomainVO(networkId, domainId, subdomainAccess);
         _domainsDao.persist(domain);
     }
-
-
+    
+    
     @Override
     public int getNetworkCountByVpcId(long vpcId) {
         SearchCriteria<Integer> sc = CountBy.create();
@@ -483,7 +458,7 @@
         List<Integer> results = customSearch(sc, null);
         return results.get(0);
     }
-
+    
 
     @Override
     public List<NetworkVO> listSecurityGroupEnabledNetworks() {
@@ -543,7 +518,7 @@
 
         return listBy(sc, null);
     }
-
+    
     @Override
     public int getNetworkCountByNetworkOffId(long networkOfferingId) {
         SearchCriteria<Integer> sc = NetworksCount.create();
@@ -551,7 +526,7 @@
         List<Integer> count = customSearch(sc, null);
         return count.get(0);
     }
-
+    
     @Override
     public long countNetworksUserCanCreate(long ownerId) {
         SearchCriteria<Long> sc = NetworksRegularUserCanCreateSearch.create();
@@ -560,8 +535,8 @@
         sc.setJoinParameters("ntwkOff", "specifyVlan", false);
         return customSearch(sc, null).get(0);
     }
-
-
+    
+    
     @Override
     public List<NetworkVO> listSourceNATEnabledNetworks(long accountId, long dataCenterId, Network.GuestType type) {
         SearchCriteria<NetworkVO> sc = SourceNATSearch.create();
@@ -571,7 +546,7 @@
         sc.setJoinParameters("services", "service", Service.SourceNat.getName());
         return listBy(sc);
     }
-
+    
     @Override
     public List<NetworkVO> listByVpc(long vpcId) {
         SearchCriteria<NetworkVO> sc = AllFieldsSearch.create();
