// Licensed to the Apache Software Foundation (ASF) under one
// or more contributor license agreements.  See the NOTICE file
// distributed with this work for additional information
// regarding copyright ownership.  The ASF licenses this file
// to you under the Apache License, Version 2.0 (the
// "License"); you may not use this file except in compliance
// with the License.  You may obtain a copy of the License at
// 
//   http://www.apache.org/licenses/LICENSE-2.0
//
// Unless required by applicable law or agreed to in writing,
// software distributed under the License is distributed on an
// "AS IS" BASIS, WITHOUT WARRANTIES OR CONDITIONS OF ANY
// KIND, either express or implied.  See the License for the
// specific language governing permissions and limitations
// under the License.
package com.cloud.network.rules;

import java.util.ArrayList;
import java.util.HashSet;
import java.util.List;
import java.util.Map;
import java.util.Set;

import javax.ejb.Local;
import javax.naming.ConfigurationException;

import org.apache.log4j.Logger;

import com.cloud.api.commands.ListPortForwardingRulesCmd;
import com.cloud.configuration.ConfigurationManager;
import com.cloud.domain.dao.DomainDao;
import com.cloud.event.ActionEvent;
import com.cloud.event.EventTypes;
import com.cloud.event.UsageEventVO;
import com.cloud.event.dao.EventDao;
import com.cloud.event.dao.UsageEventDao;
import com.cloud.exception.InsufficientAddressCapacityException;
import com.cloud.exception.InvalidParameterValueException;
import com.cloud.exception.NetworkRuleConflictException;
import com.cloud.exception.ResourceUnavailableException;
import com.cloud.network.IPAddressVO;
import com.cloud.network.IpAddress;
import com.cloud.network.Network;
import com.cloud.network.Network.Service;
import com.cloud.network.NetworkManager;
import com.cloud.network.dao.FirewallRulesCidrsDao;
import com.cloud.network.dao.FirewallRulesDao;
import com.cloud.network.dao.IPAddressDao;
import com.cloud.network.rules.FirewallRule.FirewallRuleType;
import com.cloud.network.rules.FirewallRule.Purpose;
import com.cloud.network.rules.dao.PortForwardingRulesDao;
import com.cloud.offering.NetworkOffering;
import com.cloud.projects.Project.ListProjectResourcesCriteria;
import com.cloud.server.ResourceTag.TaggedResourceType;
import com.cloud.tags.ResourceTagVO;
import com.cloud.tags.dao.ResourceTagDao;
import com.cloud.user.Account;
import com.cloud.user.AccountManager;
import com.cloud.user.DomainManager;
import com.cloud.user.UserContext;
import com.cloud.uservm.UserVm;
import com.cloud.utils.Ternary;
import com.cloud.utils.component.Inject;
import com.cloud.utils.component.Manager;
import com.cloud.utils.db.DB;
import com.cloud.utils.db.Filter;
import com.cloud.utils.db.JoinBuilder;
import com.cloud.utils.db.SearchBuilder;
import com.cloud.utils.db.SearchCriteria;
import com.cloud.utils.db.SearchCriteria.Op;
import com.cloud.utils.db.Transaction;
import com.cloud.utils.exception.CloudRuntimeException;
import com.cloud.utils.net.Ip;
import com.cloud.vm.Nic;
import com.cloud.vm.UserVmVO;
import com.cloud.vm.VirtualMachine;
import com.cloud.vm.VirtualMachine.Type;
import com.cloud.vm.dao.NicDao;
import com.cloud.vm.dao.UserVmDao;

@Local(value = { RulesManager.class, RulesService.class })
public class RulesManagerImpl implements RulesManager, RulesService, Manager {
    private static final Logger s_logger = Logger.getLogger(RulesManagerImpl.class);
    String _name;

    @Inject
    PortForwardingRulesDao _portForwardingDao;
    @Inject
    FirewallRulesCidrsDao _firewallCidrsDao;
    @Inject
    FirewallRulesDao _firewallDao;
    @Inject
    IPAddressDao _ipAddressDao;
    @Inject
    UserVmDao _vmDao;
    @Inject
    AccountManager _accountMgr;
    @Inject
    NetworkManager _networkMgr;
    @Inject
    EventDao _eventDao;
    @Inject
    UsageEventDao _usageEventDao;
    @Inject
    DomainDao _domainDao;
    @Inject
    FirewallManager _firewallMgr;
    @Inject
    DomainManager _domainMgr;
    @Inject
    ConfigurationManager _configMgr;
    @Inject
    NicDao _nicDao;
    @Inject
    ResourceTagDao _resourceTagDao;

    @Override
    public void checkIpAndUserVm(IpAddress ipAddress, UserVm userVm, Account caller) {
        if (ipAddress == null || ipAddress.getAllocatedTime() == null || ipAddress.getAllocatedToAccountId() == null) {
            throw new InvalidParameterValueException("Unable to create ip forwarding rule on address " + ipAddress + ", invalid IP address specified.");
        }

        if (userVm == null) {
            return;
        }

        if (userVm.getState() == VirtualMachine.State.Destroyed || userVm.getState() == VirtualMachine.State.Expunging) {
            throw new InvalidParameterValueException("Invalid user vm: " + userVm.getId());
        }

        _accountMgr.checkAccess(caller, null, true, ipAddress, userVm);

        // validate that IP address and userVM belong to the same account
        if (ipAddress.getAllocatedToAccountId().longValue() != userVm.getAccountId()) {
            throw new InvalidParameterValueException("Unable to create ip forwarding rule, IP address " + ipAddress + " owner is not the same as owner of virtual machine " + userVm.toString());
        }

        // validate that userVM is in the same availability zone as the IP address
        if (ipAddress.getDataCenterId() != userVm.getDataCenterIdToDeployIn()) {
            throw new InvalidParameterValueException("Unable to create ip forwarding rule, IP address " + ipAddress + " is not in the same availability zone as virtual machine " + userVm.toString());
        }

    }

    @Override
    public void checkRuleAndUserVm(FirewallRule rule, UserVm userVm, Account caller) {
        if (userVm == null || rule == null) {
            return;
        }

        _accountMgr.checkAccess(caller, null, true, rule, userVm);

        if (userVm.getState() == VirtualMachine.State.Destroyed || userVm.getState() == VirtualMachine.State.Expunging) {
            throw new InvalidParameterValueException("Invalid user vm: " + userVm.getId());
        }

        if (rule.getAccountId() != userVm.getAccountId()) {
            throw new InvalidParameterValueException("New rule " + rule + " and vm id=" + userVm.getId() + " belong to different accounts");
        }
    }

    @Override
    @DB
    @ActionEvent(eventType = EventTypes.EVENT_NET_RULE_ADD, eventDescription = "creating forwarding rule", create = true)
    public PortForwardingRule createPortForwardingRule(PortForwardingRule rule, Long vmId, boolean openFirewall) 
            throws NetworkRuleConflictException {
        UserContext ctx = UserContext.current();
        Account caller = ctx.getCaller();

        Long ipAddrId = rule.getSourceIpAddressId();

        IPAddressVO ipAddress = _ipAddressDao.findById(ipAddrId);

        // Validate ip address
        if (ipAddress == null) {
            throw new InvalidParameterValueException("Unable to create port forwarding rule; ip id=" + ipAddrId + " doesn't exist in the system");
        } else if (ipAddress.isOneToOneNat()) {
            throw new InvalidParameterValueException("Unable to create port forwarding rule; ip id=" + ipAddrId + " has static nat enabled");
        }
        
        Long networkId = rule.getNetworkId();
        Network network = _networkMgr.getNetwork(networkId);
        //associate ip address to network (if needed)
        boolean performedIpAssoc = false;
        if (ipAddress.getAssociatedWithNetworkId() == null) {
            boolean assignToVpcNtwk =  network.getVpcId() != null 
                    && ipAddress.getVpcId() != null && ipAddress.getVpcId().longValue() == network.getVpcId();
            if (assignToVpcNtwk) {
                //set networkId just for verification purposes
                ipAddress.setAssociatedWithNetworkId(networkId);
                _networkMgr.checkIpForService(ipAddress, Service.PortForwarding, networkId);

                s_logger.debug("The ip is not associated with the VPC network id="+ networkId + ", so assigning");
                try {
                    ipAddress = _networkMgr.associateIPToGuestNetwork(ipAddrId, networkId, false);
                    performedIpAssoc = true;
                } catch (Exception ex) {
                    throw new CloudRuntimeException("Failed to associate ip to VPC network as " +
                            "a part of port forwarding rule creation");
                }
            }
        } else {
            _networkMgr.checkIpForService(ipAddress, Service.PortForwarding, null);
        }
        
        if (ipAddress.getAssociatedWithNetworkId() == null) { 
            throw new InvalidParameterValueException("Ip address " + ipAddress + " is not assigned to the network " + network);
        }
        
        try {
            _firewallMgr.validateFirewallRule(caller, ipAddress, rule.getSourcePortStart(), rule.getSourcePortEnd(), 
                    rule.getProtocol(), Purpose.PortForwarding, FirewallRuleType.User);

            Long accountId = ipAddress.getAllocatedToAccountId();
            Long domainId = ipAddress.getAllocatedInDomainId();

            // start port can't be bigger than end port
            if (rule.getDestinationPortStart() > rule.getDestinationPortEnd()) {
                throw new InvalidParameterValueException("Start port can't be bigger than end port");
            }

            // check that the port ranges are of equal size
            if ((rule.getDestinationPortEnd() - rule.getDestinationPortStart()) != (rule.getSourcePortEnd() - rule.getSourcePortStart())) {
                throw new InvalidParameterValueException("Source port and destination port ranges should be of equal sizes.");
            }

            // validate user VM exists
            UserVm vm = _vmDao.findById(vmId);
            if (vm == null) {
                throw new InvalidParameterValueException("Unable to create port forwarding rule on address " + ipAddress + 
                        ", invalid virtual machine id specified (" + vmId + ").");
            } else {
                checkRuleAndUserVm(rule, vm, caller);
            }


            // Verify that vm has nic in the network
            Ip dstIp = rule.getDestinationIpAddress();
            Nic guestNic = _networkMgr.getNicInNetwork(vmId, networkId);
            if (guestNic == null || guestNic.getIp4Address() == null) {
                throw new InvalidParameterValueException("Vm doesn't belong to network associated with ipAddress");
            } else {
                dstIp = new Ip(guestNic.getIp4Address());
            }

            Transaction txn = Transaction.currentTxn();
            txn.start();

            PortForwardingRuleVO newRule = new PortForwardingRuleVO(rule.getXid(), rule.getSourceIpAddressId(), 
                    rule.getSourcePortStart(), rule.getSourcePortEnd(), dstIp, rule.getDestinationPortStart(),
                    rule.getDestinationPortEnd(), rule.getProtocol().toLowerCase(), networkId, accountId, domainId, vmId);
            newRule = _portForwardingDao.persist(newRule);

            // create firewallRule for 0.0.0.0/0 cidr
            if (openFirewall) {
                _firewallMgr.createRuleForAllCidrs(ipAddrId, caller, rule.getSourcePortStart(), rule.getSourcePortEnd(),
                        rule.getProtocol(), null, null, newRule.getId(), networkId);
            }

            try {
                _firewallMgr.detectRulesConflict(newRule);
                if (!_firewallDao.setStateToAdd(newRule)) {
                    throw new CloudRuntimeException("Unable to update the state to add for " + newRule);
                }
                UserContext.current().setEventDetails("Rule Id: " + newRule.getId());
                UsageEventVO usageEvent = new UsageEventVO(EventTypes.EVENT_NET_RULE_ADD, newRule.getAccountId(), 
                        ipAddress.getDataCenterId(), newRule.getId(), null);
                _usageEventDao.persist(usageEvent);
                txn.commit();
                return newRule;
            } catch (Exception e) {
                if (newRule != null) {
                    txn.start();
                    // no need to apply the rule as it wasn't programmed on the backend yet
                    _firewallMgr.revokeRelatedFirewallRule(newRule.getId(), false);
                    removePFRule(newRule);
                    txn.commit();
                }

                if (e instanceof NetworkRuleConflictException) {
                    throw (NetworkRuleConflictException) e;
                }
                
                throw new CloudRuntimeException("Unable to add rule for the ip id=" + ipAddrId, e);
            }
        } finally {
            // release ip address if ipassoc was perfored
            if (performedIpAssoc) {
                //if the rule is the last one for the ip address assigned to VPC, unassign it from the network
                IpAddress ip = _ipAddressDao.findById(ipAddress.getId());
                _networkMgr.unassignIPFromVpcNetwork(ip.getId(), networkId);  
            }
        }
    }

    @Override
    @DB
    @ActionEvent(eventType = EventTypes.EVENT_NET_RULE_ADD, eventDescription = "creating static nat rule", create = true)
    public StaticNatRule createStaticNatRule(StaticNatRule rule, boolean openFirewall) throws NetworkRuleConflictException {
        Account caller = UserContext.current().getCaller();

        Long ipAddrId = rule.getSourceIpAddressId();

        IPAddressVO ipAddress = _ipAddressDao.findById(ipAddrId);

        // Validate ip address
        if (ipAddress == null) {
            throw new InvalidParameterValueException("Unable to create static nat rule; ip id=" + ipAddrId + " doesn't exist in the system");
        } else if (ipAddress.isSourceNat() || !ipAddress.isOneToOneNat() || ipAddress.getAssociatedWithVmId() == null) {
            throw new NetworkRuleConflictException("Can't do static nat on ip address: " + ipAddress.getAddress());
        }

        _firewallMgr.validateFirewallRule(caller, ipAddress, rule.getSourcePortStart(), rule.getSourcePortEnd(), rule.getProtocol(), Purpose.StaticNat, FirewallRuleType.User);

        Long networkId = ipAddress.getAssociatedWithNetworkId();
        Long accountId = ipAddress.getAllocatedToAccountId();
        Long domainId = ipAddress.getAllocatedInDomainId();

        _networkMgr.checkIpForService(ipAddress, Service.StaticNat, null);

        Network network = _networkMgr.getNetwork(networkId);
        NetworkOffering off = _configMgr.getNetworkOffering(network.getNetworkOfferingId());
        if (off.getElasticIp()) {
            throw new InvalidParameterValueException("Can't create ip forwarding rules for the network where elasticIP service is enabled");
        }

        String dstIp = _networkMgr.getIpInNetwork(ipAddress.getAssociatedWithVmId(), networkId);

        Transaction txn = Transaction.currentTxn();
        txn.start();

        FirewallRuleVO newRule = new FirewallRuleVO(rule.getXid(), rule.getSourceIpAddressId(), rule.getSourcePortStart(), rule.getSourcePortEnd(), rule.getProtocol().toLowerCase(),
                networkId, accountId, domainId, rule.getPurpose(), null, null, null, null, null);

        newRule = _firewallDao.persist(newRule);

        // create firewallRule for 0.0.0.0/0 cidr
        if (openFirewall) {
            _firewallMgr.createRuleForAllCidrs(ipAddrId, caller, rule.getSourcePortStart(), rule.getSourcePortEnd(), rule.getProtocol(), null, null, newRule.getId(), networkId);
        }

        try {
            _firewallMgr.detectRulesConflict(newRule);
            if (!_firewallDao.setStateToAdd(newRule)) {
                throw new CloudRuntimeException("Unable to update the state to add for " + newRule);
            }
            UserContext.current().setEventDetails("Rule Id: " + newRule.getId());
            UsageEventVO usageEvent = new UsageEventVO(EventTypes.EVENT_NET_RULE_ADD, newRule.getAccountId(), 0, newRule.getId(), null);
            _usageEventDao.persist(usageEvent);

            txn.commit();
            StaticNatRule staticNatRule = new StaticNatRuleImpl(newRule, dstIp);

            return staticNatRule;
        } catch (Exception e) {

            if (newRule != null) {
                txn.start();
                // no need to apply the rule as it wasn't programmed on the backend yet
                _firewallMgr.revokeRelatedFirewallRule(newRule.getId(), false);
                _firewallMgr.removeRule(newRule);
                txn.commit();
            }

            if (e instanceof NetworkRuleConflictException) {
                throw (NetworkRuleConflictException) e;
            }
            throw new CloudRuntimeException("Unable to add static nat rule for the ip id=" + newRule.getSourceIpAddressId(), e);
        }
    }

    @Override
    @ActionEvent(eventType = EventTypes.EVENT_ENABLE_STATIC_NAT, eventDescription = "enabling static nat")
    public boolean enableStaticNat(long ipId, long vmId, long networkId, boolean isSystemVm) 
            throws NetworkRuleConflictException, ResourceUnavailableException {
        UserContext ctx = UserContext.current();
        Account caller = ctx.getCaller();
        UserContext.current().setEventDetails("Ip Id: " + ipId);

        // Verify input parameters

        IPAddressVO ipAddress = _ipAddressDao.findById(ipId);
        if (ipAddress == null) {
            throw new InvalidParameterValueException("Unable to find ip address by id " + ipId);
        }

        // Verify input parameters
        boolean performedIpAssoc = false;
        boolean result = false;
        try {
            Network network = _networkMgr.getNetwork(networkId);
            if (network == null) {
                throw new InvalidParameterValueException("Unable to find network by id");
            }
            
            // Check that vm has a nic in the network
            Nic guestNic = _networkMgr.getNicInNetwork(vmId, networkId);
            if (guestNic == null) {
                throw new InvalidParameterValueException("Vm doesn't belong to the network with specified id");
            }

            
            if (!_networkMgr.areServicesSupportedInNetwork(network.getId(), Service.StaticNat)) {
                throw new InvalidParameterValueException("Unable to create static nat rule; StaticNat service is not " +
                        "supported in network with specified id");
            }
 
            if (!isSystemVm) {
                UserVmVO vm = _vmDao.findById(vmId);
                if (vm == null) {
                    throw new InvalidParameterValueException("Can't enable static nat for the address id=" + ipId + 
                            ", invalid virtual machine id specified (" + vmId + ").");
                }
                //associate ip address to network (if needed)
                if (ipAddress.getAssociatedWithNetworkId() == null) {
                    boolean assignToVpcNtwk = network.getVpcId() != null 
                            && ipAddress.getVpcId() != null && ipAddress.getVpcId().longValue() == network.getVpcId();
                    if (assignToVpcNtwk) {
                        _networkMgr.checkIpForService(ipAddress, Service.StaticNat, networkId);
                        
                        s_logger.debug("The ip is not associated with the VPC network id="+ networkId + ", so assigning");
                        try {
                            ipAddress = _networkMgr.associateIPToGuestNetwork(ipId, networkId, false);
                        } catch (Exception ex) {
                            s_logger.warn("Failed to associate ip id=" + ipId + " to VPC network id=" + networkId + " as " +
                                    "a part of enable static nat");
                            return false;
                        }
                        performedIpAssoc = true;
                    }
                } else {
                    _networkMgr.checkIpForService(ipAddress, Service.StaticNat, null);
                }
                
                if (ipAddress.getAssociatedWithNetworkId() == null) { 
                    throw new InvalidParameterValueException("Ip address " + ipAddress + " is not assigned to the network " + network);
                }

                // Check permissions
                checkIpAndUserVm(ipAddress, vm, caller);
                
                // Verify ip address parameter
                isIpReadyForStaticNat(vmId, ipAddress, caller, ctx.getCallerUserId());
            }
            
            ipAddress.setOneToOneNat(true);
            ipAddress.setAssociatedWithVmId(vmId);

            if (_ipAddressDao.update(ipAddress.getId(), ipAddress)) {
                // enable static nat on the backend
                s_logger.trace("Enabling static nat for ip address " + ipAddress + " and vm id=" + vmId + " on the backend");
                if (applyStaticNatForIp(ipId, false, caller, false)) {
                    result = true;
                } else {
                    s_logger.warn("Failed to enable static nat rule for ip address " + ipId + " on the backend");
                }
            } else {
                s_logger.warn("Failed to update ip address " + ipAddress + " in the DB as a part of enableStaticNat");
                
            }
        } finally {
            if (!result) {
                ipAddress.setOneToOneNat(false);
                ipAddress.setAssociatedWithVmId(null);
                _ipAddressDao.update(ipAddress.getId(), ipAddress);  
                
                if (performedIpAssoc) {
                    //if the rule is the last one for the ip address assigned to VPC, unassign it from the network
                    IpAddress ip = _ipAddressDao.findById(ipAddress.getId());
                    _networkMgr.unassignIPFromVpcNetwork(ip.getId(), networkId);
                }
            }
        }
        return result;
    }

    protected void isIpReadyForStaticNat(long vmId, IPAddressVO ipAddress, Account caller, long callerUserId) 
            throws NetworkRuleConflictException, ResourceUnavailableException {
        if (ipAddress.isSourceNat()) {
            throw new InvalidParameterValueException("Can't enable static, ip address " + ipAddress + " is a sourceNat ip address");
        }

        if (!ipAddress.isOneToOneNat()) { // Dont allow to enable static nat if PF/LB rules exist for the IP
            List<FirewallRuleVO> portForwardingRules = _firewallDao.listByIpAndPurposeAndNotRevoked(ipAddress.getId(), Purpose.PortForwarding);
            if (portForwardingRules != null && !portForwardingRules.isEmpty()) {
                throw new NetworkRuleConflictException("Failed to enable static nat for the ip address " + ipAddress + " as it already has PortForwarding rules assigned");
            }

            List<FirewallRuleVO> loadBalancingRules = _firewallDao.listByIpAndPurposeAndNotRevoked(ipAddress.getId(), Purpose.LoadBalancing);
            if (loadBalancingRules != null && !loadBalancingRules.isEmpty()) {
                throw new NetworkRuleConflictException("Failed to enable static nat for the ip address " + ipAddress + " as it already has LoadBalancing rules assigned");
            }
        } else if (ipAddress.getAssociatedWithVmId() != null && ipAddress.getAssociatedWithVmId().longValue() != vmId) {
            throw new NetworkRuleConflictException("Failed to enable static for the ip address " + ipAddress + " and vm id=" + vmId + " as it's already assigned to antoher vm");
        }

        IPAddressVO oldIP = _ipAddressDao.findByAssociatedVmId(vmId);

        if (oldIP != null) {
            // If elasticIP functionality is supported in the network, we always have to disable static nat on the old
// ip in order to re-enable it on the new one
            Long networkId = oldIP.getAssociatedWithNetworkId();
            boolean reassignStaticNat = false;
            if (networkId != null) {
                Network guestNetwork = _networkMgr.getNetwork(networkId);
                NetworkOffering offering = _configMgr.getNetworkOffering(guestNetwork.getNetworkOfferingId());
                if (offering.getElasticIp()) {
                    reassignStaticNat = true;
                }
            }

            // If there is public ip address already associated with the vm, throw an exception
            if (!reassignStaticNat) {
                throw new InvalidParameterValueException("Failed to enable static nat for the ip address id=" + ipAddress.getId() + " as vm id=" + vmId + " is already associated with ip id=" + oldIP.getId());
            }
            // unassign old static nat rule
            s_logger.debug("Disassociating static nat for ip " + oldIP);
            if (!disableStaticNat(oldIP.getId(), caller, callerUserId, true)) {
                throw new CloudRuntimeException("Failed to disable old static nat rule for vm id=" + vmId + " and ip " + oldIP);
            }
        }
    }

    @Override
    @ActionEvent(eventType = EventTypes.EVENT_NET_RULE_DELETE, eventDescription = "revoking forwarding rule", async = true)
    public boolean revokePortForwardingRule(long ruleId, boolean apply) {
        UserContext ctx = UserContext.current();
        Account caller = ctx.getCaller();

        PortForwardingRuleVO rule = _portForwardingDao.findById(ruleId);
        if (rule == null) {
            throw new InvalidParameterValueException("Unable to find " + ruleId);
        }

        _accountMgr.checkAccess(caller, null, true, rule);

        if (!revokePortForwardingRuleInternal(ruleId, caller, ctx.getCallerUserId(), apply)) {
            throw new CloudRuntimeException("Failed to delete port forwarding rule");
        }
        return true;
    }

    private boolean revokePortForwardingRuleInternal(long ruleId, Account caller, long userId, boolean apply) {
        PortForwardingRuleVO rule = _portForwardingDao.findById(ruleId);

        _firewallMgr.revokeRule(rule, caller, userId, true);

        boolean success = false;

        if (apply) {
            success = applyPortForwardingRules(rule.getSourceIpAddressId(), true, caller);
        } else {
            success = true;
        }

        return success;
    }

    @Override
    @ActionEvent(eventType = EventTypes.EVENT_NET_RULE_DELETE, eventDescription = "revoking forwarding rule", async = true)
    public boolean revokeStaticNatRule(long ruleId, boolean apply) {
        UserContext ctx = UserContext.current();
        Account caller = ctx.getCaller();

        FirewallRuleVO rule = _firewallDao.findById(ruleId);
        if (rule == null) {
            throw new InvalidParameterValueException("Unable to find " + ruleId);
        }

        _accountMgr.checkAccess(caller, null, true, rule);

        if (!revokeStaticNatRuleInternal(ruleId, caller, ctx.getCallerUserId(), apply)) {
            throw new CloudRuntimeException("Failed to revoke forwarding rule");
        }
        return true;
    }

    private boolean revokeStaticNatRuleInternal(long ruleId, Account caller, long userId, boolean apply) {
        FirewallRuleVO rule = _firewallDao.findById(ruleId);

        _firewallMgr.revokeRule(rule, caller, userId, true);

        boolean success = false;

        if (apply) {
            success = applyStaticNatRulesForIp(rule.getSourceIpAddressId(), true, caller, true);
        } else {
            success = true;
        }

        return success;
    }

    @Override
    public boolean revokePortForwardingRulesForVm(long vmId) {
        boolean success = true;
        UserVmVO vm = _vmDao.findByIdIncludingRemoved(vmId);
        if (vm == null) {
            return false;
        }

        List<PortForwardingRuleVO> rules = _portForwardingDao.listByVm(vmId);
        Set<Long> ipsToReprogram = new HashSet<Long>();

        if (rules == null || rules.isEmpty()) {
            s_logger.debug("No port forwarding rules are found for vm id=" + vmId);
            return true;
        }

        for (PortForwardingRuleVO rule : rules) {
            // Mark port forwarding rule as Revoked, but don't revoke it yet (apply=false)
            revokePortForwardingRuleInternal(rule.getId(), _accountMgr.getSystemAccount(), Account.ACCOUNT_ID_SYSTEM, false);
            ipsToReprogram.add(rule.getSourceIpAddressId());
        }

        // apply rules for all ip addresses
        for (Long ipId : ipsToReprogram) {
            s_logger.debug("Applying port forwarding rules for ip address id=" + ipId + " as a part of vm expunge");
            if (!applyPortForwardingRules(ipId, true, _accountMgr.getSystemAccount())) {
                s_logger.warn("Failed to apply port forwarding rules for ip id=" + ipId);
                success = false;
            }
        }

        return success;
    }

    @Override
    public boolean revokeStaticNatRulesForVm(long vmId) {
        boolean success = true;

        UserVmVO vm = _vmDao.findByIdIncludingRemoved(vmId);
        if (vm == null) {
            return false;
        }

        List<FirewallRuleVO> rules = _firewallDao.listStaticNatByVmId(vm.getId());
        Set<Long> ipsToReprogram = new HashSet<Long>();

        if (rules == null || rules.isEmpty()) {
            s_logger.debug("No static nat rules are found for vm id=" + vmId);
            return true;
        }

        for (FirewallRuleVO rule : rules) {
            // mark static nat as Revoked, but don't revoke it yet (apply = false)
            revokeStaticNatRuleInternal(rule.getId(), _accountMgr.getSystemAccount(), Account.ACCOUNT_ID_SYSTEM, false);
            ipsToReprogram.add(rule.getSourceIpAddressId());
        }

        // apply rules for all ip addresses
        for (Long ipId : ipsToReprogram) {
            s_logger.debug("Applying static nat rules for ip address id=" + ipId + " as a part of vm expunge");
            if (!applyStaticNatRulesForIp(ipId, true, _accountMgr.getSystemAccount(), true)) {
                success = false;
                s_logger.warn("Failed to apply static nat rules for ip id=" + ipId);
            }
        }

        return success;
    }

    @Override
    public List<? extends PortForwardingRule> listPortForwardingRulesForApplication(long ipId) {
        return _portForwardingDao.listForApplication(ipId);
    }

    @Override
    public List<? extends PortForwardingRule> listPortForwardingRules(ListPortForwardingRulesCmd cmd) {
        Long ipId = cmd.getIpAddressId();
        Long id = cmd.getId();
        Map<String, String> tags = cmd.getTags();

        Account caller = UserContext.current().getCaller();
        List<Long> permittedAccounts = new ArrayList<Long>();

        if (ipId != null) {
            IPAddressVO ipAddressVO = _ipAddressDao.findById(ipId);
            if (ipAddressVO == null || !ipAddressVO.readyToUse()) {
                throw new InvalidParameterValueException("Ip address id=" + ipId + " not ready for port forwarding rules yet");
            }
            _accountMgr.checkAccess(caller, null, true, ipAddressVO);
        }

        Ternary<Long, Boolean, ListProjectResourcesCriteria> domainIdRecursiveListProject = new Ternary<Long, Boolean, ListProjectResourcesCriteria>(cmd.getDomainId(), cmd.isRecursive(), null);
        _accountMgr.buildACLSearchParameters(caller, id, cmd.getAccountName(), cmd.getProjectId(), permittedAccounts, domainIdRecursiveListProject, cmd.listAll(), false);
        Long domainId = domainIdRecursiveListProject.first();
        Boolean isRecursive = domainIdRecursiveListProject.second();
        ListProjectResourcesCriteria listProjectResourcesCriteria = domainIdRecursiveListProject.third();

        Filter filter = new Filter(PortForwardingRuleVO.class, "id", false, cmd.getStartIndex(), cmd.getPageSizeVal());
        SearchBuilder<PortForwardingRuleVO> sb = _portForwardingDao.createSearchBuilder();
        _accountMgr.buildACLSearchBuilder(sb, domainId, isRecursive, permittedAccounts, listProjectResourcesCriteria);

        sb.and("id", sb.entity().getId(), Op.EQ);
        sb.and("ip", sb.entity().getSourceIpAddressId(), Op.EQ);
        sb.and("purpose", sb.entity().getPurpose(), Op.EQ);

        if (tags != null && !tags.isEmpty()) {
            SearchBuilder<ResourceTagVO> tagSearch = _resourceTagDao.createSearchBuilder();
            for (int count=0; count < tags.size(); count++) {
                tagSearch.or().op("key" + String.valueOf(count), tagSearch.entity().getKey(), SearchCriteria.Op.EQ);
                tagSearch.and("value" + String.valueOf(count), tagSearch.entity().getValue(), SearchCriteria.Op.EQ);
                tagSearch.cp();
            }
            tagSearch.and("resourceType", tagSearch.entity().getResourceType(), SearchCriteria.Op.EQ);
            sb.groupBy(sb.entity().getId());
            sb.join("tagSearch", tagSearch, sb.entity().getId(), tagSearch.entity().getResourceId(), JoinBuilder.JoinType.INNER);
        }


        SearchCriteria<PortForwardingRuleVO> sc = sb.create();
        _accountMgr.buildACLSearchCriteria(sc, domainId, isRecursive, permittedAccounts, listProjectResourcesCriteria);

        if (id != null) {
            sc.setParameters("id", id);
        }

        if (tags != null && !tags.isEmpty()) {
            int count = 0;
            sc.setJoinParameters("tagSearch", "resourceType", TaggedResourceType.PortForwardingRule.toString());
            for (String key : tags.keySet()) {
                sc.setJoinParameters("tagSearch", "key" + String.valueOf(count), key);
                sc.setJoinParameters("tagSearch", "value" + String.valueOf(count), tags.get(key));
                count++;
            }
        }

        if (ipId != null) {
            sc.setParameters("ip", ipId);
        }

        sc.setParameters("purpose", Purpose.PortForwarding);

        return _portForwardingDao.search(sc, filter);
    }

    @Override
    public List<String> getSourceCidrs(long ruleId) {
        return _firewallCidrsDao.getSourceCidrs(ruleId);
    }

    @Override
    public boolean applyPortForwardingRules(long ipId, boolean continueOnError, Account caller) {
        List<PortForwardingRuleVO> rules = _portForwardingDao.listForApplication(ipId);

        if (rules.size() == 0) {
            s_logger.debug("There are no port forwarding rules to apply for ip id=" + ipId);
            return true;
        }

        if (caller != null) {
            _accountMgr.checkAccess(caller, null, true, rules.toArray(new PortForwardingRuleVO[rules.size()]));
        }

        try {
            if (!_firewallMgr.applyRules(rules, continueOnError, true)) {
                return false;
            }
        } catch (ResourceUnavailableException ex) {
            s_logger.warn("Failed to apply port forwarding rules for ip due to ", ex);
            return false;
        }

        return true;
    }

    @Override
    public boolean applyStaticNatRulesForIp(long sourceIpId, boolean continueOnError, Account caller, boolean forRevoke) {
        List<? extends FirewallRule> rules = _firewallDao.listByIpAndPurpose(sourceIpId, Purpose.StaticNat);
        List<StaticNatRule> staticNatRules = new ArrayList<StaticNatRule>();

        if (rules.size() == 0) {
            s_logger.debug("There are no static nat rules to apply for ip id=" + sourceIpId);
            return true;
        }

        for (FirewallRule rule : rules) {
            staticNatRules.add(buildStaticNatRule(rule, forRevoke));
        }

        if (caller != null) {
            _accountMgr.checkAccess(caller, null, true, staticNatRules.toArray(new StaticNatRule[staticNatRules.size()]));
        }

        try {
            if (!_firewallMgr.applyRules(staticNatRules, continueOnError, true)) {
                return false;
            }
        } catch (ResourceUnavailableException ex) {
            s_logger.warn("Failed to apply static nat rules for ip due to ", ex);
            return false;
        }

        return true;
    }

    @Override
    public boolean applyPortForwardingRulesForNetwork(long networkId, boolean continueOnError, Account caller) {
        List<PortForwardingRuleVO> rules = listByNetworkId(networkId);
        if (rules.size() == 0) {
            s_logger.debug("There are no port forwarding rules to apply for network id=" + networkId);
            return true;
        }

        if (caller != null) {
            _accountMgr.checkAccess(caller, null, true, rules.toArray(new PortForwardingRuleVO[rules.size()]));
        }

        try {
            if (!_firewallMgr.applyRules(rules, continueOnError, true)) {
                return false;
            }
        } catch (ResourceUnavailableException ex) {
            s_logger.warn("Failed to apply port forwarding rules for network due to ", ex);
            return false;
        }

        return true;
    }

    @Override
    public boolean applyStaticNatRulesForNetwork(long networkId, boolean continueOnError, Account caller) {
        List<FirewallRuleVO> rules = _firewallDao.listByNetworkAndPurpose(networkId, Purpose.StaticNat);
        List<StaticNatRule> staticNatRules = new ArrayList<StaticNatRule>();

        if (rules.size() == 0) {
            s_logger.debug("There are no static nat rules to apply for network id=" + networkId);
            return true;
        }

        if (caller != null) {
            _accountMgr.checkAccess(caller, null, true, rules.toArray(new FirewallRule[rules.size()]));
        }

        for (FirewallRuleVO rule : rules) {
            staticNatRules.add(buildStaticNatRule(rule, false));
        }

        try {
            if (!_firewallMgr.applyRules(staticNatRules, continueOnError, true)) {
                return false;
            }
        } catch (ResourceUnavailableException ex) {
            s_logger.warn("Failed to apply static nat rules for network due to ", ex);
            return false;
        }

        return true;
    }

    @Override
    public boolean applyStaticNatsForNetwork(long networkId, boolean continueOnError, Account caller) {
        List<IPAddressVO> ips = _ipAddressDao.listStaticNatPublicIps(networkId);
        if (ips.isEmpty()) {
            s_logger.debug("There are no static nat to apply for network id=" + networkId);
            return true;
        }

        if (caller != null) {
            _accountMgr.checkAccess(caller, null, true, ips.toArray(new IPAddressVO[ips.size()]));
        }

        List<StaticNat> staticNats = new ArrayList<StaticNat>();
        for (IPAddressVO ip : ips) {
            // Get nic IP4 address
            String dstIp = _networkMgr.getIpInNetwork(ip.getAssociatedWithVmId(), networkId);
            StaticNatImpl staticNat = new StaticNatImpl(ip.getAllocatedToAccountId(), ip.getAllocatedInDomainId(), networkId, ip.getId(), dstIp, false);
            staticNats.add(staticNat);
        }

        try {
            if (!_networkMgr.applyStaticNats(staticNats, continueOnError)) {
                return false;
            }
        } catch (ResourceUnavailableException ex) {
            s_logger.warn("Failed to create static nat for network due to ", ex);
            return false;
        }

        return true;
    }

    @Override
    public List<? extends FirewallRule> searchStaticNatRules(Long ipId, Long id, Long vmId, Long start, Long size, String accountName, Long domainId, Long projectId, boolean isRecursive, boolean listAll) {
        Account caller = UserContext.current().getCaller();
        List<Long> permittedAccounts = new ArrayList<Long>();

        if (ipId != null) {
            IPAddressVO ipAddressVO = _ipAddressDao.findById(ipId);
            if (ipAddressVO == null || !ipAddressVO.readyToUse()) {
                throw new InvalidParameterValueException("Ip address id=" + ipId + " not ready for port forwarding rules yet");
            }
            _accountMgr.checkAccess(caller, null, true, ipAddressVO);
        }

        Ternary<Long, Boolean, ListProjectResourcesCriteria> domainIdRecursiveListProject = new Ternary<Long, Boolean, ListProjectResourcesCriteria>(domainId, isRecursive, null);
        _accountMgr.buildACLSearchParameters(caller, id, accountName, projectId, permittedAccounts, domainIdRecursiveListProject, listAll, false);
        domainId = domainIdRecursiveListProject.first();
        isRecursive = domainIdRecursiveListProject.second();
        ListProjectResourcesCriteria listProjectResourcesCriteria = domainIdRecursiveListProject.third();

        Filter filter = new Filter(PortForwardingRuleVO.class, "id", false, start, size);
        SearchBuilder<FirewallRuleVO> sb = _firewallDao.createSearchBuilder();
        _accountMgr.buildACLSearchBuilder(sb, domainId, isRecursive, permittedAccounts, listProjectResourcesCriteria);

        sb.and("ip", sb.entity().getSourceIpAddressId(), Op.EQ);
        sb.and("purpose", sb.entity().getPurpose(), Op.EQ);
        sb.and("id", sb.entity().getId(), Op.EQ);

        if (vmId != null) {
            SearchBuilder<IPAddressVO> ipSearch = _ipAddressDao.createSearchBuilder();
            ipSearch.and("associatedWithVmId", ipSearch.entity().getAssociatedWithVmId(), Op.EQ);
            sb.join("ipSearch", ipSearch, sb.entity().getSourceIpAddressId(), ipSearch.entity().getId(), JoinBuilder.JoinType.INNER);
        }

        SearchCriteria<FirewallRuleVO> sc = sb.create();
        _accountMgr.buildACLSearchCriteria(sc, domainId, isRecursive, permittedAccounts, listProjectResourcesCriteria);
        sc.setParameters("purpose", Purpose.StaticNat);

        if (id != null) {
            sc.setParameters("id", id);
        }

        if (ipId != null) {
            sc.setParameters("ip", ipId);
        }

        if (vmId != null) {
            sc.setJoinParameters("ipSearch", "associatedWithVmId", vmId);
        }

        return _firewallDao.search(sc, filter);
    }

    @Override
    @ActionEvent(eventType = EventTypes.EVENT_NET_RULE_ADD, eventDescription = "applying port forwarding rule", async = true)
    public boolean applyPortForwardingRules(long ipId, Account caller) throws ResourceUnavailableException {
        if (!applyPortForwardingRules(ipId, false, caller)) {
            throw new CloudRuntimeException("Failed to apply port forwarding rule");
        }
        return true;
    }

    @Override
    @ActionEvent(eventType = EventTypes.EVENT_NET_RULE_ADD, eventDescription = "applying static nat rule", async = true)
    public boolean applyStaticNatRules(long ipId, Account caller) throws ResourceUnavailableException {
        if (!applyStaticNatRulesForIp(ipId, false, caller, false)) {
            throw new CloudRuntimeException("Failed to apply static nat rule");
        }
        return true;
    }

    @Override
    public boolean revokeAllPFAndStaticNatRulesForIp(long ipId, long userId, Account caller) throws ResourceUnavailableException {
        List<FirewallRule> rules = new ArrayList<FirewallRule>();

        List<PortForwardingRuleVO> pfRules = _portForwardingDao.listByIpAndNotRevoked(ipId);
        if (s_logger.isDebugEnabled()) {
            s_logger.debug("Releasing " + pfRules.size() + " port forwarding rules for ip id=" + ipId);
        }

        for (PortForwardingRuleVO rule : pfRules) {
            // Mark all PF rules as Revoke, but don't revoke them yet
            revokePortForwardingRuleInternal(rule.getId(), caller, userId, false);
        }

        List<FirewallRuleVO> staticNatRules = _firewallDao.listByIpAndPurposeAndNotRevoked(ipId, Purpose.StaticNat);
        if (s_logger.isDebugEnabled()) {
            s_logger.debug("Releasing " + staticNatRules.size() + " static nat rules for ip id=" + ipId);
        }

        for (FirewallRuleVO rule : staticNatRules) {
            // Mark all static nat rules as Revoke, but don't revoke them yet
            revokeStaticNatRuleInternal(rule.getId(), caller, userId, false);
        }

        boolean success = true;

        // revoke all port forwarding rules
        success = success && applyPortForwardingRules(ipId, true, caller);

        // revoke all all static nat rules
        success = success && applyStaticNatRulesForIp(ipId, true, caller, true);

        // revoke static nat for the ip address
        success = success && applyStaticNatForIp(ipId, false, caller, true);

        // Now we check again in case more rules have been inserted.
        rules.addAll(_portForwardingDao.listByIpAndNotRevoked(ipId));
        rules.addAll(_firewallDao.listByIpAndPurposeAndNotRevoked(ipId, Purpose.StaticNat));

        if (s_logger.isDebugEnabled() && success) {
            s_logger.debug("Successfully released rules for ip id=" + ipId + " and # of rules now = " + rules.size());
        }

        return (rules.size() == 0 && success);
    }

    @Override
    public boolean revokeAllPFStaticNatRulesForNetwork(long networkId, long userId, Account caller) throws ResourceUnavailableException {
        List<FirewallRule> rules = new ArrayList<FirewallRule>();

        List<PortForwardingRuleVO> pfRules = _portForwardingDao.listByNetwork(networkId);
        if (s_logger.isDebugEnabled()) {
            s_logger.debug("Releasing " + pfRules.size() + " port forwarding rules for network id=" + networkId);
        }

        List<FirewallRuleVO> staticNatRules = _firewallDao.listByNetworkAndPurpose(networkId, Purpose.StaticNat);
        if (s_logger.isDebugEnabled()) {
            s_logger.debug("Releasing " + staticNatRules.size() + " static nat rules for network id=" + networkId);
        }

        // Mark all pf rules (Active and non-Active) to be revoked, but don't revoke it yet - pass apply=false
        for (PortForwardingRuleVO rule : pfRules) {
            revokePortForwardingRuleInternal(rule.getId(), caller, userId, false);
        }

        // Mark all static nat rules (Active and non-Active) to be revoked, but don't revoke it yet - pass apply=false
        for (FirewallRuleVO rule : staticNatRules) {
            revokeStaticNatRuleInternal(rule.getId(), caller, userId, false);
        }

        boolean success = true;
        // revoke all PF rules for the network
        success = success && applyPortForwardingRulesForNetwork(networkId, true, caller);

        // revoke all all static nat rules for the network
        success = success && applyStaticNatRulesForNetwork(networkId, true, caller);

        // Now we check again in case more rules have been inserted.
        rules.addAll(_portForwardingDao.listByNetworkAndNotRevoked(networkId));
        rules.addAll(_firewallDao.listByNetworkAndPurposeAndNotRevoked(networkId, Purpose.StaticNat));

        if (s_logger.isDebugEnabled()) {
            s_logger.debug("Successfully released rules for network id=" + networkId + " and # of rules now = " + rules.size());
        }

        return success && rules.size() == 0;
    }

    @Override
    public boolean configure(String name, Map<String, Object> params) throws ConfigurationException {
        _name = name;
        return true;
    }

    @Override
    public boolean start() {
        return true;
    }

    @Override
    public boolean stop() {
        return true;
    }

    @Override
    public String getName() {
        return _name;
    }

    @Override
    public List<? extends FirewallRule> listFirewallRulesByIp(long ipId) {
        return null;
    }

    @Override
    public boolean releasePorts(long ipId, String protocol, FirewallRule.Purpose purpose, int... ports) {
        return _firewallDao.releasePorts(ipId, protocol, purpose, ports);
    }

    @Override
    @DB
    public FirewallRuleVO[] reservePorts(IpAddress ip, String protocol, FirewallRule.Purpose purpose, 
            boolean openFirewall, Account caller, int... ports) throws NetworkRuleConflictException {
        FirewallRuleVO[] rules = new FirewallRuleVO[ports.length];

        Transaction txn = Transaction.currentTxn();
        txn.start();
        for (int i = 0; i < ports.length; i++) {

            rules[i] = new FirewallRuleVO(null, ip.getId(), ports[i], protocol, ip.getAssociatedWithNetworkId(), ip.getAllocatedToAccountId(), ip.getAllocatedInDomainId(), purpose, null, null, null, null);
            rules[i] = _firewallDao.persist(rules[i]);

            if (openFirewall) {
                _firewallMgr.createRuleForAllCidrs(ip.getId(), caller, ports[i], ports[i], protocol, null, null, 
                        rules[i].getId(), ip.getAssociatedWithNetworkId());
            }
        }
        txn.commit();

        boolean success = false;
        try {
            for (FirewallRuleVO newRule : rules) {
                _firewallMgr.detectRulesConflict(newRule);
            }
            success = true;
            return rules;
        } finally {
            if (!success) {
                txn.start();

                for (FirewallRuleVO newRule : rules) {
                    _firewallMgr.removeRule(newRule);
                }
                txn.commit();
            }
        }
    }

    @Override
    public List<? extends PortForwardingRule> gatherPortForwardingRulesForApplication(List<? extends IpAddress> addrs) {
        List<PortForwardingRuleVO> allRules = new ArrayList<PortForwardingRuleVO>();

        for (IpAddress addr : addrs) {
            if (!addr.readyToUse()) {
                if (s_logger.isDebugEnabled()) {
                    s_logger.debug("Skipping " + addr + " because it is not ready for propation yet.");
                }
                continue;
            }
            allRules.addAll(_portForwardingDao.listForApplication(addr.getId()));
        }

        if (s_logger.isDebugEnabled()) {
            s_logger.debug("Found " + allRules.size() + " rules to apply for the addresses.");
        }

        return allRules;
    }

    @Override
    public List<PortForwardingRuleVO> listByNetworkId(long networkId) {
        return _portForwardingDao.listByNetwork(networkId);
    }

    @Override
    @ActionEvent(eventType = EventTypes.EVENT_DISABLE_STATIC_NAT, eventDescription = "disabling static nat", async=true)
    public boolean disableStaticNat(long ipId) throws ResourceUnavailableException, NetworkRuleConflictException, InsufficientAddressCapacityException {
        UserContext ctx = UserContext.current();
        Account caller = ctx.getCaller();
        IPAddressVO ipAddress = _ipAddressDao.findById(ipId);
        checkIpAndUserVm(ipAddress, null, caller);

        if (ipAddress.getSystem()) {
        	InvalidParameterValueException ex = new InvalidParameterValueException("Can't disable static nat for system IP address with specified id");
        	ex.addProxyObject(ipAddress, ipId, "ipId");            
            throw ex;
        }

        Long vmId = ipAddress.getAssociatedWithVmId();
        if (vmId == null) {
        	InvalidParameterValueException ex = new InvalidParameterValueException("Specified IP address id is not associated with any vm Id");
        	ex.addProxyObject(ipAddress, ipId, "ipId");            
            throw ex;
        }

        // if network has elastic IP functionality supported, we first have to disable static nat on old ip in order to
        // re-enable it on the new one enable static nat takes care of that
        Network guestNetwork = _networkMgr.getNetwork(ipAddress.getAssociatedWithNetworkId());
        NetworkOffering offering = _configMgr.getNetworkOffering(guestNetwork.getNetworkOfferingId());
        if (offering.getElasticIp()) {
            getSystemIpAndEnableStaticNatForVm(_vmDao.findById(vmId), true);
            return true;
        } else {
            return disableStaticNat(ipId, caller, ctx.getCallerUserId(), false);
        }
    }

    @Override
    public boolean disableStaticNat(long ipId, Account caller, long callerUserId, boolean releaseIpIfElastic) throws ResourceUnavailableException {
        boolean success = true;

        IPAddressVO ipAddress = _ipAddressDao.findById(ipId);
        checkIpAndUserVm(ipAddress, null, caller);
        long networkId = ipAddress.getAssociatedWithNetworkId();

        if (!ipAddress.isOneToOneNat()) {
        	InvalidParameterValueException ex = new InvalidParameterValueException("One to one nat is not enabled for the specified ip id");
        	ex.addProxyObject(ipAddress, ipId, "ipId");            
            throw ex;
        }

        // Revoke all firewall rules for the ip
        try {
            s_logger.debug("Revoking all " + Purpose.Firewall + "rules as a part of disabling static nat for public IP id=" + ipId);
            if (!_firewallMgr.revokeFirewallRulesForIp(ipId, callerUserId, caller)) {
                s_logger.warn("Unable to revoke all the firewall rules for ip id=" + ipId + " as a part of disable statis nat");
                success = false;
            }
        } catch (ResourceUnavailableException e) {
            s_logger.warn("Unable to revoke all firewall rules for ip id=" + ipId + " as a part of ip release", e);
            success = false;
        }

        if (!revokeAllPFAndStaticNatRulesForIp(ipId, callerUserId, caller)) {
            s_logger.warn("Unable to revoke all static nat rules for ip " + ipAddress);
            success = false;
        }

        if (success) {
            boolean isIpSystem = ipAddress.getSystem();
            ipAddress.setOneToOneNat(false);
            ipAddress.setAssociatedWithVmId(null);
            if (isIpSystem && !releaseIpIfElastic) {
                ipAddress.setSystem(false);
            }
            _ipAddressDao.update(ipAddress.getId(), ipAddress);
            _networkMgr.unassignIPFromVpcNetwork(ipAddress.getId(), networkId);

            if (isIpSystem && releaseIpIfElastic && !_networkMgr.handleSystemIpRelease(ipAddress)) {
                s_logger.warn("Failed to release system ip address " + ipAddress);
                success = false;
            }

            return true;
        } else {
            s_logger.warn("Failed to disable one to one nat for the ip address id" + ipId);
            return false;
        }
    }

    @Override
    public PortForwardingRule getPortForwardigRule(long ruleId) {
        return _portForwardingDao.findById(ruleId);
    }

    @Override
    public FirewallRule getFirewallRule(long ruleId) {
        return _firewallDao.findById(ruleId);
    }

    @Override
    public StaticNatRule buildStaticNatRule(FirewallRule rule, boolean forRevoke) {
        IpAddress ip = _ipAddressDao.findById(rule.getSourceIpAddressId());
        FirewallRuleVO ruleVO = _firewallDao.findById(rule.getId());

        if (ip == null || !ip.isOneToOneNat() || ip.getAssociatedWithVmId() == null) {
        	InvalidParameterValueException ex = new InvalidParameterValueException("Source ip address of the specified firewall rule id is not static nat enabled");
        	ex.addProxyObject(ruleVO, rule.getId(), "ruleId");
            throw ex;
        }
        
        String dstIp;
        if (forRevoke) {
            dstIp = _networkMgr.getIpInNetworkIncludingRemoved(ip.getAssociatedWithVmId(), rule.getNetworkId());
        } else {
            dstIp = _networkMgr.getIpInNetwork(ip.getAssociatedWithVmId(), rule.getNetworkId());
        }

        return new StaticNatRuleImpl(ruleVO, dstIp);
    }

    @Override
    public boolean applyStaticNatForIp(long sourceIpId, boolean continueOnError, Account caller, boolean forRevoke) {
        IpAddress sourceIp = _ipAddressDao.findById(sourceIpId);
        
        List<StaticNat> staticNats = createStaticNatForIp(sourceIp, caller, forRevoke);

        if (staticNats != null && !staticNats.isEmpty()) {
            try {
                if (!_networkMgr.applyStaticNats(staticNats, continueOnError)) {
                    return false;
                }
            } catch (ResourceUnavailableException ex) {
                s_logger.warn("Failed to create static nat rule due to ", ex);
                return false;
            }
        }

        return true;
    }
    
    
    @Override
    public boolean applyStaticNatForNetwork(long networkId, boolean continueOnError, Account caller, boolean forRevoke) {
        List<? extends IpAddress> staticNatIps = _ipAddressDao.listStaticNatPublicIps(networkId);
        
        List<StaticNat> staticNats = new ArrayList<StaticNat>();
        for (IpAddress staticNatIp : staticNatIps) {
            staticNats.addAll(createStaticNatForIp(staticNatIp, caller, forRevoke));
        }

        if (staticNats != null && !staticNats.isEmpty()) {
            if (forRevoke) {
                s_logger.debug("Found " + staticNats.size() + " static nats to disable for network id " + networkId);
            }
            try {
                if (!_networkMgr.applyStaticNats(staticNats, continueOnError)) {
                    return false;
                }
            } catch (ResourceUnavailableException ex) {
                s_logger.warn("Failed to create static nat rule due to ", ex);
                return false;
            }
        } else {
            s_logger.debug("Found 0 static nat rules to apply for network id " + networkId);
        }

        return true;
    }

    protected List<StaticNat> createStaticNatForIp(IpAddress sourceIp, Account caller, boolean forRevoke) {
        List<StaticNat> staticNats = new ArrayList<StaticNat>();
        if (!sourceIp.isOneToOneNat()) {
            s_logger.debug("Source ip id=" + sourceIp + " is not one to one nat");
            return staticNats;
        }

        Long networkId = sourceIp.getAssociatedWithNetworkId();
        if (networkId == null) {
            throw new CloudRuntimeException("Ip address is not associated with any network");
        }

        UserVmVO vm = _vmDao.findById(sourceIp.getAssociatedWithVmId());
        Network network = _networkMgr.getNetwork(networkId);
        if (network == null) {
            CloudRuntimeException ex = new CloudRuntimeException("Unable to find an ip address to map to specified vm id");
            ex.addProxyObject(vm, vm.getId(), "vmId");
            throw ex;
        }

        if (caller != null) {
            _accountMgr.checkAccess(caller, null, true, sourceIp);
        }

        // create new static nat rule
        // Get nic IP4 address

        String dstIp;
        if (forRevoke) {
            dstIp = _networkMgr.getIpInNetworkIncludingRemoved(sourceIp.getAssociatedWithVmId(), networkId);
        } else {
            dstIp = _networkMgr.getIpInNetwork(sourceIp.getAssociatedWithVmId(), networkId);
        }

        StaticNatImpl staticNat = new StaticNatImpl(sourceIp.getAllocatedToAccountId(), sourceIp.getAllocatedInDomainId(),
<<<<<<< HEAD
                networkId, sourceIpId, dstIp, forRevoke);
=======
                networkId, sourceIp.getId(), dstIp, forRevoke);
>>>>>>> cc08eee2
        staticNats.add(staticNat);
        return staticNats;
    }

    @Override
    public void getSystemIpAndEnableStaticNatForVm(VirtualMachine vm, boolean getNewIp) throws InsufficientAddressCapacityException {
        boolean success = true;

        // enable static nat if eIp capability is supported
        List<? extends Nic> nics = _nicDao.listByVmId(vm.getId());
        for (Nic nic : nics) {
            Network guestNetwork = _networkMgr.getNetwork(nic.getNetworkId());
            NetworkOffering offering = _configMgr.getNetworkOffering(guestNetwork.getNetworkOfferingId());
            if (offering.getElasticIp()) {

                // check if there is already static nat enabled
                if (_ipAddressDao.findByAssociatedVmId(vm.getId()) != null && !getNewIp) {
                    s_logger.debug("Vm " + vm + " already has ip associated with it in guest network " + guestNetwork);
                    continue;
                }

                s_logger.debug("Allocating system ip and enabling static nat for it for the vm " + vm + " in guest network " + guestNetwork);
                IpAddress ip = _networkMgr.assignSystemIp(guestNetwork.getId(), _accountMgr.getAccount(vm.getAccountId()), false, true);
                if (ip == null) {
                    throw new CloudRuntimeException("Failed to allocate system ip for vm " + vm + " in guest network " + guestNetwork);                    
                }

                s_logger.debug("Allocated system ip " + ip + ", now enabling static nat on it for vm " + vm);

                boolean isSystemVM = (vm.getType() == Type.ConsoleProxy || vm.getType() == Type.SecondaryStorageVm);
                try {
                    success = enableStaticNat(ip.getId(), vm.getId(), guestNetwork.getId(), isSystemVM);
                } catch (NetworkRuleConflictException ex) {
                    s_logger.warn("Failed to enable static nat as a part of enabling elasticIp and staticNat for vm " + 
                vm + " in guest network " + guestNetwork + " due to exception ", ex);
                    success = false;
                } catch (ResourceUnavailableException ex) {
                    s_logger.warn("Failed to enable static nat as a part of enabling elasticIp and staticNat for vm " + 
                vm + " in guest network " + guestNetwork + " due to exception ", ex);
                    success = false;
                }

                if (!success) {
                    s_logger.warn("Failed to enable static nat on system ip " + ip + " for the vm " + vm + ", releasing the ip...");
                    _networkMgr.handleSystemIpRelease(ip);
                    throw new CloudRuntimeException("Failed to enable static nat on system ip for the vm " + vm);
                } else {
                    s_logger.warn("Succesfully enabled static nat on system ip " + ip + " for the vm " + vm);
                }
            }
        }
    }

    
    protected void removePFRule(PortForwardingRuleVO rule) {
        
        _portForwardingDao.remove(rule.getId());
        
        //if the rule is the last one for the ip address assigned to VPC, unassign it from the network
        IpAddress ip = _ipAddressDao.findById(rule.getSourceIpAddressId());
        _networkMgr.unassignIPFromVpcNetwork(ip.getId(), rule.getNetworkId());   
    }
}<|MERGE_RESOLUTION|>--- conflicted
+++ resolved
@@ -1277,7 +1277,7 @@
     @Override
     public boolean applyStaticNatForNetwork(long networkId, boolean continueOnError, Account caller, boolean forRevoke) {
         List<? extends IpAddress> staticNatIps = _ipAddressDao.listStaticNatPublicIps(networkId);
-        
+
         List<StaticNat> staticNats = new ArrayList<StaticNat>();
         for (IpAddress staticNatIp : staticNatIps) {
             staticNats.addAll(createStaticNatForIp(staticNatIp, caller, forRevoke));
@@ -1299,8 +1299,8 @@
             s_logger.debug("Found 0 static nat rules to apply for network id " + networkId);
         }
 
-        return true;
-    }
+            return true;
+        }
 
     protected List<StaticNat> createStaticNatForIp(IpAddress sourceIp, Account caller, boolean forRevoke) {
         List<StaticNat> staticNats = new ArrayList<StaticNat>();
@@ -1317,8 +1317,8 @@
         UserVmVO vm = _vmDao.findById(sourceIp.getAssociatedWithVmId());
         Network network = _networkMgr.getNetwork(networkId);
         if (network == null) {
-            CloudRuntimeException ex = new CloudRuntimeException("Unable to find an ip address to map to specified vm id");
-            ex.addProxyObject(vm, vm.getId(), "vmId");
+        	CloudRuntimeException ex = new CloudRuntimeException("Unable to find an ip address to map to specified vm id");
+        	ex.addProxyObject(vm, vm.getId(), "vmId");            
             throw ex;
         }
 
@@ -1337,11 +1337,7 @@
         }
 
         StaticNatImpl staticNat = new StaticNatImpl(sourceIp.getAllocatedToAccountId(), sourceIp.getAllocatedInDomainId(),
-<<<<<<< HEAD
-                networkId, sourceIpId, dstIp, forRevoke);
-=======
                 networkId, sourceIp.getId(), dstIp, forRevoke);
->>>>>>> cc08eee2
         staticNats.add(staticNat);
         return staticNats;
     }
