--- conflicted
+++ resolved
@@ -3185,7 +3185,6 @@
             
         return routerControlIpAddress;
     }
-<<<<<<< HEAD
     
     
     protected String getRouterIpInNetwork(long networkId, long instanceId) {
@@ -3201,6 +3200,7 @@
         throw new UnsupportedOperationException("Plug nic is not supported for vm of type " + vm.getType());
     }
 
+    
     @Override
     public boolean unplugNic(Network network, NicTO nic, VirtualMachineTO vm, ReservationContext context, DeployDestination dest)
             throws ConcurrentOperationException, ResourceUnavailableException {
@@ -3208,8 +3208,7 @@
         throw new UnsupportedOperationException("Unplug nic is not supported for vm of type " + vm.getType());
     }
     
-=======
-
+    
 	@Override
 	public boolean recreateNeeded(
 			VirtualMachineProfile<DomainRouterVO> profile, long hostId,
@@ -3222,5 +3221,4 @@
 
 		return false;
 	}
->>>>>>> 3d7f6a35
 }