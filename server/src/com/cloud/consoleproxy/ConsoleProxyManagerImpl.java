--- conflicted
+++ resolved
@@ -101,11 +101,6 @@
 import com.cloud.service.dao.ServiceOfferingDao;
 import com.cloud.storage.StorageManager;
 import com.cloud.storage.StoragePoolStatus;
-<<<<<<< HEAD
-import com.cloud.storage.VMTemplateVO;
-=======
-import com.cloud.storage.VMTemplateHostVO;
->>>>>>> 3c597476
 import com.cloud.storage.VMTemplateStorageResourceAssoc.Status;
 import com.cloud.storage.VMTemplateVO;
 import com.cloud.storage.dao.DiskOfferingDao;
@@ -118,10 +113,6 @@
 import com.cloud.utils.DateUtil;
 import com.cloud.utils.NumbersUtil;
 import com.cloud.utils.Pair;
-<<<<<<< HEAD
-import com.cloud.utils.Ternary;
-=======
->>>>>>> 3c597476
 import com.cloud.utils.component.ManagerBase;
 import com.cloud.utils.db.DB;
 import com.cloud.utils.db.GlobalLock;
@@ -270,189 +261,6 @@
 
     private final GlobalLock _allocProxyLock = GlobalLock.getInternLock(getAllocProxyLockName());
 
-<<<<<<< HEAD
-    /*
-     * private final String keyContent =
-     * "MIICdgIBADANBgkqhkiG9w0BAQEFAASCAmAwggJcAgEAAoGBALV5vGlkiWwoZX4hTRplPXP8qtST\n"
-     * + "hwZhko8noeY5vf8ECwmd+vrCTw/JvnOtkx/8oYNbg/SeUt1EfOsk6gqJdBblGFBZRMcUJlIpqE9z\n" +
-     * "uv68U9G8Gfi/qvRSY336hibw0J5bZ4vn1QqmyHDB+Czea9AjFUV7AEVG15+vED7why+/AgMBAAEC\n"
-     * + "gYBmFBPnNKYYMKDmUdUNA+WNWJK/ADzzWe8WlzR6TACTcbLDthl289WFC/YVG42mcHRpbxDKiEQU\n" +
-     * "MnIR0rHTO34Qb/2HcuyweStU2gqR6omxBvMnFpJr90nD1HcOMJzeLHsphau0/EmKKey+gk4PyieD\n"
-     * + "KqTM7LTjjHv8xPM4n+WAAQJBAOMNCeFKlJ4kMokWhU74B5/w/NGyT1BHUN0VmilHSiJC8JqS4BiI\n" +
-     * "ZpAeET3VmilO6QTGh2XVhEDGteu3uZR6ipUCQQDMnRzMgQ/50LFeIQo4IBtwlEouczMlPQF4c21R\n"
-     * + "1d720moxILVPT0NJZTQUDDmmgbL+B7CgtcCR2NlP5sKPZVADAkEAh4Xq1cy8dMBKYcVNgNtPQcqI\n" +
-     * "PWpfKR3ISI5yXB0vRNAL6Vet5zbTcUZhKDVtNSbis3UEsGYH8NorEC2z2cpjGQJANhJi9Ow6c5Mh\n"
-     * + "/DURBUn+1l5pyCKrZnDbvaALSLATLvjmFTuGjoHszy2OeKnOZmEqExWnKKE/VYuPyhy6V7i3TwJA\n" +
-     * "f8skDgtPK0OsBCa6IljPaHoWBjPc4kFkSTSS1d56hUcWSikTmiuKdLyBb85AADSZYsvHWrte4opN\n" + "dhNukMJuRA==\n";
-     *
-     * private final String certContent = "-----BEGIN CERTIFICATE-----\n" +
-     * "MIIE3jCCA8agAwIBAgIFAqv56tIwDQYJKoZIhvcNAQEFBQAwgcoxCzAJBgNVBAYT\n"
-     * + "AlVTMRAwDgYDVQQIEwdBcml6b25hMRMwEQYDVQQHEwpTY290dHNkYWxlMRowGAYD\n" +
-     * "VQQKExFHb0RhZGR5LmNvbSwgSW5jLjEzMDEGA1UECxMqaHR0cDovL2NlcnRpZmlj\n"
-     * + "YXRlcy5nb2RhZGR5LmNvbS9yZXBvc2l0b3J5MTAwLgYDVQQDEydHbyBEYWRkeSBT\n" +
-     * "ZWN1cmUgQ2VydGlmaWNhdGlvbiBBdXRob3JpdHkxETAPBgNVBAUTCDA3OTY5Mjg3\n"
-     * + "MB4XDTA5MDIxMTA0NTc1NloXDTEyMDIwNzA1MTEyM1owWTEZMBcGA1UECgwQKi5y\n" +
-     * "ZWFsaG9zdGlwLmNvbTEhMB8GA1UECwwYRG9tYWluIENvbnRyb2wgVmFsaWRhdGVk\n"
-     * + "MRkwFwYDVQQDDBAqLnJlYWxob3N0aXAuY29tMIGfMA0GCSqGSIb3DQEBAQUAA4GN\n" +
-     * "ADCBiQKBgQC1ebxpZIlsKGV+IU0aZT1z/KrUk4cGYZKPJ6HmOb3/BAsJnfr6wk8P\n"
-     * + "yb5zrZMf/KGDW4P0nlLdRHzrJOoKiXQW5RhQWUTHFCZSKahPc7r+vFPRvBn4v6r0\n" +
-     * "UmN9+oYm8NCeW2eL59UKpshwwfgs3mvQIxVFewBFRtefrxA+8IcvvwIDAQABo4IB\n"
-     * + "vTCCAbkwDwYDVR0TAQH/BAUwAwEBADAdBgNVHSUEFjAUBggrBgEFBQcDAQYIKwYB\n" +
-     * "BQUHAwIwDgYDVR0PAQH/BAQDAgWgMDIGA1UdHwQrMCkwJ6AloCOGIWh0dHA6Ly9j\n"
-     * + "cmwuZ29kYWRkeS5jb20vZ2RzMS0yLmNybDBTBgNVHSAETDBKMEgGC2CGSAGG/W0B\n" +
-     * "BxcBMDkwNwYIKwYBBQUHAgEWK2h0dHA6Ly9jZXJ0aWZpY2F0ZXMuZ29kYWRkeS5j\n"
-     * + "b20vcmVwb3NpdG9yeS8wgYAGCCsGAQUFBwEBBHQwcjAkBggrBgEFBQcwAYYYaHR0\n" +
-     * "cDovL29jc3AuZ29kYWRkeS5jb20vMEoGCCsGAQUFBzAChj5odHRwOi8vY2VydGlm\n"
-     * + "aWNhdGVzLmdvZGFkZHkuY29tL3JlcG9zaXRvcnkvZ2RfaW50ZXJtZWRpYXRlLmNy\n" +
-     * "dDAfBgNVHSMEGDAWgBT9rGEyk2xF1uLuhV+auud2mWjM5zArBgNVHREEJDAighAq\n"
-     * + "LnJlYWxob3N0aXAuY29tgg5yZWFsaG9zdGlwLmNvbTAdBgNVHQ4EFgQUHxwmdK5w\n" +
-     * "9/YVeZ/3fHyi6nQfzoYwDQYJKoZIhvcNAQEFBQADggEBABv/XinvId6oWXJtmku+\n"
-     * + "7m90JhSVH0ycoIGjgdaIkcExQGP08MCilbUsPcbhLheSFdgn/cR4e1MP083lacoj\n" +
-     * "OGauY7b8f/cuquGkT49Ns14awPlEzRjjycQEjjLxFEuL5CFWa2t2gKRE1dSfhDQ+\n"
-     * + "fJ6GBCs1XgZLuhkKS8fPf+YmG2ZjHzYDjYoSx7paDXgEm+kbYIZdCK51lA0BUAjP\n" +
-     * "9ZMGhsu/PpAbh5U/DtcIqxY0xeqD4TeGsBzXg6uLhv+jKHDtXg5fYPe+z0n5DCEL\n"
-     * + "k0fLF4+i/pt9hVCz0QrZ28RUhXf825+EOL0Gw+Uzt+7RV2cCaJrlu4cDrDom2FRy\n" + "E8I=\n" +
-     * "-----END CERTIFICATE-----\n";
-     */
-    public static final String keyContent =
-            "-----BEGIN PRIVATE KEY-----\n" +
-                    "MIIEvQIBADANBgkqhkiG9w0BAQEFAASCBKcwggSjAgEAAoIBAQCDT9AtEfs+s/I8QXp6rrCw0iNJ\n" +
-                    "0+GgsybNHheU+JpL39LMTZykCrZhZnyDvwdxCoOfE38Sa32baHKNds+y2SHnMNsOkw8OcNucHEBX\n" +
-                    "1FIpOBGph9D6xC+umx9od6xMWETUv7j6h2u+WC3OhBM8fHCBqIiAol31/IkcqDxxsHlQ8S/oCfTl\n" +
-                    "XJUY6Yn628OA1XijKdRnadV0hZ829cv/PZKljjwQUTyrd0KHQeksBH+YAYSo2JUl8ekNLsOi8/cP\n" +
-                    "tfojnltzRI1GXi0ZONs8VnDzJ0a2gqZY+uxlz+CGbLnGnlN4j9cBpE+MfUE+35Dq121sTpsSgF85\n" +
-                    "Mz+pVhn2S633AgMBAAECggEAH/Szd9RxbVADenCA6wxKSa3KErRyq1YN8ksJeCKMAj0FIt0caruE\n" +
-                    "qO11DebWW8cwQu1Otl/cYI6pmg24/BBldMrp9IELX/tNJo+lhPpRyGAxxC0eSXinFfoASb8d+jJd\n" +
-                    "Bd1mmemM6fSxqRlxSP4LrzIhjhR1g2CiyYuTsiM9UtoVKGyHwe7KfFwirUOJo3Mr18zUVNm7YqY4\n" +
-                    "IVhOSq59zkH3ULBlYq4bG50jpxa5mNSCZ7IpafPY/kE/CbR+FWNt30+rk69T+qb5abg6+XGm+OAm\n" +
-                    "bnQ18yZEqX6nJLk7Ch0cfA5orGgrTMOrM71wK7tBBDQ308kOxDGebx6j0qD36QKBgQDTRDr8kuhA\n" +
-                    "9sUyKr9vk2DQCMpNvEeiwI3JRMqmmxpNAtg01aJ3Ya57vX5Fc+zcuV87kP6FM1xgpHQvnw5LWo2J\n" +
-                    "s7ANwQcP8ricEW5zkZhSjI4ssMeAubmsHOloGxmLFYZqwx0JI7CWViGTLMcUlqKblmHcjeQDeDfP\n" +
-                    "P1TaCItFmwKBgQCfHZwVvIcaDs5vxVpZ4ftvflIrW8qq0uOVK6QIf9A/YTGhCXl2qxxTg2A6+0rg\n" +
-                    "ZqI7zKzUDxIbVv0KlgCbpHDC9d5+sdtDB3wW2pimuJ3p1z4/RHb4n/lDwXCACZl1S5l24yXX2pFZ\n" +
-                    "wdPCXmy5PYkHMssFLNhI24pprUIQs66M1QKBgQDQwjAjWisD3pRXESSfZRsaFkWJcM28hdbVFhPF\n" +
-                    "c6gWhwQLmTp0CuL2RPXcPUPFi6sN2iWWi3zxxi9Eyz+9uBn6AsOpo56N5MME/LiOnETO9TKb+Ib6\n" +
-                    "rQtKhjshcv3XkIqFPo2XdVvOAgglPO7vajX91iiXXuH7h7RmJud6l0y/lwKBgE+bi90gLuPtpoEr\n" +
-                    "VzIDKz40ED5bNYHT80NNy0rpT7J2GVN9nwStRYXPBBVeZq7xCpgqpgmO5LtDAWULeZBlbHlOdBwl\n" +
-                    "NhNKKl5wzdEUKwW0yBL1WSS5PQgWPwgARYP25/ggW22sj+49WIo1neXsEKPGWObk8e050f1fTt92\n" +
-                    "Vo1lAoGAb1gCoyBCzvi7sqFxm4V5oapnJeiQQJFjhoYWqGa26rQ+AvXXNuBcigIeDXNJPctSF0Uc\n" +
-                    "p11KbbCgiruBbckvM1vGsk6Sx4leRk+IFHRpJktFUek4o0eUg0shOsyyvyet48Dfg0a8FvcxROs0\n" +
-                    "gD+IYds5doiob/hcm1hnNB/3vk4=\n" +
-                    "-----END PRIVATE KEY-----\n";
-
-    public static final String certContent =
-            "-----BEGIN CERTIFICATE-----\n" +
-                    "MIIFZTCCBE2gAwIBAgIHKBCduBUoKDANBgkqhkiG9w0BAQUFADCByjELMAkGA1UE\n" +
-                    "BhMCVVMxEDAOBgNVBAgTB0FyaXpvbmExEzARBgNVBAcTClNjb3R0c2RhbGUxGjAY\n" +
-                    "BgNVBAoTEUdvRGFkZHkuY29tLCBJbmMuMTMwMQYDVQQLEypodHRwOi8vY2VydGlm\n" +
-                    "aWNhdGVzLmdvZGFkZHkuY29tL3JlcG9zaXRvcnkxMDAuBgNVBAMTJ0dvIERhZGR5\n" +
-                    "IFNlY3VyZSBDZXJ0aWZpY2F0aW9uIEF1dGhvcml0eTERMA8GA1UEBRMIMDc5Njky\n" +
-                    "ODcwHhcNMTIwMjAzMDMzMDQwWhcNMTcwMjA3MDUxMTIzWjBZMRkwFwYDVQQKDBAq\n" +
-                    "LnJlYWxob3N0aXAuY29tMSEwHwYDVQQLDBhEb21haW4gQ29udHJvbCBWYWxpZGF0\n" +
-                    "ZWQxGTAXBgNVBAMMECoucmVhbGhvc3RpcC5jb20wggEiMA0GCSqGSIb3DQEBAQUA\n" +
-                    "A4IBDwAwggEKAoIBAQCDT9AtEfs+s/I8QXp6rrCw0iNJ0+GgsybNHheU+JpL39LM\n" +
-                    "TZykCrZhZnyDvwdxCoOfE38Sa32baHKNds+y2SHnMNsOkw8OcNucHEBX1FIpOBGp\n" +
-                    "h9D6xC+umx9od6xMWETUv7j6h2u+WC3OhBM8fHCBqIiAol31/IkcqDxxsHlQ8S/o\n" +
-                    "CfTlXJUY6Yn628OA1XijKdRnadV0hZ829cv/PZKljjwQUTyrd0KHQeksBH+YAYSo\n" +
-                    "2JUl8ekNLsOi8/cPtfojnltzRI1GXi0ZONs8VnDzJ0a2gqZY+uxlz+CGbLnGnlN4\n" +
-                    "j9cBpE+MfUE+35Dq121sTpsSgF85Mz+pVhn2S633AgMBAAGjggG+MIIBujAPBgNV\n" +
-                    "HRMBAf8EBTADAQEAMB0GA1UdJQQWMBQGCCsGAQUFBwMBBggrBgEFBQcDAjAOBgNV\n" +
-                    "HQ8BAf8EBAMCBaAwMwYDVR0fBCwwKjAooCagJIYiaHR0cDovL2NybC5nb2RhZGR5\n" +
-                    "LmNvbS9nZHMxLTY0LmNybDBTBgNVHSAETDBKMEgGC2CGSAGG/W0BBxcBMDkwNwYI\n" +
-                    "KwYBBQUHAgEWK2h0dHA6Ly9jZXJ0aWZpY2F0ZXMuZ29kYWRkeS5jb20vcmVwb3Np\n" +
-                    "dG9yeS8wgYAGCCsGAQUFBwEBBHQwcjAkBggrBgEFBQcwAYYYaHR0cDovL29jc3Au\n" +
-                    "Z29kYWRkeS5jb20vMEoGCCsGAQUFBzAChj5odHRwOi8vY2VydGlmaWNhdGVzLmdv\n" +
-                    "ZGFkZHkuY29tL3JlcG9zaXRvcnkvZ2RfaW50ZXJtZWRpYXRlLmNydDAfBgNVHSME\n" +
-                    "GDAWgBT9rGEyk2xF1uLuhV+auud2mWjM5zArBgNVHREEJDAighAqLnJlYWxob3N0\n" +
-                    "aXAuY29tgg5yZWFsaG9zdGlwLmNvbTAdBgNVHQ4EFgQUZyJz9/QLy5TWIIscTXID\n" +
-                    "E8Xk47YwDQYJKoZIhvcNAQEFBQADggEBAKiUV3KK16mP0NpS92fmQkCLqm+qUWyN\n" +
-                    "BfBVgf9/M5pcT8EiTZlS5nAtzAE/eRpBeR3ubLlaAogj4rdH7YYVJcDDLLoB2qM3\n" +
-                    "qeCHu8LFoblkb93UuFDWqRaVPmMlJRnhsRkL1oa2gM2hwQTkBDkP7w5FG1BELCgl\n" +
-                    "gZI2ij2yxjge6pOEwSyZCzzbCcg9pN+dNrYyGEtB4k+BBnPA3N4r14CWbk+uxjrQ\n" +
-                    "6j2Ip+b7wOc5IuMEMl8xwTyjuX3lsLbAZyFI9RCyofwA9NqIZ1GeB6Zd196rubQp\n" +
-                    "93cmBqGGjZUs3wMrGlm7xdjlX6GQ9UvmvkMub9+lL99A5W50QgCmFeI=\n" +
-                    "-----END CERTIFICATE-----\n";
-
-    public static final String rootCa =
-            "-----BEGIN CERTIFICATE-----\n" +
-                    "MIIE3jCCA8agAwIBAgICAwEwDQYJKoZIhvcNAQEFBQAwYzELMAkGA1UEBhMCVVMx\n" +
-                    "ITAfBgNVBAoTGFRoZSBHbyBEYWRkeSBHcm91cCwgSW5jLjExMC8GA1UECxMoR28g\n" +
-                    "RGFkZHkgQ2xhc3MgMiBDZXJ0aWZpY2F0aW9uIEF1dGhvcml0eTAeFw0wNjExMTYw\n" +
-                    "MTU0MzdaFw0yNjExMTYwMTU0MzdaMIHKMQswCQYDVQQGEwJVUzEQMA4GA1UECBMH\n" +
-                    "QXJpem9uYTETMBEGA1UEBxMKU2NvdHRzZGFsZTEaMBgGA1UEChMRR29EYWRkeS5j\n" +
-                    "b20sIEluYy4xMzAxBgNVBAsTKmh0dHA6Ly9jZXJ0aWZpY2F0ZXMuZ29kYWRkeS5j\n" +
-                    "b20vcmVwb3NpdG9yeTEwMC4GA1UEAxMnR28gRGFkZHkgU2VjdXJlIENlcnRpZmlj\n" +
-                    "YXRpb24gQXV0aG9yaXR5MREwDwYDVQQFEwgwNzk2OTI4NzCCASIwDQYJKoZIhvcN\n" +
-                    "AQEBBQADggEPADCCAQoCggEBAMQt1RWMnCZM7DI161+4WQFapmGBWTtwY6vj3D3H\n" +
-                    "KrjJM9N55DrtPDAjhI6zMBS2sofDPZVUBJ7fmd0LJR4h3mUpfjWoqVTr9vcyOdQm\n" +
-                    "VZWt7/v+WIbXnvQAjYwqDL1CBM6nPwT27oDyqu9SoWlm2r4arV3aLGbqGmu75RpR\n" +
-                    "SgAvSMeYddi5Kcju+GZtCpyz8/x4fKL4o/K1w/O5epHBp+YlLpyo7RJlbmr2EkRT\n" +
-                    "cDCVw5wrWCs9CHRK8r5RsL+H0EwnWGu1NcWdrxcx+AuP7q2BNgWJCJjPOq8lh8BJ\n" +
-                    "6qf9Z/dFjpfMFDniNoW1fho3/Rb2cRGadDAW/hOUoz+EDU8CAwEAAaOCATIwggEu\n" +
-                    "MB0GA1UdDgQWBBT9rGEyk2xF1uLuhV+auud2mWjM5zAfBgNVHSMEGDAWgBTSxLDS\n" +
-                    "kdRMEXGzYcs9of7dqGrU4zASBgNVHRMBAf8ECDAGAQH/AgEAMDMGCCsGAQUFBwEB\n" +
-                    "BCcwJTAjBggrBgEFBQcwAYYXaHR0cDovL29jc3AuZ29kYWRkeS5jb20wRgYDVR0f\n" +
-                    "BD8wPTA7oDmgN4Y1aHR0cDovL2NlcnRpZmljYXRlcy5nb2RhZGR5LmNvbS9yZXBv\n" +
-                    "c2l0b3J5L2dkcm9vdC5jcmwwSwYDVR0gBEQwQjBABgRVHSAAMDgwNgYIKwYBBQUH\n" +
-                    "AgEWKmh0dHA6Ly9jZXJ0aWZpY2F0ZXMuZ29kYWRkeS5jb20vcmVwb3NpdG9yeTAO\n" +
-                    "BgNVHQ8BAf8EBAMCAQYwDQYJKoZIhvcNAQEFBQADggEBANKGwOy9+aG2Z+5mC6IG\n" +
-                    "OgRQjhVyrEp0lVPLN8tESe8HkGsz2ZbwlFalEzAFPIUyIXvJxwqoJKSQ3kbTJSMU\n" +
-                    "A2fCENZvD117esyfxVgqwcSeIaha86ykRvOe5GPLL5CkKSkB2XIsKd83ASe8T+5o\n" +
-                    "0yGPwLPk9Qnt0hCqU7S+8MxZC9Y7lhyVJEnfzuz9p0iRFEUOOjZv2kWzRaJBydTX\n" +
-                    "RE4+uXR21aITVSzGh6O1mawGhId/dQb8vxRMDsxuxN89txJx9OjxUUAiKEngHUuH\n" +
-                    "qDTMBqLdElrRhjZkAzVvb3du6/KFUJheqwNTrZEjYx8WnM25sgVjOuH0aBsXBTWV\n" +
-                    "U+4=\n" +
-                    "-----END CERTIFICATE-----\n" +
-                    "-----BEGIN CERTIFICATE-----\n" +
-                    "MIIE+zCCBGSgAwIBAgICAQ0wDQYJKoZIhvcNAQEFBQAwgbsxJDAiBgNVBAcTG1Zh\n" +
-                    "bGlDZXJ0IFZhbGlkYXRpb24gTmV0d29yazEXMBUGA1UEChMOVmFsaUNlcnQsIElu\n" +
-                    "Yy4xNTAzBgNVBAsTLFZhbGlDZXJ0IENsYXNzIDIgUG9saWN5IFZhbGlkYXRpb24g\n" +
-                    "QXV0aG9yaXR5MSEwHwYDVQQDExhodHRwOi8vd3d3LnZhbGljZXJ0LmNvbS8xIDAe\n" +
-                    "BgkqhkiG9w0BCQEWEWluZm9AdmFsaWNlcnQuY29tMB4XDTA0MDYyOTE3MDYyMFoX\n" +
-                    "DTI0MDYyOTE3MDYyMFowYzELMAkGA1UEBhMCVVMxITAfBgNVBAoTGFRoZSBHbyBE\n" +
-                    "YWRkeSBHcm91cCwgSW5jLjExMC8GA1UECxMoR28gRGFkZHkgQ2xhc3MgMiBDZXJ0\n" +
-                    "aWZpY2F0aW9uIEF1dGhvcml0eTCCASAwDQYJKoZIhvcNAQEBBQADggENADCCAQgC\n" +
-                    "ggEBAN6d1+pXGEmhW+vXX0iG6r7d/+TvZxz0ZWizV3GgXne77ZtJ6XCAPVYYYwhv\n" +
-                    "2vLM0D9/AlQiVBDYsoHUwHU9S3/Hd8M+eKsaA7Ugay9qK7HFiH7Eux6wwdhFJ2+q\n" +
-                    "N1j3hybX2C32qRe3H3I2TqYXP2WYktsqbl2i/ojgC95/5Y0V4evLOtXiEqITLdiO\n" +
-                    "r18SPaAIBQi2XKVlOARFmR6jYGB0xUGlcmIbYsUfb18aQr4CUWWoriMYavx4A6lN\n" +
-                    "f4DD+qta/KFApMoZFv6yyO9ecw3ud72a9nmYvLEHZ6IVDd2gWMZEewo+YihfukEH\n" +
-                    "U1jPEX44dMX4/7VpkI+EdOqXG68CAQOjggHhMIIB3TAdBgNVHQ4EFgQU0sSw0pHU\n" +
-                    "TBFxs2HLPaH+3ahq1OMwgdIGA1UdIwSByjCBx6GBwaSBvjCBuzEkMCIGA1UEBxMb\n" +
-                    "VmFsaUNlcnQgVmFsaWRhdGlvbiBOZXR3b3JrMRcwFQYDVQQKEw5WYWxpQ2VydCwg\n" +
-                    "SW5jLjE1MDMGA1UECxMsVmFsaUNlcnQgQ2xhc3MgMiBQb2xpY3kgVmFsaWRhdGlv\n" +
-                    "biBBdXRob3JpdHkxITAfBgNVBAMTGGh0dHA6Ly93d3cudmFsaWNlcnQuY29tLzEg\n" +
-                    "MB4GCSqGSIb3DQEJARYRaW5mb0B2YWxpY2VydC5jb22CAQEwDwYDVR0TAQH/BAUw\n" +
-                    "AwEB/zAzBggrBgEFBQcBAQQnMCUwIwYIKwYBBQUHMAGGF2h0dHA6Ly9vY3NwLmdv\n" +
-                    "ZGFkZHkuY29tMEQGA1UdHwQ9MDswOaA3oDWGM2h0dHA6Ly9jZXJ0aWZpY2F0ZXMu\n" +
-                    "Z29kYWRkeS5jb20vcmVwb3NpdG9yeS9yb290LmNybDBLBgNVHSAERDBCMEAGBFUd\n" +
-                    "IAAwODA2BggrBgEFBQcCARYqaHR0cDovL2NlcnRpZmljYXRlcy5nb2RhZGR5LmNv\n" +
-                    "bS9yZXBvc2l0b3J5MA4GA1UdDwEB/wQEAwIBBjANBgkqhkiG9w0BAQUFAAOBgQC1\n" +
-                    "QPmnHfbq/qQaQlpE9xXUhUaJwL6e4+PrxeNYiY+Sn1eocSxI0YGyeR+sBjUZsE4O\n" +
-                    "WBsUs5iB0QQeyAfJg594RAoYC5jcdnplDQ1tgMQLARzLrUc+cb53S8wGd9D0Vmsf\n" +
-                    "SxOaFIqII6hR8INMqzW/Rn453HWkrugp++85j09VZw==\n" +
-                    "-----END CERTIFICATE-----\n" +
-                    "-----BEGIN CERTIFICATE-----\n" +
-                    "MIIC5zCCAlACAQEwDQYJKoZIhvcNAQEFBQAwgbsxJDAiBgNVBAcTG1ZhbGlDZXJ0\n" +
-                    "IFZhbGlkYXRpb24gTmV0d29yazEXMBUGA1UEChMOVmFsaUNlcnQsIEluYy4xNTAz\n" +
-                    "BgNVBAsTLFZhbGlDZXJ0IENsYXNzIDIgUG9saWN5IFZhbGlkYXRpb24gQXV0aG9y\n" +
-                    "aXR5MSEwHwYDVQQDExhodHRwOi8vd3d3LnZhbGljZXJ0LmNvbS8xIDAeBgkqhkiG\n" +
-                    "9w0BCQEWEWluZm9AdmFsaWNlcnQuY29tMB4XDTk5MDYyNjAwMTk1NFoXDTE5MDYy\n" +
-                    "NjAwMTk1NFowgbsxJDAiBgNVBAcTG1ZhbGlDZXJ0IFZhbGlkYXRpb24gTmV0d29y\n" +
-                    "azEXMBUGA1UEChMOVmFsaUNlcnQsIEluYy4xNTAzBgNVBAsTLFZhbGlDZXJ0IENs\n" +
-                    "YXNzIDIgUG9saWN5IFZhbGlkYXRpb24gQXV0aG9yaXR5MSEwHwYDVQQDExhodHRw\n" +
-                    "Oi8vd3d3LnZhbGljZXJ0LmNvbS8xIDAeBgkqhkiG9w0BCQEWEWluZm9AdmFsaWNl\n" +
-                    "cnQuY29tMIGfMA0GCSqGSIb3DQEBAQUAA4GNADCBiQKBgQDOOnHK5avIWZJV16vY\n" +
-                    "dA757tn2VUdZZUcOBVXc65g2PFxTXdMwzzjsvUGJ7SVCCSRrCl6zfN1SLUzm1NZ9\n" +
-                    "WlmpZdRJEy0kTRxQb7XBhVQ7/nHk01xC+YDgkRoKWzk2Z/M/VXwbP7RfZHM047QS\n" +
-                    "v4dk+NoS/zcnwbNDu+97bi5p9wIDAQABMA0GCSqGSIb3DQEBBQUAA4GBADt/UG9v\n" +
-                    "UJSZSWI4OB9L+KXIPqeCgfYrx+jFzug6EILLGACOTb2oWH+heQC1u+mNr0HZDzTu\n" +
-                    "IYEZoDJJKPTEjlbVUjP9UNV+mWwD5MlM/Mtsq2azSiGM5bUMMj4QssxsodyamEwC\n" +
-                    "W/POuZ6lcg5Ktz885hZo+L7tdEy8W9ViH0Pd\n" +
-                    "-----END CERTIFICATE-----\n";
-
-=======
->>>>>>> 3c597476
     @Inject
     private KeystoreDao _ksDao;
     @Inject
@@ -499,11 +307,6 @@
 
                 _consoleProxyDao.update(cmd.getProxyVmId(), 0, DateUtil.currentGMTTime(), null);
             }
-        }
-
-        @Override
-        public void onAgentConnect(HostVO host, StartupCommand cmd) {
-            // no-op
         }
 
         @Override
@@ -974,130 +777,8 @@
     }
 
 
-<<<<<<< HEAD
-            if (!ticket.equals(ticketInUrl)) {
-                Date now = new Date();
-                // considering of minute round-up
-                String minuteEarlyTicket = ConsoleProxyServlet.genAccessTicket(cmd.getHost(), cmd.getPort(), cmd.getSid(), cmd.getVmId(), new Date(now.getTime() - 60 * 1000));
-
-                if (s_logger.isDebugEnabled()) {
-                    s_logger.debug("Console authentication. Ticket in 2-minute boundary for " + cmd.getHost() + ":" + cmd.getPort() + "-" + cmd.getVmId() + " is " + minuteEarlyTicket);
-                }
-
-                if (!minuteEarlyTicket.equals(ticketInUrl)) {
-                    s_logger.error("Access ticket expired or has been modified. vmId: " + cmd.getVmId() + "ticket in URL: " + ticketInUrl + ", tickets to check against: " + ticket + ","
-                            + minuteEarlyTicket);
-                    return new ConsoleAccessAuthenticationAnswer(cmd, false);
-                }
-            }
-        }
-
-        if (cmd.getVmId() != null && cmd.getVmId().isEmpty()) {
-            if (s_logger.isDebugEnabled()) {
-                s_logger.debug("Invalid vm id sent from proxy(happens when proxy session has terminated)");
-            }
-            return new ConsoleAccessAuthenticationAnswer(cmd, false);
-        }
-
-        VirtualMachine vm = _instanceDao.findByUuid(cmd.getVmId());
-        if (vm == null) {
-            vm = _instanceDao.findById(Long.parseLong(cmd.getVmId()));
-        }
-        if (vm == null) {
-            s_logger.error("Invalid vm id " + cmd.getVmId() + " sent from console access authentication");
-            return new ConsoleAccessAuthenticationAnswer(cmd, false);
-        }
-
-        if (vm.getHostId() == null) {
-            s_logger.warn("VM " + vmId + " lost host info, failed authentication request");
-            return new ConsoleAccessAuthenticationAnswer(cmd, false);
-        }
-
-        HostVO host = _hostDao.findById(vm.getHostId());
-        if (host == null) {
-            s_logger.warn("VM " + vmId + "'s host does not exist, fail authentication request");
-            return new ConsoleAccessAuthenticationAnswer(cmd, false);
-        }
-
-        String sid = cmd.getSid();
-        if (sid == null || !sid.equals(vm.getVncPassword())) {
-            s_logger.warn("sid " + sid + " in url does not match stored sid " + vm.getVncPassword());
-            return new ConsoleAccessAuthenticationAnswer(cmd, false);
-        }
-
-        if(cmd.isReauthenticating()) {
-            ConsoleAccessAuthenticationAnswer authenticationAnswer = new ConsoleAccessAuthenticationAnswer(cmd, true);
-            authenticationAnswer.setReauthenticating(true);
-
-            s_logger.info("Re-authentication request, ask host " + vm.getHostId() + " for new console info");
-            GetVncPortAnswer answer = (GetVncPortAnswer) _agentMgr.easySend(vm.getHostId(), new
-                    GetVncPortCommand(vm.getId(), vm.getInstanceName()));
-
-            if (answer != null && answer.getResult()) {
-                Ternary<String, String, String> parsedHostInfo = ConsoleProxyServlet.parseHostInfo(answer.getAddress());
-
-                if(parsedHostInfo.second() != null  && parsedHostInfo.third() != null) {
-
-                    s_logger.info("Re-authentication result. vm: " + vm.getId() + ", tunnel url: " + parsedHostInfo.second()
-                            + ", tunnel session: " + parsedHostInfo.third());
-
-                    authenticationAnswer.setTunnelUrl(parsedHostInfo.second());
-                    authenticationAnswer.setTunnelSession(parsedHostInfo.third());
-                } else {
-                    s_logger.info("Re-authentication result. vm: " + vm.getId() + ", host address: " + parsedHostInfo.first()
-                            + ", port: " + answer.getPort());
-
-                    authenticationAnswer.setHost(parsedHostInfo.first());
-                    authenticationAnswer.setPort(answer.getPort());
-                }
-            } else {
-                s_logger.warn("Re-authentication request failed");
-
-                authenticationAnswer.setSuccess(false);
-            }
-
-            return authenticationAnswer;
-        }
-
-        return new ConsoleAccessAuthenticationAnswer(cmd, true);
-    }
-
-    @Override
-    public void onAgentConnect(Host host, StartupCommand cmd) {
-        // if (host.getType() == Type.ConsoleProxy) {
-        // // TODO we can use this event to mark the proxy is up and
-        // // functioning instead of
-        // // pinging the console proxy VM command port
-        // //
-        // // for now, just log a message
-        // if (s_logger.isInfoEnabled()) {
-        // s_logger.info("Console proxy agent is connected. proxy: " + host.getName());
-        // }
-        //
-        // /* update public/private ip address */
-        // if (_IpAllocator != null && _IpAllocator.exteralIpAddressAllocatorEnabled()) {
-        // try {
-        // ConsoleProxyVO console = findConsoleProxyByHost(host);
-        // if (console == null) {
-        // s_logger.debug("Can't find console proxy ");
-        // return;
-        // }
-        // console.setPrivateIpAddress(cmd.getPrivateIpAddress());
-        // console.setPublicIpAddress(cmd.getPublicIpAddress());
-        // console.setPublicNetmask(cmd.getPublicNetmask());
-        // _consoleProxyDao.persist(console);
-        // } catch (NumberFormatException e) {
-        // }
-        // }
-        // }
-    }
-
-    @Override
-    public void onAgentDisconnect(long agentId, com.cloud.host.Status state) {
-=======
 
     public void handleAgentDisconnect(long agentId, com.cloud.host.Status state) {
->>>>>>> 3c597476
         if (state == com.cloud.host.Status.Alert || state == com.cloud.host.Status.Disconnected) {
             // be it either in alert or in disconnected state, the agent process
             // may be gone in the VM,
