--- conflicted
+++ resolved
@@ -36,12 +36,8 @@
 import org.apache.cloudstack.context.CallContext;
 import org.apache.cloudstack.storage.datastore.db.PrimaryDataStoreDao;
 import org.apache.cloudstack.storage.datastore.db.StoragePoolVO;
-<<<<<<< HEAD
-=======
 import org.apache.cloudstack.storage.datastore.db.TemplateDataStoreDao;
 import org.apache.cloudstack.storage.datastore.db.TemplateDataStoreVO;
-import org.apache.log4j.Logger;
->>>>>>> f7b1d3d8
 
 import com.cloud.agent.AgentManager;
 import com.cloud.agent.api.Answer;
@@ -117,9 +113,9 @@
 import com.cloud.utils.Pair;
 import com.cloud.utils.component.ManagerBase;
 import com.cloud.utils.db.DB;
+import com.cloud.utils.db.EntityManager;
 import com.cloud.utils.db.GlobalLock;
 import com.cloud.utils.db.SearchCriteria.Op;
-import com.cloud.utils.db.EntityManager;
 import com.cloud.utils.db.SearchCriteria2;
 import com.cloud.utils.db.SearchCriteriaService;
 import com.cloud.utils.db.Transaction;
@@ -938,25 +934,8 @@
         ZoneHostInfo zoneHostInfo = zoneHostInfoMap.get(dataCenterId);
         if (zoneHostInfo != null && isZoneHostReady(zoneHostInfo)) {
             VMTemplateVO template = _templateDao.findSystemVMTemplate(dataCenterId);
-<<<<<<< HEAD
-            HostVO secondaryStorageHost = templateMgr.getSecondaryStorageHost(dataCenterId);
-            boolean templateReady = false;
-
-            if (secondaryStorageHost == null) {
-                if (s_logger.isDebugEnabled()) {
-                    s_logger.debug("No secondary storage available in zone " + dataCenterId + ", wait until it is ready to launch secondary storage vm");
-                }
-                return false;
-            }
-
-            if (template != null && secondaryStorageHost != null) {
-                VMTemplateHostVO templateHostRef = _vmTemplateHostDao.findByHostTemplate(secondaryStorageHost.getId(), template.getId());
-                templateReady = (templateHostRef != null) && (templateHostRef.getDownloadState() == Status.DOWNLOADED);
-            }
-=======
-            TemplateDataStoreVO templateHostRef = this._vmTemplateStoreDao.findByTemplateZoneDownloadStatus(template.getId(), dataCenterId,
+            TemplateDataStoreVO templateHostRef = _vmTemplateStoreDao.findByTemplateZoneDownloadStatus(template.getId(), dataCenterId,
                     Status.DOWNLOADED);
->>>>>>> f7b1d3d8
 
             if (templateHostRef != null) {
                 List<Pair<Long, Integer>> l = _consoleProxyDao.getDatacenterStoragePoolHostInfo(dataCenterId, _use_lvm);
@@ -971,9 +950,9 @@
                 if (s_logger.isDebugEnabled()) {
                     if (template == null) {
                         s_logger.debug("Zone host is ready, but console proxy template is null");
-                    } else {
-                        s_logger.debug("Zone host is ready, but console proxy template: " + template.getId() + " is not ready on secondary storage.");
-                    }
+		    } else {
+			s_logger.debug("Zone host is ready, but console proxy template: " + template.getId() +  " is not ready on secondary storage.");
+		    }
                 }
             }
         }
