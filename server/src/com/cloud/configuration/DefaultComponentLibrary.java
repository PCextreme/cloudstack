--- conflicted
+++ resolved
@@ -317,11 +317,8 @@
         addDao("NetworkServiceMapDao", NetworkServiceMapDaoImpl.class);
         addDao("StorageNetworkIpAddressDao", StorageNetworkIpAddressDaoImpl.class);
         addDao("StorageNetworkIpRangeDao", StorageNetworkIpRangeDaoImpl.class);
-<<<<<<< HEAD
         addDao("RegionDao", RegionDaoImpl.class);
-=======
         addDao("TagsDao", ResourceTagsDaoImpl.class);
->>>>>>> 81afcabd
     }
 
     @Override
@@ -376,11 +373,8 @@
         addManager("StorageNetworkManager", StorageNetworkManagerImpl.class);
         addManager("ExternalLoadBalancerUsageManager", ExternalLoadBalancerUsageManagerImpl.class);
         addManager("HA Manager", HighAvailabilityManagerImpl.class);
-<<<<<<< HEAD
         addManager("Region Manager", RegionManagerImpl.class);
-=======
         addManager("TaggedResourcesManager", TaggedResourceManagerImpl.class);
->>>>>>> 81afcabd
     }
 
     @Override
