// Licensed to the Apache Software Foundation (ASF) under one
// or more contributor license agreements.  See the NOTICE file
// distributed with this work for additional information
// regarding copyright ownership.  The ASF licenses this file
// to you under the Apache License, Version 2.0 (the
// "License"); you may not use this file except in compliance
// with the License.  You may obtain a copy of the License at
//
//   http://www.apache.org/licenses/LICENSE-2.0
//
// Unless required by applicable law or agreed to in writing,
// software distributed under the License is distributed on an
// "AS IS" BASIS, WITHOUT WARRANTIES OR CONDITIONS OF ANY
// KIND, either express or implied.  See the License for the
// specific language governing permissions and limitations
// under the License.
package com.cloud.configuration;

import java.net.URI;
import java.sql.PreparedStatement;
import java.sql.ResultSet;
import java.sql.SQLException;
import java.util.ArrayList;
import java.util.Collection;
import java.util.HashMap;
import java.util.HashSet;
import java.util.Hashtable;
import java.util.Iterator;
import java.util.List;
import java.util.Map;
import java.util.Set;
import java.util.UUID;

import javax.ejb.Local;
import javax.inject.Inject;
import javax.naming.ConfigurationException;
import javax.naming.Context;
import javax.naming.NamingException;
import javax.naming.directory.DirContext;
import javax.naming.directory.InitialDirContext;

<<<<<<< HEAD
import org.apache.log4j.Logger;

=======
import com.cloud.dc.*;
import com.cloud.dc.dao.*;
import com.cloud.user.*;
import com.cloud.event.UsageEventUtils;
>>>>>>> 85d54cd1
import org.apache.cloudstack.acl.SecurityChecker;
import org.apache.cloudstack.api.ApiConstants.LDAPParams;
import org.apache.cloudstack.api.command.admin.config.UpdateCfgCmd;
import org.apache.cloudstack.api.command.admin.ldap.LDAPConfigCmd;
import org.apache.cloudstack.api.command.admin.ldap.LDAPRemoveCmd;
import org.apache.cloudstack.api.command.admin.network.CreateNetworkOfferingCmd;
import org.apache.cloudstack.api.command.admin.network.DeleteNetworkOfferingCmd;
import org.apache.cloudstack.api.command.admin.network.UpdateNetworkOfferingCmd;
import org.apache.cloudstack.api.command.admin.offering.CreateDiskOfferingCmd;
import org.apache.cloudstack.api.command.admin.offering.CreateServiceOfferingCmd;
import org.apache.cloudstack.api.command.admin.offering.DeleteDiskOfferingCmd;
import org.apache.cloudstack.api.command.admin.offering.DeleteServiceOfferingCmd;
import org.apache.cloudstack.api.command.admin.offering.UpdateDiskOfferingCmd;
import org.apache.cloudstack.api.command.admin.offering.UpdateServiceOfferingCmd;
import org.apache.cloudstack.api.command.admin.pod.DeletePodCmd;
import org.apache.cloudstack.api.command.admin.pod.UpdatePodCmd;
import org.apache.cloudstack.api.command.admin.vlan.CreateVlanIpRangeCmd;
import org.apache.cloudstack.api.command.admin.vlan.DedicatePublicIpRangeCmd;
import org.apache.cloudstack.api.command.admin.vlan.DeleteVlanIpRangeCmd;
import org.apache.cloudstack.api.command.admin.vlan.ReleasePublicIpRangeCmd;
import org.apache.cloudstack.api.command.admin.zone.CreateZoneCmd;
import org.apache.cloudstack.api.command.admin.zone.DeleteZoneCmd;
import org.apache.cloudstack.api.command.admin.zone.UpdateZoneCmd;
import org.apache.cloudstack.api.command.user.network.ListNetworkOfferingsCmd;
import org.apache.cloudstack.config.ConfigKey;
import org.apache.cloudstack.config.ConfigRepo;
import org.apache.cloudstack.config.ConfigValue;
import org.apache.cloudstack.storage.datastore.db.PrimaryDataStoreDao;
import org.apache.cloudstack.storage.datastore.db.StoragePoolDetailVO;
import org.apache.cloudstack.storage.datastore.db.StoragePoolDetailsDao;
import org.apache.cloudstack.storage.datastore.db.StoragePoolVO;

import com.cloud.alert.AlertManager;
import com.cloud.api.ApiDBUtils;
import com.cloud.capacity.dao.CapacityDao;
import com.cloud.configuration.Resource.ResourceType;
import com.cloud.configuration.dao.ConfigurationDao;
import com.cloud.dc.AccountVlanMapVO;
import com.cloud.dc.ClusterDetailsDao;
import com.cloud.dc.ClusterDetailsVO;
import com.cloud.dc.ClusterVO;
import com.cloud.dc.DataCenter;
import com.cloud.dc.DataCenter.NetworkType;
import com.cloud.dc.DataCenterIpAddressVO;
import com.cloud.dc.DataCenterLinkLocalIpAddressVO;
import com.cloud.dc.DataCenterVO;
import com.cloud.dc.DcDetailVO;
import com.cloud.dc.HostPodVO;
import com.cloud.dc.Pod;
import com.cloud.dc.PodVlanMapVO;
import com.cloud.dc.Vlan;
import com.cloud.dc.Vlan.VlanType;
import com.cloud.dc.VlanVO;
import com.cloud.dc.dao.AccountVlanMapDao;
import com.cloud.dc.dao.ClusterDao;
import com.cloud.dc.dao.DataCenterDao;
import com.cloud.dc.dao.DataCenterIpAddressDao;
import com.cloud.dc.dao.DataCenterLinkLocalIpAddressDao;
import com.cloud.dc.dao.DcDetailsDao;
import com.cloud.dc.dao.HostPodDao;
import com.cloud.dc.dao.PodVlanMapDao;
import com.cloud.dc.dao.VlanDao;
import com.cloud.deploy.DataCenterDeployment;
import com.cloud.domain.Domain;
import com.cloud.domain.DomainVO;
import com.cloud.domain.dao.DomainDao;
import com.cloud.event.ActionEvent;
import com.cloud.event.EventTypes;
import com.cloud.event.UsageEventUtils;
import com.cloud.exception.ConcurrentOperationException;
import com.cloud.exception.InsufficientAddressCapacityException;
import com.cloud.exception.InsufficientCapacityException;
import com.cloud.exception.InvalidParameterValueException;
import com.cloud.exception.MissingParameterValueException;
import com.cloud.exception.PermissionDeniedException;
import com.cloud.exception.ResourceAllocationException;
import com.cloud.exception.ResourceUnavailableException;
import com.cloud.host.HostVO;
import com.cloud.hypervisor.Hypervisor.HypervisorType;
import com.cloud.network.IpAddress;
import com.cloud.network.Network;
import com.cloud.network.Network.Capability;
import com.cloud.network.Network.GuestType;
import com.cloud.network.Network.Provider;
import com.cloud.network.Network.Service;
import com.cloud.network.NetworkManager;
import com.cloud.network.NetworkModel;
import com.cloud.network.NetworkService;
import com.cloud.network.Networks.BroadcastDomainType;
import com.cloud.network.Networks.TrafficType;
import com.cloud.network.PhysicalNetwork;
import com.cloud.network.addr.PublicIp;
import com.cloud.network.dao.FirewallRulesDao;
import com.cloud.network.dao.IPAddressDao;
import com.cloud.network.dao.IPAddressVO;
import com.cloud.network.dao.NetworkDao;
import com.cloud.network.dao.NetworkVO;
import com.cloud.network.dao.PhysicalNetworkDao;
import com.cloud.network.dao.PhysicalNetworkTrafficTypeDao;
import com.cloud.network.dao.PhysicalNetworkTrafficTypeVO;
import com.cloud.network.dao.PhysicalNetworkVO;
import com.cloud.network.rules.LoadBalancerContainer.Scheme;
import com.cloud.network.element.DhcpServiceProvider;
import com.cloud.network.vpc.VpcManager;
import com.cloud.offering.DiskOffering;
import com.cloud.offering.NetworkOffering;
import com.cloud.offering.NetworkOffering.Availability;
import com.cloud.offering.NetworkOffering.Detail;
import com.cloud.offering.ServiceOffering;
import com.cloud.offerings.NetworkOfferingServiceMapVO;
import com.cloud.offerings.NetworkOfferingVO;
import com.cloud.offerings.dao.NetworkOfferingDao;
import com.cloud.offerings.dao.NetworkOfferingServiceMapDao;
import com.cloud.org.Grouping;
import com.cloud.org.Grouping.AllocationState;
import com.cloud.projects.Project;
import com.cloud.projects.ProjectManager;
import com.cloud.server.ConfigurationServer;
import com.cloud.server.ManagementService;
import com.cloud.service.ServiceOfferingVO;
import com.cloud.service.dao.ServiceOfferingDao;
import com.cloud.service.dao.ServiceOfferingDetailsDao;
import com.cloud.storage.DiskOfferingVO;
import com.cloud.storage.SwiftVO;
import com.cloud.storage.dao.DiskOfferingDao;
import com.cloud.storage.dao.S3Dao;
import com.cloud.storage.dao.SwiftDao;
import com.cloud.storage.s3.S3Manager;
import com.cloud.storage.secondary.SecondaryStorageVmManager;
import com.cloud.storage.swift.SwiftManager;
import com.cloud.test.IPRangeConfig;
import com.cloud.user.Account;
import com.cloud.user.AccountDetailVO;
import com.cloud.user.AccountDetailsDao;
import com.cloud.user.AccountManager;
import com.cloud.user.AccountVO;
import com.cloud.user.ResourceLimitService;
import com.cloud.user.User;
import com.cloud.user.UserContext;
import com.cloud.user.dao.AccountDao;
import com.cloud.utils.NumbersUtil;
import com.cloud.utils.StringUtils;
import com.cloud.utils.component.ManagerBase;
import com.cloud.utils.crypt.DBEncryptionUtil;
import com.cloud.utils.db.DB;
import com.cloud.utils.db.Filter;
import com.cloud.utils.db.SearchCriteria;
import com.cloud.utils.db.Transaction;
import com.cloud.utils.exception.CloudRuntimeException;
import com.cloud.utils.net.NetUtils;
import com.cloud.vm.NicIpAlias;
import com.cloud.vm.VirtualMachine;
import com.cloud.vm.dao.NicDao;
import com.cloud.vm.dao.NicIpAliasDao;
import com.cloud.vm.dao.NicIpAliasVO;
import com.cloud.vm.dao.NicSecondaryIpDao;
import edu.emory.mathcs.backport.java.util.Arrays;
import org.apache.cloudstack.acl.SecurityChecker;
import org.apache.cloudstack.api.ApiConstants.LDAPParams;
import org.apache.cloudstack.api.command.admin.config.UpdateCfgCmd;
import org.apache.cloudstack.api.command.admin.ldap.LDAPConfigCmd;
import org.apache.cloudstack.api.command.admin.ldap.LDAPRemoveCmd;
import org.apache.cloudstack.api.command.admin.network.CreateNetworkOfferingCmd;
import org.apache.cloudstack.api.command.admin.network.DeleteNetworkOfferingCmd;
import org.apache.cloudstack.api.command.admin.network.UpdateNetworkOfferingCmd;
import org.apache.cloudstack.api.command.admin.offering.CreateDiskOfferingCmd;
import org.apache.cloudstack.api.command.admin.offering.CreateServiceOfferingCmd;
import org.apache.cloudstack.api.command.admin.offering.DeleteDiskOfferingCmd;
import org.apache.cloudstack.api.command.admin.offering.DeleteServiceOfferingCmd;
import org.apache.cloudstack.api.command.admin.offering.UpdateDiskOfferingCmd;
import org.apache.cloudstack.api.command.admin.offering.UpdateServiceOfferingCmd;
import org.apache.cloudstack.api.command.admin.pod.DeletePodCmd;
import org.apache.cloudstack.api.command.admin.pod.UpdatePodCmd;
import org.apache.cloudstack.api.command.admin.vlan.CreateVlanIpRangeCmd;
import org.apache.cloudstack.api.command.admin.vlan.DedicatePublicIpRangeCmd;
import org.apache.cloudstack.api.command.admin.vlan.DeleteVlanIpRangeCmd;
import org.apache.cloudstack.api.command.admin.vlan.ReleasePublicIpRangeCmd;
import org.apache.cloudstack.api.command.admin.zone.CreateZoneCmd;
import org.apache.cloudstack.api.command.admin.zone.DeleteZoneCmd;
import org.apache.cloudstack.api.command.admin.zone.UpdateZoneCmd;
import org.apache.cloudstack.api.command.user.network.ListNetworkOfferingsCmd;
import org.apache.cloudstack.storage.datastore.db.PrimaryDataStoreDao;
import org.apache.cloudstack.storage.datastore.db.StoragePoolDetailVO;
import org.apache.cloudstack.storage.datastore.db.StoragePoolDetailsDao;
import org.apache.cloudstack.storage.datastore.db.StoragePoolVO;
import org.apache.log4j.Logger;
import org.springframework.stereotype.Component;

import javax.ejb.Local;
import javax.inject.Inject;
import javax.naming.ConfigurationException;
import javax.naming.Context;
import javax.naming.NamingException;
import javax.naming.directory.DirContext;
import javax.naming.directory.InitialDirContext;
import java.net.URI;
import java.sql.PreparedStatement;
import java.sql.ResultSet;
import java.sql.SQLException;
import java.util.ArrayList;
import java.util.Collection;
import java.util.HashMap;
import java.util.HashSet;
import java.util.Hashtable;
import java.util.Iterator;
import java.util.List;
import java.util.Map;
import java.util.Set;
import java.util.UUID;

@Local(value = { ConfigurationManager.class, ConfigurationService.class })
public class ConfigurationManagerImpl extends ManagerBase implements ConfigurationManager, ConfigurationService, ConfigRepo {
    public static final Logger s_logger = Logger.getLogger(ConfigurationManagerImpl.class.getName());

    @Inject
    ConfigurationDao _configDao;
    @Inject
    HostPodDao _podDao;
    @Inject
    AccountVlanMapDao _accountVlanMapDao;
    @Inject
    PodVlanMapDao _podVlanMapDao;
    @Inject
    DataCenterDao _zoneDao;
    @Inject
    DomainDao _domainDao;
    @Inject
    SwiftDao _swiftDao;
    @Inject
    S3Dao _s3Dao;
    @Inject
    ServiceOfferingDao _serviceOfferingDao;
    @Inject
    ServiceOfferingDetailsDao _serviceOfferingDetailsDao;
    @Inject
    DiskOfferingDao _diskOfferingDao;
    @Inject
    NetworkOfferingDao _networkOfferingDao;
    @Inject
    VlanDao _vlanDao;
    @Inject
    IPAddressDao _publicIpAddressDao;
    @Inject
    DataCenterIpAddressDao _privateIpAddressDao;
    @Inject
    AccountDao _accountDao;
    @Inject
    NetworkDao _networkDao;
    @Inject
    AccountManager _accountMgr;
    @Inject
    NetworkManager _networkMgr;
    @Inject
    NetworkService _networkSvc;
    @Inject
    NetworkModel _networkModel;
    @Inject
    ClusterDao _clusterDao;
    @Inject
    AlertManager _alertMgr;
    // @com.cloud.utils.component.Inject(adapter = SecurityChecker.class)
    @Inject
    List<SecurityChecker> _secChecker;

    @Inject
    CapacityDao _capacityDao;
    @Inject
    ResourceLimitService _resourceLimitMgr;
    @Inject
    ProjectManager _projectMgr;
    @Inject
    SecondaryStorageVmManager _ssvmMgr;
    @Inject
    NetworkOfferingServiceMapDao _ntwkOffServiceMapDao;
    @Inject
    PhysicalNetworkDao _physicalNetworkDao;
    @Inject
    SwiftManager _swiftMgr;
    @Inject
    S3Manager _s3Mgr;
    @Inject
    PhysicalNetworkTrafficTypeDao _trafficTypeDao;
    @Inject
    NicDao _nicDao;
    @Inject
    FirewallRulesDao _firewallDao;
    @Inject
    VpcManager _vpcMgr;
    @Inject
    ConfigurationServer _configServer;
    @Inject
    DcDetailsDao _dcDetailsDao;
    @Inject
    ClusterDetailsDao _clusterDetailsDao;
    @Inject
    StoragePoolDetailsDao _storagePoolDetailsDao;
    @Inject
    AccountDetailsDao _accountDetailsDao;
    @Inject
    PrimaryDataStoreDao _storagePoolDao;
    @Inject
    NicSecondaryIpDao _nicSecondaryIpDao;
    @Inject
    NicIpAliasDao _nicIpAliasDao;

    @Inject
    public ManagementService _mgr;

    // FIXME - why don't we have interface for DataCenterLinkLocalIpAddressDao?
    @Inject protected DataCenterLinkLocalIpAddressDao _LinkLocalIpAllocDao;

    private int _maxVolumeSizeInGb = Integer.parseInt(Config.MaxVolumeSize.getDefaultValue());
    private long _defaultPageSize = Long.parseLong(Config.DefaultPageSize.getDefaultValue());
    protected Set<String> configValuesForValidation;

    @Override
    public boolean configure(final String name, final Map<String, Object> params) throws ConfigurationException {
        String maxVolumeSizeInGbString = _configDao.getValue(Config.MaxVolumeSize.key());
        _maxVolumeSizeInGb = NumbersUtil.parseInt(maxVolumeSizeInGbString,
        	Integer.parseInt(Config.MaxVolumeSize.getDefaultValue()));

        String defaultPageSizeString = _configDao.getValue(Config.DefaultPageSize.key());
        _defaultPageSize = NumbersUtil.parseLong(defaultPageSizeString,
        	Long.parseLong(Config.DefaultPageSize.getDefaultValue()));

        populateConfigValuesForValidationSet();
        return true;
    }

    private void populateConfigValuesForValidationSet() {
        configValuesForValidation = new HashSet<String>();
        configValuesForValidation.add("event.purge.interval");
        configValuesForValidation.add("account.cleanup.interval");
        configValuesForValidation.add("alert.wait");
        configValuesForValidation.add("consoleproxy.capacityscan.interval");
        configValuesForValidation.add("consoleproxy.loadscan.interval");
        configValuesForValidation.add("expunge.interval");
        configValuesForValidation.add("host.stats.interval");
        configValuesForValidation.add("investigate.retry.interval");
        configValuesForValidation.add("migrate.retry.interval");
        configValuesForValidation.add("network.gc.interval");
        configValuesForValidation.add("ping.interval");
        configValuesForValidation.add("snapshot.poll.interval");
        configValuesForValidation.add("stop.retry.interval");
        configValuesForValidation.add("storage.stats.interval");
        configValuesForValidation.add("storage.cleanup.interval");
        configValuesForValidation.add("wait");
        configValuesForValidation.add("xen.heartbeat.interval");
        configValuesForValidation.add("incorrect.login.attempts.allowed");
    }

    @Override
    public boolean start() {

        // TODO : this may not be a good place to do integrity check here, we
        // put it here as we need _alertMgr to be properly
        // configured
        // before we can use it

        // As it is so common for people to forget about configuring
        // management.network.cidr,
        String mgtCidr = _configDao.getValue(Config.ManagementNetwork.key());
        if (mgtCidr == null || mgtCidr.trim().isEmpty()) {
            String[] localCidrs = NetUtils.getLocalCidrs();
            if (localCidrs.length > 0) {
                s_logger.warn("Management network CIDR is not configured originally. Set it default to " + localCidrs[0]);

                _alertMgr.sendAlert(AlertManager.ALERT_TYPE_MANAGMENT_NODE, 0, new Long(0), "Management network CIDR is not configured originally. Set it default to " + localCidrs[0], "");
                _configDao.update(Config.ManagementNetwork.key(), Config.ManagementNetwork.getCategory(), localCidrs[0]);
            } else {
                s_logger.warn("Management network CIDR is not properly configured and we are not able to find a default setting");
                _alertMgr.sendAlert(AlertManager.ALERT_TYPE_MANAGMENT_NODE, 0, new Long(0), "Management network CIDR is not properly configured and we are not able to find a default setting", "");
            }
        }

        return true;
    }

    @Override
    public boolean stop() {
        return true;
    }

    @Override
    @DB
    public String updateConfiguration(long userId, String name, String category, String value, String scope, Long resourceId) {

        String validationMsg = validateConfigurationValue(name, value, scope);

        if (validationMsg != null) {
            s_logger.error("Invalid configuration option, name: " + name + ", value:" + value);
            throw new InvalidParameterValueException(validationMsg);
        }

        // If scope of the parameter is given then it needs to be updated in the corresponding details table,
        // if scope is mentioned as global or not mentioned then it is normal global parameter updation
        if (scope != null && !scope.isEmpty() && !Config.ConfigurationParameterScope.global.toString().equalsIgnoreCase(scope)) {
            switch (Config.ConfigurationParameterScope.valueOf(scope)) {
                case zone:      DataCenterVO zone = _zoneDao.findById(resourceId);
                                if (zone == null) {
                                    throw new InvalidParameterValueException("unable to find zone by id " + resourceId);
                                }
                                DcDetailVO dcDetailVO = _dcDetailsDao.findDetail(resourceId, name.toLowerCase());
                                if (dcDetailVO == null) {
                                    dcDetailVO = new DcDetailVO(resourceId, name, value);
                                    _dcDetailsDao.persist(dcDetailVO);
                                } else {
                                    dcDetailVO.setValue(value);
                                    _dcDetailsDao.update(dcDetailVO.getId(), dcDetailVO);
                                } break;
                case cluster:   ClusterVO cluster = _clusterDao.findById(resourceId);
                                if (cluster == null) {
                                    throw new InvalidParameterValueException("unable to find cluster by id " + resourceId);
                                }
                                ClusterDetailsVO clusterDetailsVO = _clusterDetailsDao.findDetail(resourceId, name);
                                if (clusterDetailsVO == null) {
                                    clusterDetailsVO = new ClusterDetailsVO(resourceId, name, value);
                                    _clusterDetailsDao.persist(clusterDetailsVO);
                                } else {
                                    clusterDetailsVO.setValue(value);
                                    _clusterDetailsDao.update(clusterDetailsVO.getId(), clusterDetailsVO);
                                } break;

                case storagepool:      StoragePoolVO pool = _storagePoolDao.findById(resourceId);
                                if (pool == null) {
                                    throw new InvalidParameterValueException("unable to find storage pool by id " + resourceId);
                                }
                                StoragePoolDetailVO storagePoolDetailVO = _storagePoolDetailsDao.findDetail(resourceId, name);
                                if (storagePoolDetailVO == null) {
                                    storagePoolDetailVO = new StoragePoolDetailVO(resourceId, name, value);
                                    _storagePoolDetailsDao.persist(storagePoolDetailVO);

                                } else {
                                    storagePoolDetailVO.setValue(value);
                                    _storagePoolDetailsDao.update(storagePoolDetailVO.getId(), storagePoolDetailVO);
                                } break;

                case account:   AccountVO account = _accountDao.findById(resourceId);
                                if (account == null) {
                                    throw new InvalidParameterValueException("unable to find account by id " + resourceId);
                                }
                                AccountDetailVO accountDetailVO = _accountDetailsDao.findDetail(resourceId, name);
                                if (accountDetailVO == null) {
                                    accountDetailVO = new AccountDetailVO(resourceId, name, value);
                                    _accountDetailsDao.persist(accountDetailVO);
                                } else {
                                    accountDetailVO.setValue(value);
                                    _accountDetailsDao.update(accountDetailVO.getId(), accountDetailVO);
                                } break;
                default:        throw new InvalidParameterValueException("Scope provided is invalid");
            }
            return value;
        }

        // Execute all updates in a single transaction
        Transaction txn = Transaction.currentTxn();
        txn.start();

        if (!_configDao.update(name, category, value)) {
            s_logger.error("Failed to update configuration option, name: " + name + ", value:" + value);
            throw new CloudRuntimeException("Failed to update configuration value. Please contact Cloud Support.");
        }

        PreparedStatement pstmt = null;
        if (Config.XenGuestNetwork.key().equalsIgnoreCase(name)) {
            String sql = "update host_details set value=? where name=?";
            try {
                pstmt = txn.prepareAutoCloseStatement(sql);
                pstmt.setString(1, value);
                pstmt.setString(2, "guest.network.device");

                pstmt.executeUpdate();
            } catch (Throwable e) {
                throw new CloudRuntimeException("Failed to update guest.network.device in host_details due to exception ", e);
            }
        } else if (Config.XenPrivateNetwork.key().equalsIgnoreCase(name)) {
            String sql = "update host_details set value=? where name=?";
            try {
                pstmt = txn.prepareAutoCloseStatement(sql);
                pstmt.setString(1, value);
                pstmt.setString(2, "private.network.device");

                pstmt.executeUpdate();
            } catch (Throwable e) {
                throw new CloudRuntimeException("Failed to update private.network.device in host_details due to exception ", e);
            }
        } else if (Config.XenPublicNetwork.key().equalsIgnoreCase(name)) {
            String sql = "update host_details set value=? where name=?";
            try {
                pstmt = txn.prepareAutoCloseStatement(sql);
                pstmt.setString(1, value);
                pstmt.setString(2, "public.network.device");

                pstmt.executeUpdate();
            } catch (Throwable e) {
                throw new CloudRuntimeException("Failed to update public.network.device in host_details due to exception ", e);
            }
        } else if (Config.XenStorageNetwork1.key().equalsIgnoreCase(name)) {
            String sql = "update host_details set value=? where name=?";
            try {
                pstmt = txn.prepareAutoCloseStatement(sql);
                pstmt.setString(1, value);
                pstmt.setString(2, "storage.network.device1");

                pstmt.executeUpdate();
            } catch (Throwable e) {
                throw new CloudRuntimeException("Failed to update storage.network.device1 in host_details due to exception ", e);
            }
        } else if (Config.XenStorageNetwork2.key().equals(name)) {
            String sql = "update host_details set value=? where name=?";
            try {
                pstmt = txn.prepareAutoCloseStatement(sql);
                pstmt.setString(1, value);
                pstmt.setString(2, "storage.network.device2");

                pstmt.executeUpdate();
            } catch (Throwable e) {
                throw new CloudRuntimeException("Failed to update storage.network.device2 in host_details due to exception ", e);
            }
        } else if (Config.SystemVMUseLocalStorage.key().equalsIgnoreCase(name)) {
            if (s_logger.isDebugEnabled()) {
                s_logger.debug("Config 'system.vm.use.local.storage' changed to value:" + value + ", need to update System VM offerings");
            }
            boolean useLocalStorage = Boolean.parseBoolean(_configDao.getValue(Config.SystemVMUseLocalStorage.key()));
            ServiceOfferingVO serviceOffering = _serviceOfferingDao.findByName(ServiceOffering.consoleProxyDefaultOffUniqueName);
            if (serviceOffering != null) {
                serviceOffering.setUseLocalStorage(useLocalStorage);
                if (!_serviceOfferingDao.update(serviceOffering.getId(), serviceOffering)) {
                    throw new CloudRuntimeException("Failed to update ConsoleProxy offering's use_local_storage option to value:" + useLocalStorage);
                }
            }

            serviceOffering = _serviceOfferingDao.findByName(ServiceOffering.routerDefaultOffUniqueName);
            if (serviceOffering != null) {
                serviceOffering.setUseLocalStorage(useLocalStorage);
                if (!_serviceOfferingDao.update(serviceOffering.getId(), serviceOffering)) {
                    throw new CloudRuntimeException("Failed to update SoftwareRouter offering's use_local_storage option to value:" + useLocalStorage);
                }
            }

            serviceOffering = _serviceOfferingDao.findByName(ServiceOffering.ssvmDefaultOffUniqueName);
            if (serviceOffering != null) {
                serviceOffering.setUseLocalStorage(useLocalStorage);
                if (!_serviceOfferingDao.update(serviceOffering.getId(), serviceOffering)) {
                    throw new CloudRuntimeException("Failed to update SecondaryStorage offering's use_local_storage option to value:" + useLocalStorage);
                }
            }
        }

        txn.commit();
        return _configDao.getValue(name);
    }

    @Override
    @ActionEvent(eventType = EventTypes.EVENT_CONFIGURATION_VALUE_EDIT, eventDescription = "updating configuration")
    public Configuration updateConfiguration(UpdateCfgCmd cmd) throws InvalidParameterValueException {
        Long userId = UserContext.current().getCallerUserId();
        String name = cmd.getCfgName();
        String value = cmd.getValue();
        Long zoneId = cmd.getZoneId();
        Long clusterId = cmd.getClusterId();
        Long storagepoolId = cmd.getStoragepoolId();
        Long accountId = cmd.getAccountId();
        UserContext.current().setEventDetails(" Name: " + name + " New Value: " + (((name.toLowerCase()).contains("password")) ? "*****" :
                (((value == null) ? "" : value))));
        // check if config value exists
        ConfigurationVO config = _configDao.findByName(name);
        if (config == null) {
            throw new InvalidParameterValueException("Config parameter with name " + name + " doesn't exist");
        }

        if (value == null) {
            return _configDao.findByName(name);
        }

        if (value.trim().isEmpty() || value.equals("null")) {
            value = null;
        }

        String scope = null;
        Long id = null;
        int paramCountCheck = 0;

        if (zoneId != null) {
            scope = Config.ConfigurationParameterScope.zone.toString();
            id = zoneId;
            paramCountCheck++;
        }
        if (clusterId != null) {
            scope = Config.ConfigurationParameterScope.cluster.toString();
            id = clusterId;
            paramCountCheck++;
        }
        if (accountId != null) {
            scope = Config.ConfigurationParameterScope.account.toString();
            id = accountId;
            paramCountCheck++;
        }
        if (storagepoolId != null) {
            scope = Config.ConfigurationParameterScope.storagepool.toString();
            id = storagepoolId;
            paramCountCheck++;
        }

        if (paramCountCheck > 1) {
            throw new InvalidParameterValueException("cannot handle multiple IDs, provide only one ID corresponding to the scope");
        }

        String updatedValue = updateConfiguration(userId, name, config.getCategory(), value, scope, id);
        if ((value == null && updatedValue == null) || updatedValue.equalsIgnoreCase(value)) {
            return _configDao.findByName(name);
        } else {
            throw new CloudRuntimeException("Unable to update configuration parameter " + name);
        }
    }

    private String validateConfigurationValue(String name, String value, String scope) {

        Config c = Config.getConfig(name);
        if (c == null) {
            s_logger.error("Missing configuration variable " + name + " in configuration table");
            return "Invalid configuration variable.";
        }
        String configScope = c.getScope();
        if (scope != null) {
            if (!configScope.contains(scope)) {
                s_logger.error("Invalid scope id provided for the parameter " + name);
                return "Invalid scope id provided for the parameter " + name;
            }
            if ((name.equalsIgnoreCase("cpu.overprovisioning.factor") || name.equalsIgnoreCase("mem.overprovisioning.factor")) && value == null) {
                s_logger.error("value cannot be null for cpu.overprovisioning.factor/mem.overprovisioning.factor");
                return "value cannot be null for cpu.overprovisioning.factor/mem.overprovisioning.factor";
            }
        }

        Class<?> type = c.getType();

        if (value == null) {
            if (type.equals(Boolean.class)) {
                return "Please enter either 'true' or 'false'.";
            }
            return null;
        }
        value = value.trim();

        if (type.equals(Boolean.class)) {
            if (!(value.equals("true") || value.equals("false"))) {
                s_logger.error("Configuration variable " + name + " is expecting true or false in stead of " + value);
                return "Please enter either 'true' or 'false'.";
            }
            if (Config.SwiftEnable.key().equals(name)) {
                List<HostVO> hosts = _ssvmMgr.listSecondaryStorageHostsInAllZones();
                if (hosts != null && hosts.size() > 0) {
                    return " can not change " + Config.SwiftEnable.key() + " after you have added secondary storage";
                }
                SwiftVO swift = _swiftDao.findById(1L);
                if (swift != null) {
                    return " can not change " + Config.SwiftEnable.key() + " after you have added Swift";
                }
                if (_s3Mgr.isS3Enabled()) {
                    return String.format("Swift is not supported when S3 is enabled.");
                }
            }
            if (Config.S3Enable.key().equals(name)) {
                if (_swiftMgr.isSwiftEnabled()) {
                    return String.format("S3-backed Secondary Storage is not supported when Swift is enabled.");
                }
            }
            return null;
        }

        if (type.equals(Integer.class) && configValuesForValidation.contains(name)) {
            try {
                int val = Integer.parseInt(value);
                if (val <= 0) {
                    throw new InvalidParameterValueException("Please enter a positive value for the configuration parameter:" + name);
                }
            } catch (NumberFormatException e) {
                s_logger.error("There was an error trying to parse the integer value for:" + name);
                throw new InvalidParameterValueException("There was an error trying to parse the integer value for:" + name);
            }
        }

        String range = c.getRange();
        if (range == null) {
            return null;
        }

        if (type.equals(String.class)) {
            if (range.equals("privateip")) {
                try {
                    if (!NetUtils.isSiteLocalAddress(value)) {
                        s_logger.error("privateip range " + value + " is not a site local address for configuration variable " + name);
                        return "Please enter a site local IP address.";
                    }
                } catch (NullPointerException e) {
                    s_logger.error("Error parsing ip address for " + name);
                    throw new InvalidParameterValueException("Error parsing ip address");
                }
            } else if (range.equals("netmask")) {
                if (!NetUtils.isValidNetmask(value)) {
                    s_logger.error("netmask " + value + " is not a valid net mask for configuration variable " + name);
                    return "Please enter a valid netmask.";
                }
            } else if (range.equals("hypervisorList")) {
                String[] hypervisors = value.split(",");
                if (hypervisors == null) {
                    return "Please enter hypervisor list, seperated by comma";
                }
                for (String hypervisor : hypervisors) {
                    if (HypervisorType.getType(hypervisor) == HypervisorType.Any || HypervisorType.getType(hypervisor) == HypervisorType.None) {
                        return "Please enter valid hypervisor type";
                    }
                }
            } else if (range.equalsIgnoreCase("instanceName")) {
                if (!NetUtils.verifyInstanceName(value)) {
                    return "Instance name can not contain hyphen, spaces and plus sign";
                }
            } else if (range.equals("routes")) {
                String[] routes = value.split(",");
                for (String route : routes) {
                    if (route != null) {
                        String routeToVerify = route.trim();
                        if (!NetUtils.isValidCIDR(routeToVerify)) {
                            throw new InvalidParameterValueException("Invalid value for blacklisted route: " + route + ". Valid format is list" +
                            		" of cidrs separated by coma. Example: 10.1.1.0/24,192.168.0.0/24");
                        }
                    }
                }
            } else {
                String[] options = range.split(",");
                for (String option : options) {
                    if (option.trim().equalsIgnoreCase(value)) {
                        return null;
                    }
                }
                s_logger.error("configuration value for " + name + " is invalid");
                return "Please enter : " + range;

            }
        } else if (type.equals(Integer.class)) {
            String[] options = range.split("-");
            if (options.length != 2) {
                String msg = "configuration range " + range + " for " + name + " is invalid";
                s_logger.error(msg);
                return msg;
            }
            int min = Integer.parseInt(options[0]);
            int max = Integer.parseInt(options[1]);
            int val = Integer.parseInt(value);
            if (val < min || val > max) {
                s_logger.error("configuration value for " + name + " is invalid");
                return "Please enter : " + range;
            }
        }
        return null;
    }

    private boolean podHasAllocatedPrivateIPs(long podId) {
        HostPodVO pod = _podDao.findById(podId);
        int count = _privateIpAddressDao.countIPs(podId, pod.getDataCenterId(), true);
        return (count > 0);
    }

    @DB
    protected void checkIfPodIsDeletable(long podId) {
        List<List<String>> tablesToCheck = new ArrayList<List<String>>();

        HostPodVO pod = _podDao.findById(podId);

        // Check if there are allocated private IP addresses in the pod
        if (_privateIpAddressDao.countIPs(podId, pod.getDataCenterId(), true) != 0) {
            throw new CloudRuntimeException("There are private IP addresses allocated for this pod");
        }

        List<String> volumes = new ArrayList<String>();
        volumes.add(0, "volumes");
        volumes.add(1, "pod_id");
        volumes.add(2, "there are storage volumes for this pod");
        tablesToCheck.add(volumes);

        List<String> host = new ArrayList<String>();
        host.add(0, "host");
        host.add(1, "pod_id");
        host.add(2, "there are servers running in this pod");
        tablesToCheck.add(host);

        List<String> vmInstance = new ArrayList<String>();
        vmInstance.add(0, "vm_instance");
        vmInstance.add(1, "pod_id");
        vmInstance.add(2, "there are virtual machines running in this pod");
        tablesToCheck.add(vmInstance);

        List<String> cluster = new ArrayList<String>();
        cluster.add(0, "cluster");
        cluster.add(1, "pod_id");
        cluster.add(2, "there are clusters in this pod");
        tablesToCheck.add(cluster);

        for (List<String> table : tablesToCheck) {
            String tableName = table.get(0);
            String column = table.get(1);
            String errorMsg = table.get(2);

            String dbName;
            if (tableName.equals("event") || tableName.equals("cloud_usage") || tableName.equals("usage_vm_instance") || tableName.equals("usage_ip_address") || tableName.equals("usage_network")
                    || tableName.equals("usage_job") || tableName.equals("account") || tableName.equals("user_statistics")) {
                dbName = "cloud_usage";
            } else {
                dbName = "cloud";
            }

            String selectSql = "SELECT * FROM `" + dbName + "`.`" + tableName + "` WHERE " + column + " = ?";

            if (tableName.equals("host") || tableName.equals("cluster") || tableName.equals("volumes") || tableName.equals("vm_instance")) {
                selectSql += " and removed IS NULL";
            }

            Transaction txn = Transaction.currentTxn();
            try {
                PreparedStatement stmt = txn.prepareAutoCloseStatement(selectSql);
                stmt.setLong(1, podId);
                ResultSet rs = stmt.executeQuery();
                if (rs != null && rs.next()) {
                    throw new CloudRuntimeException("The pod cannot be deleted because " + errorMsg);
                }
            } catch (SQLException ex) {
                throw new CloudRuntimeException("The Management Server failed to detect if pod is deletable. Please contact Cloud Support.");
            }
        }
    }

    private void checkPodAttributes(long podId, String podName, long zoneId, String gateway, String cidr, String startIp, String endIp, String allocationStateStr, boolean checkForDuplicates,
            boolean skipGatewayOverlapCheck) {
        if (checkForDuplicates) {
            // Check if the pod already exists
            if (validPod(podName, zoneId)) {
                throw new InvalidParameterValueException("A pod with name: " + podName + " already exists in zone " + zoneId + ". Please specify a different pod name. ");
            }
        }

        String cidrAddress;
        long cidrSize;
        // Get the individual cidrAddress and cidrSize values, if the CIDR is
        // valid. If it's not valid, return an error.
        if (NetUtils.isValidCIDR(cidr)) {
            cidrAddress = getCidrAddress(cidr);
            cidrSize = getCidrSize(cidr);
        } else {
            throw new InvalidParameterValueException("Please enter a valid CIDR for pod: " + podName);
        }

        // Check if the IP range is valid
        if (startIp != null || endIp != null) {
            checkIpRange(startIp, endIp, cidrAddress, cidrSize);
        }

        // Check if the IP range overlaps with the public ip
        checkOverlapPublicIpRange(zoneId, startIp, endIp);

        // Check if the gateway is a valid IP address
        if (!NetUtils.isValidIp(gateway)) {
            throw new InvalidParameterValueException("The gateway is not a valid IP address.");
        }

        // Check if the gateway is in the CIDR subnet
        if (!NetUtils.getCidrSubNet(gateway, cidrSize).equalsIgnoreCase(NetUtils.getCidrSubNet(cidrAddress, cidrSize))) {
            throw new InvalidParameterValueException("The gateway is not in the CIDR subnet.");
        }

        // Don't allow gateway to overlap with start/endIp
        if (!skipGatewayOverlapCheck) {
            if (NetUtils.ipRangesOverlap(startIp, endIp, gateway, gateway)) {
                throw new InvalidParameterValueException("The gateway shouldn't overlap start/end ip addresses");
            }
        }

        String checkPodCIDRs = _configDao.getValue("check.pod.cidrs");
        if (checkPodCIDRs == null || checkPodCIDRs.trim().isEmpty() || Boolean.parseBoolean(checkPodCIDRs)) {
            checkPodCidrSubnets(zoneId, podId, cidr);
            /*
             * Commenting out due to Bug 11593 - CIDR conflicts with zone when extending pod but not when creating it
             *
             * checkCidrVlanOverlap(zoneId, cidr);
             */
        }

        Grouping.AllocationState allocationState = null;
        if (allocationStateStr != null && !allocationStateStr.isEmpty()) {
            try {
                allocationState = Grouping.AllocationState.valueOf(allocationStateStr);
            } catch (IllegalArgumentException ex) {
                throw new InvalidParameterValueException("Unable to resolve Allocation State '" + allocationStateStr + "' to a supported state");
            }
        }
    }

    @Override
    @DB
    public boolean deletePod(DeletePodCmd cmd) {
        Long podId = cmd.getId();

        Transaction txn = Transaction.currentTxn();

        // Make sure the pod exists
        if (!validPod(podId)) {
            throw new InvalidParameterValueException("A pod with ID: " + podId + " does not exist.");
        }

        checkIfPodIsDeletable(podId);

        HostPodVO pod = _podDao.findById(podId);

        txn.start();

        // Delete private ip addresses for the pod if there are any
        List<DataCenterIpAddressVO> privateIps = _privateIpAddressDao.listByPodIdDcId(Long.valueOf(podId), pod.getDataCenterId());
        if (!privateIps.isEmpty()) {
            if (!(_privateIpAddressDao.deleteIpAddressByPod(podId))) {
                throw new CloudRuntimeException("Failed to cleanup private ip addresses for pod " + podId);
            }
        }

        // Delete link local ip addresses for the pod
        List<DataCenterLinkLocalIpAddressVO> localIps = _LinkLocalIpAllocDao.listByPodIdDcId(podId, pod.getDataCenterId());
        if (!localIps.isEmpty()) {
            if (!(_LinkLocalIpAllocDao.deleteIpAddressByPod(podId))) {
                throw new CloudRuntimeException("Failed to cleanup private ip addresses for pod " + podId);
            }
        }

        // Delete vlans associated with the pod
        List<? extends Vlan> vlans = _networkModel.listPodVlans(podId);
        if (vlans != null && !vlans.isEmpty()) {
            for (Vlan vlan : vlans) {
                _vlanDao.remove(vlan.getId());
            }
        }

        // Delete corresponding capacity records
        _capacityDao.removeBy(null, null, podId, null, null);

        // Delete the pod
        if (!(_podDao.remove(podId))) {
            throw new CloudRuntimeException("Failed to delete pod " + podId);
        }

        txn.commit();

        return true;
    }

    @Override
    public Pod editPod(UpdatePodCmd cmd) {
        return editPod(cmd.getId(), cmd.getPodName(), cmd.getStartIp(), cmd.getEndIp(), cmd.getGateway(), cmd.getNetmask(), cmd.getAllocationState());
    }

    @Override
    @DB
    public Pod editPod(long id, String name, String startIp, String endIp, String gateway, String netmask, String allocationStateStr) {

        // verify parameters
        HostPodVO pod = _podDao.findById(id);
        ;
        if (pod == null) {
            throw new InvalidParameterValueException("Unable to find pod by id " + id);
        }

        String[] existingPodIpRange = pod.getDescription().split("-");
        String[] leftRangeToAdd = null;
        String[] rightRangeToAdd = null;
        boolean allowToDownsize = false;

        // If the gateway, CIDR, private IP range is being changed, check if the
        // pod has allocated private IP addresses
        if (podHasAllocatedPrivateIPs(id)) {

            if (netmask != null) {
                long newCidr = NetUtils.getCidrSize(netmask);
                long oldCidr = pod.getCidrSize();

                if (newCidr > oldCidr) {
                    throw new CloudRuntimeException("The specified pod has allocated private IP addresses, so its IP address range can be extended only");
                }
            }

            if (startIp != null && !startIp.equals(existingPodIpRange[0])) {
                if (NetUtils.ipRangesOverlap(startIp, null, existingPodIpRange[0], existingPodIpRange[1])) {
                    throw new CloudRuntimeException("The specified pod has allocated private IP addresses, so its IP address range can be extended only");
                } else {
                    leftRangeToAdd = new String[2];
                    long endIpForUpdate = NetUtils.ip2Long(existingPodIpRange[0]) - 1;
                    leftRangeToAdd[0] = startIp;
                    leftRangeToAdd[1] = NetUtils.long2Ip(endIpForUpdate);
                }
            }

            if (endIp != null && !endIp.equals(existingPodIpRange[1])) {
                if (NetUtils.ipRangesOverlap(endIp, endIp, existingPodIpRange[0], existingPodIpRange[1])) {
                    throw new CloudRuntimeException("The specified pod has allocated private IP addresses, so its IP address range can be extended only");
                } else {
                    rightRangeToAdd = new String[2];
                    long startIpForUpdate = NetUtils.ip2Long(existingPodIpRange[1]) + 1;
                    rightRangeToAdd[0] = NetUtils.long2Ip(startIpForUpdate);
                    rightRangeToAdd[1] = endIp;
                }
            }

        } else {
            allowToDownsize = true;
        }

        if (gateway == null) {
            gateway = pod.getGateway();
        }

        if (netmask == null) {
            netmask = NetUtils.getCidrNetmask(pod.getCidrSize());
        }

        String oldPodName = pod.getName();
        if (name == null) {
            name = oldPodName;
        }

        if (gateway == null) {
            gateway = pod.getGateway();
        }

        if (startIp == null) {
            startIp = existingPodIpRange[0];
        }

        if (endIp == null) {
            endIp = existingPodIpRange[1];
        }

        if (allocationStateStr == null) {
            allocationStateStr = pod.getAllocationState().toString();
        }

        // Verify pod's attributes
        String cidr = NetUtils.ipAndNetMaskToCidr(gateway, netmask);
        boolean checkForDuplicates = !oldPodName.equals(name);
        checkPodAttributes(id, name, pod.getDataCenterId(), gateway, cidr, startIp, endIp, allocationStateStr, checkForDuplicates, false);

        Transaction txn = Transaction.currentTxn();
        try {
            txn.start();
            long zoneId = pod.getDataCenterId();

            if (!allowToDownsize) {
                if (leftRangeToAdd != null) {
                    _zoneDao.addPrivateIpAddress(zoneId, pod.getId(), leftRangeToAdd[0], leftRangeToAdd[1]);
                }

                if (rightRangeToAdd != null) {
                    _zoneDao.addPrivateIpAddress(zoneId, pod.getId(), rightRangeToAdd[0], rightRangeToAdd[1]);
                }

            } else {
                // delete the old range
                _zoneDao.deletePrivateIpAddressByPod(pod.getId());

                // add the new one
                if (startIp == null) {
                    startIp = existingPodIpRange[0];
                }

                if (endIp == null) {
                    endIp = existingPodIpRange[1];
                }

                _zoneDao.addPrivateIpAddress(zoneId, pod.getId(), startIp, endIp);
            }

            pod.setName(name);
            pod.setDataCenterId(zoneId);
            pod.setGateway(gateway);
            pod.setCidrAddress(getCidrAddress(cidr));
            pod.setCidrSize(getCidrSize(cidr));

            String ipRange = startIp + "-" + endIp;
            pod.setDescription(ipRange);
            Grouping.AllocationState allocationState = null;
            if (allocationStateStr != null && !allocationStateStr.isEmpty()) {
                allocationState = Grouping.AllocationState.valueOf(allocationStateStr);
                _capacityDao.updateCapacityState(null, pod.getId(), null, null, allocationStateStr);
                pod.setAllocationState(allocationState);
            }

            _podDao.update(id, pod);

            txn.commit();
        } catch (Exception e) {
            s_logger.error("Unable to edit pod due to " + e.getMessage(), e);
            throw new CloudRuntimeException("Failed to edit pod. Please contact Cloud Support.");
        }

        return pod;
    }

    @Override
    public Pod createPod(long zoneId, String name, String startIp, String endIp, String gateway, String netmask, String allocationState) {
        String cidr = NetUtils.ipAndNetMaskToCidr(gateway, netmask);
        Long userId = UserContext.current().getCallerUserId();

        if (allocationState == null) {
            allocationState = Grouping.AllocationState.Enabled.toString();
        }
        return createPod(userId.longValue(), name, zoneId, gateway, cidr, startIp, endIp, allocationState, false);
    }

    @Override
    @DB
    public HostPodVO createPod(long userId, String podName, long zoneId, String gateway, String cidr, String startIp, String endIp, String allocationStateStr, boolean skipGatewayOverlapCheck) {

        // Check if the zone is valid
        if (!validZone(zoneId)) {
            throw new InvalidParameterValueException("Please specify a valid zone.");
        }

        // Check if zone is disabled
        DataCenterVO zone = _zoneDao.findById(zoneId);
        Account account = UserContext.current().getCaller();
        if (Grouping.AllocationState.Disabled == zone.getAllocationState() && !_accountMgr.isRootAdmin(account.getType())) {
            throw new PermissionDeniedException("Cannot perform this operation, Zone is currently disabled: " + zoneId);
        }

        String cidrAddress = getCidrAddress(cidr);
        int cidrSize = getCidrSize(cidr);

        // endIp is an optional parameter; if not specified - default it to the
        // end ip of the pod's cidr
        if (startIp != null) {
            if (endIp == null) {
                endIp = NetUtils.getIpRangeEndIpFromCidr(cidrAddress, cidrSize);
            }
        }

        // Validate new pod settings
        checkPodAttributes(-1, podName, zoneId, gateway, cidr, startIp, endIp, allocationStateStr, true, skipGatewayOverlapCheck);

        // Create the new pod in the database
        String ipRange;
        if (startIp != null) {
            ipRange = startIp + "-" + endIp;
        } else {
            throw new InvalidParameterValueException("Start ip is required parameter");
        }

        HostPodVO pod = new HostPodVO(podName, zoneId, gateway, cidrAddress, cidrSize, ipRange);

        Grouping.AllocationState allocationState = null;
        if (allocationStateStr != null && !allocationStateStr.isEmpty()) {
            allocationState = Grouping.AllocationState.valueOf(allocationStateStr);
            pod.setAllocationState(allocationState);
        }

        Transaction txn = Transaction.currentTxn();
        txn.start();

        pod = _podDao.persist(pod);

        if (startIp != null) {
            _zoneDao.addPrivateIpAddress(zoneId, pod.getId(), startIp, endIp);
        }

        String[] linkLocalIpRanges = getLinkLocalIPRange();
        if (linkLocalIpRanges != null) {
            _zoneDao.addLinkLocalIpAddress(zoneId, pod.getId(), linkLocalIpRanges[0], linkLocalIpRanges[1]);
        }

        txn.commit();

        return pod;
    }

    @DB
    protected void checkIfZoneIsDeletable(long zoneId) {
        List<List<String>> tablesToCheck = new ArrayList<List<String>>();

        List<String> host = new ArrayList<String>();
        host.add(0, "host");
        host.add(1, "data_center_id");
        host.add(2, "there are servers running in this zone");
        tablesToCheck.add(host);

        List<String> hostPodRef = new ArrayList<String>();
        hostPodRef.add(0, "host_pod_ref");
        hostPodRef.add(1, "data_center_id");
        hostPodRef.add(2, "there are pods in this zone");
        tablesToCheck.add(hostPodRef);

        List<String> privateIP = new ArrayList<String>();
        privateIP.add(0, "op_dc_ip_address_alloc");
        privateIP.add(1, "data_center_id");
        privateIP.add(2, "there are private IP addresses allocated for this zone");
        tablesToCheck.add(privateIP);

        List<String> publicIP = new ArrayList<String>();
        publicIP.add(0, "user_ip_address");
        publicIP.add(1, "data_center_id");
        publicIP.add(2, "there are public IP addresses allocated for this zone");
        tablesToCheck.add(publicIP);

        List<String> vmInstance = new ArrayList<String>();
        vmInstance.add(0, "vm_instance");
        vmInstance.add(1, "data_center_id");
        vmInstance.add(2, "there are virtual machines running in this zone");
        tablesToCheck.add(vmInstance);

        List<String> volumes = new ArrayList<String>();
        volumes.add(0, "volumes");
        volumes.add(1, "data_center_id");
        volumes.add(2, "there are storage volumes for this zone");
        tablesToCheck.add(volumes);

        List<String> physicalNetworks = new ArrayList<String>();
        physicalNetworks.add(0, "physical_network");
        physicalNetworks.add(1, "data_center_id");
        physicalNetworks.add(2, "there are physical networks in this zone");
        tablesToCheck.add(physicalNetworks);

        for (List<String> table : tablesToCheck) {
            String tableName = table.get(0);
            String column = table.get(1);
            String errorMsg = table.get(2);

            String dbName = "cloud";

            String selectSql = "SELECT * FROM `" + dbName + "`.`" + tableName + "` WHERE " + column + " = ?";

            if (tableName.equals("op_dc_vnet_alloc")) {
                selectSql += " AND taken IS NOT NULL";
            }

            if (tableName.equals("user_ip_address")) {
                selectSql += " AND state!='Free'";
            }

            if (tableName.equals("op_dc_ip_address_alloc")) {
                selectSql += " AND taken IS NOT NULL";
            }

            if (tableName.equals("host_pod_ref") || tableName.equals("host") || tableName.equals("volumes") || tableName.equals("physical_network")) {
                selectSql += " AND removed is NULL";
            }

            if (tableName.equals("vm_instance")) {
                selectSql += " AND state != '" + VirtualMachine.State.Expunging.toString() + "'";
            }

            Transaction txn = Transaction.currentTxn();
            try {
                PreparedStatement stmt = txn.prepareAutoCloseStatement(selectSql);
                stmt.setLong(1, zoneId);
                ResultSet rs = stmt.executeQuery();
                if (rs != null && rs.next()) {
                    throw new CloudRuntimeException("The zone is not deletable because " + errorMsg);
                }
            } catch (SQLException ex) {
                throw new CloudRuntimeException("The Management Server failed to detect if zone is deletable. Please contact Cloud Support.");
            }
        }

    }

    private void checkZoneParameters(String zoneName, String dns1, String dns2, String internalDns1, String internalDns2, boolean checkForDuplicates, Long domainId, String allocationStateStr,
    								 String ip6Dns1, String ip6Dns2) {
        if (checkForDuplicates) {
            // Check if a zone with the specified name already exists
            if (validZone(zoneName)) {
                throw new InvalidParameterValueException("A zone with that name already exists. Please specify a unique zone name.");
            }
        }

        // check if valid domain
        if (domainId != null) {
            DomainVO domain = _domainDao.findById(domainId);

            if (domain == null) {
                throw new InvalidParameterValueException("Please specify a valid domain id");
            }
        }

        // Check IP validity for DNS addresses
        // Empty strings is a valid input -- hence the length check
        if (dns1 != null && dns1.length() > 0 && !NetUtils.isValidIp(dns1)) {
            throw new InvalidParameterValueException("Please enter a valid IP address for DNS1");
        }

        if (dns2 != null && dns2.length() > 0 && !NetUtils.isValidIp(dns2)) {
            throw new InvalidParameterValueException("Please enter a valid IP address for DNS2");
        }

        if ((internalDns1 != null && internalDns1.length() > 0 && !NetUtils.isValidIp(internalDns1))) {
            throw new InvalidParameterValueException("Please enter a valid IP address for internal DNS1");
        }

        if (internalDns2 != null && internalDns2.length() > 0 && !NetUtils.isValidIp(internalDns2)) {
            throw new InvalidParameterValueException("Please enter a valid IP address for internal DNS2");
        }

        if (ip6Dns1 != null && ip6Dns1.length() > 0 && !NetUtils.isValidIpv6(ip6Dns1)) {
            throw new InvalidParameterValueException("Please enter a valid IPv6 address for IP6 DNS1");
        }

        if (ip6Dns2 != null && ip6Dns2.length() > 0 && !NetUtils.isValidIpv6(ip6Dns2)) {
            throw new InvalidParameterValueException("Please enter a valid IPv6 address for IP6 DNS2");
        }

        Grouping.AllocationState allocationState = null;
        if (allocationStateStr != null && !allocationStateStr.isEmpty()) {
            try {
                allocationState = Grouping.AllocationState.valueOf(allocationStateStr);
            } catch (IllegalArgumentException ex) {
                throw new InvalidParameterValueException("Unable to resolve Allocation State '" + allocationStateStr + "' to a supported state");
            }
        }
    }

    private void checkIpRange(String startIp, String endIp, String cidrAddress, long cidrSize) {
        if (!NetUtils.isValidIp(startIp)) {
            throw new InvalidParameterValueException("The start address of the IP range is not a valid IP address.");
        }

        if (endIp != null && !NetUtils.isValidIp(endIp)) {
            throw new InvalidParameterValueException("The end address of the IP range is not a valid IP address.");
        }

        if (!NetUtils.getCidrSubNet(startIp, cidrSize).equalsIgnoreCase(NetUtils.getCidrSubNet(cidrAddress, cidrSize))) {
            throw new InvalidParameterValueException("The start address of the IP range is not in the CIDR subnet.");
        }

        if (endIp != null && !NetUtils.getCidrSubNet(endIp, cidrSize).equalsIgnoreCase(NetUtils.getCidrSubNet(cidrAddress, cidrSize))) {
            throw new InvalidParameterValueException("The end address of the IP range is not in the CIDR subnet.");
        }

        if (endIp != null && NetUtils.ip2Long(startIp) > NetUtils.ip2Long(endIp)) {
            throw new InvalidParameterValueException("The start IP address must have a lower value than the end IP address.");
        }

    }

    private void checkOverlapPublicIpRange(Long zoneId, String startIp, String endIp) {
        long privateStartIp = NetUtils.ip2Long(startIp);
        long privateEndIp = NetUtils.ip2Long(endIp);

        List<IPAddressVO> existingPublicIPs = _publicIpAddressDao.listByDcId(zoneId);
        for (IPAddressVO publicIPVO : existingPublicIPs) {
            long publicIP = NetUtils.ip2Long(publicIPVO.getAddress().addr());
            if ((publicIP >= privateStartIp) && (publicIP <= privateEndIp)) {
                throw new InvalidParameterValueException("The Start IP and endIP address range overlap with Public IP :" + publicIPVO.getAddress().addr());
            }
        }
    }

    private void checkOverlapPrivateIpRange(Long zoneId, String startIp, String endIp) {

        List<HostPodVO> podsInZone = _podDao.listByDataCenterId(zoneId);
        for (HostPodVO hostPod : podsInZone) {
            String[] IpRange = hostPod.getDescription().split("-");
            if (IpRange[0] == null || IpRange[1] == null)
                continue;
            if (!NetUtils.isValidIp(IpRange[0]) || !NetUtils.isValidIp(IpRange[1]))
                continue;
            if (NetUtils.ipRangesOverlap(startIp, endIp, IpRange[0], IpRange[1])) {
                throw new InvalidParameterValueException("The Start IP and endIP address range overlap with private IP :" + IpRange[0] + ":" + IpRange[1]);
            }
        }
    }

    @Override
    @DB
    @ActionEvent(eventType = EventTypes.EVENT_ZONE_DELETE, eventDescription = "deleting zone", async = false)
    public boolean deleteZone(DeleteZoneCmd cmd) {

        Transaction txn = Transaction.currentTxn();
        boolean success = false;

        Long userId = UserContext.current().getCallerUserId();
        Long zoneId = cmd.getId();

        if (userId == null) {
            userId = Long.valueOf(User.UID_SYSTEM);
        }

        // Make sure the zone exists
        if (!validZone(zoneId)) {
            throw new InvalidParameterValueException("A zone with ID: " + zoneId + " does not exist.");
        }

        checkIfZoneIsDeletable(zoneId);

        txn.start();

        // delete vlans for this zone
        List<VlanVO> vlans = _vlanDao.listByZone(zoneId);
        for (VlanVO vlan : vlans) {
            _vlanDao.remove(vlan.getId());
        }

        success = _zoneDao.remove(zoneId);

        if (success) {
            // delete all capacity records for the zone
            _capacityDao.removeBy(null, zoneId, null, null, null);
        }

        txn.commit();

        return success;

    }

    @Override
    @DB
    public boolean removeLDAP(LDAPRemoveCmd cmd) {
        _configDao.expunge(LDAPParams.hostname.toString());
        _configDao.expunge(LDAPParams.port.toString());
        _configDao.expunge(LDAPParams.queryfilter.toString());
        _configDao.expunge(LDAPParams.searchbase.toString());
        _configDao.expunge(LDAPParams.usessl.toString());
        _configDao.expunge(LDAPParams.dn.toString());
        _configDao.expunge(LDAPParams.passwd.toString());
        _configDao.expunge(LDAPParams.truststore.toString());
        _configDao.expunge(LDAPParams.truststorepass.toString());
        return true;
    }


    @Override
    @DB
    public LDAPConfigCmd listLDAPConfig(LDAPConfigCmd cmd) {
        String hostname = _configDao.getValue(LDAPParams.hostname.toString());
        cmd.setHostname(hostname == null ? "" : hostname);
        String port = _configDao.getValue(LDAPParams.port.toString());
        cmd.setPort(port == null ? 0 : Integer.valueOf(port));
        String queryFilter = _configDao.getValue(LDAPParams.queryfilter.toString());
        cmd.setQueryFilter(queryFilter == null ? "" : queryFilter);
        String searchBase =  _configDao.getValue(LDAPParams.searchbase.toString());
        cmd.setSearchBase(searchBase == null ? "" : searchBase);
        String useSSL =  _configDao.getValue(LDAPParams.usessl.toString());
        cmd.setUseSSL(useSSL == null ? Boolean.FALSE : Boolean.valueOf(useSSL));
        String binddn =  _configDao.getValue(LDAPParams.dn.toString());
        cmd.setBindDN(binddn == null ? "" : binddn);
        String truststore =  _configDao.getValue(LDAPParams.truststore.toString());
        cmd.setTrustStore(truststore == null ? "" : truststore);
        return cmd;
    }

    @Override
    @DB
    public boolean updateLDAP(LDAPConfigCmd cmd) {
        try {
            // set the ldap details in the zone details table with a zone id of -12
            String hostname = cmd.getHostname();
            Integer port = cmd.getPort();
            String queryFilter = cmd.getQueryFilter();
            String searchBase = cmd.getSearchBase();
            Boolean useSSL = cmd.getUseSSL();
            String bindDN = cmd.getBindDN();
            String bindPasswd = cmd.getBindPassword();
            String trustStore = cmd.getTrustStore();
            String trustStorePassword = cmd.getTrustStorePassword();

            if (bindDN != null && bindPasswd == null) {
                throw new InvalidParameterValueException("If you specify a bind name then you need to provide bind password too.");
            }

            // check query filter if it contains valid substitution
            if (!queryFilter.contains("%u") && !queryFilter.contains("%n") && !queryFilter.contains("%e")){
                throw new InvalidParameterValueException("QueryFilter should contain at least one of the substitutions: %u, %n or %e: " + queryFilter);
            }

            // check if the info is correct
            Hashtable<String, String> env = new Hashtable<String, String>(11);
            env.put(Context.INITIAL_CONTEXT_FACTORY, "com.sun.jndi.ldap.LdapCtxFactory");
            String protocol = "ldap://";
            if (useSSL) {
                env.put(Context.SECURITY_PROTOCOL, "ssl");
                protocol = "ldaps://";
                if (trustStore == null || trustStorePassword == null) {
                    throw new InvalidParameterValueException("If you plan to use SSL then you need to configure the trust store.");
                }
                System.setProperty("javax.net.ssl.trustStore", trustStore);
                System.setProperty("javax.net.ssl.trustStorePassword", trustStorePassword);
            }
            env.put(Context.PROVIDER_URL, protocol + hostname + ":" + port);
            if (bindDN != null && bindPasswd != null) {
                env.put(Context.SECURITY_AUTHENTICATION, "simple");
                env.put(Context.SECURITY_PRINCIPAL, bindDN);
                env.put(Context.SECURITY_CREDENTIALS, bindPasswd);
            }
            // Create the initial context
            DirContext ctx = new InitialDirContext(env);
            ctx.close();

            // store the result in DB Configuration
            ConfigurationVO cvo = _configDao.findByName(LDAPParams.hostname.toString());
            if (cvo == null) {
                cvo = new ConfigurationVO("Hidden", "DEFAULT", "management-server", LDAPParams.hostname.toString(), null, "Hostname or ip address of the ldap server eg: my.ldap.com");
            }
            cvo.setValue(DBEncryptionUtil.encrypt(hostname));
            _configDao.persist(cvo);

            cvo = _configDao.findByName(LDAPParams.port.toString());
            if (cvo == null) {
                cvo = new ConfigurationVO("Hidden", "DEFAULT", "management-server", LDAPParams.port.toString(), null, "Specify the LDAP port if required, default is 389");
            }
            cvo.setValue(DBEncryptionUtil.encrypt(port.toString()));
            _configDao.persist(cvo);

            cvo = _configDao.findByName(LDAPParams.queryfilter.toString());
            if (cvo == null) {
                cvo = new ConfigurationVO("Hidden", "DEFAULT", "management-server", LDAPParams.queryfilter.toString(), null,
                        "You specify a query filter here, which narrows down the users, who can be part of this domain");
            }
            cvo.setValue(DBEncryptionUtil.encrypt(queryFilter));
            _configDao.persist(cvo);

            cvo = _configDao.findByName(LDAPParams.searchbase.toString());
            if (cvo == null) {
                cvo = new ConfigurationVO("Hidden", "DEFAULT", "management-server", LDAPParams.searchbase.toString(), null,
                        "The search base defines the starting point for the search in the directory tree Example:  dc=cloud,dc=com.");
            }
            cvo.setValue(DBEncryptionUtil.encrypt(searchBase));
            _configDao.persist(cvo);

            cvo = _configDao.findByName(LDAPParams.usessl.toString());
            if (cvo == null) {
                cvo = new ConfigurationVO("Hidden", "DEFAULT", "management-server", LDAPParams.usessl.toString(), null, "Check Use SSL if the external LDAP server is configured for LDAP over SSL.");
            }
            cvo.setValue(DBEncryptionUtil.encrypt(useSSL.toString()));
            _configDao.persist(cvo);

            cvo = _configDao.findByName(LDAPParams.dn.toString());
            if (cvo == null) {
                cvo = new ConfigurationVO("Hidden", "DEFAULT", "management-server", LDAPParams.dn.toString(), null, "Specify the distinguished name of a user with the search permission on the directory");
            }
            cvo.setValue(DBEncryptionUtil.encrypt(bindDN));
            _configDao.persist(cvo);

            cvo = _configDao.findByName(LDAPParams.passwd.toString());
            if (cvo == null) {
                cvo = new ConfigurationVO("Hidden", "DEFAULT", "management-server", LDAPParams.passwd.toString(), null, "Enter the password");
            }
            cvo.setValue(DBEncryptionUtil.encrypt(bindPasswd));
            _configDao.persist(cvo);

            cvo = _configDao.findByName(LDAPParams.truststore.toString());
            if (cvo == null) {
                cvo = new ConfigurationVO("Hidden", "DEFAULT", "management-server", LDAPParams.truststore.toString(), null, "Enter the path to trusted keystore");
            }
            cvo.setValue(DBEncryptionUtil.encrypt(trustStore));
            _configDao.persist(cvo);

            cvo = _configDao.findByName(LDAPParams.truststorepass.toString());
            if (cvo == null) {
                cvo = new ConfigurationVO("Hidden", "DEFAULT", "management-server", LDAPParams.truststorepass.toString(), null, "Enter the password for trusted keystore");
            }
            cvo.setValue(DBEncryptionUtil.encrypt(trustStorePassword));
            _configDao.persist(cvo);

            s_logger.debug("The ldap server is configured: " + hostname);
        } catch (NamingException ne) {
            throw new InvalidParameterValueException("Naming Exception, check you ldap data ! " + ne.getMessage() + (ne.getCause() != null ? ("; Caused by:" + ne.getCause().getMessage()) : ""));
        }
        return true;
    }

    @Override
    @DB
    @ActionEvent(eventType = EventTypes.EVENT_ZONE_EDIT, eventDescription = "editing zone", async = false)
    public DataCenter editZone(UpdateZoneCmd cmd) {
        // Parameter validation as from execute() method in V1
        Long zoneId = cmd.getId();
        String zoneName = cmd.getZoneName();
        String dns1 = cmd.getDns1();
        String dns2 = cmd.getDns2();
        String ip6Dns1 = cmd.getIp6Dns1();
        String ip6Dns2 = cmd.getIp6Dns2();
        String internalDns1 = cmd.getInternalDns1();
        String internalDns2 = cmd.getInternalDns2();
        String guestCidr = cmd.getGuestCidrAddress();
        List<String> dnsSearchOrder = cmd.getDnsSearchOrder();
        Boolean isPublic = cmd.isPublic();
        String allocationStateStr = cmd.getAllocationState();
        String dhcpProvider = cmd.getDhcpProvider();
        Map<?, ?> detailsMap = cmd.getDetails();
        String networkDomain = cmd.getDomain();
        Boolean localStorageEnabled = cmd.getLocalStorageEnabled();

        Map<String, String> newDetails = new HashMap<String, String>();
        if (detailsMap != null) {
            Collection<?> zoneDetailsCollection = detailsMap.values();
            Iterator<?> iter = zoneDetailsCollection.iterator();
            while (iter.hasNext()) {
                HashMap<?, ?> detail = (HashMap<?, ?>) iter.next();
                String key = (String) detail.get("key");
                String value = (String) detail.get("value");
                if ((key == null) || (value == null)) {
                    throw new InvalidParameterValueException(
                            "Invalid Zone Detail specified, fields 'key' and 'value' cannot be null, please specify details in the form:  details[0].key=XXX&details[0].value=YYY");
                }
                // validate the zone detail keys are known keys
                /*
                 * if(!ZoneConfig.doesKeyExist(key)){ throw new
                 * InvalidParameterValueException
                 * ("Invalid Zone Detail parameter: "+ key); }
                 */
                newDetails.put(key, value);
            }
        }

        // add the domain prefix list to details if not null
        if (dnsSearchOrder != null) {
            for (String dom : dnsSearchOrder) {
                if (!NetUtils.verifyDomainName(dom)) {
                    throw new InvalidParameterValueException(
                            "Invalid network domain suffixes. Total length shouldn't exceed 190 chars. Each domain label must be between 1 and 63 characters long, can contain ASCII letters 'a' through 'z', the digits '0' through '9', "
                                    + "and the hyphen ('-'); can't start or end with \"-\"");
                }
            }
            newDetails.put(ZoneConfig.DnsSearchOrder.getName(), StringUtils.join(dnsSearchOrder, ","));
        }

        DataCenterVO zone = _zoneDao.findById(zoneId);
        if (zone == null) {
            throw new InvalidParameterValueException("unable to find zone by id " + zoneId);
        }

        if (zoneName == null) {
            zoneName = zone.getName();
        }

        if ((guestCidr != null) && !NetUtils.validateGuestCidr(guestCidr)) {
            throw new InvalidParameterValueException("Please enter a valid guest cidr");
        }

        // Make sure the zone exists
        if (!validZone(zoneId)) {
            throw new InvalidParameterValueException("A zone with ID: " + zoneId + " does not exist.");
        }

        String oldZoneName = zone.getName();

        if (zoneName == null) {
            zoneName = oldZoneName;
        }

        if (dns1 == null) {
            dns1 = zone.getDns1();
        }

        if (dns2 == null) {
            dns2 = zone.getDns2();
        }

        if (ip6Dns1 == null) {
            ip6Dns1 = zone.getIp6Dns1();
        }

        if (ip6Dns2 == null) {
            ip6Dns2 = zone.getIp6Dns2();
        }

        if (internalDns1 == null) {
            internalDns1 = zone.getInternalDns1();
        }

        if (internalDns2 == null) {
        	internalDns2 = zone.getInternalDns2();
        }

        if (guestCidr == null) {
            guestCidr = zone.getGuestNetworkCidr();
        }

        // validate network domain
        if (networkDomain != null && !networkDomain.isEmpty()) {
            if (!NetUtils.verifyDomainName(networkDomain)) {
                throw new InvalidParameterValueException(
                        "Invalid network domain. Total length shouldn't exceed 190 chars. Each domain label must be between 1 and 63 characters long, can contain ASCII letters 'a' through 'z', the digits '0' through '9', "
                                + "and the hyphen ('-'); can't start or end with \"-\"");
            }
        }

        boolean checkForDuplicates = !zoneName.equals(oldZoneName);
        checkZoneParameters(zoneName, dns1, dns2, internalDns1, internalDns2, checkForDuplicates, null, allocationStateStr, ip6Dns1, ip6Dns2);// not allowing updating domain associated with a zone, once created

        zone.setName(zoneName);
        zone.setDns1(dns1);
        zone.setDns2(dns2);
        zone.setIp6Dns1(ip6Dns1);
        zone.setIp6Dns2(ip6Dns2);
        zone.setInternalDns1(internalDns1);
        zone.setInternalDns2(internalDns2);
        zone.setGuestNetworkCidr(guestCidr);
        if (localStorageEnabled != null) {
            zone.setLocalStorageEnabled(localStorageEnabled.booleanValue());
        }

        if (networkDomain != null) {
            if (networkDomain.isEmpty()) {
                zone.setDomain(null);
            } else {
                zone.setDomain(networkDomain);
            }
        }

        // update a private zone to public; not vice versa
        if (isPublic != null && isPublic) {
            zone.setDomainId(null);
            zone.setDomain(null);
        }

        Transaction txn = Transaction.currentTxn();
        txn.start();

        Map<String, String> updatedDetails = new HashMap<String, String>();
        _zoneDao.loadDetails(zone);
        if (zone.getDetails() != null) {
            updatedDetails.putAll(zone.getDetails());
        }
        updatedDetails.putAll(newDetails);
        zone.setDetails(updatedDetails);

        if (allocationStateStr != null && !allocationStateStr.isEmpty()) {
            Grouping.AllocationState allocationState = Grouping.AllocationState.valueOf(allocationStateStr);

            if (allocationState == Grouping.AllocationState.Enabled) {
                // check if zone has necessary trafficTypes before enabling
                try {
                    PhysicalNetwork mgmtPhyNetwork;
                    if (NetworkType.Advanced == zone.getNetworkType()) {
                        // zone should have a physical network with public and management traffiType
                        _networkModel.getDefaultPhysicalNetworkByZoneAndTrafficType(zoneId, TrafficType.Public);
                        mgmtPhyNetwork = _networkModel.getDefaultPhysicalNetworkByZoneAndTrafficType(zoneId, TrafficType.Management);
                    } else {
                        // zone should have a physical network with management traffiType
                        mgmtPhyNetwork = _networkModel.getDefaultPhysicalNetworkByZoneAndTrafficType(zoneId, TrafficType.Management);
                    }

                    try {
                        _networkModel.getDefaultPhysicalNetworkByZoneAndTrafficType(zoneId, TrafficType.Storage);
                    } catch (InvalidParameterValueException noStorage) {
                        PhysicalNetworkTrafficTypeVO mgmtTraffic = _trafficTypeDao.findBy(mgmtPhyNetwork.getId(), TrafficType.Management);
                        _networkSvc.addTrafficTypeToPhysicalNetwork(mgmtPhyNetwork.getId(), TrafficType.Storage.toString(), mgmtTraffic.getXenNetworkLabel(), mgmtTraffic.getKvmNetworkLabel(),
                                mgmtTraffic.getVmwareNetworkLabel(), mgmtTraffic.getSimulatorNetworkLabel(), mgmtTraffic.getVlan());
                        s_logger.info("No storage traffic type was specified by admin, create default storage traffic on physical network " + mgmtPhyNetwork.getId() + " with same configure of management traffic type");
                    }
                } catch (InvalidParameterValueException ex) {
                    throw new InvalidParameterValueException("Cannot enable this Zone since: " + ex.getMessage());
                }
            }
            _capacityDao.updateCapacityState(zone.getId(), null, null, null, allocationStateStr);
            zone.setAllocationState(allocationState);
        }

        if (dhcpProvider != null) {
            zone.setDhcpProvider(dhcpProvider);
        }

        if (!_zoneDao.update(zoneId, zone)) {
            throw new CloudRuntimeException("Failed to edit zone. Please contact Cloud Support.");
        }

        txn.commit();
        return zone;
    }

    @Override
    @DB
    public DataCenterVO createZone(long userId, String zoneName, String dns1, String dns2, String internalDns1, String internalDns2, String guestCidr, String domain, Long domainId,
            NetworkType zoneType, String allocationStateStr, String networkDomain, boolean isSecurityGroupEnabled, boolean isLocalStorageEnabled, String ip6Dns1, String ip6Dns2) {

        // checking the following params outside checkzoneparams method as we do
        // not use these params for updatezone
        // hence the method below is generic to check for common params
        if ((guestCidr != null) && !NetUtils.validateGuestCidr(guestCidr)) {
            throw new InvalidParameterValueException("Please enter a valid guest cidr");
        }

        // Validate network domain
        if (networkDomain != null) {
            if (!NetUtils.verifyDomainName(networkDomain)) {
                throw new InvalidParameterValueException(
                        "Invalid network domain. Total length shouldn't exceed 190 chars. Each domain label must be between 1 and 63 characters long, can contain ASCII letters 'a' through 'z', the digits '0' through '9', "
                                + "and the hyphen ('-'); can't start or end with \"-\"");
            }
        }

        checkZoneParameters(zoneName, dns1, dns2, internalDns1, internalDns2, true, domainId, allocationStateStr, ip6Dns1, ip6Dns2);

        byte[] bytes = (zoneName + System.currentTimeMillis()).getBytes();
        String zoneToken = UUID.nameUUIDFromBytes(bytes).toString();
        Transaction txn = Transaction.currentTxn();
        try {
            txn.start();
            // Create the new zone in the database
            DataCenterVO zone = new DataCenterVO(zoneName, null, dns1, dns2, internalDns1, internalDns2, guestCidr, domain, domainId, zoneType, zoneToken, networkDomain, isSecurityGroupEnabled, isLocalStorageEnabled, ip6Dns1, ip6Dns2);
            if (allocationStateStr != null && !allocationStateStr.isEmpty()) {
                Grouping.AllocationState allocationState = Grouping.AllocationState.valueOf(allocationStateStr);
                zone.setAllocationState(allocationState);
            } else {
                // Zone will be disabled since 3.0. Admin shoul enable it after physical network and providers setup.
                zone.setAllocationState(Grouping.AllocationState.Disabled);
            }
            zone = _zoneDao.persist(zone);

            // Create default system networks
            createDefaultSystemNetworks(zone.getId());

            _swiftMgr.propagateSwiftTmplteOnZone(zone.getId());
            _s3Mgr.propagateTemplatesToZone(zone);
            txn.commit();
            return zone;
        } catch (Exception ex) {
            txn.rollback();
            s_logger.warn("Exception: ", ex);
            throw new CloudRuntimeException("Fail to create a network");
        } finally {
            txn.close();
        }
    }

    @Override
    public void createDefaultSystemNetworks(long zoneId) throws ConcurrentOperationException {
        DataCenterVO zone = _zoneDao.findById(zoneId);
        String networkDomain = null;
        // Create public, management, control and storage networks as a part of
        // the zone creation
        if (zone != null) {
            List<NetworkOfferingVO> ntwkOff = _networkOfferingDao.listSystemNetworkOfferings();

            for (NetworkOfferingVO offering : ntwkOff) {
                DataCenterDeployment plan = new DataCenterDeployment(zone.getId(), null, null, null, null, null);
                NetworkVO userNetwork = new NetworkVO();

                Account systemAccount = _accountDao.findById(Account.ACCOUNT_ID_SYSTEM);

                BroadcastDomainType broadcastDomainType = null;
                if (offering.getTrafficType() == TrafficType.Management) {
                    broadcastDomainType = BroadcastDomainType.Native;
                } else if (offering.getTrafficType() == TrafficType.Control) {
                    broadcastDomainType = BroadcastDomainType.LinkLocal;
                } else if (offering.getTrafficType() == TrafficType.Public) {
                    if ((zone.getNetworkType() == NetworkType.Advanced && !zone.isSecurityGroupEnabled()) || zone.getNetworkType() == NetworkType.Basic) {
                        broadcastDomainType = BroadcastDomainType.Vlan;
                    } else {
                        continue;
                    }
                } else if (offering.getTrafficType() == TrafficType.Guest) {
                    continue;
                }

                userNetwork.setBroadcastDomainType(broadcastDomainType);
                userNetwork.setNetworkDomain(networkDomain);
<<<<<<< HEAD
                _networkMgr.setupNetwork(systemAccount, offering, userNetwork, plan, null, null, false,
                        Domain.ROOT_DOMAIN, null, null, null);
=======
                _networkMgr.setupNetwork(systemAccount, offering, userNetwork, plan, null, null, false, 
                        Domain.ROOT_DOMAIN, null, null, null, true);
>>>>>>> 85d54cd1
            }
        }
    }

    @Override
    @ActionEvent(eventType = EventTypes.EVENT_ZONE_CREATE, eventDescription = "creating zone", async = false)
    public DataCenter createZone(CreateZoneCmd cmd) {
        // grab parameters from the command
        Long userId = UserContext.current().getCallerUserId();
        String zoneName = cmd.getZoneName();
        String dns1 = cmd.getDns1();
        String dns2 = cmd.getDns2();
        String ip6Dns1 = cmd.getIp6Dns1();
        String ip6Dns2 = cmd.getIp6Dns2();
        String internalDns1 = cmd.getInternalDns1();
        String internalDns2 = cmd.getInternalDns2();
        String guestCidr = cmd.getGuestCidrAddress();
        Long domainId = cmd.getDomainId();
        String type = cmd.getNetworkType();
        Boolean isBasic = false;
        String allocationState = cmd.getAllocationState();
        String networkDomain = cmd.getDomain();
        boolean isSecurityGroupEnabled = cmd.getSecuritygroupenabled();
        boolean isLocalStorageEnabled = cmd.getLocalStorageEnabled();

        if (allocationState == null) {
            allocationState = Grouping.AllocationState.Disabled.toString();
        }

        if (!(type.equalsIgnoreCase(NetworkType.Basic.toString())) && !(type.equalsIgnoreCase(NetworkType.Advanced.toString()))) {
            throw new InvalidParameterValueException("Invalid zone type; only Advanced and Basic values are supported");
        } else if (type.equalsIgnoreCase(NetworkType.Basic.toString())) {
            isBasic = true;
        }

        NetworkType zoneType = isBasic ? NetworkType.Basic : NetworkType.Advanced;

        // error out when the parameter specified for Basic zone
        if (zoneType == NetworkType.Basic && guestCidr != null) {
            throw new InvalidParameterValueException("guestCidrAddress parameter is not supported for Basic zone");
        }

        DomainVO domainVO = null;

        if (userId == null) {
            userId = User.UID_SYSTEM;
        }

        if (domainId != null) {
            domainVO = _domainDao.findById(domainId);
        }

        if (zoneType == NetworkType.Basic) {
            isSecurityGroupEnabled = true;
        }

        return createZone(userId, zoneName, dns1, dns2, internalDns1, internalDns2, guestCidr, domainVO != null ? domainVO.getName() : null, domainId, zoneType, allocationState, networkDomain,
                isSecurityGroupEnabled, isLocalStorageEnabled, ip6Dns1, ip6Dns2);
    }

    @Override
    public ServiceOffering createServiceOffering(CreateServiceOfferingCmd cmd) {
        Long userId = UserContext.current().getCallerUserId();

        String name = cmd.getServiceOfferingName();
        if ((name == null) || (name.length() == 0)) {
            throw new InvalidParameterValueException("Failed to create service offering: specify the name that has non-zero length");
        }

        String displayText = cmd.getDisplayText();
        if ((displayText == null) || (displayText.length() == 0)) {
            throw new InvalidParameterValueException("Failed to create service offering " + name + ": specify the display text that has non-zero length");
        }

        Long cpuNumber = cmd.getCpuNumber();
        if ((cpuNumber == null) || (cpuNumber.intValue() <= 0) || (cpuNumber.intValue() > 2147483647)) {
            throw new InvalidParameterValueException("Failed to create service offering " + name + ": specify the cpu number value between 1 and 2147483647");
        }

        Long cpuSpeed = cmd.getCpuSpeed();
        if ((cpuSpeed == null) || (cpuSpeed.intValue() <= 0) || (cpuSpeed.intValue() > 2147483647)) {
            throw new InvalidParameterValueException("Failed to create service offering " + name + ": specify the cpu speed value between 1 and 2147483647");
        }

        Long memory = cmd.getMemory();
        if ((memory == null) || (memory.intValue() < 32) || (memory.intValue() > 2147483647)) {
            throw new InvalidParameterValueException("Failed to create service offering " + name + ": specify the memory value between 32 and 2147483647 MB");
        }

        // check if valid domain
        if (cmd.getDomainId() != null && _domainDao.findById(cmd.getDomainId()) == null) {
            throw new InvalidParameterValueException("Please specify a valid domain id");
        }

        boolean localStorageRequired = false;
        String storageType = cmd.getStorageType();
        if (storageType != null) {
            if (storageType.equalsIgnoreCase(ServiceOffering.StorageType.local.toString())) {
                localStorageRequired = true;
            } else if (!storageType.equalsIgnoreCase(ServiceOffering.StorageType.shared.toString())) {
                throw new InvalidParameterValueException("Invalid storage type " + storageType + " specified, valid types are: 'local' and 'shared'");
            }
        }

        Boolean offerHA = cmd.getOfferHa();
        Boolean limitCpuUse = cmd.GetLimitCpuUse();
        Boolean volatileVm = cmd.getVolatileVm();

        String vmTypeString = cmd.getSystemVmType();
        VirtualMachine.Type vmType = null;
        boolean allowNetworkRate = false;
        if (cmd.getIsSystem()) {
            if (vmTypeString == null || VirtualMachine.Type.DomainRouter.toString().toLowerCase().equals(vmTypeString)) {
                vmType = VirtualMachine.Type.DomainRouter;
                allowNetworkRate = true;
            } else if (VirtualMachine.Type.ConsoleProxy.toString().toLowerCase().equals(vmTypeString)) {
                vmType = VirtualMachine.Type.ConsoleProxy;
            } else if (VirtualMachine.Type.SecondaryStorageVm.toString().toLowerCase().equals(vmTypeString)) {
                vmType = VirtualMachine.Type.SecondaryStorageVm;
            } else if (VirtualMachine.Type.InternalLoadBalancerVm.toString().toLowerCase().equals(vmTypeString)) {
                vmType = VirtualMachine.Type.InternalLoadBalancerVm;
            } else {
                throw new InvalidParameterValueException("Invalid systemVmType. Supported types are: " + VirtualMachine.Type.DomainRouter + ", " + VirtualMachine.Type.ConsoleProxy + ", "
                        + VirtualMachine.Type.SecondaryStorageVm);
            }
        } else {
            allowNetworkRate = true;
            ;
        }

        if (cmd.getNetworkRate() != null && !allowNetworkRate) {
            throw new InvalidParameterValueException("Network rate can be specified only for non-System offering and system offerings having \"domainrouter\" systemvmtype");
        }

        if (cmd.getDeploymentPlanner() != null) {
            List<String> planners = _mgr.listDeploymentPlanners();
            if (planners != null && !planners.isEmpty()) {
                if (!planners.contains(cmd.getDeploymentPlanner())) {
                    throw new InvalidParameterValueException(
                            "Invalid name for Deployment Planner specified, please use listDeploymentPlanners to get the valid set");
                }
            } else {
                throw new InvalidParameterValueException("No deployment planners found");
            }
        }

        return createServiceOffering(userId, cmd.getIsSystem(), vmType, cmd.getServiceOfferingName(),
                cpuNumber.intValue(), memory.intValue(), cpuSpeed.intValue(), cmd.getDisplayText(),
                localStorageRequired, offerHA, limitCpuUse, volatileVm, cmd.getTags(), cmd.getDomainId(),
                cmd.getHostTag(), cmd.getNetworkRate(), cmd.getDeploymentPlanner(), cmd.getDetails());
    }

    @Override
    @ActionEvent(eventType = EventTypes.EVENT_SERVICE_OFFERING_CREATE, eventDescription = "creating service offering")
    public ServiceOfferingVO createServiceOffering(long userId, boolean isSystem, VirtualMachine.Type vm_type,
            String name, int cpu, int ramSize, int speed, String displayText, boolean localStorageRequired,
            boolean offerHA, boolean limitResourceUse, boolean volatileVm,  String tags, Long domainId, String hostTag,
            Integer networkRate, String deploymentPlanner, Map<String, String> details) {
        tags = cleanupTags(tags);
        ServiceOfferingVO offering = new ServiceOfferingVO(name, cpu, ramSize, speed, networkRate, null, offerHA, limitResourceUse, volatileVm, displayText, localStorageRequired, false, tags, isSystem, vm_type,
                domainId, hostTag, deploymentPlanner);

        if ((offering = _serviceOfferingDao.persist(offering)) != null) {
            if (details != null) {
                _serviceOfferingDetailsDao.persist(offering.getId(), details);
            }
            UserContext.current().setEventDetails("Service offering id=" + offering.getId());
            return offering;
        } else {
            return null;
        }
    }

    @Override
    @ActionEvent(eventType = EventTypes.EVENT_SERVICE_OFFERING_EDIT, eventDescription = "updating service offering")
    public ServiceOffering updateServiceOffering(UpdateServiceOfferingCmd cmd) {
        String displayText = cmd.getDisplayText();
        Long id = cmd.getId();
        String name = cmd.getServiceOfferingName();
        Integer sortKey = cmd.getSortKey();
        Long userId = UserContext.current().getCallerUserId();

        if (userId == null) {
            userId = Long.valueOf(User.UID_SYSTEM);
        }

        // Verify input parameters
        ServiceOffering offeringHandle = getServiceOffering(id);

        if (offeringHandle == null) {
            throw new InvalidParameterValueException("unable to find service offering " + id);
        }

        boolean updateNeeded = (name != null || displayText != null || sortKey != null);
        if (!updateNeeded) {
            return _serviceOfferingDao.findById(id);
        }

        ServiceOfferingVO offering = _serviceOfferingDao.createForUpdate(id);

        if (name != null) {
            offering.setName(name);
        }

        if (displayText != null) {
            offering.setDisplayText(displayText);
        }

        if (sortKey != null) {
            offering.setSortKey(sortKey);
        }

        // Note: tag editing commented out for now; keeping the code intact,
        // might need to re-enable in next releases
        // if (tags != null)
        // {
        // if (tags.trim().isEmpty() && offeringHandle.getTags() == null)
        // {
        // //no new tags; no existing tags
        // offering.setTagsArray(csvTagsToList(null));
        // }
        // else if (!tags.trim().isEmpty() && offeringHandle.getTags() != null)
        // {
        // //new tags + existing tags
        // List<String> oldTags = csvTagsToList(offeringHandle.getTags());
        // List<String> newTags = csvTagsToList(tags);
        // oldTags.addAll(newTags);
        // offering.setTagsArray(oldTags);
        // }
        // else if(!tags.trim().isEmpty())
        // {
        // //new tags; NO existing tags
        // offering.setTagsArray(csvTagsToList(tags));
        // }
        // }

        if (_serviceOfferingDao.update(id, offering)) {
            offering = _serviceOfferingDao.findById(id);
            UserContext.current().setEventDetails("Service offering id=" + offering.getId());
            return offering;
        } else {
            return null;
        }
    }

    @Override
    @ActionEvent(eventType = EventTypes.EVENT_DISK_OFFERING_CREATE, eventDescription = "creating disk offering")
    public DiskOfferingVO createDiskOffering(Long domainId, String name, String description, Long numGibibytes, String tags, boolean isCustomized, boolean localStorageRequired, boolean isDisplayOfferingEnabled) {
        long diskSize = 0;// special case for custom disk offerings
        if (numGibibytes != null && (numGibibytes <= 0)) {
            throw new InvalidParameterValueException("Please specify a disk size of at least 1 Gb.");
        } else if (numGibibytes != null && (numGibibytes > _maxVolumeSizeInGb)) {
            throw new InvalidParameterValueException("The maximum size for a disk is " + _maxVolumeSizeInGb + " Gb.");
        }

        if (numGibibytes != null) {
            diskSize = numGibibytes * 1024 * 1024 * 1024;
        }

        if (diskSize == 0) {
            isCustomized = true;
        }

        tags = cleanupTags(tags);
        DiskOfferingVO newDiskOffering = new DiskOfferingVO(domainId, name, description, diskSize, tags, isCustomized);
        newDiskOffering.setUseLocalStorage(localStorageRequired);
        newDiskOffering.setDisplayOffering(isDisplayOfferingEnabled);
        UserContext.current().setEventDetails("Disk offering id=" + newDiskOffering.getId());
        DiskOfferingVO offering = _diskOfferingDao.persist(newDiskOffering);
        if (offering != null) {
            UserContext.current().setEventDetails("Disk offering id=" + newDiskOffering.getId());
            return offering;
        } else {
            return null;
        }
    }

    @Override
    public DiskOffering createDiskOffering(CreateDiskOfferingCmd cmd) {
        String name = cmd.getOfferingName();
        String description = cmd.getDisplayText();
        Long numGibibytes = cmd.getDiskSize();
        boolean isDisplayOfferingEnabled = cmd.getDisplayOffering() != null ? cmd.getDisplayOffering() : true;
        boolean isCustomized = cmd.isCustomized() != null ? cmd.isCustomized() : false; // false
                                                                                        // by
                                                                                        // default
        String tags = cmd.getTags();
        // Long domainId = cmd.getDomainId() != null ? cmd.getDomainId() :
        // Long.valueOf(DomainVO.ROOT_DOMAIN); // disk offering
        // always gets created under the root domain.Bug # 6055 if not passed in
        // cmd
        Long domainId = cmd.getDomainId();

        if (!isCustomized && numGibibytes == null) {
            throw new InvalidParameterValueException("Disksize is required for non-customized disk offering");
        }

        boolean localStorageRequired = false;
        String storageType = cmd.getStorageType();
        if (storageType != null) {
            if (storageType.equalsIgnoreCase(ServiceOffering.StorageType.local.toString())) {
                localStorageRequired = true;
            } else if (!storageType.equalsIgnoreCase(ServiceOffering.StorageType.shared.toString())) {
                throw new InvalidParameterValueException("Invalid storage type " + storageType + " specified, valid types are: 'local' and 'shared'");
            }
        }

        return createDiskOffering(domainId, name, description, numGibibytes, tags, isCustomized, localStorageRequired, isDisplayOfferingEnabled);
    }

    @Override
    @ActionEvent(eventType = EventTypes.EVENT_DISK_OFFERING_EDIT, eventDescription = "updating disk offering")
    public DiskOffering updateDiskOffering(UpdateDiskOfferingCmd cmd) {
        Long diskOfferingId = cmd.getId();
        String name = cmd.getDiskOfferingName();
        String displayText = cmd.getDisplayText();
        Integer sortKey = cmd.getSortKey();

        // Check if diskOffering exists
        DiskOffering diskOfferingHandle = getDiskOffering(diskOfferingId);

        if (diskOfferingHandle == null) {
            throw new InvalidParameterValueException("Unable to find disk offering by id " + diskOfferingId);
        }

        boolean updateNeeded = (name != null || displayText != null || sortKey != null);
        if (!updateNeeded) {
            return _diskOfferingDao.findById(diskOfferingId);
        }

        DiskOfferingVO diskOffering = _diskOfferingDao.createForUpdate(diskOfferingId);

        if (name != null) {
            diskOffering.setName(name);
        }

        if (displayText != null) {
            diskOffering.setDisplayText(displayText);
        }

        if (sortKey != null) {
            diskOffering.setSortKey(sortKey);
        }

        // Note: tag editing commented out for now;keeping the code intact,
        // might need to re-enable in next releases
        // if (tags != null)
        // {
        // if (tags.trim().isEmpty() && diskOfferingHandle.getTags() == null)
        // {
        // //no new tags; no existing tags
        // diskOffering.setTagsArray(csvTagsToList(null));
        // }
        // else if (!tags.trim().isEmpty() && diskOfferingHandle.getTags() !=
        // null)
        // {
        // //new tags + existing tags
        // List<String> oldTags = csvTagsToList(diskOfferingHandle.getTags());
        // List<String> newTags = csvTagsToList(tags);
        // oldTags.addAll(newTags);
        // diskOffering.setTagsArray(oldTags);
        // }
        // else if(!tags.trim().isEmpty())
        // {
        // //new tags; NO existing tags
        // diskOffering.setTagsArray(csvTagsToList(tags));
        // }
        // }

        if (_diskOfferingDao.update(diskOfferingId, diskOffering)) {
            UserContext.current().setEventDetails("Disk offering id=" + diskOffering.getId());
            return _diskOfferingDao.findById(diskOfferingId);
        } else {
            return null;
        }
    }

    @Override
    @ActionEvent(eventType = EventTypes.EVENT_DISK_OFFERING_DELETE, eventDescription = "deleting disk offering")
    public boolean deleteDiskOffering(DeleteDiskOfferingCmd cmd) {
        Long diskOfferingId = cmd.getId();

        DiskOffering offering = getDiskOffering(diskOfferingId);

        if (offering == null) {
            throw new InvalidParameterValueException("Unable to find disk offering by id " + diskOfferingId);
        }

        if (_diskOfferingDao.remove(diskOfferingId)) {
            UserContext.current().setEventDetails("Disk offering id=" + diskOfferingId);
            return true;
        } else {
            return false;
        }
    }

    @Override
    @ActionEvent(eventType = EventTypes.EVENT_SERVICE_OFFERING_DELETE, eventDescription = "deleting service offering")
    public boolean deleteServiceOffering(DeleteServiceOfferingCmd cmd) {

        Long offeringId = cmd.getId();
        Long userId = UserContext.current().getCallerUserId();

        if (userId == null) {
            userId = Long.valueOf(User.UID_SYSTEM);
        }

        // Verify service offering id
        ServiceOffering offering = getServiceOffering(offeringId);
        if (offering == null) {
            throw new InvalidParameterValueException("unable to find service offering " + offeringId);
        }

        if (offering.getDefaultUse()) {
            throw new InvalidParameterValueException("Default service offerings cannot be deleted");
        }

        if (_serviceOfferingDao.remove(offeringId)) {
            UserContext.current().setEventDetails("Service offering id=" + offeringId);
            return true;
        } else {
            return false;
        }
    }

    @Override
    @DB
    @ActionEvent(eventType = EventTypes.EVENT_VLAN_IP_RANGE_CREATE, eventDescription = "creating vlan ip range", async = false)
    public Vlan createVlanAndPublicIpRange(CreateVlanIpRangeCmd cmd) throws InsufficientCapacityException, ConcurrentOperationException, ResourceUnavailableException, ResourceAllocationException {
        Long zoneId = cmd.getZoneId();
        Long podId = cmd.getPodId();
        String startIP = cmd.getStartIp();
        String endIP = cmd.getEndIp();
        String newVlanGateway = cmd.getGateway();
        String newVlanNetmask = cmd.getNetmask();
        Long userId = UserContext.current().getCallerUserId();
        String vlanId = cmd.getVlan();
        Boolean forVirtualNetwork = cmd.isForVirtualNetwork();
        Long networkId = cmd.getNetworkID();
        Long physicalNetworkId = cmd.getPhysicalNetworkId();
        String accountName = cmd.getAccountName();
        Long projectId = cmd.getProjectId();
        Long domainId = cmd.getDomainId();
        String startIPv6 = cmd.getStartIpv6();
        String endIPv6 = cmd.getEndIpv6();
        String ip6Gateway = cmd.getIp6Gateway();
        String ip6Cidr = cmd.getIp6Cidr();

        Account vlanOwner = null;

        boolean ipv4 = (startIP != null);
        boolean ipv6 = (startIPv6 != null);

        if (!ipv4 && !ipv6) {
            throw new InvalidParameterValueException("StartIP or StartIPv6 is missing in the parameters!");
        }

        if (ipv4) {
            // if end ip is not specified, default it to startIp
            if (endIP == null && startIP != null) {
                endIP = startIP;
            }
        }

        if (ipv6) {
            // if end ip is not specified, default it to startIp
            if (endIPv6 == null && startIPv6 != null) {
                endIPv6 = startIPv6;
            }
        }

        if (projectId != null) {
            if (accountName != null) {
                throw new InvalidParameterValueException("Account and projectId are mutually exclusive");
            }
            Project project = _projectMgr.getProject(projectId);
            if (project == null) {
                throw new InvalidParameterValueException("Unable to find project by id " + projectId);
            }

            vlanOwner = _accountMgr.getAccount(project.getProjectAccountId());
        }

        if ((accountName != null) && (domainId != null)) {
            vlanOwner = _accountDao.findActiveAccount(accountName, domainId);
            if (vlanOwner == null) {
                throw new InvalidParameterValueException("Please specify a valid account.");
            } else if (vlanOwner.getId() == Account.ACCOUNT_ID_SYSTEM) {
                // by default vlan is dedicated to system account
                vlanOwner = null;
            }
        }

        // Verify that network exists
        Network network = null;
        if (networkId != null) {
            network = _networkDao.findById(networkId);
            if (network == null) {
                throw new InvalidParameterValueException("Unable to find network by id " + networkId);
            } else {
                zoneId = network.getDataCenterId();
                physicalNetworkId = network.getPhysicalNetworkId();
            }
        } else if (ipv6) {
        	throw new InvalidParameterValueException("Only support IPv6 on extending existed network");
        }

        // Verify that zone exists
        DataCenterVO zone = _zoneDao.findById(zoneId);
        if (zone == null) {
            throw new InvalidParameterValueException("Unable to find zone by id " + zoneId);
        }

        if (ipv6) {
        	if (network.getGuestType() != GuestType.Shared || zone.isSecurityGroupEnabled()) {
        		throw new InvalidParameterValueException("Only support IPv6 on extending existed share network without SG");
        	}
        }
        // verify that physical network exists
        PhysicalNetworkVO pNtwk = null;
        if (physicalNetworkId != null) {
            pNtwk = _physicalNetworkDao.findById(physicalNetworkId);
            if (pNtwk == null) {
                throw new InvalidParameterValueException("Unable to find Physical Network with id=" + physicalNetworkId);
            }
            if (zoneId == null) {
                zoneId = pNtwk.getDataCenterId();
            }
        } else {
            if (zoneId == null) {
                throw new InvalidParameterValueException("");
            }
            // deduce physicalNetworkFrom Zone or Network.
            if (network != null && network.getPhysicalNetworkId() != null) {
                physicalNetworkId = network.getPhysicalNetworkId();
            } else {
                if (forVirtualNetwork) {
                    // default physical network with public traffic in the zone
                    physicalNetworkId = _networkModel.getDefaultPhysicalNetworkByZoneAndTrafficType(zoneId, TrafficType.Public).getId();
                } else {
                    if (zone.getNetworkType() == DataCenter.NetworkType.Basic) {
                        // default physical network with guest traffic in the zone
                        physicalNetworkId = _networkModel.getDefaultPhysicalNetworkByZoneAndTrafficType(zoneId, TrafficType.Guest).getId();
                    } else if (zone.getNetworkType() == DataCenter.NetworkType.Advanced) {
                        if (zone.isSecurityGroupEnabled()) {
                            physicalNetworkId = _networkModel.getDefaultPhysicalNetworkByZoneAndTrafficType(zoneId, TrafficType.Guest).getId();
                        } else {
                            throw new InvalidParameterValueException("Physical Network Id is null, please provide the Network id for Direct vlan creation ");
                        }
                    }
                }
            }
        }


        // Check if zone is enabled
        Account caller = UserContext.current().getCaller();
        if (Grouping.AllocationState.Disabled == zone.getAllocationState() && !_accountMgr.isRootAdmin(caller.getType())) {
            throw new PermissionDeniedException("Cannot perform this operation, Zone is currently disabled: " + zoneId);
        }

        if (zone.isSecurityGroupEnabled() && zone.getNetworkType() != DataCenter.NetworkType.Basic && forVirtualNetwork) {
            throw new InvalidParameterValueException("Can't add virtual ip range into a zone with security group enabled");
        }

        // If networkId is not specified, and vlan is Virtual or Direct Untagged, try to locate default networks
        if (forVirtualNetwork) {
            if (network == null) {
                // find default public network in the zone
                networkId = _networkModel.getSystemNetworkByZoneAndTrafficType(zoneId, TrafficType.Public).getId();
                network = _networkModel.getNetwork(networkId);
            } else if (network.getGuestType() != null || network.getTrafficType() != TrafficType.Public) {
                throw new InvalidParameterValueException("Can't find Public network by id=" + networkId);
            }
        } else {
            if (network == null) {
                if (zone.getNetworkType() == DataCenter.NetworkType.Basic) {
                    networkId = _networkModel.getExclusiveGuestNetwork(zoneId).getId();
                    network = _networkModel.getNetwork(networkId);
                } else {
                    network = _networkModel.getNetworkWithSecurityGroupEnabled(zoneId);
                    if (network == null) {
                        throw new InvalidParameterValueException("Nework id is required for Direct vlan creation ");
                    }
                    networkId = network.getId();
                    zoneId = network.getDataCenterId();
                }
            } else if (network.getGuestType() == null || network.getGuestType() == Network.GuestType.Isolated) {
                throw new InvalidParameterValueException("Can't create direct vlan for network id=" + networkId + " with type: " + network.getGuestType());
            }
        }

        boolean sameSubnet=false;
        // Can add vlan range only to the network which allows it
        if (!network.getSpecifyIpRanges()) {
            throw new InvalidParameterValueException("Network " + network + " doesn't support adding ip ranges");
        }

        if ( zone.getNetworkType() == DataCenter.NetworkType.Advanced ) {
            if (network.getTrafficType() == TrafficType.Guest) {
                if (network.getGuestType() != GuestType.Shared) {
                    throw new InvalidParameterValueException("Can execute createVLANIpRanges on shared guest network, but type of this guest network "
                            + network.getId() + " is " + network.getGuestType());
                }

                List<VlanVO> vlans = _vlanDao.listVlansByNetworkId(network.getId());
                VlanVO vlan = vlans.get(0);
                if ( vlans != null && vlans.size() > 0 ) {
                    if ( vlanId == null ) {
                        vlanId = vlan.getVlanTag();
                    } else if (!vlan.getVlanTag().equals(vlanId)) {
                        throw new InvalidParameterValueException("there is already one vlan " + vlan.getVlanTag() + " on network :" +
                                + network.getId() + ", only one vlan is allowed on guest network");
                    }
                }
               sameSubnet=validateIpRange(startIP, endIP, newVlanGateway, newVlanNetmask, vlans, ipv4, ipv6, ip6Gateway, ip6Cidr,startIPv6, endIPv6, network);

            }

        } else if (network.getTrafficType() == TrafficType.Management) {
                      throw new InvalidParameterValueException("Cannot execute createVLANIpRanges on management network");
        }
        else if (zone.getNetworkType() == NetworkType.Basic){
                 List<VlanVO> vlans = _vlanDao.listVlansByNetworkId(network.getId());
                 sameSubnet=validateIpRange(startIP,endIP,newVlanGateway, newVlanNetmask, vlans, ipv4, ipv6, ip6Gateway, ip6Cidr, startIPv6, endIPv6, network);
        }

        if (zoneId == null || (ipv4 && (newVlanGateway == null || newVlanNetmask == null)) || (ipv6 && (ip6Gateway == null || ip6Cidr == null))) {
            throw new InvalidParameterValueException("Gateway, netmask and zoneId have to be passed in for virtual and direct untagged networks");
        }

        if (forVirtualNetwork) {
            if (vlanOwner != null) {

                long accountIpRange = NetUtils.ip2Long(endIP) - NetUtils.ip2Long(startIP) + 1;

                //check resource limits
                _resourceLimitMgr.checkResourceLimit(vlanOwner, ResourceType.public_ip, accountIpRange);
            }
        }
        // Check if the IP range overlaps with the private ip
        if (ipv4) {
        	checkOverlapPrivateIpRange(zoneId, startIP, endIP);
        }
        Transaction txn = Transaction.currentTxn();
        txn.start();

<<<<<<< HEAD
        Vlan vlan = createVlanAndPublicIpRange(zoneId, networkId, physicalNetworkId, forVirtualNetwork, podId, startIP,
                endIP, vlanGateway, vlanNetmask, vlanId, vlanOwner, startIPv6, endIPv6, ip6Gateway, ip6Cidr);
=======
        Vlan vlan = createVlanAndPublicIpRange(zoneId, networkId, physicalNetworkId, forVirtualNetwork, podId, startIP, 
                endIP, newVlanGateway, newVlanNetmask, vlanId, vlanOwner, startIPv6, endIPv6, ip6Gateway, ip6Cidr);
        //create an entry in the nic_secondary table. This will be the new gateway that will be configured on the corresponding routervm.
        if (sameSubnet == false) {
           s_logger.info("adding a new subnet to the network "+network.getId());
        }
>>>>>>> 85d54cd1

        txn.commit();

        return vlan;
    }

    public boolean validateIpRange(String startIP, String endIP, String newVlanGateway, String newVlanNetmask, List<VlanVO> vlans, boolean ipv4, boolean ipv6, String ip6Gateway, String ip6Cidr, String startIPv6, String endIPv6, Network network) {
        String vlanGateway;
        String vlanNetmask;
        boolean sameSubnet = false;
        if ( vlans != null && vlans.size() > 0 ) {

            for (VlanVO vlan : vlans) {
                if (ipv4) {
                    vlanGateway = vlan.getVlanGateway();
                    vlanNetmask = vlan.getVlanNetmask();
                    // Check if ip addresses are in network range
                    if (!NetUtils.sameSubnet(startIP, vlanGateway, vlanNetmask)) {
                        if (!NetUtils.sameSubnet(endIP, vlanGateway, vlanNetmask)) {
                                // check if the the new subnet is not a superset of the existing subnets.
                                if (NetUtils.isNetworkAWithinNetworkB(NetUtils.getCidrFromGatewayAndNetmask(vlanGateway,vlanNetmask), NetUtils.ipAndNetMaskToCidr(startIP, newVlanNetmask))){
                                    throw new InvalidParameterValueException ("The new subnet is a superset of the existing subnet");
                                }
                                // check if the new subnet is not a subset of the existing subnet.
                                if (NetUtils.isNetworkAWithinNetworkB(NetUtils.ipAndNetMaskToCidr(startIP, newVlanNetmask), NetUtils.getCidrFromGatewayAndNetmask(vlanGateway,vlanNetmask))){
                                    throw  new InvalidParameterValueException("The new subnet is a subset of the existing subnet");
                                }
                        }
                    } else if (NetUtils.sameSubnet(endIP, vlanGateway, vlanNetmask)){
                        // trying to add to the same subnet.
                        sameSubnet = true;
                        if (newVlanGateway == null) {
                            newVlanGateway = vlanGateway;
                        }
                        if (!newVlanGateway.equals(vlanGateway)){
                            throw new InvalidParameterValueException("The gateway of the ip range is not same as the gateway of the subnet.");
                        }
                        break;
                    }
                    else {
                        throw new InvalidParameterValueException("Start ip and End ip is not in vlan range!");
                    }
                }
                if (ipv6) {
                    if (ip6Gateway != null && !ip6Gateway.equals(network.getIp6Gateway())) {
                       throw new InvalidParameterValueException("The input gateway " + ip6Gateway + " is not same as network gateway " + network.getIp6Gateway());
                    }
                    if (ip6Cidr != null && !ip6Cidr.equals(network.getIp6Cidr())) {
                       throw new InvalidParameterValueException("The input cidr " + ip6Cidr + " is not same as network ciddr " + network.getIp6Cidr());
                    }
                    ip6Gateway = network.getIp6Gateway();
                    ip6Cidr = network.getIp6Cidr();
                    _networkModel.checkIp6Parameters(startIPv6, endIPv6, ip6Gateway, ip6Cidr);
                }
            }
            if (sameSubnet == false) {
                if (newVlanGateway ==null)  {
                    throw  new MissingParameterValueException("The gateway for the new subnet is not specified.");
                }
            }
        }
        return  sameSubnet;
    }

    @Override
    @DB
    public Vlan createVlanAndPublicIpRange(long zoneId, long networkId, long physicalNetworkId, boolean forVirtualNetwork, Long podId,
<<<<<<< HEAD
            String startIP, String endIP, String vlanGateway, String vlanNetmask,
            String vlanId, Account vlanOwner, String startIPv6, String endIPv6, String vlanIp6Gateway, String vlanIp6Cidr) {
=======
                                           String startIP, String endIP, String vlanGateway, String vlanNetmask,
                                           String vlanId, Account vlanOwner, String startIPv6, String endIPv6, String vlanIp6Gateway, String vlanIp6Cidr) {
>>>>>>> 85d54cd1
        Network network = _networkModel.getNetwork(networkId);

        boolean ipv4 = false, ipv6 = false;

        if (startIP != null) {
        	ipv4 = true;
        }

        if (startIPv6 != null) {
        	ipv6 = true;
        }

        if (!ipv4 && !ipv6) {
            throw new InvalidParameterValueException("Please specify IPv4 or IPv6 address.");
        }

        //Validate the zone
        DataCenterVO zone = _zoneDao.findById(zoneId);
        if (zone == null) {
            throw new InvalidParameterValueException("Please specify a valid zone.");
        }

        // ACL check
        checkZoneAccess(UserContext.current().getCaller(), zone);

        //Validate the physical network
        if (_physicalNetworkDao.findById(physicalNetworkId) == null) {
            throw new InvalidParameterValueException("Please specify a valid physical network id");
        }

        //Validate the pod
        if (podId != null) {
            Pod pod = _podDao.findById(podId);
            if (pod == null) {
                throw new InvalidParameterValueException("Please specify a valid pod.");
            }
            if (pod.getDataCenterId() != zoneId) {
                throw new InvalidParameterValueException("Pod id=" + podId + " doesn't belong to zone id=" + zoneId);
            }
            //pod vlans can be created in basic zone only
            if (zone.getNetworkType() != NetworkType.Basic || network.getTrafficType() != TrafficType.Guest) {
                throw new InvalidParameterValueException("Pod id can be specified only for the networks of type "
                                                        + TrafficType.Guest + " in zone of type " + NetworkType.Basic);
            }
        }

        //1) if vlan is specified for the guest network range, it should be the same as network's vlan
        //2) if vlan is missing, default it to the guest network's vlan
        if (network.getTrafficType() == TrafficType.Guest) {
            String networkVlanId = null;
            URI uri = network.getBroadcastUri();
            if (uri != null) {
                String[] vlan = uri.toString().split("vlan:\\/\\/");
                networkVlanId = vlan[1];
                //For pvlan
                networkVlanId = networkVlanId.split("-")[0];
            }

            if (vlanId != null) {
                // if vlan is specified, throw an error if it's not equal to network's vlanId
                if (networkVlanId != null && !networkVlanId.equalsIgnoreCase(vlanId)) {
                    throw new InvalidParameterValueException("Vlan doesn't match vlan of the network");
                }
            } else {
                vlanId = networkVlanId;
            }
        } else if (network.getTrafficType() == TrafficType.Public && vlanId == null) {
            //vlan id is required for public network
            throw new InvalidParameterValueException("Vlan id is required when add ip range to the public network");
        }

        if (vlanId == null) {
            vlanId = Vlan.UNTAGGED;
        }

        VlanType vlanType = forVirtualNetwork ? VlanType.VirtualNetwork : VlanType.DirectAttached;


        if (vlanOwner != null && zone.getNetworkType() != NetworkType.Advanced) {
            throw new InvalidParameterValueException("Vlan owner can be defined only in the zone of type " + NetworkType.Advanced);
        }

        if (ipv4) {
        	// Make sure the gateway is valid
        	if (!NetUtils.isValidIp(vlanGateway)) {
        		throw new InvalidParameterValueException("Please specify a valid gateway");
        	}

        	// Make sure the netmask is valid
        	if (!NetUtils.isValidIp(vlanNetmask)) {
        		throw new InvalidParameterValueException("Please specify a valid netmask");
        	}
        }

        if (ipv6) {
        	if (!NetUtils.isValidIpv6(vlanIp6Gateway)) {
        		throw new InvalidParameterValueException("Please specify a valid IPv6 gateway");
        	}
        	if (!NetUtils.isValidIp6Cidr(vlanIp6Cidr)) {
        		throw new InvalidParameterValueException("Please specify a valid IPv6 CIDR");
        	}
        }

        if (ipv4) {
        	String newVlanSubnet = NetUtils.getSubNet(vlanGateway, vlanNetmask);

        	// Check if the new VLAN's subnet conflicts with the guest network in
        	// the specified zone (guestCidr is null for basic zone)
        	String guestNetworkCidr = zone.getGuestNetworkCidr();
        	if (guestNetworkCidr != null) {
        		String[] cidrPair = guestNetworkCidr.split("\\/");
        		String guestIpNetwork = NetUtils.getIpRangeStartIpFromCidr(cidrPair[0], Long.parseLong(cidrPair[1]));
        		long guestCidrSize = Long.parseLong(cidrPair[1]);
        		long vlanCidrSize = NetUtils.getCidrSize(vlanNetmask);

        		long cidrSizeToUse = -1;
        		if (vlanCidrSize < guestCidrSize) {
        			cidrSizeToUse = vlanCidrSize;
        		} else {
        			cidrSizeToUse = guestCidrSize;
        		}

        		String guestSubnet = NetUtils.getCidrSubNet(guestIpNetwork, cidrSizeToUse);

        		if (newVlanSubnet.equals(guestSubnet)) {
        			throw new InvalidParameterValueException("The new IP range you have specified has the same subnet as the guest network in zone: " + zone.getName()
        					+ ". Please specify a different gateway/netmask.");
        		}
        	}

        	// Check if there are any errors with the IP range
        	checkPublicIpRangeErrors(zoneId, vlanId, vlanGateway, vlanNetmask, startIP, endIP);

        	// Throw an exception if any of the following is true:
        	// 1. Another VLAN in the same zone has a different tag but the same
        	// subnet as the new VLAN. Make an exception for the
        	// case when both vlans are Direct.
        	// 2. Another VLAN in the same zone that has the same tag and subnet as
        	// the new VLAN has IPs that overlap with the IPs
        	// being added
        	// 3. Another VLAN in the same zone that has the same tag and subnet as
        	// the new VLAN has a different gateway than the
        	// new VLAN
        	// 4. If VLAN is untagged and Virtual, and there is existing UNTAGGED
        	// vlan with different subnet
        	List<VlanVO> vlans = _vlanDao.listByZone(zone.getId());
        	for (VlanVO vlan : vlans) {
        		String otherVlanGateway = vlan.getVlanGateway();
        		// Continue if it's not IPv4
        		if (otherVlanGateway == null) {
        			continue;
        		}
        		String otherVlanSubnet = NetUtils.getSubNet(vlan.getVlanGateway(), vlan.getVlanNetmask());
        		String[] otherVlanIpRange = vlan.getIpRange().split("\\-");
        		String otherVlanStartIP = otherVlanIpRange[0];
        		String otherVlanEndIP = null;
        		if (otherVlanIpRange.length > 1) {
        			otherVlanEndIP = otherVlanIpRange[1];
        		}

        		if (forVirtualNetwork && !vlanId.equals(vlan.getVlanTag()) && newVlanSubnet.equals(otherVlanSubnet) && !allowIpRangeOverlap(vlan, forVirtualNetwork, networkId)) {
        			throw new InvalidParameterValueException("The IP range with tag: " + vlan.getVlanTag() + " in zone " + zone.getName()
        					+ " has the same subnet. Please specify a different gateway/netmask.");
        		}

        		boolean vlansUntaggedAndVirtual = (vlanId.equals(Vlan.UNTAGGED) && vlanId.equals(vlan.getVlanTag()) && forVirtualNetwork && vlan.getVlanType() == VlanType.VirtualNetwork);

        		if (vlansUntaggedAndVirtual && !newVlanSubnet.equals(otherVlanSubnet)) {
        			throw new InvalidParameterValueException("The Untagged ip range with different subnet already exists in zone " + zone.getId());
        		}

        		if (vlanId.equals(vlan.getVlanTag()) && newVlanSubnet.equals(otherVlanSubnet)) {
        			if (NetUtils.ipRangesOverlap(startIP, endIP, otherVlanStartIP, otherVlanEndIP)) {
        				throw new InvalidParameterValueException("The IP range with tag: " + vlan.getVlanTag()
        						+ " already has IPs that overlap with the new range. Please specify a different start IP/end IP.");
        			}

        			if (!vlanGateway.equals(otherVlanGateway)) {
        				throw new InvalidParameterValueException("The IP range with tag: " + vlan.getVlanTag() + " has already been added with gateway " + otherVlanGateway
        						+ ". Please specify a different tag.");
        			}
        		}
        	}
        }

        String ipv6Range = null;
        if (ipv6) {
        	ipv6Range = startIPv6;
        	if (endIPv6 != null) {
        		ipv6Range += "-" + endIPv6;
        	}

        	List<VlanVO> vlans = _vlanDao.listByZone(zone.getId());
        	for (VlanVO vlan : vlans) {
        		if (vlan.getIp6Gateway() == null) {
        			continue;
        		}
        		if (vlanId.equals(vlan.getVlanTag())) {
        			if (NetUtils.isIp6RangeOverlap(ipv6Range, vlan.getIp6Range())) {
        				throw new InvalidParameterValueException("The IPv6 range with tag: " + vlan.getVlanTag()
        						+ " already has IPs that overlap with the new range. Please specify a different start IP/end IP.");
        			}

        			if (!vlanIp6Gateway.equals(vlan.getIp6Gateway())) {
        				throw new InvalidParameterValueException("The IP range with tag: " + vlan.getVlanTag() + " has already been added with gateway " + vlan.getIp6Gateway()
        						+ ". Please specify a different tag.");
        			}
        		}
        	}
        }

        // Check if a guest VLAN is using the same tag
        if (_zoneDao.findVnet(zoneId, physicalNetworkId, vlanId).size() > 0) {
            throw new InvalidParameterValueException("The VLAN tag " + vlanId + " is already being used for the guest network in zone " + zone.getName());
        }

        String ipRange = null;

        if (ipv4) {
        	ipRange = startIP;
        	if (endIP != null) {
        		ipRange += "-" + endIP;
        	}
        }

        // Everything was fine, so persist the VLAN
        Transaction txn = Transaction.currentTxn();
        txn.start();

        VlanVO vlan = new VlanVO(vlanType, vlanId, vlanGateway, vlanNetmask, zone.getId(), ipRange, networkId, physicalNetworkId, vlanIp6Gateway, vlanIp6Cidr, ipv6Range);
        s_logger.debug("Saving vlan range " + vlan);
        vlan = _vlanDao.persist(vlan);

        // IPv6 use a used ip map, is different from ipv4, no need to save public ip range
        if (ipv4) {
        	if (!savePublicIPRange(startIP, endIP, zoneId, vlan.getId(), networkId, physicalNetworkId)) {
        		throw new CloudRuntimeException("Failed to save IPv4 range. Please contact Cloud Support.");
        	}
        }

        if (vlanOwner != null) {
            // This VLAN is account-specific, so create an AccountVlanMapVO entry
            AccountVlanMapVO accountVlanMapVO = new AccountVlanMapVO(vlanOwner.getId(), vlan.getId());
            _accountVlanMapDao.persist(accountVlanMapVO);

            // generate usage event for dedication of every ip address in the range
            List<IPAddressVO> ips = _publicIpAddressDao.listByVlanId(vlan.getId());
            for (IPAddressVO ip : ips) {
                UsageEventUtils.publishUsageEvent(EventTypes.EVENT_NET_IP_ASSIGN, vlanOwner.getId(),
                        ip.getDataCenterId(), ip.getId(), ip.getAddress().toString(), ip.isSourceNat(), vlan.getVlanType().toString(),
                        ip.getSystem(), ip.getClass().getName(), ip.getUuid());
            }
            // increment resource count for dedicated public ip's
            _resourceLimitMgr.incrementResourceCount(vlanOwner.getId(), ResourceType.public_ip, new Long(ips.size()));
        } else if (podId != null) {
            // This VLAN is pod-wide, so create a PodVlanMapVO entry
            PodVlanMapVO podVlanMapVO = new PodVlanMapVO(podId, vlan.getId());
            _podVlanMapDao.persist(podVlanMapVO);
        }

        txn.commit();

        return vlan;
    }

    @Override
    @DB
    public boolean deleteVlanAndPublicIpRange(long userId, long vlanDbId, Account caller)  {
        VlanVO vlanRange = _vlanDao.findById(vlanDbId);
        if (vlanRange == null) {
            throw new InvalidParameterValueException("Please specify a valid IP range id.");
        }

        boolean isAccountSpecific = false;
        List<AccountVlanMapVO> acctVln = _accountVlanMapDao.listAccountVlanMapsByVlan(vlanRange.getId());
        // Check for account wide pool. It will have an entry for account_vlan_map.
        if (acctVln != null && !acctVln.isEmpty()) {
            isAccountSpecific = true;
        }

        // Check if the VLAN has any allocated public IPs
        long allocIpCount = _publicIpAddressDao.countIPs(vlanRange.getDataCenterId(), vlanDbId, true);
        List<IPAddressVO> ips = _publicIpAddressDao.listByVlanId(vlanDbId);
        boolean success = true;
        if (allocIpCount > 0) {
            if (isAccountSpecific) {
                try {
                    vlanRange = _vlanDao.acquireInLockTable(vlanDbId, 30);
                    if (vlanRange == null) {
                        throw new CloudRuntimeException("Unable to acquire vlan configuration: " + vlanDbId);
                    }

                    if (s_logger.isDebugEnabled()) {
                        s_logger.debug("lock vlan " + vlanDbId + " is acquired");
                    }
                    
                    for (IPAddressVO ip : ips) {
                        if (ip.isOneToOneNat()) {
                            throw new InvalidParameterValueException("Can't delete account specific vlan " + vlanDbId +
                                    " as ip " + ip + " belonging to the range is used for static nat purposes. Cleanup the rules first");
                        }
                        
                        if (ip.isSourceNat()) {
                            throw new InvalidParameterValueException("Can't delete account specific vlan " + vlanDbId +
                                    " as ip " + ip + " belonging to the range is a source nat ip for the network id=" + ip.getSourceNetworkId() +
                                    ". IP range with the source nat ip address can be removed either as a part of Network, or account removal");
                        }

                        if (_firewallDao.countRulesByIpId(ip.getId()) > 0) {
                            throw new InvalidParameterValueException("Can't delete account specific vlan " + vlanDbId +
                                    " as ip " + ip + " belonging to the range has firewall rules applied. Cleanup the rules first");
                        }
                        //release public ip address here
                        success = success && _networkMgr.disassociatePublicIpAddress(ip.getId(), userId, caller);
                    }
                    if (!success) {
                        s_logger.warn("Some ip addresses failed to be released as a part of vlan " + vlanDbId + " removal");
                    }
                } finally {
                    _vlanDao.releaseFromLockTable(vlanDbId);
<<<<<<< HEAD
                }
            } else {
                throw new InvalidParameterValueException("The IP range can't be deleted because it has allocated public IP addresses.");
=======
                } 
>>>>>>> 85d54cd1
            }
        }

        if (success) {
            // Delete all public IPs in the VLAN
            // if ip range is dedicated to an account generate usage events for release of every ip in the range
            if(isAccountSpecific) {
                for (IPAddressVO ip : ips) {
                    UsageEventUtils.publishUsageEvent(EventTypes.EVENT_NET_IP_RELEASE, acctVln.get(0).getId(),
                            ip.getDataCenterId(), ip.getId(), ip.getAddress().toString(), ip.isSourceNat(), vlanRange.getVlanType().toString(),
                            ip.getSystem(), ip.getClass().getName(), ip.getUuid());
                }
            }
            if (_networkModel.areServicesSupportedInNetwork(vlanRange.getNetworkId(), Service.Dhcp)) {
                Network network = _networkDao.findById(vlanRange.getNetworkId());
                DhcpServiceProvider dhcpServiceProvider = _networkMgr.getDhcpServiceProvider(network);
                if (!dhcpServiceProvider.getProvider().getName().equalsIgnoreCase(Provider.VirtualRouter.getName())) {
                    if (!deletePublicIPRange(vlanDbId)) {
                        return false;
                    }
                    _vlanDao.expunge(vlanDbId);
                    return  true;
                }
                //search if the vlan has any allocated ips.
                boolean aliasIpBelongsToThisVlan = false;
                long freeIpsInsubnet = 0;
                NicIpAliasVO ipAlias = null;
                allocIpCount = _publicIpAddressDao.countIPs(vlanRange.getDataCenterId(), vlanDbId, true);
                if (allocIpCount > 1) {
                    throw  new InvalidParameterValueException ("cannot delete this range as some of the vlans are in use.");
                }
                if (allocIpCount == 0){
                    //remove the vlan range.
                    if (!deletePublicIPRange(vlanDbId)) {
                        return false;
                    }
                    _vlanDao.expunge(vlanDbId);
                    return true;
                }
                //check if this allocated ip is being used as an ipAlias on the router.
                ipAlias = _nicIpAliasDao.findByGatewayAndNetworkIdAndState(vlanRange.getVlanGateway(), vlanRange.getNetworkId(),  NicIpAlias.state.active);
                //check if this ip belongs to this vlan and is allocated.
                IPAddressVO ip = _publicIpAddressDao.findByIpAndVlanId(ipAlias.getIp4Address(), vlanDbId);
                if (ip != null && ip.getState() == IpAddress.State.Allocated) {
                    aliasIpBelongsToThisVlan =true;
                    //check if there any other vlan ranges in the same subnet having free ips
                    List<VlanVO> vlanRanges = _vlanDao.listVlansByNetworkIdAndGateway(vlanRange.getNetworkId(), vlanRange.getVlanGateway());
                    //if there is no other vlanrage in this subnet. free the ip and delete the vlan.
                    if (vlanRanges.size() == 1){
                        boolean result = dhcpServiceProvider.removeDhcpSupportForSubnet(network);
                        if (result == false) {
                            s_logger.debug("Failed to delete the vlan range as we could not free the ip used to provide the dhcp service.");
                        }
                        else {
                            _publicIpAddressDao.unassignIpAddress(ip.getId());
                            if (!deletePublicIPRange(vlanDbId)) {
                                return false;
                            }
                            _vlanDao.expunge(vlanDbId);
                            _nicIpAliasDao.expunge(ipAlias.getId());
                        }
                    } else {
                        // if there are more vlans in the subnet check if there are free ips.
                        List<Long> vlanDbIdList = new ArrayList<Long>();
                        for (VlanVO vlanrange : vlanRanges) {
                            if (vlanrange.getId() != vlanDbId) {
                                vlanDbIdList.add(vlanrange.getId());
                            }
                        }
                        s_logger.info("vlan Range"+vlanRange.getId()+" id being deleted, one of the Ips in this range is used to provide the dhcp service, trying to free this ip and allocate a new one.");
                        for (VlanVO vlanrange : vlanRanges) {
                            if (vlanrange.getId() != vlanDbId) {
                                freeIpsInsubnet =  _publicIpAddressDao.countFreeIpsInVlan(vlanrange.getId());
                                if (freeIpsInsubnet > 0){
                                    //assign one free ip to the router for creating ip Alias.
                                    Transaction txn = Transaction.currentTxn();
                                    //changing the state to revoked so that removeDhcpSupport for subnet sses it.
                                    ipAlias.setState(NicIpAlias.state.revoked);
                                    _nicIpAliasDao.update(ipAlias.getId(), ipAlias);
                                    boolean result = false;
                                    try {
                                        PublicIp routerPublicIP = _networkMgr.assignPublicIpAddressFromVlans(network.getDataCenterId(), null, caller, Vlan.VlanType.DirectAttached, vlanDbIdList, network.getId(), null, false);
                                        s_logger.info("creating a db entry for the new ip alias.");
                                        NicIpAliasVO newipAlias = new NicIpAliasVO(ipAlias.getNicId(), routerPublicIP.getAddress().addr(), ipAlias.getVmId(), ipAlias.getAccountId(), network.getDomainId(), network.getId(), ipAlias.getGateway(), ipAlias.getNetmask());
                                        newipAlias.setAliasCount(routerPublicIP.getIpMacAddress());
                                        _nicIpAliasDao.persist(newipAlias);
                                        //we revoke all the rules and apply all the rules as a part of the removedhcp config. so the new ip will get configured when we delete the old ip.

                                    }
                                    catch (InsufficientAddressCapacityException e) {
                                        txn.rollback();
                                        txn.close();
                                        throw new InvalidParameterValueException("cannot delete  vlan range"+ vlanRange.getId()+"one of the ips in this range is benig used to provide dhcp service. Cannot use some other ip as there are no free ips in this subnet");
                                    }
                                    s_logger.info("removing the old ip alias on router");
                                    result = dhcpServiceProvider.removeDhcpSupportForSubnet(network);
                                    if (result == false) {
                                        s_logger.debug("could't delete the ip alias on the router");
                                        txn.rollback();
                                        txn.close();
                                        return false;
                                    }
                                    _publicIpAddressDao.unassignIpAddress(ip.getId());
                                    if (!deletePublicIPRange(vlanDbId)) {
                                        return false;
                                    }
                                    _vlanDao.expunge(vlanDbId);
                                    txn.commit();
                                    txn.close();
                                }
                            }
                        }
                    }
                }

            }
        }
       throw new InvalidParameterValueException("One of the ips in the range is used to provide Dhcp service to this subnet. cannot delete this range as ");
    }


    @Override
    @DB
    @ActionEvent(eventType = EventTypes.EVENT_VLAN_IP_RANGE_DEDICATE, eventDescription = "dedicating vlan ip range", async = false)
    public Vlan dedicatePublicIpRange(DedicatePublicIpRangeCmd cmd) throws ResourceAllocationException {
        Long vlanDbId = cmd.getId();
        String accountName = cmd.getAccountName();
        Long domainId = cmd.getDomainId();
        Long projectId = cmd.getProjectId();

        // Check if account is valid
        Account vlanOwner = null;
        if (projectId != null) {
            if (accountName != null) {
                throw new InvalidParameterValueException("accountName and projectId are mutually exclusive");
            }
            Project project = _projectMgr.getProject(projectId);
            if (project == null) {
                throw new InvalidParameterValueException("Unable to find project by id " + projectId);
            }
            vlanOwner = _accountMgr.getAccount(project.getProjectAccountId());
        }

        if ((accountName != null) && (domainId != null)) {
            vlanOwner = _accountDao.findActiveAccount(accountName, domainId);
            if (vlanOwner == null) {
                throw new InvalidParameterValueException("Unable to find account by name " + accountName);
            } else if (vlanOwner.getId() == Account.ACCOUNT_ID_SYSTEM) {
                throw new InvalidParameterValueException("Please specify a valid account. Cannot dedicate IP range to system account");
            }
        }

        // Check if range is valid
        VlanVO vlan = _vlanDao.findById(vlanDbId);
        if (vlan == null) {
            throw new InvalidParameterValueException("Unable to find vlan by id " + vlanDbId);
        }

        // Check if range has already been dedicated
        List<AccountVlanMapVO> maps = _accountVlanMapDao.listAccountVlanMapsByVlan(vlanDbId);
        if (maps != null && !maps.isEmpty()) {
            throw new InvalidParameterValueException("Specified Public IP range has already been dedicated");
        }

        // Verify that zone exists and is advanced
        Long zoneId = vlan.getDataCenterId();
        DataCenterVO zone = _zoneDao.findById(zoneId);
        if (zone == null) {
            throw new InvalidParameterValueException("Unable to find zone by id " + zoneId);
        }
        if (zone.getNetworkType() == NetworkType.Basic) {
            throw new InvalidParameterValueException("Public IP range can be dedicated to an account only in the zone of type " + NetworkType.Advanced);
        }

        // Check Public IP resource limits
        int accountPublicIpRange = _publicIpAddressDao.countIPs(zoneId, vlanDbId, false);
        _resourceLimitMgr.checkResourceLimit(vlanOwner, ResourceType.public_ip, accountPublicIpRange);

        // Check if any of the Public IP addresses is allocated to another account
        List<IPAddressVO> ips = _publicIpAddressDao.listByVlanId(vlanDbId);
        for (IPAddressVO ip : ips) {
            Long allocatedToAccountId = ip.getAllocatedToAccountId();
            if (allocatedToAccountId != null) {
                Account accountAllocatedTo = _accountMgr.getActiveAccountById(allocatedToAccountId);
                if (!accountAllocatedTo.getAccountName().equalsIgnoreCase(accountName))
                    throw new InvalidParameterValueException(ip.getAddress() + " Public IP address in range is allocated to another account ");
            }
        }

        Transaction txn = Transaction.currentTxn();
        txn.start();

        // Create an AccountVlanMapVO entry
        AccountVlanMapVO accountVlanMapVO = new AccountVlanMapVO(vlanOwner.getId(), vlan.getId());
        _accountVlanMapDao.persist(accountVlanMapVO);

        txn.commit();

        // generate usage event for dedication of every ip address in the range
        for (IPAddressVO ip : ips) {
            UsageEventUtils.publishUsageEvent(EventTypes.EVENT_NET_IP_ASSIGN, vlanOwner.getId(),
                    ip.getDataCenterId(), ip.getId(), ip.getAddress().toString(), ip.isSourceNat(), vlan.getVlanType().toString(),
                    ip.getSystem(), ip.getClass().getName(), ip.getUuid());
        }

        // increment resource count for dedicated public ip's
        _resourceLimitMgr.incrementResourceCount(vlanOwner.getId(), ResourceType.public_ip, new Long(ips.size()));

        return vlan;
    }

    @Override
    @ActionEvent(eventType = EventTypes.EVENT_VLAN_IP_RANGE_RELEASE, eventDescription = "releasing a public ip range", async = false)
    public boolean releasePublicIpRange(ReleasePublicIpRangeCmd cmd) {
        Long vlanDbId = cmd.getId();

        VlanVO vlan = _vlanDao.findById(vlanDbId);
        if (vlan == null) {
            throw new InvalidParameterValueException("Please specify a valid IP range id.");
        }

        return releasePublicIpRange(vlanDbId, UserContext.current().getCallerUserId(), UserContext.current().getCaller());
    }


    @DB
    public boolean releasePublicIpRange(long vlanDbId, long userId, Account caller) {
        VlanVO vlan = _vlanDao.findById(vlanDbId);

        List<AccountVlanMapVO> acctVln = _accountVlanMapDao.listAccountVlanMapsByVlan(vlanDbId);
        // Verify range is dedicated
        if (acctVln == null || acctVln.isEmpty()) {
            throw new InvalidParameterValueException("Can't release Public IP range " + vlanDbId + " as it not dedicated to any account");
        }

        // Check if range has any allocated public IPs
        long allocIpCount = _publicIpAddressDao.countIPs(vlan.getDataCenterId(), vlanDbId, true);
        List<IPAddressVO> ips = _publicIpAddressDao.listByVlanId(vlanDbId);
        boolean success = true;
        if (allocIpCount > 0) {
            try {
                vlan = _vlanDao.acquireInLockTable(vlanDbId, 30);
                if (vlan == null) {
                    throw new CloudRuntimeException("Unable to acquire vlan configuration: " + vlanDbId);
                }
                if (s_logger.isDebugEnabled()) {
                    s_logger.debug("lock vlan " + vlanDbId + " is acquired");
                }
                for (IPAddressVO ip : ips) {
                    // Disassociate allocated IP's that are not in use
                    if ( !ip.isOneToOneNat() && !ip.isSourceNat()  && !(_firewallDao.countRulesByIpId(ip.getId()) > 0) ) {
                        if (s_logger.isDebugEnabled()) {
                            s_logger.debug("Releasing Public IP addresses" + ip  +" of vlan " + vlanDbId + " as part of Public IP" +
                                    " range release to the system pool");
                        }
                        success = success && _networkMgr.disassociatePublicIpAddress(ip.getId(), userId, caller);
                    }
                }
                if (!success) {
                    s_logger.warn("Some Public IP addresses that were not in use failed to be released as a part of" +
                            " vlan " + vlanDbId + "release to the system pool");
                }
            } finally {
                _vlanDao.releaseFromLockTable(vlanDbId);
            }
        }

        // A Public IP range can only be dedicated to one account at a time
        if (_accountVlanMapDao.remove(acctVln.get(0).getId())) {
            // generate usage events to remove dedication for every ip in the range
            for (IPAddressVO ip : ips) {
                UsageEventUtils.publishUsageEvent(EventTypes.EVENT_NET_IP_RELEASE, acctVln.get(0).getAccountId(),
                        ip.getDataCenterId(), ip.getId(), ip.getAddress().toString(), ip.isSourceNat(), vlan.getVlanType().toString(),
                        ip.getSystem(), ip.getClass().getName(), ip.getUuid());
            }
            // decrement resource count for dedicated public ip's
            _resourceLimitMgr.decrementResourceCount(acctVln.get(0).getAccountId(), ResourceType.public_ip, new Long(ips.size()));
            return true;
        } else {
            return false;
        }
    }

    @Override
    public List<String> csvTagsToList(String tags) {
        List<String> tagsList = new ArrayList<String>();

        if (tags != null) {
            String[] tokens = tags.split(",");
            for (int i = 0; i < tokens.length; i++) {
                tagsList.add(tokens[i].trim());
            }
        }

        return tagsList;
    }

    @Override
    public String listToCsvTags(List<String> tagsList) {
        String tags = "";
        if (tagsList.size() > 0) {
            for (int i = 0; i < tagsList.size(); i++) {
                tags += tagsList.get(i);
                if (i != tagsList.size() - 1) {
                    tags += ",";
                }
            }
        }

        return tags;
    }

    @Override
    public String cleanupTags(String tags) {
        if (tags != null) {
            String[] tokens = tags.split(",");
            StringBuilder t = new StringBuilder();
            for (int i = 0; i < tokens.length; i++) {
                t.append(tokens[i].trim()).append(",");
            }
            t.delete(t.length() - 1, t.length());
            tags = t.toString();
        }

        return tags;
    }

    @DB
    protected boolean deletePublicIPRange(long vlanDbId) {
        Transaction txn = Transaction.currentTxn();
        String deleteSql = "DELETE FROM `cloud`.`user_ip_address` WHERE vlan_db_id = ?";

        txn.start();
        try {
            PreparedStatement stmt = txn.prepareAutoCloseStatement(deleteSql);
            stmt.setLong(1, vlanDbId);
            stmt.executeUpdate();
        } catch (Exception ex) {
            return false;
        }
        txn.commit();

        return true;
    }


    @DB
    protected boolean savePublicIPRange(String startIP, String endIP, long zoneId, long vlanDbId, long sourceNetworkid, long physicalNetworkId) {
        long startIPLong = NetUtils.ip2Long(startIP);
        long endIPLong = NetUtils.ip2Long(endIP);
        Transaction txn = Transaction.currentTxn();
        txn.start();
        IPRangeConfig config = new IPRangeConfig();
        List<String> problemIps = config.savePublicIPRange(txn, startIPLong, endIPLong, zoneId, vlanDbId, sourceNetworkid, physicalNetworkId);
        txn.commit();
        return problemIps != null && problemIps.size() == 0;
    }

    private void checkPublicIpRangeErrors(long zoneId, String vlanId, String vlanGateway, String vlanNetmask, String startIP, String endIP) {
        // Check that the start and end IPs are valid
        if (!NetUtils.isValidIp(startIP)) {
            throw new InvalidParameterValueException("Please specify a valid start IP");
        }

        if (endIP != null && !NetUtils.isValidIp(endIP)) {
            throw new InvalidParameterValueException("Please specify a valid end IP");
        }

        if (endIP != null && !NetUtils.validIpRange(startIP, endIP)) {
            throw new InvalidParameterValueException("Please specify a valid IP range.");
        }

        // Check that the IPs that are being added are compatible with the
        // VLAN's gateway and netmask
        if (vlanNetmask == null) {
            throw new InvalidParameterValueException("Please ensure that your IP range's netmask is specified");
        }

        if (endIP != null && !NetUtils.sameSubnet(startIP, endIP, vlanNetmask)) {
            throw new InvalidParameterValueException("Please ensure that your start IP and end IP are in the same subnet, as per the IP range's netmask.");
        }

        if (!NetUtils.sameSubnet(startIP, vlanGateway, vlanNetmask)) {
            throw new InvalidParameterValueException("Please ensure that your start IP is in the same subnet as your IP range's gateway, as per the IP range's netmask.");
        }

        if (endIP != null && !NetUtils.sameSubnet(endIP, vlanGateway, vlanNetmask)) {
            throw new InvalidParameterValueException("Please ensure that your end IP is in the same subnet as your IP range's gateway, as per the IP range's netmask.");
        }
    }

    private void checkPrivateIpRangeErrors(Long podId, String startIP, String endIP) {
        HostPodVO pod = _podDao.findById(podId);
        if (pod == null) {
            throw new InvalidParameterValueException("Please specify a valid pod.");
        }

        // Check that the start and end IPs are valid
        if (!NetUtils.isValidIp(startIP)) {
            throw new InvalidParameterValueException("Please specify a valid start IP");
        }

        if (endIP != null && !NetUtils.isValidIp(endIP)) {
            throw new InvalidParameterValueException("Please specify a valid end IP");
        }

        if (endIP != null && !NetUtils.validIpRange(startIP, endIP)) {
            throw new InvalidParameterValueException("Please specify a valid IP range.");
        }

        // Check that the IPs that are being added are compatible with the pod's
        // CIDR
        String cidrAddress = getCidrAddress(podId);
        long cidrSize = getCidrSize(podId);

        if (endIP != null && !NetUtils.sameSubnetCIDR(startIP, endIP, cidrSize)) {
            throw new InvalidParameterValueException("Please ensure that your start IP and end IP are in the same subnet, as per the pod's CIDR size.");
        }

        if (!NetUtils.sameSubnetCIDR(startIP, cidrAddress, cidrSize)) {
            throw new InvalidParameterValueException("Please ensure that your start IP is in the same subnet as the pod's CIDR address.");
        }

        if (endIP != null && !NetUtils.sameSubnetCIDR(endIP, cidrAddress, cidrSize)) {
            throw new InvalidParameterValueException("Please ensure that your end IP is in the same subnet as the pod's CIDR address.");
        }
    }

    private String getCidrAddress(String cidr) {
        String[] cidrPair = cidr.split("\\/");
        return cidrPair[0];
    }

    private int getCidrSize(String cidr) {
        String[] cidrPair = cidr.split("\\/");
        return Integer.parseInt(cidrPair[1]);
    }

    private String getCidrAddress(long podId) {
        HostPodVO pod = _podDao.findById(podId);
        return pod.getCidrAddress();
    }

    private long getCidrSize(long podId) {
        HostPodVO pod = _podDao.findById(podId);
        return pod.getCidrSize();
    }

    @Override
    public void checkPodCidrSubnets(long dcId, Long podIdToBeSkipped, String cidr) {
        // For each pod, return an error if any of the following is true:
        // The pod's CIDR subnet conflicts with the CIDR subnet of any other pod

        // Check if the CIDR conflicts with the Guest Network or other pods
        long skipPod = 0;
        if (podIdToBeSkipped != null) {
            skipPod = podIdToBeSkipped;
        }
        HashMap<Long, List<Object>> currentPodCidrSubnets = _podDao.getCurrentPodCidrSubnets(dcId, skipPod);
        List<Object> newCidrPair = new ArrayList<Object>();
        newCidrPair.add(0, getCidrAddress(cidr));
        newCidrPair.add(1, (long) getCidrSize(cidr));
        currentPodCidrSubnets.put(new Long(-1), newCidrPair);

        DataCenterVO dcVo = _zoneDao.findById(dcId);
        String guestNetworkCidr = dcVo.getGuestNetworkCidr();

        // Guest cidr can be null for Basic zone
        String guestIpNetwork = null;
        Long guestCidrSize = null;
        if (guestNetworkCidr != null) {
            String[] cidrTuple = guestNetworkCidr.split("\\/");
            guestIpNetwork = NetUtils.getIpRangeStartIpFromCidr(cidrTuple[0], Long.parseLong(cidrTuple[1]));
            guestCidrSize = Long.parseLong(cidrTuple[1]);
        }

        String zoneName = getZoneName(dcId);

        // Iterate through all pods in this zone
        for (Long podId : currentPodCidrSubnets.keySet()) {
            String podName;
            if (podId.longValue() == -1) {
                podName = "newPod";
            } else {
                podName = getPodName(podId.longValue());
            }

            List<Object> cidrPair = currentPodCidrSubnets.get(podId);
            String cidrAddress = (String) cidrPair.get(0);
            long cidrSize = ((Long) cidrPair.get(1)).longValue();

            long cidrSizeToUse = -1;
            if (guestCidrSize == null || cidrSize < guestCidrSize) {
                cidrSizeToUse = cidrSize;
            } else {
                cidrSizeToUse = guestCidrSize;
            }

            String cidrSubnet = NetUtils.getCidrSubNet(cidrAddress, cidrSizeToUse);

            if (guestNetworkCidr != null) {
                String guestSubnet = NetUtils.getCidrSubNet(guestIpNetwork, cidrSizeToUse);
                // Check that cidrSubnet does not equal guestSubnet
                if (cidrSubnet.equals(guestSubnet)) {
                    if (podName.equals("newPod")) {
                        throw new InvalidParameterValueException("The subnet of the pod you are adding conflicts with the subnet of the Guest IP Network. Please specify a different CIDR.");
                    } else {
                        throw new InvalidParameterValueException("Warning: The subnet of pod " + podName + " in zone " + zoneName
                                + " conflicts with the subnet of the Guest IP Network. Please change either the pod's CIDR or the Guest IP Network's subnet, and re-run install-vmops-management.");
                    }
                }
            }

            // Iterate through the rest of the pods
            for (Long otherPodId : currentPodCidrSubnets.keySet()) {
                if (podId.equals(otherPodId)) {
                    continue;
                }

                // Check that cidrSubnet does not equal otherCidrSubnet
                List<Object> otherCidrPair = currentPodCidrSubnets.get(otherPodId);
                String otherCidrAddress = (String) otherCidrPair.get(0);
                long otherCidrSize = ((Long) otherCidrPair.get(1)).longValue();

                if (cidrSize < otherCidrSize) {
                    cidrSizeToUse = cidrSize;
                } else {
                    cidrSizeToUse = otherCidrSize;
                }

                cidrSubnet = NetUtils.getCidrSubNet(cidrAddress, cidrSizeToUse);
                String otherCidrSubnet = NetUtils.getCidrSubNet(otherCidrAddress, cidrSizeToUse);

                if (cidrSubnet.equals(otherCidrSubnet)) {
                    String otherPodName = getPodName(otherPodId.longValue());
                    if (podName.equals("newPod")) {
                        throw new InvalidParameterValueException("The subnet of the pod you are adding conflicts with the subnet of pod " + otherPodName + " in zone " + zoneName
                                + ". Please specify a different CIDR.");
                    } else {
                        throw new InvalidParameterValueException("Warning: The pods " + podName + " and " + otherPodName + " in zone " + zoneName
                                + " have conflicting CIDR subnets. Please change the CIDR of one of these pods.");
                    }
                }
            }
        }

    }

    private boolean validPod(long podId) {
        return (_podDao.findById(podId) != null);
    }

    private boolean validPod(String podName, long zoneId) {
        if (!validZone(zoneId)) {
            return false;
        }

        return (_podDao.findByName(podName, zoneId) != null);
    }

    private String getPodName(long podId) {
        return _podDao.findById(new Long(podId)).getName();
    }

    private boolean validZone(String zoneName) {
        return (_zoneDao.findByName(zoneName) != null);
    }

    private boolean validZone(long zoneId) {
        return (_zoneDao.findById(zoneId) != null);
    }

    private String getZoneName(long zoneId) {
        DataCenterVO zone = _zoneDao.findById(new Long(zoneId));
        if (zone != null) {
            return zone.getName();
        } else {
            return null;
        }
    }

    private String[] getLinkLocalIPRange() {
        String ipNums = _configDao.getValue("linkLocalIp.nums");
        int nums = Integer.parseInt(ipNums);
        if (nums > 16 || nums <= 0) {
            throw new InvalidParameterValueException("The linkLocalIp.nums: " + nums + "is wrong, should be 1~16");
        }
        /* local link ip address starts from 169.254.0.2 - 169.254.(nums) */
        String[] ipRanges = NetUtils.getLinkLocalIPRange(nums);
        if (ipRanges == null) {
            throw new InvalidParameterValueException("The linkLocalIp.nums: " + nums + "may be wrong, should be 1~16");
        }
        return ipRanges;
    }

    @Override
    @ActionEvent(eventType = EventTypes.EVENT_VLAN_IP_RANGE_DELETE, eventDescription = "deleting vlan ip range", async = false)
    public boolean deleteVlanIpRange(DeleteVlanIpRangeCmd cmd)  {
        Long vlanDbId = cmd.getId();

        VlanVO vlan = _vlanDao.findById(vlanDbId);
        if (vlan == null) {
            throw new InvalidParameterValueException("Please specify a valid IP range id.");
        }

        return deleteVlanAndPublicIpRange(UserContext.current().getCallerUserId(), vlanDbId, UserContext.current().getCaller());
    }

    @Override
    public void checkDiskOfferingAccess(Account caller, DiskOffering dof){
        for (SecurityChecker checker : _secChecker) {
            if (checker.checkAccess(caller, dof)) {
                if (s_logger.isDebugEnabled()) {
                    s_logger.debug("Access granted to " + caller + " to disk offering:" + dof.getId() + " by " + checker.getName());
                }
                return;
            } else {
                throw new PermissionDeniedException("Access denied to " + caller + " by " + checker.getName());
            }
        }

        assert false : "How can all of the security checkers pass on checking this caller?";
        throw new PermissionDeniedException("There's no way to confirm " + caller + " has access to disk offering:" + dof.getId());
    }

    @Override
    public void checkZoneAccess(Account caller, DataCenter zone){
        for (SecurityChecker checker : _secChecker) {
            if (checker.checkAccess(caller, zone)) {
                if (s_logger.isDebugEnabled()) {
                    s_logger.debug("Access granted to " + caller + " to zone:" + zone.getId() + " by " + checker.getName());
                }
                return;
            } else {
                throw new PermissionDeniedException("Access denied to " + caller + " by " + checker.getName() + " for zone " + zone.getId());
            }
        }

        assert false : "How can all of the security checkers pass on checking this caller?";
        throw new PermissionDeniedException("There's no way to confirm " + caller + " has access to zone:" + zone.getId());
    }

    @Override
    @ActionEvent(eventType = EventTypes.EVENT_NETWORK_OFFERING_CREATE, eventDescription = "creating network offering")
    public NetworkOffering createNetworkOffering(CreateNetworkOfferingCmd cmd) {
        String name = cmd.getNetworkOfferingName();
        String displayText = cmd.getDisplayText();
        String tags = cmd.getTags();
        String trafficTypeString = cmd.getTraffictype();
        boolean specifyVlan = cmd.getSpecifyVlan();
        boolean conserveMode = cmd.getConserveMode();
        String availabilityStr = cmd.getAvailability();
        Integer networkRate = cmd.getNetworkRate();
        TrafficType trafficType = null;
        Availability availability = null;
        Network.GuestType guestType = null;
        boolean specifyIpRanges = cmd.getSpecifyIpRanges();
        boolean isPersistent = cmd.getIsPersistent();
        Map<String, String> detailsStr = cmd.getDetails();

        // Verify traffic type
        for (TrafficType tType : TrafficType.values()) {
            if (tType.name().equalsIgnoreCase(trafficTypeString)) {
                trafficType = tType;
                break;
            }
        }
        if (trafficType == null) {
            throw new InvalidParameterValueException("Invalid value for traffictype. Supported traffic types: Public, Management, Control, Guest, Vlan or Storage");
        }

        // Only GUEST traffic type is supported in Acton
        if (trafficType != TrafficType.Guest) {
            throw new InvalidParameterValueException("Only traffic type " + TrafficType.Guest + " is supported in the current release");
        }

        // Verify offering type
        for (Network.GuestType offType : Network.GuestType.values()) {
            if (offType.name().equalsIgnoreCase(cmd.getGuestIpType())) {
                guestType = offType;
                break;
            }
        }

        if (guestType == null) {
            throw new InvalidParameterValueException("Invalid \"type\" parameter is given; can have Shared and Isolated values");
        }

        // Verify availability
        for (Availability avlb : Availability.values()) {
            if (avlb.name().equalsIgnoreCase(availabilityStr)) {
                availability = avlb;
            }
        }

        if (availability == null) {
            throw new InvalidParameterValueException("Invalid value for Availability. Supported types: " + Availability.Required + ", " + Availability.Optional);
        }

        Long serviceOfferingId = cmd.getServiceOfferingId();

        if (serviceOfferingId != null) {
            ServiceOfferingVO offering = _serviceOfferingDao.findById(serviceOfferingId);
            if (offering == null) {
                throw new InvalidParameterValueException("Cannot find specified service offering: " + serviceOfferingId);
            }
            if (!VirtualMachine.Type.DomainRouter.toString().equalsIgnoreCase(offering.getSystemVmType())) {
                throw new InvalidParameterValueException("The specified service offering " + serviceOfferingId + " cannot be used by virtual router!");
            }
        }

        // configure service provider map
        Map<Network.Service, Set<Network.Provider>> serviceProviderMap = new HashMap<Network.Service, Set<Network.Provider>>();
        Set<Network.Provider> defaultProviders = new HashSet<Network.Provider>();

        // populate the services first
        for (String serviceName : cmd.getSupportedServices()) {
            // validate if the service is supported
            Service service = Network.Service.getService(serviceName);
            if (service == null || service == Service.Gateway) {
                throw new InvalidParameterValueException("Invalid service " + serviceName);
            }

            if (service == Service.SecurityGroup) {
                // allow security group service for Shared networks only
                if (guestType != GuestType.Shared) {
                    throw new InvalidParameterValueException("Secrity group service is supported for network offerings with guest ip type " + GuestType.Shared);
                }
                Set<Network.Provider> sgProviders = new HashSet<Network.Provider>();
                sgProviders.add(Provider.SecurityGroupProvider);
                serviceProviderMap.put(Network.Service.SecurityGroup, sgProviders);
                continue;
            }
            serviceProviderMap.put(service, defaultProviders);
        }

        // add gateway provider (if sourceNat provider is enabled)
        Set<Provider> sourceNatServiceProviders = serviceProviderMap.get(Service.SourceNat);
        if (sourceNatServiceProviders != null && !sourceNatServiceProviders.isEmpty()) {
            serviceProviderMap.put(Service.Gateway, sourceNatServiceProviders);
        }

        // populate providers
        Map<Provider, Set<Service>> providerCombinationToVerify = new HashMap<Provider, Set<Service>>();
        Map<String, List<String>> svcPrv = cmd.getServiceProviders();
        Provider firewallProvider = null;
        if (svcPrv != null) {
            for (String serviceStr : svcPrv.keySet()) {
                Network.Service service = Network.Service.getService(serviceStr);
                if (serviceProviderMap.containsKey(service)) {
                    Set<Provider> providers = new HashSet<Provider>();
                    // Allow to specify more than 1 provider per service only if the service is LB
                    if (!serviceStr.equalsIgnoreCase(Service.Lb.getName()) && svcPrv.get(serviceStr) != null && svcPrv.get(serviceStr).size() > 1) {
                        throw new InvalidParameterValueException("In the current release only one provider can be " +
                        		"specified for the service if the service is not LB");
                    }
                    for (String prvNameStr : svcPrv.get(serviceStr)) {
                        // check if provider is supported
                        Network.Provider provider = Network.Provider.getProvider(prvNameStr);
                        if (provider == null) {
                            throw new InvalidParameterValueException("Invalid service provider: " + prvNameStr);
                        }

                        if (provider == Provider.JuniperSRX || provider == Provider.CiscoVnmc) {
                            firewallProvider = provider;
                        }

                        if ((service == Service.PortForwarding || service == Service.StaticNat) && provider == Provider.VirtualRouter){
                            firewallProvider = Provider.VirtualRouter;
                        }

                        providers.add(provider);

                        Set<Service> serviceSet = null;
                        if (providerCombinationToVerify.get(provider) == null) {
                            serviceSet = new HashSet<Service>();
                        } else {
                            serviceSet = providerCombinationToVerify.get(provider);
                        }
                        serviceSet.add(service);
                        providerCombinationToVerify.put(provider, serviceSet);

                    }
                    serviceProviderMap.put(service, providers);
                } else {
                    throw new InvalidParameterValueException("Service " + serviceStr + " is not enabled for the network " +
                    		"offering, can't add a provider to it");
                }
            }
        }

        // validate providers combination here
        _networkModel.canProviderSupportServices(providerCombinationToVerify);

        // validate the LB service capabilities specified in the network offering
        Map<Capability, String> lbServiceCapabilityMap = cmd.getServiceCapabilities(Service.Lb);
        if (!serviceProviderMap.containsKey(Service.Lb) && lbServiceCapabilityMap != null && !lbServiceCapabilityMap.isEmpty()) {
            throw new InvalidParameterValueException("Capabilities for LB service can be specifed only when LB service is enabled for network offering.");
        }
        validateLoadBalancerServiceCapabilities(lbServiceCapabilityMap);

        // validate the Source NAT service capabilities specified in the network offering
        Map<Capability, String> sourceNatServiceCapabilityMap = cmd.getServiceCapabilities(Service.SourceNat);
        if (!serviceProviderMap.containsKey(Service.SourceNat) && sourceNatServiceCapabilityMap != null && !sourceNatServiceCapabilityMap.isEmpty()) {
            throw new InvalidParameterValueException("Capabilities for source NAT service can be specifed only when source NAT service is enabled for network offering.");
        }
        validateSourceNatServiceCapablities(sourceNatServiceCapabilityMap);

        // validate the Static Nat service capabilities specified in the network offering
        Map<Capability, String> staticNatServiceCapabilityMap = cmd.getServiceCapabilities(Service.StaticNat);
        if (!serviceProviderMap.containsKey(Service.StaticNat) && sourceNatServiceCapabilityMap != null && !staticNatServiceCapabilityMap.isEmpty()) {
            throw new InvalidParameterValueException("Capabilities for static NAT service can be specifed only when static NAT service is enabled for network offering.");
        }
        validateStaticNatServiceCapablities(staticNatServiceCapabilityMap);

        Map<Service, Map<Capability, String>> serviceCapabilityMap = new HashMap<Service, Map<Capability, String>>();
        serviceCapabilityMap.put(Service.Lb, lbServiceCapabilityMap);
        serviceCapabilityMap.put(Service.SourceNat, sourceNatServiceCapabilityMap);
        serviceCapabilityMap.put(Service.StaticNat, staticNatServiceCapabilityMap);

        // if Firewall service is missing, add Firewall service/provider combination
        if (firewallProvider != null) {
            s_logger.debug("Adding Firewall service with provider " + firewallProvider.getName());
            Set<Provider> firewallProviderSet = new HashSet<Provider>();
            firewallProviderSet.add(firewallProvider);
            serviceProviderMap.put(Service.Firewall, firewallProviderSet);
        }
        
        Map<NetworkOffering.Detail, String> details = new HashMap<NetworkOffering.Detail, String>();
        if (detailsStr != null) {
            for (String detailStr : detailsStr.keySet()) {
                NetworkOffering.Detail offDetail = null;
                for (NetworkOffering.Detail supportedDetail: NetworkOffering.Detail.values()) {
                    if (detailStr.equalsIgnoreCase(supportedDetail.toString())) {
                        offDetail = supportedDetail;
                        break;
                    }
                }
                if (offDetail == null) {
                    throw new InvalidParameterValueException("Unsupported detail " + detailStr);
                }
                details.put(offDetail, detailsStr.get(detailStr));
            }
        }

        return createNetworkOffering(name, displayText, trafficType, tags, specifyVlan, availability, networkRate, serviceProviderMap, false, guestType, false,
                serviceOfferingId, conserveMode, serviceCapabilityMap, specifyIpRanges, isPersistent, details);
    }

    void validateLoadBalancerServiceCapabilities(Map<Capability, String> lbServiceCapabilityMap) {
        if (lbServiceCapabilityMap != null && !lbServiceCapabilityMap.isEmpty()) {
            if (lbServiceCapabilityMap.keySet().size() > 3 || !lbServiceCapabilityMap.containsKey(Capability.SupportedLBIsolation)) {
                throw new InvalidParameterValueException("Only " + Capability.SupportedLBIsolation.getName() + ", " + Capability.ElasticLb.getName() + ", " + Capability.InlineMode.getName() + " capabilities can be sepcified for LB service");
            }

            for (Capability cap : lbServiceCapabilityMap.keySet()) {
                String value = lbServiceCapabilityMap.get(cap);
                if (cap == Capability.SupportedLBIsolation) {
                    boolean dedicatedLb = value.contains("dedicated");
                    boolean sharedLB = value.contains("shared");
                    if ((dedicatedLb && sharedLB) || (!dedicatedLb && !sharedLB)) {
                        throw new InvalidParameterValueException("Either dedicated or shared isolation can be specified for " + Capability.SupportedLBIsolation.getName());
                    }
                } else if (cap == Capability.ElasticLb) {
                    boolean enabled = value.contains("true");
                    boolean disabled = value.contains("false");
                    if (!enabled && !disabled) {
                        throw new InvalidParameterValueException("Unknown specified value for " + Capability.ElasticLb.getName());
                    }
                } else if (cap == Capability.InlineMode) {
                    boolean enabled = value.contains("true");
                    boolean disabled = value.contains("false");
                    if (!enabled && !disabled) {
                        throw new InvalidParameterValueException("Unknown specified value for " + Capability.InlineMode.getName());
                    }
                } else if (cap == Capability.LbSchemes) {
                    boolean internalLb = value.contains("internal");
                    boolean publicLb = value.contains("public");
                    if (!internalLb && !publicLb) {
                        throw new InvalidParameterValueException("Unknown specified value for " + Capability.LbSchemes.getName());
                    }
                } else {
                    throw new InvalidParameterValueException("Only " + Capability.SupportedLBIsolation.getName() +
                            ", " + Capability.ElasticLb.getName() + ", " + Capability.InlineMode.getName()
                            + ", " + Capability.LbSchemes.getName() + " capabilities can be sepcified for LB service");
                }
            }
        }
    }

    void validateSourceNatServiceCapablities(Map<Capability, String> sourceNatServiceCapabilityMap) {
        if (sourceNatServiceCapabilityMap != null && !sourceNatServiceCapabilityMap.isEmpty()) {
            if (sourceNatServiceCapabilityMap.keySet().size() > 2) {
                throw new InvalidParameterValueException("Only " + Capability.SupportedSourceNatTypes.getName() + " and " + Capability.RedundantRouter + " capabilities can be sepcified for source nat service");
            }

            for (Capability capability : sourceNatServiceCapabilityMap.keySet()) {
                String value = sourceNatServiceCapabilityMap.get(capability);
                if (capability == Capability.SupportedSourceNatTypes) {
                    boolean perAccount = value.contains("peraccount");
                    boolean perZone = value.contains("perzone");
                    if ((perAccount && perZone) || (!perAccount && !perZone)) {
                        throw new InvalidParameterValueException("Either peraccount or perzone source NAT type can be specified for " + Capability.SupportedSourceNatTypes.getName());
                    }
                } else if (capability == Capability.RedundantRouter) {
                    boolean enabled = value.contains("true");
                    boolean disabled = value.contains("false");
                    if (!enabled && !disabled) {
                        throw new InvalidParameterValueException("Unknown specified value for " + Capability.RedundantRouter.getName());
                    }
                } else {
                    throw new InvalidParameterValueException("Only " + Capability.SupportedSourceNatTypes.getName() + " and " + Capability.RedundantRouter + " capabilities can be sepcified for source nat service");
                }
            }
        }
    }

    void validateStaticNatServiceCapablities(Map<Capability, String> staticNatServiceCapabilityMap) {
        if (staticNatServiceCapabilityMap != null && !staticNatServiceCapabilityMap.isEmpty()) {
            if (staticNatServiceCapabilityMap.keySet().size() > 2) {
                throw new InvalidParameterValueException("Only " + Capability.ElasticIp.getName() +  " and " + Capability.AssociatePublicIP.getName() +  " capabilitiy can be sepcified for static nat service");
            }

            boolean eipEnabled = false;
            boolean eipDisabled = false;
            boolean associatePublicIP = true;
            for (Capability capability : staticNatServiceCapabilityMap.keySet()) {
                String value = staticNatServiceCapabilityMap.get(capability);
                if (capability == Capability.ElasticIp) {
                    eipEnabled = value.contains("true");
                    eipDisabled = value.contains("false");
                    if (!eipEnabled && !eipDisabled) {
                        throw new InvalidParameterValueException("Unknown specified value for " + Capability.ElasticIp.getName());
                    }
                } else if (capability == Capability.AssociatePublicIP) {
                    if (value.contains("true")) {
                        associatePublicIP = true;
                    } else if (value.contains("false")) {
                        associatePublicIP = false;
                    } else {
                        throw new InvalidParameterValueException("Unknown specified value for " + Capability.AssociatePublicIP.getName());
                    }
                } else {
                    throw new InvalidParameterValueException("Only " + Capability.ElasticIp.getName() +  " and " + Capability.AssociatePublicIP.getName() +  " capabilitiy can be sepcified for static nat service");
                }
                if (eipDisabled && associatePublicIP) {
                    throw new InvalidParameterValueException("Capability " + Capability.AssociatePublicIP.getName() + " can only be set when capability " + Capability.ElasticIp.getName() + " is true");
                }
            }
        }
    }

    @Override
    @DB
    public NetworkOfferingVO createNetworkOffering(String name, String displayText, TrafficType trafficType, String tags, boolean specifyVlan, Availability availability, Integer networkRate,
            Map<Service, Set<Provider>> serviceProviderMap, boolean isDefault, Network.GuestType type, boolean systemOnly, Long serviceOfferingId,
            boolean conserveMode, Map<Service, Map<Capability, String>> serviceCapabilityMap, boolean specifyIpRanges, boolean isPersistent, Map<NetworkOffering.Detail,String> details) {

        String multicastRateStr = _configDao.getValue("multicast.throttling.rate");
        int multicastRate = ((multicastRateStr == null) ? 10 : Integer.parseInt(multicastRateStr));
        tags = cleanupTags(tags);

        // specifyVlan should always be true for Shared network offerings
        if (!specifyVlan && type == GuestType.Shared) {
            throw new InvalidParameterValueException("SpecifyVlan should be true if network offering's type is " + type);
        }

        //specifyIpRanges should always be true for Shared networks
        //specifyIpRanges can only be true for Isolated networks with no Source Nat service
        if (specifyIpRanges) {
            if (type == GuestType.Isolated) {
                if (serviceProviderMap.containsKey(Service.SourceNat)) {
                    throw new InvalidParameterValueException("SpecifyIpRanges can only be true for Shared network offerings and Isolated with no SourceNat service");
                }
            }
        } else {
            if (type == GuestType.Shared) {
                throw new InvalidParameterValueException("SpecifyIpRanges should always be true for Shared network offerings");
            }
        }

        // isPersistent should always be false for Shared network Offerings
        if (isPersistent && type == GuestType.Shared) {
            throw new InvalidParameterValueException("isPersistent should be false if network offering's type is " + type);
        }

        // validate availability value
        if (availability == NetworkOffering.Availability.Required) {
            boolean canOffBeRequired = (type == GuestType.Isolated && serviceProviderMap.containsKey(Service.SourceNat));
            if (!canOffBeRequired) {
                throw new InvalidParameterValueException("Availability can be " + NetworkOffering.Availability.Required
                        + " only for networkOfferings of type " + GuestType.Isolated + " and with "
                        + Service.SourceNat.getName() + " enabled");
            }

            // only one network offering in the system can be Required
            List<NetworkOfferingVO> offerings = _networkOfferingDao.listByAvailability(Availability.Required, false);
            if (!offerings.isEmpty()) {
                throw new InvalidParameterValueException("System already has network offering id=" + offerings.get(0).getId()
                        + " with availability " + Availability.Required);
            }
        }

        boolean dedicatedLb = false;
        boolean elasticLb = false;
        boolean sharedSourceNat = false;
        boolean redundantRouter = false;
        boolean elasticIp = false;
        boolean associatePublicIp = false;
        boolean inline = false;
        boolean publicLb = false;
        boolean internalLb = false;
        if (serviceCapabilityMap != null && !serviceCapabilityMap.isEmpty()) {
            Map<Capability, String> lbServiceCapabilityMap = serviceCapabilityMap.get(Service.Lb);

            if ((lbServiceCapabilityMap != null) && (!lbServiceCapabilityMap.isEmpty())) {
                String isolationCapability = lbServiceCapabilityMap.get(Capability.SupportedLBIsolation);
                if (isolationCapability != null) {
                    _networkModel.checkCapabilityForProvider(serviceProviderMap.get(Service.Lb), Service.Lb, Capability.SupportedLBIsolation, isolationCapability);
                    dedicatedLb = isolationCapability.contains("dedicated");
                } else {
                    dedicatedLb = true;
                }

                String param = lbServiceCapabilityMap.get(Capability.ElasticLb);
                if (param != null) {
                    elasticLb = param.contains("true");
                }

                String inlineMode = lbServiceCapabilityMap.get(Capability.InlineMode);
                if (inlineMode != null) {
                    _networkModel.checkCapabilityForProvider(serviceProviderMap.get(Service.Lb), Service.Lb, Capability.InlineMode, inlineMode);
                    inline = inlineMode.contains("true");
                } else {
                    inline = false;
                }
                
                String publicLbStr = lbServiceCapabilityMap.get(Capability.LbSchemes);
                if (serviceProviderMap.containsKey(Service.Lb)) {
                    if (publicLbStr != null) {
                        _networkModel.checkCapabilityForProvider(serviceProviderMap.get(Service.Lb), Service.Lb, Capability.LbSchemes, publicLbStr);
                        internalLb = publicLbStr.contains("internal");
                        publicLb = publicLbStr.contains("public");
                    } else {
                        //if not specified, default public lb to true
                        publicLb = true;
                    }
                }
            }
            
            //in the current version of the code, publicLb and specificLb can't both be set to true for the same network offering
            if (publicLb && internalLb) {
                throw new InvalidParameterValueException("Public lb and internal lb can't be enabled at the same time on the offering");
            }

            Map<Capability, String> sourceNatServiceCapabilityMap = serviceCapabilityMap.get(Service.SourceNat);
            if ((sourceNatServiceCapabilityMap != null) && (!sourceNatServiceCapabilityMap.isEmpty())) {
                String sourceNatType = sourceNatServiceCapabilityMap.get(Capability.SupportedSourceNatTypes);
                if (sourceNatType != null) {
                    _networkModel.checkCapabilityForProvider(serviceProviderMap.get(Service.SourceNat), Service.SourceNat,
                            Capability.SupportedSourceNatTypes, sourceNatType);
                    sharedSourceNat = sourceNatType.contains("perzone");
                }

                String param = sourceNatServiceCapabilityMap.get(Capability.RedundantRouter);
                if (param != null) {
                    _networkModel.checkCapabilityForProvider(serviceProviderMap.get(Service.SourceNat), Service.SourceNat,
                            Capability.RedundantRouter, param);
                    redundantRouter = param.contains("true");
                }
            }

            Map<Capability, String> staticNatServiceCapabilityMap = serviceCapabilityMap.get(Service.StaticNat);
            if ((staticNatServiceCapabilityMap != null) && (!staticNatServiceCapabilityMap.isEmpty())) {
                String param = staticNatServiceCapabilityMap.get(Capability.ElasticIp);
                if (param != null) {
                    elasticIp = param.contains("true");
                    String associatePublicIP = staticNatServiceCapabilityMap.get(Capability.AssociatePublicIP);
                    if (associatePublicIP != null) {
                        associatePublicIp = associatePublicIP.contains("true");
                    }
                }
            }
        }

        NetworkOfferingVO offering = new NetworkOfferingVO(name, displayText, trafficType, systemOnly, specifyVlan,
                networkRate, multicastRate, isDefault, availability, tags, type, conserveMode, dedicatedLb,
                sharedSourceNat, redundantRouter, elasticIp, elasticLb, specifyIpRanges, inline, isPersistent, associatePublicIp, publicLb, internalLb);

        if (serviceOfferingId != null) {
            offering.setServiceOfferingId(serviceOfferingId);
        }
        
        //validate the details
        if (details != null) {
            validateNtwkOffDetails(details, serviceProviderMap);
        }

        Transaction txn = Transaction.currentTxn();
        txn.start();
        //1) create network offering object
        s_logger.debug("Adding network offering " + offering);
        offering = _networkOfferingDao.persist(offering, details);
        //2) populate services and providers
        if (serviceProviderMap != null) {
            for (Network.Service service : serviceProviderMap.keySet()) {
                Set<Provider> providers = serviceProviderMap.get(service);
                if (providers != null && !providers.isEmpty()) {
                    boolean vpcOff = false;
                    for (Network.Provider provider : providers) {
                        if (provider == Provider.VPCVirtualRouter) {
                            vpcOff = true;
                        }
                        NetworkOfferingServiceMapVO offService = new NetworkOfferingServiceMapVO(offering.getId(), service, provider);
                        _ntwkOffServiceMapDao.persist(offService);
                        s_logger.trace("Added service for the network offering: " + offService + " with provider " + provider.getName());
                    }

                    if (vpcOff) {
                        List<Service> supportedSvcs = new ArrayList<Service>();
                        supportedSvcs.addAll(serviceProviderMap.keySet());
                        _vpcMgr.validateNtwkOffForVpc(offering, supportedSvcs);
                    }
                } else {
                    NetworkOfferingServiceMapVO offService = new NetworkOfferingServiceMapVO(offering.getId(), service, null);
                    _ntwkOffServiceMapDao.persist(offService);
                    s_logger.trace("Added service for the network offering: " + offService + " with null provider");
                }
            }
        }

        txn.commit();

        UserContext.current().setEventDetails(" Id: " + offering.getId() + " Name: " + name);
        return offering;
    }

    protected void validateNtwkOffDetails(Map<Detail, String> details, Map<Service, Set<Provider>> serviceProviderMap) {
        for (Detail detail : details.keySet()) {
            
            Provider lbProvider = null;
            if (detail == NetworkOffering.Detail.InternalLbProvider || detail == NetworkOffering.Detail.PublicLbProvider) {
                //1) Vaidate the detail values - have to match the lb provider name
                String providerStr = details.get(detail);
                if (Network.Provider.getProvider(providerStr) == null) {
                    throw new InvalidParameterValueException("Invalid value " + providerStr + " for the detail " + detail);
                }
                if (serviceProviderMap.get(Service.Lb) != null) {
                    for (Provider provider : serviceProviderMap.get(Service.Lb)) {
                        if (provider.getName().equalsIgnoreCase(providerStr)) {
                            lbProvider = provider;
                            break;
                        }
                    }
                }
                
                if (lbProvider == null) {
                    throw new InvalidParameterValueException("Invalid value " + details.get(detail)
                            + " for the detail " + detail + ". The provider is not supported by the network offering");
                }
                
                //2) validate if the provider supports the scheme
                Set<Provider> lbProviders = new HashSet<Provider>();
                lbProviders.add(lbProvider);
                if (detail == NetworkOffering.Detail.InternalLbProvider) {
                    _networkModel.checkCapabilityForProvider(lbProviders, Service.Lb, Capability.LbSchemes, Scheme.Internal.toString());
                } else if (detail == NetworkOffering.Detail.PublicLbProvider){
                    _networkModel.checkCapabilityForProvider(lbProviders, Service.Lb, Capability.LbSchemes, Scheme.Public.toString());
                }
            }
        }
    }


    @Override
    public List<? extends NetworkOffering> searchForNetworkOfferings(ListNetworkOfferingsCmd cmd) {
        Boolean isAscending = Boolean.parseBoolean(_configDao.getValue("sortkey.algorithm"));
        isAscending = (isAscending == null ? true : isAscending);
        Filter searchFilter = new Filter(NetworkOfferingVO.class, "sortKey", isAscending, cmd.getStartIndex(), cmd.getPageSizeVal());
        Account caller = UserContext.current().getCaller();
        SearchCriteria<NetworkOfferingVO> sc = _networkOfferingDao.createSearchCriteria();

        Long id = cmd.getId();
        Object name = cmd.getNetworkOfferingName();
        Object displayText = cmd.getDisplayText();
        Object trafficType = cmd.getTrafficType();
        Object isDefault = cmd.getIsDefault();
        Object specifyVlan = cmd.getSpecifyVlan();
        Object availability = cmd.getAvailability();
        Object state = cmd.getState();
        Long zoneId = cmd.getZoneId();
        DataCenter zone = null;
        Long networkId = cmd.getNetworkId();
        String guestIpType = cmd.getGuestIpType();
        List<String> supportedServicesStr = cmd.getSupportedServices();
        Object specifyIpRanges = cmd.getSpecifyIpRanges();
        String tags = cmd.getTags();
        Boolean isTagged = cmd.isTagged();
        Boolean forVpc = cmd.getForVpc();

        if (zoneId != null) {
            zone = getZone(zoneId);
            if (zone == null) {
                throw new InvalidParameterValueException("Unable to find the zone by id=" + zoneId);
            }
        }

        Object keyword = cmd.getKeyword();

        if (keyword != null) {
            SearchCriteria<NetworkOfferingVO> ssc = _networkOfferingDao.createSearchCriteria();
            ssc.addOr("displayText", SearchCriteria.Op.LIKE, "%" + keyword + "%");
            ssc.addOr("name", SearchCriteria.Op.LIKE, "%" + keyword + "%");

            sc.addAnd("name", SearchCriteria.Op.SC, ssc);
        }

        if (name != null) {
            sc.addAnd("name", SearchCriteria.Op.LIKE, "%" + name + "%");
        }

        if (guestIpType != null) {
            sc.addAnd("guestType", SearchCriteria.Op.EQ, guestIpType);
        }

        if (displayText != null) {
            sc.addAnd("displayText", SearchCriteria.Op.LIKE, "%" + displayText + "%");
        }

        if (trafficType != null) {
            sc.addAnd("trafficType", SearchCriteria.Op.EQ, trafficType);
        }

        if (isDefault != null) {
            sc.addAnd("isDefault", SearchCriteria.Op.EQ, isDefault);
        }

        if (specifyVlan != null) {
            sc.addAnd("specifyVlan", SearchCriteria.Op.EQ, specifyVlan);
        }

        if (availability != null) {
            sc.addAnd("availability", SearchCriteria.Op.EQ, availability);
        }

        if (state != null) {
            sc.addAnd("state", SearchCriteria.Op.EQ, state);
        }

        if (specifyIpRanges != null) {
            sc.addAnd("specifyIpRanges", SearchCriteria.Op.EQ, specifyIpRanges);
        }

        if (zone != null) {
            if (zone.getNetworkType() == NetworkType.Basic) {
                // return empty list as we don't allow to create networks in
                // basic zone, and shouldn't display networkOfferings
                return new ArrayList<NetworkOffering>();
            }
        }

        // Don't return system network offerings to the user
        sc.addAnd("systemOnly", SearchCriteria.Op.EQ, false);

        // if networkId is specified, list offerings available for upgrade only (for this network)
        Network network = null;
        if (networkId != null) {
            // check if network exists and the caller can operate with it
            network = _networkModel.getNetwork(networkId);
            if (network == null) {
                throw new InvalidParameterValueException("Unable to find the network by id=" + networkId);
            }
            // Don't allow to update system network
            NetworkOffering offering = _networkOfferingDao.findByIdIncludingRemoved(network.getNetworkOfferingId());
            if (offering.isSystemOnly()) {
                throw new InvalidParameterValueException("Can't update system networks");
            }

            _accountMgr.checkAccess(caller, null, true, network);

            List<Long> offeringIds = _networkModel.listNetworkOfferingsForUpgrade(networkId);

            if (!offeringIds.isEmpty()) {
                sc.addAnd("id", SearchCriteria.Op.IN, offeringIds.toArray());
            } else {
                return new ArrayList<NetworkOffering>();
            }
        }

        if (id != null) {
            sc.addAnd("id", SearchCriteria.Op.EQ, id);
        }

        if (tags != null) {
            sc.addAnd("tags", SearchCriteria.Op.EQ, tags);
        }

        if (isTagged != null) {
            if (isTagged) {
                sc.addAnd("tags", SearchCriteria.Op.NNULL);
            } else {
                sc.addAnd("tags", SearchCriteria.Op.NULL);
            }
        }

        List<NetworkOfferingVO> offerings = _networkOfferingDao.search(sc, searchFilter);
        Boolean sourceNatSupported = cmd.getSourceNatSupported();
        List<String> pNtwkTags = new ArrayList<String>();
        boolean checkForTags = false;
        if (zone != null) {
            List<PhysicalNetworkVO> pNtwks = _physicalNetworkDao.listByZoneAndTrafficType(zoneId, TrafficType.Guest);
            if (pNtwks.size() > 1) {
                checkForTags = true;
                // go through tags
                for (PhysicalNetworkVO pNtwk : pNtwks) {
                    List<String> pNtwkTag = pNtwk.getTags();
                    if (pNtwkTag == null || pNtwkTag.isEmpty()) {
                        throw new CloudRuntimeException("Tags are not defined for physical network in the zone id=" + zoneId);
                    }
                    pNtwkTags.addAll(pNtwkTag);
                }
            }
        }

        // filter by supported services
        boolean listBySupportedServices = (supportedServicesStr != null && !supportedServicesStr.isEmpty() && !offerings.isEmpty());
        boolean checkIfProvidersAreEnabled = (zoneId != null);
        boolean parseOfferings = (listBySupportedServices || sourceNatSupported != null || checkIfProvidersAreEnabled
                || forVpc != null || network != null);

        if (parseOfferings) {
            List<NetworkOfferingVO> supportedOfferings = new ArrayList<NetworkOfferingVO>();
            Service[] supportedServices = null;

            if (listBySupportedServices) {
                supportedServices = new Service[supportedServicesStr.size()];
                int i = 0;
                for (String supportedServiceStr : supportedServicesStr) {
                    Service service = Service.getService(supportedServiceStr);
                    if (service == null) {
                        throw new InvalidParameterValueException("Invalid service specified " + supportedServiceStr);
                    } else {
                        supportedServices[i] = service;
                    }
                    i++;
                }
            }

            for (NetworkOfferingVO offering : offerings) {
                boolean addOffering = true;
                List<Service> checkForProviders = new ArrayList<Service>();

                if (checkForTags) {
                    if (!pNtwkTags.contains(offering.getTags())) {
                        continue;
                    }
                }

                if (listBySupportedServices) {
                    addOffering = addOffering && _networkModel.areServicesSupportedByNetworkOffering(offering.getId(), supportedServices);
                }

                if (checkIfProvidersAreEnabled) {
                    if (supportedServices != null && supportedServices.length > 0) {
                        checkForProviders = Arrays.asList(supportedServices);
                    } else {
                        checkForProviders = _networkModel.listNetworkOfferingServices(offering.getId());
                    }

                    addOffering = addOffering && _networkModel.areServicesEnabledInZone(zoneId, offering, checkForProviders);
                }

                if (sourceNatSupported != null) {
                    addOffering = addOffering && (_networkModel.areServicesSupportedByNetworkOffering(offering.getId(), Network.Service.SourceNat) == sourceNatSupported);
                }

                if (forVpc != null) {
                    addOffering = addOffering && (isOfferingForVpc(offering) == forVpc.booleanValue());
                } else if (network != null){
                    addOffering = addOffering && (isOfferingForVpc(offering) == (network.getVpcId() != null));
                }

                if (addOffering) {
                    supportedOfferings.add(offering);
                }

            }

            return supportedOfferings;
        } else {
            return offerings;
        }
    }

    @Override
    public boolean isOfferingForVpc(NetworkOffering offering) {
        boolean vpcProvider = _ntwkOffServiceMapDao.isProviderForNetworkOffering(offering.getId(),
                Provider.VPCVirtualRouter);
        boolean internalLb = offering.getInternalLb();
        return vpcProvider;
    }

    @Override
    @ActionEvent(eventType = EventTypes.EVENT_NETWORK_OFFERING_DELETE, eventDescription = "deleting network offering")
    public boolean deleteNetworkOffering(DeleteNetworkOfferingCmd cmd) {
        Long offeringId = cmd.getId();
        UserContext.current().setEventDetails(" Id: " + offeringId);

        // Verify network offering id
        NetworkOfferingVO offering = _networkOfferingDao.findById(offeringId);
        if (offering == null) {
            throw new InvalidParameterValueException("unable to find network offering " + offeringId);
        } else if (offering.getRemoved() != null || offering.isSystemOnly()) {
            throw new InvalidParameterValueException("unable to find network offering " + offeringId);
        }

        // Don't allow to delete default network offerings
        if (offering.isDefault() == true) {
            throw new InvalidParameterValueException("Default network offering can't be deleted");
        }

        // don't allow to delete network offering if it's in use by existing networks (the offering can be disabled
        // though)
        int networkCount = _networkDao.getNetworkCountByNetworkOffId(offeringId);
        if (networkCount > 0) {
            throw new InvalidParameterValueException("Can't delete network offering " + offeringId + " as its used by " + networkCount + " networks. " +
                    "To make the network offering unavaiable, disable it");
        }

        if (_networkOfferingDao.remove(offeringId)) {
            return true;
        } else {
            return false;
        }
    }

    @Override
    @ActionEvent(eventType = EventTypes.EVENT_NETWORK_OFFERING_EDIT, eventDescription = "updating network offering")
    public NetworkOffering updateNetworkOffering(UpdateNetworkOfferingCmd cmd) {
        String displayText = cmd.getDisplayText();
        Long id = cmd.getId();
        String name = cmd.getNetworkOfferingName();
        String availabilityStr = cmd.getAvailability();
        Integer sortKey = cmd.getSortKey();
        Availability availability = null;
        String state = cmd.getState();
        UserContext.current().setEventDetails(" Id: " + id);

        // Verify input parameters
        NetworkOfferingVO offeringToUpdate = _networkOfferingDao.findById(id);
        if (offeringToUpdate == null) {
            throw new InvalidParameterValueException("unable to find network offering " + id);
        }

        // Don't allow to update system network offering
        if (offeringToUpdate.isSystemOnly()) {
            throw new InvalidParameterValueException("Can't update system network offerings");
        }

        NetworkOfferingVO offering = _networkOfferingDao.createForUpdate(id);

        if (name != null) {
            offering.setName(name);
        }

        if (displayText != null) {
            offering.setDisplayText(displayText);
        }

        if (sortKey != null) {
            offering.setSortKey(sortKey);
        }

        if (state != null) {
            boolean validState = false;
            for (NetworkOffering.State st : NetworkOffering.State.values()) {
                if (st.name().equalsIgnoreCase(state)) {
                    validState = true;
                    offering.setState(st);
                }
            }
            if (!validState) {
                throw new InvalidParameterValueException("Incorrect state value: " + state);
            }
        }

        // Verify availability
        if (availabilityStr != null) {
            for (Availability avlb : Availability.values()) {
                if (avlb.name().equalsIgnoreCase(availabilityStr)) {
                    availability = avlb;
                }
            }
            if (availability == null) {
                throw new InvalidParameterValueException("Invalid value for Availability. Supported types: "
            + Availability.Required + ", " + Availability.Optional);
            } else {
                if (availability == NetworkOffering.Availability.Required) {
                    boolean canOffBeRequired = (offeringToUpdate.getGuestType() == GuestType.Isolated
                            && _networkModel.areServicesSupportedByNetworkOffering(offeringToUpdate.getId(), Service.SourceNat));
                    if (!canOffBeRequired) {
                        throw new InvalidParameterValueException("Availability can be " +
                    NetworkOffering.Availability.Required + " only for networkOfferings of type " + GuestType.Isolated + " and with "
                                + Service.SourceNat.getName() + " enabled");
                    }

                    // only one network offering in the system can be Required
                    List<NetworkOfferingVO> offerings = _networkOfferingDao.listByAvailability(Availability.Required, false);
                    if (!offerings.isEmpty() && offerings.get(0).getId() != offeringToUpdate.getId()) {
                        throw new InvalidParameterValueException("System already has network offering id=" +
                    offerings.get(0).getId() + " with availability " + Availability.Required);
                    }
                }
                offering.setAvailability(availability);
            }
        }

        if (_networkOfferingDao.update(id, offering)) {
            return _networkOfferingDao.findById(id);
        } else {
            return null;
        }
    }

    @Override
    @ActionEvent(eventType = EventTypes.EVENT_ACCOUNT_MARK_DEFAULT_ZONE, eventDescription = "Marking account with the " +
    		"default zone", async=true)
    public AccountVO markDefaultZone(String accountName, long domainId, long defaultZoneId) {

    	// Check if the account exists
    	Account account = _accountDao.findEnabledAccount(accountName, domainId);
    	if (account == null) {
            s_logger.error("Unable to find account by name: " + accountName + " in domain " + domainId);
            throw new InvalidParameterValueException("Account by name: " + accountName + " doesn't exist in domain " + domainId);
        }

        // Don't allow modification of system account
        if (account.getId() == Account.ACCOUNT_ID_SYSTEM) {
            throw new InvalidParameterValueException("Can not modify system account");
    	}

    	AccountVO acctForUpdate = _accountDao.findById(account.getId());

    	acctForUpdate.setDefaultZoneId(defaultZoneId);

    	if (_accountDao.update(account.getId(), acctForUpdate)) {
    		UserContext.current().setEventDetails("Default zone id= " + defaultZoneId);
    		return _accountDao.findById(account.getId());
    	} else {
    		return null;
    	}
    }

    // Note: This method will be used for entity name validations in the coming
    // releases (place holder for now)
    private void validateEntityName(String str) {
        String forbidden = "~!@#$%^&*()+=";
        char[] searchChars = forbidden.toCharArray();
        if (str == null || str.length() == 0 || searchChars == null || searchChars.length == 0) {
            return;
        }
        for (int i = 0; i < str.length(); i++) {
            char ch = str.charAt(i);
            for (int j = 0; j < searchChars.length; j++) {
                if (searchChars[j] == ch) {
                    throw new InvalidParameterValueException("Name cannot contain any of the following special characters:" + forbidden);
                }
            }
        }
    }

    @Override
    public DataCenterVO getZone(long id) {
        return _zoneDao.findById(id);
    }

    @Override
    public NetworkOffering getNetworkOffering(long id) {
        return _networkOfferingDao.findById(id);
    }

    @Override
    public Integer getNetworkOfferingNetworkRate(long networkOfferingId, Long dataCenterId) {

        // validate network offering information
        NetworkOffering no = getNetworkOffering(networkOfferingId);
        if (no == null) {
            throw new InvalidParameterValueException("Unable to find network offering by id=" + networkOfferingId);
        }

        Integer networkRate;
        if (no.getRateMbps() != null) {
            networkRate = no.getRateMbps();
        } else {
            networkRate = Integer.parseInt(_configServer.getConfigValue(Config.NetworkThrottlingRate.key(), Config.ConfigurationParameterScope.zone.toString(), dataCenterId));
        }

        // networkRate is unsigned int in netowrkOfferings table, and can't be
        // set to -1
        // so 0 means unlimited; we convert it to -1, so we are consistent with
        // all our other resources where -1 means unlimited
        if (networkRate == 0) {
            networkRate = -1;
        }

        return networkRate;
    }

    @Override
    public Account getVlanAccount(long vlanId) {
        Vlan vlan = _vlanDao.findById(vlanId);
        Long accountId = null;

        // if vlan is Virtual Account specific, get vlan information from the
        // accountVlanMap; otherwise get account information
        // from the network
        if (vlan.getVlanType() == VlanType.VirtualNetwork) {
            List<AccountVlanMapVO> maps = _accountVlanMapDao.listAccountVlanMapsByVlan(vlanId);
            if (maps != null && !maps.isEmpty()) {
                return _accountMgr.getAccount(maps.get(0).getAccountId());
            }
        }

        Long networkId = vlan.getNetworkId();
        if (networkId != null) {
            Network network = _networkModel.getNetwork(networkId);
            if (network != null) {
                accountId = network.getAccountId();
            }
        }

        return _accountMgr.getAccount(accountId);
    }

    @Override
    public List<? extends NetworkOffering> listNetworkOfferings(TrafficType trafficType, boolean systemOnly) {
        Filter searchFilter = new Filter(NetworkOfferingVO.class, "created", false, null, null);
        SearchCriteria<NetworkOfferingVO> sc = _networkOfferingDao.createSearchCriteria();
        if (trafficType != null) {
            sc.addAnd("trafficType", SearchCriteria.Op.EQ, trafficType);
        }
        sc.addAnd("systemOnly", SearchCriteria.Op.EQ, systemOnly);

        return _networkOfferingDao.search(sc, searchFilter);
    }

    @Override
    @DB
    public boolean releaseAccountSpecificVirtualRanges(long accountId) {
        List<AccountVlanMapVO> maps = _accountVlanMapDao.listAccountVlanMapsByAccount(accountId);
        boolean result = true;
        if (maps != null && !maps.isEmpty()) {
            Transaction txn = Transaction.currentTxn();
            txn.start();
            for (AccountVlanMapVO map : maps) {
                if (!releasePublicIpRange(map.getVlanDbId(), _accountMgr.getSystemUser().getId(),
                        _accountMgr.getAccount(Account.ACCOUNT_ID_SYSTEM))) {
                    result = false;
                }
            }
            if (result) {
                txn.commit();
            } else {
                s_logger.error("Failed to release account specific virtual ip ranges for account id=" + accountId);
            }
        } else {
            s_logger.trace("Account id=" + accountId + " has no account specific virtual ip ranges, nothing to release");
        }
        return result;
    }

    @Override
    public HostPodVO getPod(long id) {
        return _podDao.findById(id);
    }

    @Override
    public ClusterVO getCluster(long id) {
        return _clusterDao.findById(id);
    }

    @Override
    public AllocationState findClusterAllocationState(ClusterVO cluster){

    	if(cluster.getAllocationState() == AllocationState.Disabled){
    		return AllocationState.Disabled;
    	}else if(ApiDBUtils.findPodById(cluster.getPodId()).getAllocationState() == AllocationState.Disabled){
    		return AllocationState.Disabled;
    	}else {
    		DataCenterVO zone = ApiDBUtils.findZoneById(cluster.getDataCenterId());
    		return zone.getAllocationState();
    	}
    }

    @Override
    public AllocationState findPodAllocationState(HostPodVO pod){

    	if(pod.getAllocationState() == AllocationState.Disabled){
    		return AllocationState.Disabled;
    	}else {
    		DataCenterVO zone = ApiDBUtils.findZoneById(pod.getDataCenterId());
    		return zone.getAllocationState();
    	}
    }

    private boolean allowIpRangeOverlap(VlanVO vlan, boolean forVirtualNetwork, long networkId) {
        // FIXME - delete restriction for virtual network in the future
        if (vlan.getVlanType() == VlanType.DirectAttached && !forVirtualNetwork) {
            return true;
        } else {
            return false;
        }
    }

    @Override
    public ServiceOffering getServiceOffering(long serviceOfferingId) {
        ServiceOfferingVO offering = _serviceOfferingDao.findById(serviceOfferingId);
        if (offering != null && offering.getRemoved() == null) {
            return offering;
        }

        return null;
    }

    @Override
    public Long getDefaultPageSize() {
        return _defaultPageSize;
    }

    @Override
    public Integer getServiceOfferingNetworkRate(long serviceOfferingId, Long dataCenterId) {

        // validate network offering information
        ServiceOffering offering = _serviceOfferingDao.findById(serviceOfferingId);
        if (offering == null) {
            throw new InvalidParameterValueException("Unable to find service offering by id=" + serviceOfferingId);
        }

        Integer networkRate;
        if (offering.getRateMbps() != null) {
            networkRate = offering.getRateMbps();
        } else {
            // for domain router service offering, get network rate from
            if (offering.getSystemVmType() != null && offering.getSystemVmType().equalsIgnoreCase(VirtualMachine.Type.DomainRouter.toString())) {
                networkRate = Integer.parseInt(_configServer.getConfigValue(Config.NetworkThrottlingRate.key(), Config.ConfigurationParameterScope.zone.toString(), dataCenterId));
            } else {
                networkRate = Integer.parseInt(_configDao.getValue(Config.VmNetworkThrottlingRate.key()));
            }
        }

        // networkRate is unsigned int in serviceOffering table, and can't be
        // set to -1
        // so 0 means unlimited; we convert it to -1, so we are consistent with
        // all our other resources where -1 means unlimited
        if (networkRate == 0) {
            networkRate = -1;
        }

        return networkRate;
    }

    @Override
    public DiskOffering getDiskOffering(long diskOfferingId) {
        DiskOfferingVO offering = _diskOfferingDao.findById(diskOfferingId);
        if (offering != null && offering.getRemoved() == null) {
            return offering;
        }

        return null;
    }

    @Override
    public <T> ConfigValue<T> get(ConfigKey<T> config) {
        return new ConfigValue<T>(_configDao, config);
    }
}<|MERGE_RESOLUTION|>--- conflicted
+++ resolved
@@ -39,15 +39,8 @@
 import javax.naming.directory.DirContext;
 import javax.naming.directory.InitialDirContext;
 
-<<<<<<< HEAD
 import org.apache.log4j.Logger;
 
-=======
-import com.cloud.dc.*;
-import com.cloud.dc.dao.*;
-import com.cloud.user.*;
-import com.cloud.event.UsageEventUtils;
->>>>>>> 85d54cd1
 import org.apache.cloudstack.acl.SecurityChecker;
 import org.apache.cloudstack.api.ApiConstants.LDAPParams;
 import org.apache.cloudstack.api.command.admin.config.UpdateCfgCmd;
@@ -149,8 +142,8 @@
 import com.cloud.network.dao.PhysicalNetworkTrafficTypeDao;
 import com.cloud.network.dao.PhysicalNetworkTrafficTypeVO;
 import com.cloud.network.dao.PhysicalNetworkVO;
+import com.cloud.network.element.DhcpServiceProvider;
 import com.cloud.network.rules.LoadBalancerContainer.Scheme;
-import com.cloud.network.element.DhcpServiceProvider;
 import com.cloud.network.vpc.VpcManager;
 import com.cloud.offering.DiskOffering;
 import com.cloud.offering.NetworkOffering;
@@ -204,59 +197,8 @@
 import com.cloud.vm.dao.NicIpAliasDao;
 import com.cloud.vm.dao.NicIpAliasVO;
 import com.cloud.vm.dao.NicSecondaryIpDao;
+
 import edu.emory.mathcs.backport.java.util.Arrays;
-import org.apache.cloudstack.acl.SecurityChecker;
-import org.apache.cloudstack.api.ApiConstants.LDAPParams;
-import org.apache.cloudstack.api.command.admin.config.UpdateCfgCmd;
-import org.apache.cloudstack.api.command.admin.ldap.LDAPConfigCmd;
-import org.apache.cloudstack.api.command.admin.ldap.LDAPRemoveCmd;
-import org.apache.cloudstack.api.command.admin.network.CreateNetworkOfferingCmd;
-import org.apache.cloudstack.api.command.admin.network.DeleteNetworkOfferingCmd;
-import org.apache.cloudstack.api.command.admin.network.UpdateNetworkOfferingCmd;
-import org.apache.cloudstack.api.command.admin.offering.CreateDiskOfferingCmd;
-import org.apache.cloudstack.api.command.admin.offering.CreateServiceOfferingCmd;
-import org.apache.cloudstack.api.command.admin.offering.DeleteDiskOfferingCmd;
-import org.apache.cloudstack.api.command.admin.offering.DeleteServiceOfferingCmd;
-import org.apache.cloudstack.api.command.admin.offering.UpdateDiskOfferingCmd;
-import org.apache.cloudstack.api.command.admin.offering.UpdateServiceOfferingCmd;
-import org.apache.cloudstack.api.command.admin.pod.DeletePodCmd;
-import org.apache.cloudstack.api.command.admin.pod.UpdatePodCmd;
-import org.apache.cloudstack.api.command.admin.vlan.CreateVlanIpRangeCmd;
-import org.apache.cloudstack.api.command.admin.vlan.DedicatePublicIpRangeCmd;
-import org.apache.cloudstack.api.command.admin.vlan.DeleteVlanIpRangeCmd;
-import org.apache.cloudstack.api.command.admin.vlan.ReleasePublicIpRangeCmd;
-import org.apache.cloudstack.api.command.admin.zone.CreateZoneCmd;
-import org.apache.cloudstack.api.command.admin.zone.DeleteZoneCmd;
-import org.apache.cloudstack.api.command.admin.zone.UpdateZoneCmd;
-import org.apache.cloudstack.api.command.user.network.ListNetworkOfferingsCmd;
-import org.apache.cloudstack.storage.datastore.db.PrimaryDataStoreDao;
-import org.apache.cloudstack.storage.datastore.db.StoragePoolDetailVO;
-import org.apache.cloudstack.storage.datastore.db.StoragePoolDetailsDao;
-import org.apache.cloudstack.storage.datastore.db.StoragePoolVO;
-import org.apache.log4j.Logger;
-import org.springframework.stereotype.Component;
-
-import javax.ejb.Local;
-import javax.inject.Inject;
-import javax.naming.ConfigurationException;
-import javax.naming.Context;
-import javax.naming.NamingException;
-import javax.naming.directory.DirContext;
-import javax.naming.directory.InitialDirContext;
-import java.net.URI;
-import java.sql.PreparedStatement;
-import java.sql.ResultSet;
-import java.sql.SQLException;
-import java.util.ArrayList;
-import java.util.Collection;
-import java.util.HashMap;
-import java.util.HashSet;
-import java.util.Hashtable;
-import java.util.Iterator;
-import java.util.List;
-import java.util.Map;
-import java.util.Set;
-import java.util.UUID;
 
 @Local(value = { ConfigurationManager.class, ConfigurationService.class })
 public class ConfigurationManagerImpl extends ManagerBase implements ConfigurationManager, ConfigurationService, ConfigRepo {
@@ -930,7 +872,7 @@
             checkPodCidrSubnets(zoneId, podId, cidr);
             /*
              * Commenting out due to Bug 11593 - CIDR conflicts with zone when extending pod but not when creating it
-             *
+             * 
              * checkCidrVlanOverlap(zoneId, cidr);
              */
         }
@@ -1723,7 +1665,7 @@
         if (internalDns2 == null) {
         	internalDns2 = zone.getInternalDns2();
         }
-
+        
         if (guestCidr == null) {
             guestCidr = zone.getGuestNetworkCidr();
         }
@@ -1908,13 +1850,8 @@
 
                 userNetwork.setBroadcastDomainType(broadcastDomainType);
                 userNetwork.setNetworkDomain(networkDomain);
-<<<<<<< HEAD
                 _networkMgr.setupNetwork(systemAccount, offering, userNetwork, plan, null, null, false,
-                        Domain.ROOT_DOMAIN, null, null, null);
-=======
-                _networkMgr.setupNetwork(systemAccount, offering, userNetwork, plan, null, null, false, 
                         Domain.ROOT_DOMAIN, null, null, null, true);
->>>>>>> 85d54cd1
             }
         }
     }
@@ -2362,9 +2299,9 @@
         String endIPv6 = cmd.getEndIpv6();
         String ip6Gateway = cmd.getIp6Gateway();
         String ip6Cidr = cmd.getIp6Cidr();
-
+        
         Account vlanOwner = null;
-
+        
         boolean ipv4 = (startIP != null);
         boolean ipv6 = (startIPv6 != null);
 
@@ -2421,7 +2358,7 @@
         } else if (ipv6) {
         	throw new InvalidParameterValueException("Only support IPv6 on extending existed network");
         }
-
+        
         // Verify that zone exists
         DataCenterVO zone = _zoneDao.findById(zoneId);
         if (zone == null) {
@@ -2468,8 +2405,8 @@
                 }
             }
         }
-
-
+        
+        
         // Check if zone is enabled
         Account caller = UserContext.current().getCaller();
         if (Grouping.AllocationState.Disabled == zone.getAllocationState() && !_accountMgr.isRootAdmin(caller.getType())) {
@@ -2479,7 +2416,7 @@
         if (zone.isSecurityGroupEnabled() && zone.getNetworkType() != DataCenter.NetworkType.Basic && forVirtualNetwork) {
             throw new InvalidParameterValueException("Can't add virtual ip range into a zone with security group enabled");
         }
-
+        
         // If networkId is not specified, and vlan is Virtual or Direct Untagged, try to locate default networks
         if (forVirtualNetwork) {
             if (network == null) {
@@ -2521,7 +2458,7 @@
                 }
 
                 List<VlanVO> vlans = _vlanDao.listVlansByNetworkId(network.getId());
-                VlanVO vlan = vlans.get(0);
+                    VlanVO vlan = vlans.get(0);
                 if ( vlans != null && vlans.size() > 0 ) {
                     if ( vlanId == null ) {
                         vlanId = vlan.getVlanTag();
@@ -2529,14 +2466,14 @@
                         throw new InvalidParameterValueException("there is already one vlan " + vlan.getVlanTag() + " on network :" +
                                 + network.getId() + ", only one vlan is allowed on guest network");
                     }
-                }
+                    }
                sameSubnet=validateIpRange(startIP, endIP, newVlanGateway, newVlanNetmask, vlans, ipv4, ipv6, ip6Gateway, ip6Cidr,startIPv6, endIPv6, network);
 
-            }
-
-        } else if (network.getTrafficType() == TrafficType.Management) {
-                      throw new InvalidParameterValueException("Cannot execute createVLANIpRanges on management network");
-        }
+                }
+
+            } else if (network.getTrafficType() == TrafficType.Management) {
+                throw new InvalidParameterValueException("Cannot execute createVLANIpRanges on management network");
+            }
         else if (zone.getNetworkType() == NetworkType.Basic){
                  List<VlanVO> vlans = _vlanDao.listVlansByNetworkId(network.getId());
                  sameSubnet=validateIpRange(startIP,endIP,newVlanGateway, newVlanNetmask, vlans, ipv4, ipv6, ip6Gateway, ip6Cidr, startIPv6, endIPv6, network);
@@ -2562,17 +2499,12 @@
         Transaction txn = Transaction.currentTxn();
         txn.start();
 
-<<<<<<< HEAD
         Vlan vlan = createVlanAndPublicIpRange(zoneId, networkId, physicalNetworkId, forVirtualNetwork, podId, startIP,
-                endIP, vlanGateway, vlanNetmask, vlanId, vlanOwner, startIPv6, endIPv6, ip6Gateway, ip6Cidr);
-=======
-        Vlan vlan = createVlanAndPublicIpRange(zoneId, networkId, physicalNetworkId, forVirtualNetwork, podId, startIP, 
                 endIP, newVlanGateway, newVlanNetmask, vlanId, vlanOwner, startIPv6, endIPv6, ip6Gateway, ip6Cidr);
         //create an entry in the nic_secondary table. This will be the new gateway that will be configured on the corresponding routervm.
         if (sameSubnet == false) {
            s_logger.info("adding a new subnet to the network "+network.getId());
         }
->>>>>>> 85d54cd1
 
         txn.commit();
 
@@ -2640,43 +2572,38 @@
     @Override
     @DB
     public Vlan createVlanAndPublicIpRange(long zoneId, long networkId, long physicalNetworkId, boolean forVirtualNetwork, Long podId,
-<<<<<<< HEAD
             String startIP, String endIP, String vlanGateway, String vlanNetmask,
             String vlanId, Account vlanOwner, String startIPv6, String endIPv6, String vlanIp6Gateway, String vlanIp6Cidr) {
-=======
-                                           String startIP, String endIP, String vlanGateway, String vlanNetmask,
-                                           String vlanId, Account vlanOwner, String startIPv6, String endIPv6, String vlanIp6Gateway, String vlanIp6Cidr) {
->>>>>>> 85d54cd1
         Network network = _networkModel.getNetwork(networkId);
-
+        
         boolean ipv4 = false, ipv6 = false;
-
+        
         if (startIP != null) {
         	ipv4 = true;
         }
-
+        
         if (startIPv6 != null) {
         	ipv6 = true;
         }
-
+        
         if (!ipv4 && !ipv6) {
             throw new InvalidParameterValueException("Please specify IPv4 or IPv6 address.");
         }
-
+        
         //Validate the zone
         DataCenterVO zone = _zoneDao.findById(zoneId);
         if (zone == null) {
             throw new InvalidParameterValueException("Please specify a valid zone.");
         }
-
+        
         // ACL check
         checkZoneAccess(UserContext.current().getCaller(), zone);
-
+        
         //Validate the physical network
         if (_physicalNetworkDao.findById(physicalNetworkId) == null) {
             throw new InvalidParameterValueException("Please specify a valid physical network id");
         }
-
+        
         //Validate the pod
         if (podId != null) {
             Pod pod = _podDao.findById(podId);
@@ -2692,7 +2619,7 @@
                                                         + TrafficType.Guest + " in zone of type " + NetworkType.Basic);
             }
         }
-
+        
         //1) if vlan is specified for the guest network range, it should be the same as network's vlan
         //2) if vlan is missing, default it to the guest network's vlan
         if (network.getTrafficType() == TrafficType.Guest) {
@@ -2704,7 +2631,7 @@
                 //For pvlan
                 networkVlanId = networkVlanId.split("-")[0];
             }
-
+            
             if (vlanId != null) {
                 // if vlan is specified, throw an error if it's not equal to network's vlanId
                 if (networkVlanId != null && !networkVlanId.equalsIgnoreCase(vlanId)) {
@@ -2717,14 +2644,14 @@
             //vlan id is required for public network
             throw new InvalidParameterValueException("Vlan id is required when add ip range to the public network");
         }
-
+        
         if (vlanId == null) {
             vlanId = Vlan.UNTAGGED;
         }
 
         VlanType vlanType = forVirtualNetwork ? VlanType.VirtualNetwork : VlanType.DirectAttached;
-
-
+        
+        
         if (vlanOwner != null && zone.getNetworkType() != NetworkType.Advanced) {
             throw new InvalidParameterValueException("Vlan owner can be defined only in the zone of type " + NetworkType.Advanced);
         }
@@ -2740,7 +2667,7 @@
         		throw new InvalidParameterValueException("Please specify a valid netmask");
         	}
         }
-
+        
         if (ipv6) {
         	if (!NetUtils.isValidIpv6(vlanIp6Gateway)) {
         		throw new InvalidParameterValueException("Please specify a valid IPv6 gateway");
@@ -2831,14 +2758,14 @@
         		}
         	}
         }
-
+        
         String ipv6Range = null;
         if (ipv6) {
         	ipv6Range = startIPv6;
         	if (endIPv6 != null) {
         		ipv6Range += "-" + endIPv6;
         	}
-
+        	
         	List<VlanVO> vlans = _vlanDao.listByZone(zone.getId());
         	for (VlanVO vlan : vlans) {
         		if (vlan.getIp6Gateway() == null) {
@@ -2864,14 +2791,14 @@
         }
 
         String ipRange = null;
-
+        
         if (ipv4) {
         	ipRange = startIP;
         	if (endIP != null) {
         		ipRange += "-" + endIP;
         	}
         }
-
+        
         // Everything was fine, so persist the VLAN
         Transaction txn = Transaction.currentTxn();
         txn.start();
@@ -2914,12 +2841,12 @@
 
     @Override
     @DB
-    public boolean deleteVlanAndPublicIpRange(long userId, long vlanDbId, Account caller)  {
+    public boolean deleteVlanAndPublicIpRange(long userId, long vlanDbId, Account caller) {
         VlanVO vlanRange = _vlanDao.findById(vlanDbId);
         if (vlanRange == null) {
             throw new InvalidParameterValueException("Please specify a valid IP range id.");
         }
-
+        
         boolean isAccountSpecific = false;
         List<AccountVlanMapVO> acctVln = _accountVlanMapDao.listAccountVlanMapsByVlan(vlanRange.getId());
         // Check for account wide pool. It will have an entry for account_vlan_map.
@@ -2954,7 +2881,7 @@
                                     " as ip " + ip + " belonging to the range is a source nat ip for the network id=" + ip.getSourceNetworkId() +
                                     ". IP range with the source nat ip address can be removed either as a part of Network, or account removal");
                         }
-
+                        
                         if (_firewallDao.countRulesByIpId(ip.getId()) > 0) {
                             throw new InvalidParameterValueException("Can't delete account specific vlan " + vlanDbId +
                                     " as ip " + ip + " belonging to the range has firewall rules applied. Cleanup the rules first");
@@ -2967,13 +2894,7 @@
                     }
                 } finally {
                     _vlanDao.releaseFromLockTable(vlanDbId);
-<<<<<<< HEAD
-                }
-            } else {
-                throw new InvalidParameterValueException("The IP range can't be deleted because it has allocated public IP addresses.");
-=======
-                } 
->>>>>>> 85d54cd1
+                }
             }
         }
 
@@ -3035,7 +2956,7 @@
                             _vlanDao.expunge(vlanDbId);
                             _nicIpAliasDao.expunge(ipAlias.getId());
                         }
-                    } else {
+        } else {
                         // if there are more vlans in the subnet check if there are free ips.
                         List<Long> vlanDbIdList = new ArrayList<Long>();
                         for (VlanVO vlanrange : vlanRanges) {
@@ -3078,15 +2999,15 @@
                                     }
                                     _publicIpAddressDao.unassignIpAddress(ip.getId());
                                     if (!deletePublicIPRange(vlanDbId)) {
-                                        return false;
-                                    }
+            return false;
+        }
                                     _vlanDao.expunge(vlanDbId);
                                     txn.commit();
                                     txn.close();
                                 }
                             }
                         }
-                    }
+    }
                 }
 
             }
@@ -3318,7 +3239,7 @@
 
         return true;
     }
-
+    
 
     @DB
     protected boolean savePublicIPRange(String startIP, String endIP, long zoneId, long vlanDbId, long sourceNetworkid, long physicalNetworkId) {
@@ -3521,7 +3442,7 @@
         }
 
     }
-
+    
     private boolean validPod(long podId) {
         return (_podDao.findById(podId) != null);
     }
@@ -3571,7 +3492,7 @@
 
     @Override
     @ActionEvent(eventType = EventTypes.EVENT_VLAN_IP_RANGE_DELETE, eventDescription = "deleting vlan ip range", async = false)
-    public boolean deleteVlanIpRange(DeleteVlanIpRangeCmd cmd)  {
+    public boolean deleteVlanIpRange(DeleteVlanIpRangeCmd cmd) {
         Long vlanDbId = cmd.getId();
 
         VlanVO vlan = _vlanDao.findById(vlanDbId);
@@ -3740,7 +3661,7 @@
                         if (provider == Provider.JuniperSRX || provider == Provider.CiscoVnmc) {
                             firewallProvider = provider;
                         }
-
+                        
                         if ((service == Service.PortForwarding || service == Service.StaticNat) && provider == Provider.VirtualRouter){
                             firewallProvider = Provider.VirtualRouter;
                         }
@@ -3940,7 +3861,7 @@
         if (!specifyVlan && type == GuestType.Shared) {
             throw new InvalidParameterValueException("SpecifyVlan should be true if network offering's type is " + type);
         }
-
+        
         //specifyIpRanges should always be true for Shared networks
         //specifyIpRanges can only be true for Isolated networks with no Source Nat service
         if (specifyIpRanges) {
@@ -3976,7 +3897,7 @@
                         + " with availability " + Availability.Required);
             }
         }
-
+        
         boolean dedicatedLb = false;
         boolean elasticLb = false;
         boolean sharedSourceNat = false;
@@ -3988,7 +3909,7 @@
         boolean internalLb = false;
         if (serviceCapabilityMap != null && !serviceCapabilityMap.isEmpty()) {
             Map<Capability, String> lbServiceCapabilityMap = serviceCapabilityMap.get(Service.Lb);
-
+            
             if ((lbServiceCapabilityMap != null) && (!lbServiceCapabilityMap.isEmpty())) {
                 String isolationCapability = lbServiceCapabilityMap.get(Capability.SupportedLBIsolation);
                 if (isolationCapability != null) {
@@ -4002,7 +3923,7 @@
                 if (param != null) {
                     elasticLb = param.contains("true");
                 }
-
+                
                 String inlineMode = lbServiceCapabilityMap.get(Capability.InlineMode);
                 if (inlineMode != null) {
                     _networkModel.checkCapabilityForProvider(serviceProviderMap.get(Service.Lb), Service.Lb, Capability.InlineMode, inlineMode);
@@ -4091,7 +4012,7 @@
                         _ntwkOffServiceMapDao.persist(offService);
                         s_logger.trace("Added service for the network offering: " + offService + " with provider " + provider.getName());
                     }
-
+                    
                     if (vpcOff) {
                         List<Service> supportedSvcs = new ArrayList<Service>();
                         supportedSvcs.addAll(serviceProviderMap.keySet());
@@ -4349,7 +4270,7 @@
                 if (sourceNatSupported != null) {
                     addOffering = addOffering && (_networkModel.areServicesSupportedByNetworkOffering(offering.getId(), Network.Service.SourceNat) == sourceNatSupported);
                 }
-
+                
                 if (forVpc != null) {
                     addOffering = addOffering && (isOfferingForVpc(offering) == forVpc.booleanValue());
                 } else if (network != null){
@@ -4502,7 +4423,7 @@
     @ActionEvent(eventType = EventTypes.EVENT_ACCOUNT_MARK_DEFAULT_ZONE, eventDescription = "Marking account with the " +
     		"default zone", async=true)
     public AccountVO markDefaultZone(String accountName, long domainId, long defaultZoneId) {
-
+    	
     	// Check if the account exists
     	Account account = _accountDao.findEnabledAccount(accountName, domainId);
     	if (account == null) {
@@ -4516,9 +4437,9 @@
     	}
 
     	AccountVO acctForUpdate = _accountDao.findById(account.getId());
-
+    	
     	acctForUpdate.setDefaultZoneId(defaultZoneId);
-
+    	
     	if (_accountDao.update(account.getId(), acctForUpdate)) {
     		UserContext.current().setEventDetails("Default zone id= " + defaultZoneId);
     		return _accountDao.findById(account.getId());
@@ -4526,7 +4447,7 @@
     		return null;
     	}
     }
-
+    
     // Note: This method will be used for entity name validations in the coming
     // releases (place holder for now)
     private void validateEntityName(String str) {
@@ -4654,10 +4575,10 @@
     public ClusterVO getCluster(long id) {
         return _clusterDao.findById(id);
     }
-
+    
     @Override
     public AllocationState findClusterAllocationState(ClusterVO cluster){
-
+    	
     	if(cluster.getAllocationState() == AllocationState.Disabled){
     		return AllocationState.Disabled;
     	}else if(ApiDBUtils.findPodById(cluster.getPodId()).getAllocationState() == AllocationState.Disabled){
@@ -4670,7 +4591,7 @@
 
     @Override
     public AllocationState findPodAllocationState(HostPodVO pod){
-
+    	
     	if(pod.getAllocationState() == AllocationState.Disabled){
     		return AllocationState.Disabled;
     	}else {
@@ -4678,7 +4599,7 @@
     		return zone.getAllocationState();
     	}
     }
-
+    
     private boolean allowIpRangeOverlap(VlanVO vlan, boolean forVirtualNetwork, long networkId) {
         // FIXME - delete restriction for virtual network in the future
         if (vlan.getVlanType() == VlanType.DirectAttached && !forVirtualNetwork) {
