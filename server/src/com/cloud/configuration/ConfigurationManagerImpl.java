--- conflicted
+++ resolved
@@ -2081,7 +2081,7 @@
         Long projectId = cmd.getProjectId();
         Long domainId = cmd.getDomainId();
         Account vlanOwner = null;
-        
+
         // if end ip is not specified, default it to startIp
         if (endIP == null && startIP != null) {
             endIP = startIP;
@@ -2213,7 +2213,7 @@
                 if (network.getGuestType() != GuestType.Shared) {
                     throw new InvalidParameterValueException("Can execute createVLANIpRanges on shared guest network, but type of this guest network "
                             + network.getId() + " is " + network.getGuestType());
-                }
+            }
                 List<VlanVO> vlans = _vlanDao.listVlansByNetworkId(network.getId());
                 if ( vlans != null && vlans.size() > 0 ) {
                     VlanVO vlan = vlans.get(0);
@@ -2222,14 +2222,14 @@
                     } else if ( vlan.getVlanTag() != vlanId ) {
                         throw new InvalidParameterValueException("there is already one vlan " + vlan.getVlanTag() + " on network :" +
                                 + network.getId() + ", only one vlan is allowed on guest network");
-                    }
+            }
                     vlanGateway = vlan.getVlanGateway();
                     vlanNetmask = vlan.getVlanNetmask();
                 }
             } else if (network.getTrafficType() == TrafficType.Management) {
                 throw new InvalidParameterValueException("Cannot execute createVLANIpRanges on management network");
-            }
-        }
+                }
+            }
 
         if (vlanGateway == null || vlanNetmask == null || zoneId == null) {
             throw new InvalidParameterValueException("Gateway, netmask and zoneId have to be passed in for virtual and direct untagged networks");
@@ -2284,17 +2284,10 @@
     public Vlan createVlanAndPublicIpRange(long zoneId, long networkId, long physicalNetworkId, boolean forVirtualNetwork, Long podId, 
             String startIP, String endIP, String vlanGateway, String vlanNetmask,
             String vlanId, Account vlanOwner) {
-<<<<<<< HEAD
-
-
-        Network network = _networkMgr.getNetwork(networkId);
-
-=======
-        
-        
+
+
         Network network = _networkModel.getNetwork(networkId);
-        
->>>>>>> ce4b49d3
+
         //Validate the zone
         DataCenterVO zone = _zoneDao.findById(zoneId);
         if (zone == null) {
@@ -2533,13 +2526,8 @@
                             throw new InvalidParameterValueException("Can't delete account specific vlan " + vlanDbId + 
                                     " as ip " + ip + " belonging to the range is used for static nat purposes. Cleanup the rules first");
                         }
-<<<<<<< HEAD
-
-                        if (ip.isSourceNat() && _networkMgr.getNetwork(ip.getAssociatedWithNetworkId()) != null) {
-=======
-                        
+
                         if (ip.isSourceNat() && _networkModel.getNetwork(ip.getAssociatedWithNetworkId()) != null) {
->>>>>>> ce4b49d3
                             throw new InvalidParameterValueException("Can't delete account specific vlan " + vlanDbId + 
                                     " as ip " + ip + " belonging to the range is a source nat ip for the network id=" + ip.getSourceNetworkId() + 
                                     ". IP range with the source nat ip address can be removed either as a part of Network, or account removal");
@@ -3197,7 +3185,7 @@
                     if (!enabled && !disabled) {
                         throw new InvalidParameterValueException("Unknown specified value for " + Capability.ElasticIp.getName());
                     }
-                } else {
+                    } else {
                     throw new InvalidParameterValueException("Only " + Capability.ElasticIp.getName() + " capability can be specified for static nat service");
                 }
             }
