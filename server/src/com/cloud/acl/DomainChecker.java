--- conflicted
+++ resolved
@@ -42,14 +42,9 @@
 import com.cloud.user.dao.AccountDao;
 import com.cloud.utils.component.AdapterBase;
 
-<<<<<<< HEAD
-@Component
-@Local(value=SecurityChecker.class)
-=======
 @Local(value = SecurityChecker.class)
->>>>>>> 0a258842
 public class DomainChecker extends AdapterBase implements SecurityChecker {
-
+    
     @Inject
     DomainDao _domainDao;
     @Inject
@@ -62,18 +57,18 @@
     ProjectAccountDao _projecAccountDao;
     @Inject
     NetworkManager _networkMgr;
-
+    
     protected DomainChecker() {
         super();
     }
-
+    
     @Override
     public boolean checkAccess(Account caller, Domain domain) throws PermissionDeniedException {
         if (caller.getState() != Account.State.enabled) {
             throw new PermissionDeniedException(caller + " is disabled.");
         }
         long domainId = domain.getId();
-
+        
         if (caller.getType() == Account.ACCOUNT_TYPE_NORMAL) {
             if (caller.getDomainId() != domainId) {
                 throw new PermissionDeniedException(caller + " does not have permission to operate within domain id=" + domain.getId());
@@ -81,7 +76,7 @@
         } else if (!_domainDao.isChildDomain(caller.getDomainId(), domainId)) {
             throw new PermissionDeniedException(caller + " does not have permission to operate within domain id=" + domain.getId());
         }
-
+        
         return true;
     }
 
@@ -97,7 +92,7 @@
     @Override
     public boolean checkAccess(Account caller, ControlledEntity entity, AccessType accessType) throws PermissionDeniedException {
         if (entity instanceof VirtualMachineTemplate) {
-
+            
             VirtualMachineTemplate template = (VirtualMachineTemplate) entity;
             Account owner = _accountDao.findById(template.getAccountId());
             // validate that the template is usable by the account
@@ -105,7 +100,7 @@
                 if (BaseCmd.isRootAdmin(caller.getType()) || (owner.getId() == caller.getId())) {
                     return true;
                 }
-
+                
                 // since the current account is not the owner of the template, check the launch permissions table to see if the
                 // account can launch a VM from this template
                 LaunchPermissionVO permission = _launchPermissionDao.findByTemplateAndAccount(template.getId(), caller.getId());
@@ -120,14 +115,14 @@
                     }
                 }
             }
-
+            
             return true;
         } else if (entity instanceof Network && accessType != null && accessType == AccessType.UseNetwork) {
             _networkMgr.checkNetworkPermissions(caller, (Network) entity);
         } else {
             if (caller.getType() == Account.ACCOUNT_TYPE_NORMAL) {
                 Account account = _accountDao.findById(entity.getAccountId());
-
+                
                 if (account != null && account.getType() == Account.ACCOUNT_TYPE_PROJECT) {
                     //only project owner can delete/modify the project
                     if (accessType != null && accessType == AccessType.ModifyProject) {
@@ -141,10 +136,10 @@
                     if (caller.getId() != entity.getAccountId()) {
                         throw new PermissionDeniedException(caller + " does not have permission to operate with resource " + entity);
                     }
-                }
+                }  
             }
         }
-
+        
         return true;
     }
 
@@ -154,116 +149,116 @@
         return checkAccess(account, entity, null);
     }
 
-    @Override
+	@Override
     public boolean checkAccess(Account account, DiskOffering dof) throws PermissionDeniedException {
         if (account == null || dof.getDomainId() == null) {//public offering
-            return true;
-        } else {
-            //admin has all permissions
+			return true;
+        } else {
+			//admin has all permissions
             if (account.getType() == Account.ACCOUNT_TYPE_ADMIN) {
-                return true;
-            }
-            //if account is normal user or domain admin
-            //check if account's domain is a child of zone's domain (Note: This is made consistent with the list command for disk offering)
+				return true;
+			}		
+			//if account is normal user or domain admin
+			//check if account's domain is a child of zone's domain (Note: This is made consistent with the list command for disk offering)
             else if (account.getType() == Account.ACCOUNT_TYPE_NORMAL || account.getType() == Account.ACCOUNT_TYPE_RESOURCE_DOMAIN_ADMIN || account.getType() == Account.ACCOUNT_TYPE_DOMAIN_ADMIN) {
                 if (account.getDomainId() == dof.getDomainId()) {
-                    return true; //disk offering and account at exact node
+					return true; //disk offering and account at exact node
                 } else {
                     Domain domainRecord = _domainDao.findById(account.getDomainId());
                     if (domainRecord != null) {
                         while (true) {
                             if (domainRecord.getId() == dof.getDomainId()) {
-                                //found as a child
-                                return true;
-                            }
+		    					//found as a child
+		    					return true;
+		    				}
                             if (domainRecord.getParent() != null) {
                                 domainRecord = _domainDao.findById(domainRecord.getParent());
                             } else {
                                 break;
                             }
-                        }
-                    }
-                }
-            }
-        }
-        //not found
-        return false;
-    }
-
-    @Override
+		    			}
+		    		}
+				}
+			}
+		}
+		//not found
+		return false;
+	}	
+
+	@Override
     public boolean checkAccess(Account account, ServiceOffering so) throws PermissionDeniedException {
         if (account == null || so.getDomainId() == null) {//public offering
-            return true;
-        } else {
-            //admin has all permissions
+			return true;
+        } else {
+			//admin has all permissions
             if (account.getType() == Account.ACCOUNT_TYPE_ADMIN) {
-                return true;
-            }
-            //if account is normal user or domain admin
-            //check if account's domain is a child of zone's domain (Note: This is made consistent with the list command for service offering)
+				return true;
+			}		
+			//if account is normal user or domain admin
+			//check if account's domain is a child of zone's domain (Note: This is made consistent with the list command for service offering)
             else if (account.getType() == Account.ACCOUNT_TYPE_NORMAL || account.getType() == Account.ACCOUNT_TYPE_RESOURCE_DOMAIN_ADMIN || account.getType() == Account.ACCOUNT_TYPE_DOMAIN_ADMIN) {
                 if (account.getDomainId() == so.getDomainId()) {
-                    return true; //service offering and account at exact node
+					return true; //service offering and account at exact node
                 } else {
                     Domain domainRecord = _domainDao.findById(account.getDomainId());
                     if (domainRecord != null) {
                         while (true) {
                             if (domainRecord.getId() == so.getDomainId()) {
-                                //found as a child
-                                return true;
-                            }
+		    					//found as a child
+		    					return true;
+		    				}
                             if (domainRecord.getParent() != null) {
                                 domainRecord = _domainDao.findById(domainRecord.getParent());
                             } else {
                                 break;
                             }
-                        }
-                    }
-                }
-            }
-        }
-        //not found
-        return false;
-    }
-
-    @Override
-    public boolean checkAccess(Account account, DataCenter zone) throws PermissionDeniedException {
+		    			}
+		    		}
+				}
+			}
+		}
+		//not found
+		return false;
+	}	
+    
+	@Override
+	public boolean checkAccess(Account account, DataCenter zone) throws PermissionDeniedException {
         if (account == null || zone.getDomainId() == null) {//public zone
-            return true;
-        } else {
-            //admin has all permissions
+			return true;
+        } else {
+			//admin has all permissions
             if (account.getType() == Account.ACCOUNT_TYPE_ADMIN) {
-                return true;
-            }
-            //if account is normal user
-            //check if account's domain is a child of zone's domain
+				return true;
+			}		
+			//if account is normal user
+			//check if account's domain is a child of zone's domain
             else if (account.getType() == Account.ACCOUNT_TYPE_NORMAL || account.getType() == Account.ACCOUNT_TYPE_PROJECT) {
                 if (account.getDomainId() == zone.getDomainId()) {
-                    return true; //zone and account at exact node
+					return true; //zone and account at exact node
                 } else {
                     Domain domainRecord = _domainDao.findById(account.getDomainId());
                     if (domainRecord != null) {
                         while (true) {
                             if (domainRecord.getId() == zone.getDomainId()) {
-                                //found as a child
-                                return true;
-                            }
+		    					//found as a child
+		    					return true;
+		    				}
                             if (domainRecord.getParent() != null) {
                                 domainRecord = _domainDao.findById(domainRecord.getParent());
                             } else {
                                 break;
                             }
-                        }
-                    }
-                }
-                //not found
-                return false;
-            }
-            //if account is domain admin
-            //check if the account's domain is either child of zone's domain, or if zone's domain is child of account's domain
+		    			}
+		    		}
+				}
+				//not found
+				return false;
+			}
+			//if account is domain admin
+			//check if the account's domain is either child of zone's domain, or if zone's domain is child of account's domain
             else if (account.getType() == Account.ACCOUNT_TYPE_DOMAIN_ADMIN) {
                 if (account.getDomainId() == zone.getDomainId()) {
-                    return true; //zone and account at exact node
+					return true; //zone and account at exact node
                 } else {
                     Domain zoneDomainRecord = _domainDao.findById(zone.getDomainId());
                     Domain accountDomainRecord = _domainDao.findById(account.getDomainId());
@@ -271,25 +266,25 @@
                         Domain localRecord = accountDomainRecord;
                         while (true) {
                             if (localRecord.getId() == zone.getDomainId()) {
-                                //found as a child
-                                return true;
-                            }
+		    					//found as a child
+		    					return true;
+		    				}
                             if (localRecord.getParent() != null) {
                                 localRecord = _domainDao.findById(localRecord.getParent());
                             } else {
                                 break;
                             }
-                        }
-                    }
-                    //didn't find in upper tree
+		    			}
+		    		}
+		    		//didn't find in upper tree
                     if (zoneDomainRecord.getPath().contains(accountDomainRecord.getPath())) {
-                        return true;
-                    }
-                }
-                //not found
-                return false;
-            }
-        }
-        return false;
-    }
+		    			return true;
+		    		}
+				}
+				//not found
+				return false;
+			}
+		}
+		return false;
+	}
 }