--- conflicted
+++ resolved
@@ -76,45 +76,50 @@
 		this.dataCenterId = dataCenterId;
 		this.ipRange = ipRange;
 		this.networkId = networkId;
-<<<<<<< HEAD
 		this.uuid = UUID.randomUUID().toString();
-=======
 		this.physicalNetworkId = physicalNetworkId;
->>>>>>> 03531333
 	}
 	
 	public VlanVO() {
 		this.uuid = UUID.randomUUID().toString();
 	}
 	
-	public long getId() {
+	@Override
+    public long getId() {
 		return id;
 	}
 	
-	public String getVlanTag() {
+	@Override
+    public String getVlanTag() {
 		return vlanTag;
 	}
 
-	public String getVlanGateway() {
+	@Override
+    public String getVlanGateway() {
 		return vlanGateway;
 	}
     
-	public String getVlanNetmask() {
+	@Override
+    public String getVlanNetmask() {
         return vlanNetmask;
     }
 	
-	public long getDataCenterId() {
+	@Override
+    public long getDataCenterId() {
 		return dataCenterId;
 	}
 
-	public String getIpRange() {
+	@Override
+    public String getIpRange() {
 		return ipRange;
 	}
 
-	public VlanType getVlanType() {
+	@Override
+    public VlanType getVlanType() {
 		return vlanType;
 	}
 
+    @Override
     public Long getNetworkId() {
         return networkId;
     }
@@ -123,7 +128,6 @@
         this.networkId = networkId;
     }
     
-<<<<<<< HEAD
     @Override
     public String getUuid() {
     	return this.uuid;
@@ -132,7 +136,7 @@
     public void setUuid(String uuid) {
     	this.uuid = uuid;
     }
-=======
+    @Override
     public Long getPhysicalNetworkId() {
         return physicalNetworkId;
     }
@@ -141,5 +145,4 @@
         this.physicalNetworkId = physicalNetworkId;
     }
     
->>>>>>> 03531333
 }