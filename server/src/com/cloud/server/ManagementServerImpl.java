--- conflicted
+++ resolved
@@ -586,7 +586,6 @@
 
 import edu.emory.mathcs.backport.java.util.Arrays;
 import edu.emory.mathcs.backport.java.util.Collections;
-<<<<<<< HEAD
 import org.apache.cloudstack.acl.ControlledEntity;
 import org.apache.cloudstack.api.command.admin.autoscale.CreateCounterCmd;
 import org.apache.cloudstack.api.command.admin.autoscale.DeleteCounterCmd;
@@ -663,10 +662,7 @@
 import org.apache.cloudstack.engine.subsystem.api.storage.StoragePoolAllocator;
 import org.apache.cloudstack.storage.datastore.db.PrimaryDataStoreDao;
 import org.apache.cloudstack.storage.datastore.db.StoragePoolVO;
-=======
 import org.apache.cloudstack.api.command.admin.config.ListDeploymentPlannersCmd;
-
->>>>>>> caf0dd22
 
 public class ManagementServerImpl extends ManagerBase implements ManagementServer {
     public static final Logger s_logger = Logger.getLogger(ManagementServerImpl.class.getName());
@@ -1885,18 +1881,6 @@
     }
 */
 
-<<<<<<< HEAD
-=======
-    @Override
-    public VMTemplateVO updateTemplate(UpdateIsoCmd cmd) {
-        return updateTemplateOrIso(cmd);
-    }
-
-    @Override
-    public VMTemplateVO updateTemplate(UpdateTemplateCmd cmd) {
-        return updateTemplateOrIso(cmd);
-    }
-
     private VMTemplateVO updateTemplateOrIso(BaseUpdateTemplateOrIsoCmd cmd) {
         Long id = cmd.getId();
         String name = cmd.getTemplateName();
@@ -1980,7 +1964,6 @@
 
         return _templateDao.findById(id);
     }
->>>>>>> caf0dd22
 
     @Override
     public Pair<List<? extends IpAddress>, Integer> searchForIPAddresses(ListPublicIpAddressesCmd cmd) {
@@ -2938,13 +2921,9 @@
         cmdList.add(ListAffinityGroupsCmd.class);
         cmdList.add(UpdateVMAffinityGroupCmd.class);
         cmdList.add(ListAffinityGroupTypesCmd.class);
-<<<<<<< HEAD
         cmdList.add(ListNetworkIsolationMethodsCmd.class);
-
-=======
         cmdList.add(ListDeploymentPlannersCmd.class);
         cmdList.add(ReleaseHostReservationCmd.class);
->>>>>>> caf0dd22
         cmdList.add(AddResourceDetailCmd.class);
         cmdList.add(RemoveResourceDetailCmd.class);
         cmdList.add(ListResourceDetailsCmd.class);
