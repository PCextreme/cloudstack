// Licensed to the Apache Software Foundation (ASF) under one
// or more contributor license agreements.  See the NOTICE file
// distributed with this work for additional information
// regarding copyright ownership.  The ASF licenses this file
// to you under the Apache License, Version 2.0 (the
// "License"); you may not use this file except in compliance
// with the License.  You may obtain a copy of the License at
//
//   http://www.apache.org/licenses/LICENSE-2.0
//
// Unless required by applicable law or agreed to in writing,
// software distributed under the License is distributed on an
// "AS IS" BASIS, WITHOUT WARRANTIES OR CONDITIONS OF ANY
// KIND, either express or implied.  See the License for the
// specific language governing permissions and limitations
// under the License.
package com.cloud.server;

import java.lang.reflect.Field;
import java.net.Inet6Address;
import java.net.InetAddress;
import java.net.URI;
import java.net.URISyntaxException;
import java.net.UnknownHostException;
import java.util.ArrayList;
import java.util.Calendar;
import java.util.Comparator;
import java.util.Date;
import java.util.Enumeration;
import java.util.HashMap;
import java.util.HashSet;
import java.util.Iterator;
import java.util.List;
import java.util.Map;
import java.util.Set;
import java.util.TimeZone;
import java.util.UUID;
import java.util.concurrent.Executors;
import java.util.concurrent.ScheduledExecutorService;
import java.util.concurrent.TimeUnit;

import javax.crypto.Mac;
import javax.crypto.spec.SecretKeySpec;

import org.apache.cloudstack.api.BaseUpdateTemplateOrIsoCmd;
import org.apache.cloudstack.api.command.admin.cluster.ListClustersCmd;
import org.apache.cloudstack.api.command.admin.config.ListCfgsByCmd;
import org.apache.cloudstack.api.command.admin.resource.ListAlertsCmd;
import org.apache.cloudstack.api.command.admin.systemvm.DestroySystemVmCmd;
import org.apache.cloudstack.api.command.admin.systemvm.UpgradeSystemVMCmd;
import org.apache.cloudstack.api.command.user.address.ListPublicIpAddressesCmd;
import org.apache.cloudstack.api.command.user.config.ListCapabilitiesCmd;
import org.apache.cloudstack.api.command.user.guest.ListGuestOsCategoriesCmd;
import org.apache.cloudstack.api.command.user.guest.ListGuestOsCmd;
import org.apache.cloudstack.api.command.user.iso.ListIsosCmd;
import org.apache.cloudstack.api.command.user.iso.UpdateIsoCmd;
import org.apache.cloudstack.api.command.user.ssh.ListSSHKeyPairsCmd;
import org.apache.cloudstack.api.command.user.ssh.DeleteSSHKeyPairCmd;
import org.apache.cloudstack.api.command.user.ssh.RegisterSSHKeyPairCmd;
import org.apache.cloudstack.api.command.user.template.ListTemplatesCmd;
import org.apache.cloudstack.api.command.user.template.UpdateTemplateCmd;
import org.apache.cloudstack.api.command.user.vm.GetVMPasswordCmd;
import org.apache.cloudstack.api.command.user.zone.ListZonesByCmd;
import org.apache.commons.codec.binary.Base64;
import org.apache.log4j.Logger;

import org.apache.cloudstack.acl.SecurityChecker.AccessType;
import com.cloud.agent.AgentManager;
import com.cloud.agent.api.GetVncPortAnswer;
import com.cloud.agent.api.GetVncPortCommand;
import com.cloud.agent.api.storage.CopyVolumeAnswer;
import com.cloud.agent.api.storage.CopyVolumeCommand;
import com.cloud.agent.manager.allocator.HostAllocator;
import com.cloud.alert.Alert;
import com.cloud.alert.AlertManager;
import com.cloud.alert.AlertVO;
import com.cloud.alert.dao.AlertDao;
import org.apache.cloudstack.api.ApiConstants;
import com.cloud.api.ApiDBUtils;
import org.apache.cloudstack.api.command.user.ssh.CreateSSHKeyPairCmd;
import org.apache.cloudstack.api.command.user.volume.ExtractVolumeCmd;
import org.apache.cloudstack.api.command.admin.resource.ListCapacityCmd;
import org.apache.cloudstack.api.command.admin.pod.ListPodsByCmd;
import org.apache.cloudstack.api.command.admin.systemvm.ListSystemVMsCmd;
import org.apache.cloudstack.api.command.admin.vlan.ListVlanIpRangesCmd;
import org.apache.cloudstack.api.command.admin.systemvm.RebootSystemVmCmd;
import org.apache.cloudstack.api.command.admin.systemvm.StopSystemVmCmd;
import org.apache.cloudstack.api.command.admin.domain.UpdateDomainCmd;
import org.apache.cloudstack.api.command.admin.host.ListHostsCmd;
import org.apache.cloudstack.api.command.admin.host.UpdateHostPasswordCmd;
import org.apache.cloudstack.api.command.user.vmgroup.UpdateVMGroupCmd;
import org.apache.cloudstack.api.command.admin.resource.UploadCustomCertificateCmd;
import org.apache.cloudstack.api.response.ExtractResponse;

import com.cloud.async.AsyncJobExecutor;
import com.cloud.async.AsyncJobManager;
import com.cloud.async.AsyncJobResult;
import com.cloud.async.AsyncJobVO;
import com.cloud.async.BaseAsyncJobExecutor;
import com.cloud.capacity.Capacity;
import com.cloud.capacity.CapacityVO;
import com.cloud.capacity.dao.CapacityDao;
import com.cloud.capacity.dao.CapacityDaoImpl.SummedCapacity;
import com.cloud.configuration.Config;
import com.cloud.configuration.Configuration;
import com.cloud.configuration.ConfigurationVO;
import com.cloud.configuration.dao.ConfigurationDao;
import com.cloud.consoleproxy.ConsoleProxyManagementState;
import com.cloud.consoleproxy.ConsoleProxyManager;
import com.cloud.dc.AccountVlanMapVO;
import com.cloud.dc.ClusterVO;
import com.cloud.dc.DataCenterVO;
import com.cloud.dc.HostPodVO;
import com.cloud.dc.Pod;
import com.cloud.dc.PodVlanMapVO;
import com.cloud.dc.Vlan;
import com.cloud.dc.Vlan.VlanType;
import com.cloud.dc.VlanVO;
import com.cloud.dc.dao.AccountVlanMapDao;
import com.cloud.dc.dao.ClusterDao;
import com.cloud.dc.dao.DataCenterDao;
import com.cloud.dc.dao.HostPodDao;
import com.cloud.dc.dao.PodVlanMapDao;
import com.cloud.dc.dao.VlanDao;
import com.cloud.deploy.DataCenterDeployment;
import com.cloud.deploy.DeploymentPlanner.ExcludeList;
import com.cloud.domain.DomainVO;
import com.cloud.domain.dao.DomainDao;
import com.cloud.event.ActionEvent;
import com.cloud.event.EventTypes;
import com.cloud.event.EventUtils;
import com.cloud.event.EventVO;
import com.cloud.event.dao.EventDao;
import com.cloud.exception.ConcurrentOperationException;
import com.cloud.exception.InvalidParameterValueException;
import com.cloud.exception.OperationTimedoutException;
import com.cloud.exception.PermissionDeniedException;
import com.cloud.exception.ResourceUnavailableException;
import com.cloud.exception.StorageUnavailableException;
import com.cloud.ha.HighAvailabilityManager;
import com.cloud.host.DetailVO;
import com.cloud.host.Host;
import com.cloud.host.Host.Type;
import com.cloud.host.HostTagVO;
import com.cloud.host.HostVO;
import com.cloud.host.dao.HostDao;
import com.cloud.host.dao.HostDetailsDao;
import com.cloud.host.dao.HostTagsDao;
import com.cloud.hypervisor.Hypervisor.HypervisorType;
import com.cloud.hypervisor.HypervisorCapabilities;
import com.cloud.hypervisor.HypervisorCapabilitiesVO;
import com.cloud.hypervisor.dao.HypervisorCapabilitiesDao;
import com.cloud.info.ConsoleProxyInfo;
import com.cloud.keystore.KeystoreManager;
import com.cloud.network.IPAddressVO;
import com.cloud.network.IpAddress;
import com.cloud.network.LoadBalancerVO;
import com.cloud.network.NetworkVO;
import com.cloud.network.dao.IPAddressDao;
import com.cloud.network.dao.LoadBalancerDao;
import com.cloud.network.dao.NetworkDao;
import com.cloud.org.Cluster;
import com.cloud.org.Grouping.AllocationState;
import com.cloud.projects.Project;
import com.cloud.projects.Project.ListProjectResourcesCriteria;
import com.cloud.projects.ProjectManager;
import com.cloud.resource.ResourceManager;
import com.cloud.server.ResourceTag.TaggedResourceType;
import com.cloud.server.auth.UserAuthenticator;
import com.cloud.service.ServiceOfferingVO;
import com.cloud.service.dao.ServiceOfferingDao;
import com.cloud.storage.GuestOS;
import com.cloud.storage.GuestOSCategoryVO;
import com.cloud.storage.GuestOSVO;
import com.cloud.storage.GuestOsCategory;
import com.cloud.storage.Storage;
import com.cloud.storage.Storage.ImageFormat;
import com.cloud.storage.StorageManager;
import com.cloud.storage.StoragePoolVO;
import com.cloud.storage.Upload;
import com.cloud.storage.Upload.Mode;
import com.cloud.storage.UploadVO;
import com.cloud.storage.VMTemplateVO;
import com.cloud.storage.Volume;
import com.cloud.storage.VolumeVO;
import com.cloud.storage.dao.GuestOSCategoryDao;
import com.cloud.storage.dao.GuestOSDao;
import com.cloud.storage.dao.StoragePoolDao;
import com.cloud.storage.dao.UploadDao;
import com.cloud.storage.dao.VMTemplateDao;
import com.cloud.storage.dao.VolumeDao;
import com.cloud.storage.s3.S3Manager;
import com.cloud.storage.secondary.SecondaryStorageVmManager;
import com.cloud.storage.snapshot.SnapshotManager;
import com.cloud.storage.swift.SwiftManager;
import com.cloud.storage.upload.UploadMonitor;
import com.cloud.tags.ResourceTagVO;
import com.cloud.tags.dao.ResourceTagDao;
import com.cloud.template.VirtualMachineTemplate.TemplateFilter;
import com.cloud.user.Account;
import com.cloud.user.AccountManager;
import com.cloud.user.SSHKeyPair;
import com.cloud.user.SSHKeyPairVO;
import com.cloud.user.User;
import com.cloud.user.UserContext;
import com.cloud.user.UserVO;
import com.cloud.user.dao.AccountDao;
import com.cloud.user.dao.SSHKeyPairDao;
import com.cloud.user.dao.UserDao;
import com.cloud.utils.EnumUtils;
import com.cloud.utils.NumbersUtil;
import com.cloud.utils.Pair;
import com.cloud.utils.PasswordGenerator;
import com.cloud.utils.Ternary;
import com.cloud.utils.component.Adapters;
import com.cloud.utils.component.ComponentLocator;
import com.cloud.utils.component.Inject;
import com.cloud.utils.concurrency.NamedThreadFactory;
import com.cloud.utils.crypt.DBEncryptionUtil;
import com.cloud.utils.db.DB;
import com.cloud.utils.db.Filter;
import com.cloud.utils.db.GlobalLock;
import com.cloud.utils.db.JoinBuilder;
import com.cloud.utils.db.JoinBuilder.JoinType;
import com.cloud.utils.db.SearchBuilder;
import com.cloud.utils.db.SearchCriteria;
import com.cloud.utils.db.Transaction;
import com.cloud.utils.exception.CloudRuntimeException;
import com.cloud.utils.net.MacAddress;
import com.cloud.utils.net.NetUtils;
import com.cloud.utils.ssh.SSHKeysHelper;
import com.cloud.vm.ConsoleProxyVO;
import com.cloud.vm.DomainRouterVO;
import com.cloud.vm.InstanceGroupVO;
import com.cloud.vm.SecondaryStorageVmVO;
import com.cloud.vm.UserVmVO;
import com.cloud.vm.VMInstanceVO;
import com.cloud.vm.VirtualMachine;
import com.cloud.vm.VirtualMachine.State;
import com.cloud.vm.VirtualMachineManager;
import com.cloud.vm.VirtualMachineProfile;
import com.cloud.vm.VirtualMachineProfileImpl;
import com.cloud.vm.dao.ConsoleProxyDao;
import com.cloud.vm.dao.DomainRouterDao;
import com.cloud.vm.dao.InstanceGroupDao;
import com.cloud.vm.dao.SecondaryStorageVmDao;
import com.cloud.vm.dao.UserVmDao;
import com.cloud.vm.dao.VMInstanceDao;

import edu.emory.mathcs.backport.java.util.Arrays;
import edu.emory.mathcs.backport.java.util.Collections;

public class ManagementServerImpl implements ManagementServer {
    public static final Logger s_logger = Logger.getLogger(ManagementServerImpl.class.getName());

    private final AccountManager _accountMgr;
    private final AgentManager _agentMgr;
    private final AlertManager _alertMgr;
    private final IPAddressDao _publicIpAddressDao;
    private final DomainRouterDao _routerDao;
    private final ConsoleProxyDao _consoleProxyDao;
    private final ClusterDao _clusterDao;
    private final SecondaryStorageVmDao _secStorageVmDao;
    private final EventDao _eventDao;
    private final DataCenterDao _dcDao;
    private final VlanDao _vlanDao;
    private final AccountVlanMapDao _accountVlanMapDao;
    private final PodVlanMapDao _podVlanMapDao;
    private final HostDao _hostDao;
    private final HostDetailsDao _detailsDao;
    private final UserDao _userDao;
    private final UserVmDao _userVmDao;
    private final ConfigurationDao _configDao;
    private final ConsoleProxyManager _consoleProxyMgr;
    private final SecondaryStorageVmManager _secStorageVmMgr;
    private final SwiftManager _swiftMgr;
    private final S3Manager _s3Mgr;
    private final ServiceOfferingDao _offeringsDao;
    private final VMTemplateDao _templateDao;
    private final DomainDao _domainDao;
    private final AccountDao _accountDao;
    private final AlertDao _alertDao;
    private final CapacityDao _capacityDao;
    private final GuestOSDao _guestOSDao;
    private final GuestOSCategoryDao _guestOSCategoryDao;
    private final StoragePoolDao _poolDao;
    private final NetworkDao _networkDao;
    private final StorageManager _storageMgr;
    private final VirtualMachineManager _itMgr;
    private final HostPodDao _hostPodDao;
    private final VMInstanceDao _vmInstanceDao;
    private final VolumeDao _volumeDao;
    private final AsyncJobManager _asyncMgr;
    private final int _purgeDelay;
    private final InstanceGroupDao _vmGroupDao;
    private final UploadMonitor _uploadMonitor;
    private final UploadDao _uploadDao;
    private final SSHKeyPairDao _sshKeyPairDao;
    private final LoadBalancerDao _loadbalancerDao;
    private final HypervisorCapabilitiesDao _hypervisorCapabilitiesDao;
    private final Adapters<HostAllocator> _hostAllocators;
    private final ResourceTagDao _resourceTagDao;

    @Inject
    ProjectManager _projectMgr;
    private final ResourceManager _resourceMgr;
    @Inject
    SnapshotManager _snapshotMgr;
    @Inject
    HighAvailabilityManager _haMgr;
    @Inject
    HostTagsDao _hostTagsDao;

    private final KeystoreManager _ksMgr;

    private final ScheduledExecutorService _eventExecutor = Executors.newScheduledThreadPool(1, new NamedThreadFactory("EventChecker"));

    private final Map<String, String> _configs;

    // even though this _statsCollector is never used here, but we create the singleton here to avoid null pointer exception in other places
    // like ApiDbUtils to reference StatsCollector instance.
    private final StatsCollector _statsCollector;

    private final Map<String, Boolean> _availableIdsMap;

    private Adapters<UserAuthenticator> _userAuthenticators;

    private String _hashKey = null;

    protected ManagementServerImpl() {
        ComponentLocator locator = ComponentLocator.getLocator(Name);
        _configDao = locator.getDao(ConfigurationDao.class);
        _routerDao = locator.getDao(DomainRouterDao.class);
        _eventDao = locator.getDao(EventDao.class);
        _dcDao = locator.getDao(DataCenterDao.class);
        _vlanDao = locator.getDao(VlanDao.class);
        _accountVlanMapDao = locator.getDao(AccountVlanMapDao.class);
        _podVlanMapDao = locator.getDao(PodVlanMapDao.class);
        _hostDao = locator.getDao(HostDao.class);
        _detailsDao = locator.getDao(HostDetailsDao.class);
        _hostPodDao = locator.getDao(HostPodDao.class);
        _clusterDao = locator.getDao(ClusterDao.class);
        _networkDao = locator.getDao(NetworkDao.class);
        _loadbalancerDao = locator.getDao(LoadBalancerDao.class);

        _accountMgr = locator.getManager(AccountManager.class);
        _agentMgr = locator.getManager(AgentManager.class);
        _alertMgr = locator.getManager(AlertManager.class);
        _consoleProxyMgr = locator.getManager(ConsoleProxyManager.class);
        _secStorageVmMgr = locator.getManager(SecondaryStorageVmManager.class);
        _swiftMgr = locator.getManager(SwiftManager.class);
        _s3Mgr = locator.getManager(S3Manager.class);
        _storageMgr = locator.getManager(StorageManager.class);
        _publicIpAddressDao = locator.getDao(IPAddressDao.class);
        _consoleProxyDao = locator.getDao(ConsoleProxyDao.class);
        _secStorageVmDao = locator.getDao(SecondaryStorageVmDao.class);
        _userDao = locator.getDao(UserDao.class);
        _userVmDao = locator.getDao(UserVmDao.class);
        _offeringsDao = locator.getDao(ServiceOfferingDao.class);
        _templateDao = locator.getDao(VMTemplateDao.class);
        _domainDao = locator.getDao(DomainDao.class);
        _accountDao = locator.getDao(AccountDao.class);
        _alertDao = locator.getDao(AlertDao.class);
        _capacityDao = locator.getDao(CapacityDao.class);
        _guestOSDao = locator.getDao(GuestOSDao.class);
        _guestOSCategoryDao = locator.getDao(GuestOSCategoryDao.class);
        _poolDao = locator.getDao(StoragePoolDao.class);
        _vmGroupDao = locator.getDao(InstanceGroupDao.class);
        _uploadDao = locator.getDao(UploadDao.class);
        _configs = _configDao.getConfiguration();
        _vmInstanceDao = locator.getDao(VMInstanceDao.class);
        _volumeDao = locator.getDao(VolumeDao.class);
        _asyncMgr = locator.getManager(AsyncJobManager.class);
        _uploadMonitor = locator.getManager(UploadMonitor.class);
        _sshKeyPairDao = locator.getDao(SSHKeyPairDao.class);
        _itMgr = locator.getManager(VirtualMachineManager.class);
        _ksMgr = locator.getManager(KeystoreManager.class);
        _resourceMgr = locator.getManager(ResourceManager.class);
        _resourceTagDao = locator.getDao(ResourceTagDao.class);

        _hypervisorCapabilitiesDao = locator.getDao(HypervisorCapabilitiesDao.class);

        _hostAllocators = locator.getAdapters(HostAllocator.class);
        if (_hostAllocators == null || !_hostAllocators.isSet()) {
            s_logger.error("Unable to find HostAllocators");
        }

        String value = _configs.get("event.purge.interval");
        int cleanup = NumbersUtil.parseInt(value, 60 * 60 * 24); // 1 day.

        _statsCollector = StatsCollector.getInstance(_configs);

        _purgeDelay = NumbersUtil.parseInt(_configs.get("event.purge.delay"), 0);
        if (_purgeDelay != 0) {
            _eventExecutor.scheduleAtFixedRate(new EventPurgeTask(), cleanup, cleanup, TimeUnit.SECONDS);
        }

        String[] availableIds = TimeZone.getAvailableIDs();
        _availableIdsMap = new HashMap<String, Boolean>(availableIds.length);
        for (String id : availableIds) {
            _availableIdsMap.put(id, true);
        }

        _userAuthenticators = locator.getAdapters(UserAuthenticator.class);
        if (_userAuthenticators == null || !_userAuthenticators.isSet()) {
            s_logger.error("Unable to find an user authenticator.");
        }
    }

    protected Map<String, String> getConfigs() {
        return _configs;
    }

    @Override
    public String generateRandomPassword() {
        return PasswordGenerator.generateRandomPassword(6);
    }

    @Override
    public List<DataCenterVO> listDataCenters(ListZonesByCmd cmd) {
        Account account = UserContext.current().getCaller();
        List<DataCenterVO> dcs = null;
        Long domainId = cmd.getDomainId();
        Long id = cmd.getId();
        boolean removeDisabledZones = false;
        String keyword = cmd.getKeyword();
        if (domainId != null) {
            // for domainId != null
            // right now, we made the decision to only list zones associated
            // with this domain
            dcs = _dcDao.findZonesByDomainId(domainId, keyword); // private
                                                                 // zones
        } else if ((account == null || account.getType() == Account.ACCOUNT_TYPE_ADMIN)) {
            if (keyword != null) {
                dcs = _dcDao.findByKeyword(keyword);
            } else {
                dcs = _dcDao.listAll(); // all zones
            }
        } else if (account.getType() == Account.ACCOUNT_TYPE_NORMAL) {
            // it was decided to return all zones for the user's domain, and
            // everything above till root
            // list all zones belonging to this domain, and all of its parents
            // check the parent, if not null, add zones for that parent to list
            dcs = new ArrayList<DataCenterVO>();
            DomainVO domainRecord = _domainDao.findById(account.getDomainId());
            if (domainRecord != null) {
                while (true) {
                    dcs.addAll(_dcDao.findZonesByDomainId(domainRecord.getId(), keyword));
                    if (domainRecord.getParent() != null) {
                        domainRecord = _domainDao.findById(domainRecord.getParent());
                    } else {
                        break;
                    }
                }
            }
            // add all public zones too
            dcs.addAll(_dcDao.listPublicZones(keyword));
            removeDisabledZones = true;
        } else if (account.getType() == Account.ACCOUNT_TYPE_DOMAIN_ADMIN || account.getType() == Account.ACCOUNT_TYPE_RESOURCE_DOMAIN_ADMIN) {
            // it was decided to return all zones for the domain admin, and
            // everything above till root
            dcs = new ArrayList<DataCenterVO>();
            DomainVO domainRecord = _domainDao.findById(account.getDomainId());
            // this covers path till root
            if (domainRecord != null) {
                DomainVO localRecord = domainRecord;
                while (true) {
                    dcs.addAll(_dcDao.findZonesByDomainId(localRecord.getId(), keyword));
                    if (localRecord.getParent() != null) {
                        localRecord = _domainDao.findById(localRecord.getParent());
                    } else {
                        break;
                    }
                }
            }
            // this covers till leaf
            if (domainRecord != null) {
                // find all children for this domain based on a like search by
                // path
                List<DomainVO> allChildDomains = _domainDao.findAllChildren(domainRecord.getPath(), domainRecord.getId());
                List<Long> allChildDomainIds = new ArrayList<Long>();
                // create list of domainIds for search
                for (DomainVO domain : allChildDomains) {
                    allChildDomainIds.add(domain.getId());
                }
                // now make a search for zones based on this
                if (allChildDomainIds.size() > 0) {
                    List<DataCenterVO> childZones = _dcDao.findChildZones((allChildDomainIds.toArray()), keyword);
                    dcs.addAll(childZones);
                }
            }
            // add all public zones too
            dcs.addAll(_dcDao.listPublicZones(keyword));
            removeDisabledZones = true;
        }

        if (removeDisabledZones) {
            dcs.removeAll(_dcDao.listDisabledZones());
        }

        Boolean available = cmd.isAvailable();
        if (account != null) {
            if ((available != null) && Boolean.FALSE.equals(available)) {
                List<DomainRouterVO> routers = _routerDao.listBy(account.getId());
                for (Iterator<DataCenterVO> iter = dcs.iterator(); iter.hasNext();) {
                    DataCenterVO dc = iter.next();
                    boolean found = false;
                    for (DomainRouterVO router : routers) {
                        if (dc.getId() == router.getDataCenterIdToDeployIn()) {
                            found = true;
                            break;
                        }
                    }
                    if (!found) {
                        iter.remove();
                    }
                }
            }
        }

        if (id != null) {
            List<DataCenterVO> singleZone = new ArrayList<DataCenterVO>();
            for (DataCenterVO zone : dcs) {
                if (zone.getId() == id) {
                    singleZone.add(zone);
                }
            }
            return singleZone;
        }
        return dcs;
    }

    @Override
    public HostVO getHostBy(long hostId) {
        return _hostDao.findById(hostId);
    }

    @Override
    public long getId() {
        return MacAddress.getMacAddress().toLong();
    }

    protected void checkPortParameters(String publicPort, String privatePort, String privateIp, String proto) {

        if (!NetUtils.isValidPort(publicPort)) {
            throw new InvalidParameterValueException("publicPort is an invalid value");
        }
        if (!NetUtils.isValidPort(privatePort)) {
            throw new InvalidParameterValueException("privatePort is an invalid value");
        }

        // s_logger.debug("Checking if " + privateIp +
        // " is a valid private IP address. Guest IP address is: " +
        // _configs.get("guest.ip.network"));
        //
        // if (!NetUtils.isValidPrivateIp(privateIp,
        // _configs.get("guest.ip.network"))) {
        // throw new
        // InvalidParameterValueException("Invalid private ip address");
        // }
        if (!NetUtils.isValidProto(proto)) {
            throw new InvalidParameterValueException("Invalid protocol");
        }
    }

    @Override
    public List<EventVO> getEvents(long userId, long accountId, Long domainId, String type, String level, Date startDate, Date endDate) {
        SearchCriteria<EventVO> sc = _eventDao.createSearchCriteria();
        if (userId > 0) {
            sc.addAnd("userId", SearchCriteria.Op.EQ, userId);
        }
        if (accountId > 0) {
            sc.addAnd("accountId", SearchCriteria.Op.EQ, accountId);
        }
        if (domainId != null) {
            sc.addAnd("domainId", SearchCriteria.Op.EQ, domainId);
        }
        if (type != null) {
            sc.addAnd("type", SearchCriteria.Op.EQ, type);
        }
        if (level != null) {
            sc.addAnd("level", SearchCriteria.Op.EQ, level);
        }
        if (startDate != null && endDate != null) {
            startDate = massageDate(startDate, 0, 0, 0);
            endDate = massageDate(endDate, 23, 59, 59);
            sc.addAnd("createDate", SearchCriteria.Op.BETWEEN, startDate, endDate);
        } else if (startDate != null) {
            startDate = massageDate(startDate, 0, 0, 0);
            sc.addAnd("createDate", SearchCriteria.Op.GTEQ, startDate);
        } else if (endDate != null) {
            endDate = massageDate(endDate, 23, 59, 59);
            sc.addAnd("createDate", SearchCriteria.Op.LTEQ, endDate);
        }

        return _eventDao.search(sc, null);
    }

    private Date massageDate(Date date, int hourOfDay, int minute, int second) {
        Calendar cal = Calendar.getInstance();
        cal.setTime(date);
        cal.set(Calendar.HOUR_OF_DAY, hourOfDay);
        cal.set(Calendar.MINUTE, minute);
        cal.set(Calendar.SECOND, second);
        return cal.getTime();
    }


    @Override
    public List<? extends Cluster> searchForClusters(long zoneId, Long startIndex, Long pageSizeVal, String hypervisorType) {
        Filter searchFilter = new Filter(ClusterVO.class, "id", true, startIndex, pageSizeVal);
        SearchCriteria<ClusterVO> sc = _clusterDao.createSearchCriteria();

        zoneId = _accountMgr.checkAccessAndSpecifyAuthority(UserContext.current().getCaller(), zoneId);

        sc.addAnd("dataCenterId", SearchCriteria.Op.EQ, zoneId);
        sc.addAnd("hypervisorType", SearchCriteria.Op.EQ, hypervisorType);

        return _clusterDao.search(sc, searchFilter);
    }

    @Override
    public Pair<List<? extends Cluster>, Integer> searchForClusters(ListClustersCmd cmd) {
        Filter searchFilter = new Filter(ClusterVO.class, "id", true, cmd.getStartIndex(), cmd.getPageSizeVal());
        SearchCriteria<ClusterVO> sc = _clusterDao.createSearchCriteria();

        Object id = cmd.getId();
        Object name = cmd.getClusterName();
        Object podId = cmd.getPodId();
        Long zoneId = cmd.getZoneId();
        Object hypervisorType = cmd.getHypervisorType();
        Object clusterType = cmd.getClusterType();
        Object allocationState = cmd.getAllocationState();
        String keyword = cmd.getKeyword();

        zoneId = _accountMgr.checkAccessAndSpecifyAuthority(UserContext.current().getCaller(), zoneId);

        if (id != null) {
            sc.addAnd("id", SearchCriteria.Op.EQ, id);
        }

        if (name != null) {
            sc.addAnd("name", SearchCriteria.Op.LIKE, "%" + name + "%");
        }

        if (podId != null) {
            sc.addAnd("podId", SearchCriteria.Op.EQ, podId);
        }

        if (zoneId != null) {
            sc.addAnd("dataCenterId", SearchCriteria.Op.EQ, zoneId);
        }

        if (hypervisorType != null) {
            sc.addAnd("hypervisorType", SearchCriteria.Op.EQ, hypervisorType);
        }

        if (clusterType != null) {
            sc.addAnd("clusterType", SearchCriteria.Op.EQ, clusterType);
        }

        if (allocationState != null) {
            sc.addAnd("allocationState", SearchCriteria.Op.EQ, allocationState);
        }

        if (keyword != null) {
            SearchCriteria<ClusterVO> ssc = _clusterDao.createSearchCriteria();
            ssc.addOr("name", SearchCriteria.Op.LIKE, "%" + keyword + "%");
            ssc.addOr("hypervisorType", SearchCriteria.Op.LIKE, "%" + keyword + "%");
            sc.addAnd("name", SearchCriteria.Op.SC, ssc);
        }

        Pair<List<ClusterVO>, Integer> result = _clusterDao.searchAndCount(sc, searchFilter);
        return new Pair<List<? extends Cluster>, Integer>(result.first(), result.second());
    }

    @Override
    public Pair<List<? extends Host>, Integer> searchForServers(ListHostsCmd cmd) {

        Long zoneId = _accountMgr.checkAccessAndSpecifyAuthority(UserContext.current().getCaller(), cmd.getZoneId());
        Object name = cmd.getHostName();
        Object type = cmd.getType();
        Object state = cmd.getState();
        Object pod = cmd.getPodId();
        Object cluster = cmd.getClusterId();
        Object id = cmd.getId();
        Object keyword = cmd.getKeyword();
        Object resourceState = cmd.getResourceState();
        Object haHosts = cmd.getHaHost();

        Pair<List<HostVO>, Integer> result = searchForServers(cmd.getStartIndex(), cmd.getPageSizeVal(), name, type, state, zoneId, pod, cluster, id, keyword, resourceState, haHosts);
        return new Pair<List<? extends Host>, Integer>(result.first(), result.second());
    }

    @Override
    public Pair<Pair<List<? extends Host>, Integer>, List<? extends Host>> listHostsForMigrationOfVM(Long vmId, Long startIndex, Long pageSize) {
        // access check - only root admin can migrate VM
        Account caller = UserContext.current().getCaller();
        if (caller.getType() != Account.ACCOUNT_TYPE_ADMIN) {
            if (s_logger.isDebugEnabled()) {
                s_logger.debug("Caller is not a root admin, permission denied to migrate the VM");
            }
            throw new PermissionDeniedException("No permission to migrate VM, Only Root Admin can migrate a VM!");
        }

        VMInstanceVO vm = _vmInstanceDao.findById(vmId);
        if (vm == null) {
            InvalidParameterValueException ex = new InvalidParameterValueException("Unable to find the VM with specified id");
            ex.addProxyObject(vm, vmId, "vmId");
            throw ex;
        }
        // business logic
        if (vm.getState() != State.Running) {
            if (s_logger.isDebugEnabled()) {
                s_logger.debug("VM is not Running, unable to migrate the vm" + vm);
            }
            InvalidParameterValueException ex = new InvalidParameterValueException("VM is not Running, unable to migrate the vm with specified id");
            ex.addProxyObject(vm, vmId, "vmId");
            throw ex;
        }

        if (!vm.getHypervisorType().equals(HypervisorType.XenServer) && !vm.getHypervisorType().equals(HypervisorType.VMware)
                && !vm.getHypervisorType().equals(HypervisorType.KVM) && !vm.getHypervisorType().equals(HypervisorType.Ovm)) {
            if (s_logger.isDebugEnabled()) {
                s_logger.debug(vm + " is not XenServer/VMware/KVM/OVM, cannot migrate this VM.");
            }
            throw new InvalidParameterValueException("Unsupported Hypervisor Type for VM migration, we support XenServer/VMware/KVM only");
        }
        ServiceOfferingVO svcOffering = _offeringsDao.findById(vm.getServiceOfferingId());
        if (svcOffering.getUseLocalStorage()) {
            if (s_logger.isDebugEnabled()) {
                s_logger.debug(vm + " is using Local Storage, cannot migrate this VM.");
            }
            throw new InvalidParameterValueException("Unsupported operation, VM uses Local storage, cannot migrate");
        }
        long srcHostId = vm.getHostId();
        // why is this not HostVO?
        Host srcHost = _hostDao.findById(srcHostId);
        if (srcHost == null) {
            if (s_logger.isDebugEnabled()) {
                s_logger.debug("Unable to find the host with id: " + srcHostId + " of this VM:" + vm);
            }
            InvalidParameterValueException ex = new InvalidParameterValueException(
                    "Unable to find the host (with specified id) of VM with specified id");
            ex.addProxyObject(srcHost, srcHostId, "hostId");
            ex.addProxyObject(vm, vmId, "vmId");
            throw ex;
        }
        Long cluster = srcHost.getClusterId();
        Type hostType = srcHost.getType();
        if (s_logger.isDebugEnabled()) {
            s_logger.debug("Searching for all hosts in cluster: " + cluster + " for migrating VM " + vm);
        }

        Pair<List<HostVO>, Integer> allHostsInClusterPair = searchForServers(startIndex, pageSize, null, hostType, null, null, null, cluster, null, null, null, null);

        // filter out the current host
        List<HostVO> allHostsInCluster = allHostsInClusterPair.first();
        allHostsInCluster.remove(srcHost);
        Pair<List<? extends Host>, Integer> otherHostsInCluster = new Pair<List <? extends Host>, Integer>(allHostsInCluster, new Integer(allHostsInClusterPair.second().intValue()-1));

        if (s_logger.isDebugEnabled()) {
            s_logger.debug("Other Hosts in this cluster: " + allHostsInCluster);
        }

        if (s_logger.isDebugEnabled()) {
            s_logger.debug("Calling HostAllocators to search for hosts in cluster: " + cluster + " having enough capacity and suitable for migration");
        }

        List<Host> suitableHosts = new ArrayList<Host>();
        Enumeration<HostAllocator> enHost = _hostAllocators.enumeration();

        VirtualMachineProfile<VMInstanceVO> vmProfile = new VirtualMachineProfileImpl<VMInstanceVO>(vm);

        DataCenterDeployment plan = new DataCenterDeployment(srcHost.getDataCenterId(), srcHost.getPodId(), srcHost.getClusterId(), null, null, null);
        ExcludeList excludes = new ExcludeList();
        excludes.addHost(srcHostId);
        while (enHost.hasMoreElements()) {
            final HostAllocator allocator = enHost.nextElement();
            suitableHosts = allocator.allocateTo(vmProfile, plan, Host.Type.Routing, excludes, HostAllocator.RETURN_UPTO_ALL, false);
            if (suitableHosts != null && !suitableHosts.isEmpty()) {
                break;
            }
        }

        if (suitableHosts.isEmpty()) {
            s_logger.debug("No suitable hosts found");
        } else {
            if (s_logger.isDebugEnabled()) {
                s_logger.debug("Hosts having capacity and suitable for migration: " + suitableHosts);
            }
        }

        return new Pair<Pair<List<? extends Host>, Integer>, List<? extends Host>>(otherHostsInCluster, suitableHosts);
    }

    private Pair<List<HostVO>, Integer> searchForServers(Long startIndex, Long pageSize, Object name, Object type, Object state, Object zone, Object pod, Object cluster, Object id, Object keyword,
            Object resourceState, Object haHosts) {
        Filter searchFilter = new Filter(HostVO.class, "id", Boolean.TRUE, startIndex, pageSize);

        SearchBuilder<HostVO> sb = _hostDao.createSearchBuilder();
        sb.and("id", sb.entity().getId(), SearchCriteria.Op.EQ);
        sb.and("name", sb.entity().getName(), SearchCriteria.Op.LIKE);
        sb.and("type", sb.entity().getType(), SearchCriteria.Op.LIKE);
        sb.and("status", sb.entity().getStatus(), SearchCriteria.Op.EQ);
        sb.and("dataCenterId", sb.entity().getDataCenterId(), SearchCriteria.Op.EQ);
        sb.and("podId", sb.entity().getPodId(), SearchCriteria.Op.EQ);
        sb.and("clusterId", sb.entity().getClusterId(), SearchCriteria.Op.EQ);
        sb.and("resourceState", sb.entity().getResourceState(), SearchCriteria.Op.EQ);

        String haTag = _haMgr.getHaTag();
        SearchBuilder<HostTagVO> hostTagSearch = null;
        if (haHosts != null && haTag != null && !haTag.isEmpty()) {
            hostTagSearch = _hostTagsDao.createSearchBuilder();
            if ((Boolean) haHosts) {
                hostTagSearch.and().op("tag", hostTagSearch.entity().getTag(), SearchCriteria.Op.EQ);
            } else {
                hostTagSearch.and().op("tag", hostTagSearch.entity().getTag(), SearchCriteria.Op.NEQ);
                hostTagSearch.or("tagNull", hostTagSearch.entity().getTag(), SearchCriteria.Op.NULL);
            }

            hostTagSearch.cp();
            sb.join("hostTagSearch", hostTagSearch, sb.entity().getId(), hostTagSearch.entity().getHostId(), JoinBuilder.JoinType.LEFTOUTER);
        }

        SearchCriteria<HostVO> sc = sb.create();

        if (keyword != null) {
            SearchCriteria<HostVO> ssc = _hostDao.createSearchCriteria();
            ssc.addOr("name", SearchCriteria.Op.LIKE, "%" + keyword + "%");
            ssc.addOr("status", SearchCriteria.Op.LIKE, "%" + keyword + "%");
            ssc.addOr("type", SearchCriteria.Op.LIKE, "%" + keyword + "%");

            sc.addAnd("name", SearchCriteria.Op.SC, ssc);
        }

        if (id != null) {
            sc.setParameters("id", id);
        }

        if (name != null) {
            sc.setParameters("name", "%" + name + "%");
        }
        if (type != null) {
            sc.setParameters("type", "%" + type);
        }
        if (state != null) {
            sc.setParameters("status", state);
        }
        if (zone != null) {
            sc.setParameters("dataCenterId", zone);
        }
        if (pod != null) {
            sc.setParameters("podId", pod);
        }
        if (cluster != null) {
            sc.setParameters("clusterId", cluster);
        }

        if (resourceState != null) {
            sc.setParameters("resourceState", resourceState);
        }

        if (haHosts != null && haTag != null && !haTag.isEmpty()) {
            sc.setJoinParameters("hostTagSearch", "tag", haTag);
        }

        return _hostDao.searchAndCount(sc, searchFilter);
    }

    @Override
    public Pair<List<? extends Pod>, Integer> searchForPods(ListPodsByCmd cmd) {
        Filter searchFilter = new Filter(HostPodVO.class, "dataCenterId", true, cmd.getStartIndex(), cmd.getPageSizeVal());
        SearchCriteria<HostPodVO> sc = _hostPodDao.createSearchCriteria();

        String podName = cmd.getPodName();
        Long id = cmd.getId();
        Long zoneId = cmd.getZoneId();
        Object keyword = cmd.getKeyword();
        Object allocationState = cmd.getAllocationState();

        zoneId = _accountMgr.checkAccessAndSpecifyAuthority(UserContext.current().getCaller(), zoneId);

        if (keyword != null) {
            SearchCriteria<HostPodVO> ssc = _hostPodDao.createSearchCriteria();
            ssc.addOr("name", SearchCriteria.Op.LIKE, "%" + keyword + "%");
            ssc.addOr("description", SearchCriteria.Op.LIKE, "%" + keyword + "%");

            sc.addAnd("name", SearchCriteria.Op.SC, ssc);
        }

        if (id != null) {
            sc.addAnd("id", SearchCriteria.Op.EQ, id);
        }

        if (podName != null) {
            sc.addAnd("name", SearchCriteria.Op.LIKE, "%" + podName + "%");
        }

        if (zoneId != null) {
            sc.addAnd("dataCenterId", SearchCriteria.Op.EQ, zoneId);
        }

        if (allocationState != null) {
            sc.addAnd("allocationState", SearchCriteria.Op.EQ, allocationState);
        }

        Pair<List<HostPodVO>, Integer> result = _hostPodDao.searchAndCount(sc, searchFilter);
        return new Pair<List<? extends Pod>, Integer>(result.first(), result.second());
    }

    @Override
    public Pair<List<? extends Vlan>, Integer> searchForVlans(ListVlanIpRangesCmd cmd) {
        // If an account name and domain ID are specified, look up the account
        String accountName = cmd.getAccountName();
        Long domainId = cmd.getDomainId();
        Long accountId = null;
        Long networkId = cmd.getNetworkId();
        Boolean forVirtual = cmd.getForVirtualNetwork();
        String vlanType = null;
        Long projectId = cmd.getProjectId();
        Long physicalNetworkId = cmd.getPhysicalNetworkId();

        if (accountName != null && domainId != null) {
            if (projectId != null) {
                throw new InvalidParameterValueException("Account and projectId can't be specified together");
            }
            Account account = _accountDao.findActiveAccount(accountName, domainId);
            if (account == null) {
                InvalidParameterValueException ex = new InvalidParameterValueException("Unable to find account " + accountName
                        + " in specified domain");
                // Since we don't have a DomainVO object here, we directly set
                // tablename to "domain".
                String tablename = "domain";
                ex.addProxyObject(tablename, domainId, "domainId");
                throw ex;
            } else {
                accountId = account.getId();
            }
        }

        if (forVirtual != null) {
            if (forVirtual) {
                vlanType = VlanType.VirtualNetwork.toString();
            } else {
                vlanType = VlanType.DirectAttached.toString();
            }
        }

        // set project information
        if (projectId != null) {
            Project project = _projectMgr.getProject(projectId);
            if (project == null) {
                InvalidParameterValueException ex = new InvalidParameterValueException("Unable to find project by id " + projectId);
                ex.addProxyObject(project, projectId, "projectId");
                throw ex;
            }
            accountId = project.getProjectAccountId();
        }

        Filter searchFilter = new Filter(VlanVO.class, "id", true, cmd.getStartIndex(), cmd.getPageSizeVal());

        Object id = cmd.getId();
        Object vlan = cmd.getVlan();
        Object dataCenterId = cmd.getZoneId();
        Object podId = cmd.getPodId();
        Object keyword = cmd.getKeyword();

        SearchBuilder<VlanVO> sb = _vlanDao.createSearchBuilder();
        sb.and("id", sb.entity().getId(), SearchCriteria.Op.EQ);
        sb.and("vlan", sb.entity().getVlanTag(), SearchCriteria.Op.EQ);
        sb.and("dataCenterId", sb.entity().getDataCenterId(), SearchCriteria.Op.EQ);
        sb.and("vlan", sb.entity().getVlanTag(), SearchCriteria.Op.EQ);
        sb.and("networkId", sb.entity().getNetworkId(), SearchCriteria.Op.EQ);
        sb.and("vlanType", sb.entity().getVlanType(), SearchCriteria.Op.EQ);
        sb.and("physicalNetworkId", sb.entity().getPhysicalNetworkId(), SearchCriteria.Op.EQ);

        if (accountId != null) {
            SearchBuilder<AccountVlanMapVO> accountVlanMapSearch = _accountVlanMapDao.createSearchBuilder();
            accountVlanMapSearch.and("accountId", accountVlanMapSearch.entity().getAccountId(), SearchCriteria.Op.EQ);
            sb.join("accountVlanMapSearch", accountVlanMapSearch, sb.entity().getId(), accountVlanMapSearch.entity().getVlanDbId(),
                    JoinBuilder.JoinType.INNER);
        }

        if (podId != null) {
            SearchBuilder<PodVlanMapVO> podVlanMapSearch = _podVlanMapDao.createSearchBuilder();
            podVlanMapSearch.and("podId", podVlanMapSearch.entity().getPodId(), SearchCriteria.Op.EQ);
            sb.join("podVlanMapSearch", podVlanMapSearch, sb.entity().getId(), podVlanMapSearch.entity().getVlanDbId(), JoinBuilder.JoinType.INNER);
        }

        SearchCriteria<VlanVO> sc = sb.create();
        if (keyword != null) {
            SearchCriteria<VlanVO> ssc = _vlanDao.createSearchCriteria();
            ssc.addOr("vlanId", SearchCriteria.Op.LIKE, "%" + keyword + "%");
            ssc.addOr("ipRange", SearchCriteria.Op.LIKE, "%" + keyword + "%");
            sc.addAnd("vlanId", SearchCriteria.Op.SC, ssc);
        } else {
            if (id != null) {
                sc.setParameters("id", id);
            }

            if (vlan != null) {
                sc.setParameters("vlan", vlan);
            }

            if (dataCenterId != null) {
                sc.setParameters("dataCenterId", dataCenterId);
            }

            if (networkId != null) {
                sc.setParameters("networkId", networkId);
            }

            if (accountId != null) {
                sc.setJoinParameters("accountVlanMapSearch", "accountId", accountId);
            }

            if (podId != null) {
                sc.setJoinParameters("podVlanMapSearch", "podId", podId);
            }
            if (vlanType != null) {
                sc.setParameters("vlanType", vlanType);
            }

            if (physicalNetworkId != null) {
                sc.setParameters("physicalNetworkId", physicalNetworkId);
            }
        }

        Pair<List<VlanVO>, Integer> result = _vlanDao.searchAndCount(sc, searchFilter);
        return new Pair<List<? extends Vlan>, Integer>(result.first(), result.second());
    }

    @Override
    public Pair<List<? extends Configuration>, Integer> searchForConfigurations(ListCfgsByCmd cmd) {
        Filter searchFilter = new Filter(ConfigurationVO.class, "name", true, cmd.getStartIndex(), cmd.getPageSizeVal());
        SearchCriteria<ConfigurationVO> sc = _configDao.createSearchCriteria();

        Object name = cmd.getConfigName();
        Object category = cmd.getCategory();
        Object keyword = cmd.getKeyword();

        if (keyword != null) {
            SearchCriteria<ConfigurationVO> ssc = _configDao.createSearchCriteria();
            ssc.addOr("name", SearchCriteria.Op.LIKE, "%" + keyword + "%");
            ssc.addOr("instance", SearchCriteria.Op.LIKE, "%" + keyword + "%");
            ssc.addOr("component", SearchCriteria.Op.LIKE, "%" + keyword + "%");
            ssc.addOr("description", SearchCriteria.Op.LIKE, "%" + keyword + "%");
            ssc.addOr("category", SearchCriteria.Op.LIKE, "%" + keyword + "%");
            ssc.addOr("value", SearchCriteria.Op.LIKE, "%" + keyword + "%");

            sc.addAnd("name", SearchCriteria.Op.SC, ssc);
        }

        if (name != null) {
            sc.addAnd("name", SearchCriteria.Op.LIKE, "%" + name + "%");
        }

        if (category != null) {
            sc.addAnd("category", SearchCriteria.Op.EQ, category);
        }

        // hidden configurations are not displayed using the search API
        sc.addAnd("category", SearchCriteria.Op.NEQ, "Hidden");

        Pair<List<ConfigurationVO>, Integer> result = _configDao.searchAndCount(sc, searchFilter);
        return new Pair<List<? extends Configuration>, Integer>(result.first(), result.second());
    }

    @Override
    public Set<Pair<Long, Long>> listIsos(ListIsosCmd cmd) throws IllegalArgumentException, InvalidParameterValueException {
        TemplateFilter isoFilter = TemplateFilter.valueOf(cmd.getIsoFilter());
        Account caller = UserContext.current().getCaller();
        Map<String, String> tags = cmd.getTags();

        boolean listAll = false;
        if (isoFilter != null && isoFilter == TemplateFilter.all) {
            if (caller.getType() == Account.ACCOUNT_TYPE_NORMAL) {
                throw new InvalidParameterValueException("Filter " + TemplateFilter.all + " can be specified by admin only");
            }
            listAll = true;
        }
        List<Long> permittedAccountIds = new ArrayList<Long>();
        Ternary<Long, Boolean, ListProjectResourcesCriteria> domainIdRecursiveListProject = new Ternary<Long, Boolean, ListProjectResourcesCriteria>(
                cmd.getDomainId(), cmd.isRecursive(), null);
        _accountMgr.buildACLSearchParameters(caller, cmd.getId(), cmd.getAccountName(), cmd.getProjectId(), permittedAccountIds,
                domainIdRecursiveListProject, listAll, false);
        ListProjectResourcesCriteria listProjectResourcesCriteria = domainIdRecursiveListProject.third();

        List<Account> permittedAccounts = new ArrayList<Account>();
        for (Long accountId : permittedAccountIds) {
            permittedAccounts.add(_accountMgr.getAccount(accountId));
        }

        HypervisorType hypervisorType = HypervisorType.getType(cmd.getHypervisor());
        return listTemplates(cmd.getId(), cmd.getIsoName(), cmd.getKeyword(), isoFilter, true, cmd.isBootable(), cmd.getPageSizeVal(),
                cmd.getStartIndex(), cmd.getZoneId(), hypervisorType, true, cmd.listInReadyState(), permittedAccounts, caller,
                listProjectResourcesCriteria, tags);
    }

    @Override
    public Set<Pair<Long, Long>> listTemplates(ListTemplatesCmd cmd) throws IllegalArgumentException, InvalidParameterValueException {
        TemplateFilter templateFilter = TemplateFilter.valueOf(cmd.getTemplateFilter());
        Long id = cmd.getId();
        Map<String, String> tags = cmd.getTags();
        Account caller = UserContext.current().getCaller();

        boolean listAll = false;
        if (templateFilter != null && templateFilter == TemplateFilter.all) {
            if (caller.getType() == Account.ACCOUNT_TYPE_NORMAL) {
                throw new InvalidParameterValueException("Filter " + TemplateFilter.all + " can be specified by admin only");
            }
            listAll = true;
        }

        List<Long> permittedAccountIds = new ArrayList<Long>();
        Ternary<Long, Boolean, ListProjectResourcesCriteria> domainIdRecursiveListProject = new Ternary<Long, Boolean, ListProjectResourcesCriteria>(
                cmd.getDomainId(), cmd.isRecursive(), null);
        _accountMgr.buildACLSearchParameters(caller, id, cmd.getAccountName(), cmd.getProjectId(), permittedAccountIds, domainIdRecursiveListProject,
                listAll, false);
        ListProjectResourcesCriteria listProjectResourcesCriteria = domainIdRecursiveListProject.third();
        List<Account> permittedAccounts = new ArrayList<Account>();
        for (Long accountId : permittedAccountIds) {
            permittedAccounts.add(_accountMgr.getAccount(accountId));
        }

        boolean showDomr = ((templateFilter != TemplateFilter.selfexecutable) && (templateFilter != TemplateFilter.featured));
        HypervisorType hypervisorType = HypervisorType.getType(cmd.getHypervisor());

        return listTemplates(id, cmd.getTemplateName(), cmd.getKeyword(), templateFilter, false, null, cmd.getPageSizeVal(), cmd.getStartIndex(),
                cmd.getZoneId(), hypervisorType, showDomr, cmd.listInReadyState(), permittedAccounts, caller, listProjectResourcesCriteria, tags);
    }

    private Set<Pair<Long, Long>> listTemplates(Long templateId, String name, String keyword, TemplateFilter templateFilter, boolean isIso,
            Boolean bootable, Long pageSize, Long startIndex, Long zoneId, HypervisorType hyperType, boolean showDomr, boolean onlyReady,
            List<Account> permittedAccounts, Account caller, ListProjectResourcesCriteria listProjectResourcesCriteria, Map<String, String> tags) {

        VMTemplateVO template = null;
        if (templateId != null) {
            template = _templateDao.findById(templateId);
            if (template == null) {
                throw new InvalidParameterValueException("Please specify a valid template ID.");
            }// If ISO requested then it should be ISO.
            if (isIso && template.getFormat() != ImageFormat.ISO) {
                s_logger.error("Template Id " + templateId + " is not an ISO");
                InvalidParameterValueException ex = new InvalidParameterValueException("Specified Template Id is not an ISO");
                ex.addProxyObject(template, templateId, "templateId");
                throw ex;
            }// If ISO not requested then it shouldn't be an ISO.
            if (!isIso && template.getFormat() == ImageFormat.ISO) {
                s_logger.error("Incorrect format of the template id " + templateId);
                InvalidParameterValueException ex = new InvalidParameterValueException("Incorrect format " + template.getFormat()
                        + " of the specified template id");
                ex.addProxyObject(template, templateId, "templateId");
                throw ex;
            }
        }

        DomainVO domain = null;
        if (!permittedAccounts.isEmpty()) {
            domain = _domainDao.findById(permittedAccounts.get(0).getDomainId());
        } else {
            domain = _domainDao.findById(DomainVO.ROOT_DOMAIN);
        }

        List<HypervisorType> hypers = null;
        if (!isIso) {
            hypers = _resourceMgr.listAvailHypervisorInZone(null, null);
        }
        Set<Pair<Long, Long>> templateZonePairSet = new HashSet<Pair<Long, Long>>();
        if (_swiftMgr.isSwiftEnabled()) {
            if (template == null) {
                templateZonePairSet = _templateDao.searchSwiftTemplates(name, keyword, templateFilter, isIso, hypers, bootable, domain, pageSize,
                        startIndex, zoneId, hyperType, onlyReady, showDomr, permittedAccounts, caller, tags);
                Set<Pair<Long, Long>> templateZonePairSet2 = new HashSet<Pair<Long, Long>>();
                templateZonePairSet2 = _templateDao.searchTemplates(name, keyword, templateFilter, isIso, hypers, bootable, domain, pageSize,
                        startIndex, zoneId, hyperType, onlyReady, showDomr, permittedAccounts, caller, listProjectResourcesCriteria, tags);

                for (Pair<Long, Long> tmpltPair : templateZonePairSet2) {
                    if (!templateZonePairSet.contains(new Pair<Long, Long>(tmpltPair.first(), -1L))) {
                        templateZonePairSet.add(tmpltPair);
                    }
                }

            } else {
                // if template is not public, perform permission check here
                if (!template.isPublicTemplate() && caller.getType() != Account.ACCOUNT_TYPE_ADMIN) {
                    Account owner = _accountMgr.getAccount(template.getAccountId());
                    _accountMgr.checkAccess(caller, null, true, owner);
                }
                templateZonePairSet.add(new Pair<Long, Long>(template.getId(), zoneId));
            }
        } else if (_s3Mgr.isS3Enabled()) {
            if (template == null) {
                templateZonePairSet = _templateDao.searchSwiftTemplates(name, keyword, templateFilter, isIso,
                        hypers, bootable, domain, pageSize, startIndex, zoneId, hyperType, onlyReady, showDomr,
                        permittedAccounts, caller, tags);
                Set<Pair<Long, Long>> templateZonePairSet2 = new HashSet<Pair<Long, Long>>();
                templateZonePairSet2 = _templateDao.searchTemplates(name, keyword, templateFilter, isIso, hypers,
                        bootable, domain, pageSize, startIndex, zoneId, hyperType, onlyReady, showDomr,
                        permittedAccounts, caller, listProjectResourcesCriteria, tags);

                for (Pair<Long, Long> tmpltPair : templateZonePairSet2) {
                    if (!templateZonePairSet.contains(new Pair<Long, Long>(tmpltPair.first(), -1L))) {
                        templateZonePairSet.add(tmpltPair);
                    }
                }
            } else {
                // if template is not public, perform permission check here
                if (!template.isPublicTemplate() && caller.getType() != Account.ACCOUNT_TYPE_ADMIN) {
                    Account owner = _accountMgr.getAccount(template.getAccountId());
                    _accountMgr.checkAccess(caller, null, true, owner);
                }
                templateZonePairSet.add(new Pair<Long, Long>(template.getId(), zoneId));
            }
        } else {
            if (template == null) {
                templateZonePairSet = _templateDao.searchTemplates(name, keyword, templateFilter, isIso, hypers, bootable, domain, pageSize,
                        startIndex, zoneId, hyperType, onlyReady, showDomr, permittedAccounts, caller, listProjectResourcesCriteria, tags);
            } else {
                // if template is not public, perform permission check here
                if (!template.isPublicTemplate() && caller.getType() != Account.ACCOUNT_TYPE_ADMIN) {
                    Account owner = _accountMgr.getAccount(template.getAccountId());
                    _accountMgr.checkAccess(caller, null, true, owner);
                }
                templateZonePairSet.add(new Pair<Long, Long>(template.getId(), zoneId));
            }
        }

        return templateZonePairSet;
    }

    @Override
    public VMTemplateVO updateTemplate(UpdateIsoCmd cmd) {
        return updateTemplateOrIso(cmd);
    }

    @Override
    public VMTemplateVO updateTemplate(UpdateTemplateCmd cmd) {
        return updateTemplateOrIso(cmd);
    }

    private VMTemplateVO updateTemplateOrIso(BaseUpdateTemplateOrIsoCmd cmd) {
        Long id = cmd.getId();
        String name = cmd.getTemplateName();
        String displayText = cmd.getDisplayText();
        String format = cmd.getFormat();
        Long guestOSId = cmd.getOsTypeId();
        Boolean passwordEnabled = cmd.isPasswordEnabled();
        Boolean bootable = cmd.isBootable();
        Integer sortKey = cmd.getSortKey();
        Account account = UserContext.current().getCaller();

        // verify that template exists
        VMTemplateVO template = _templateDao.findById(id);
        if (template == null || template.getRemoved() != null) {
            InvalidParameterValueException ex = new InvalidParameterValueException("unable to find template/iso with specified id");
            ex.addProxyObject(template, id, "templateId");
            throw ex;
        }

        // Don't allow to modify system template
        if (id == Long.valueOf(1)) {
            InvalidParameterValueException ex = new InvalidParameterValueException("Unable to update template/iso of specified id");
            ex.addProxyObject(template, id, "templateId");
            throw ex;
        }

        // do a permission check
        _accountMgr.checkAccess(account, AccessType.ModifyEntry, true, template);

        boolean updateNeeded = !(name == null && displayText == null && format == null && guestOSId == null && passwordEnabled == null
                && bootable == null && sortKey == null);
        if (!updateNeeded) {
            return template;
        }

        template = _templateDao.createForUpdate(id);

        if (name != null) {
            template.setName(name);
        }

        if (displayText != null) {
            template.setDisplayText(displayText);
        }

        if (sortKey != null) {
            template.setSortKey(sortKey);
        }

        ImageFormat imageFormat = null;
        if (format != null) {
            try {
                imageFormat = ImageFormat.valueOf(format.toUpperCase());
            } catch (IllegalArgumentException e) {
                throw new InvalidParameterValueException("Image format: " + format + " is incorrect. Supported formats are "
                        + EnumUtils.listValues(ImageFormat.values()));
            }

            template.setFormat(imageFormat);
        }

        if (guestOSId != null) {
            GuestOSVO guestOS = _guestOSDao.findById(guestOSId);

            if (guestOS == null) {
                throw new InvalidParameterValueException("Please specify a valid guest OS ID.");
            } else {
                template.setGuestOSId(guestOSId);
            }
        }

        if (passwordEnabled != null) {
            template.setEnablePassword(passwordEnabled);
        }

        if (bootable != null) {
            template.setBootable(bootable);
        }

        _templateDao.update(id, template);

        return _templateDao.findById(id);
    }




    @Override
    public Pair<List<? extends IpAddress>, Integer> searchForIPAddresses(ListPublicIpAddressesCmd cmd) {
        Object keyword = cmd.getKeyword();
        Long physicalNetworkId = cmd.getPhysicalNetworkId();
        Long associatedNetworkId = cmd.getAssociatedNetworkId();
        Long zone = cmd.getZoneId();
        String address = cmd.getIpAddress();
        Long vlan = cmd.getVlanId();
        Boolean forVirtualNetwork = cmd.isForVirtualNetwork();
        Boolean forLoadBalancing = cmd.isForLoadBalancing();
        Long ipId = cmd.getId();
        Boolean sourceNat = cmd.getIsSourceNat();
        Boolean staticNat = cmd.getIsStaticNat();
        Long vpcId = cmd.getVpcId();
        Map<String, String> tags = cmd.getTags();

        Boolean isAllocated = cmd.isAllocatedOnly();
        if (isAllocated == null) {
            isAllocated = Boolean.TRUE;
        }

        Filter searchFilter = new Filter(IPAddressVO.class, "address", false, cmd.getStartIndex(), cmd.getPageSizeVal());
        SearchBuilder<IPAddressVO> sb = _publicIpAddressDao.createSearchBuilder();
        Long domainId = null;
        Boolean isRecursive = null;
        List<Long> permittedAccounts = new ArrayList<Long>();
        ListProjectResourcesCriteria listProjectResourcesCriteria = null;
        if (isAllocated) {
            Account caller = UserContext.current().getCaller();

            Ternary<Long, Boolean, ListProjectResourcesCriteria> domainIdRecursiveListProject = new Ternary<Long, Boolean, ListProjectResourcesCriteria>(
                    cmd.getDomainId(), cmd.isRecursive(), null);
            _accountMgr.buildACLSearchParameters(caller, cmd.getId(), cmd.getAccountName(), cmd.getProjectId(), permittedAccounts,
                    domainIdRecursiveListProject, cmd.listAll(), false);
            domainId = domainIdRecursiveListProject.first();
            isRecursive = domainIdRecursiveListProject.second();
            listProjectResourcesCriteria = domainIdRecursiveListProject.third();
            _accountMgr.buildACLSearchBuilder(sb, domainId, isRecursive, permittedAccounts, listProjectResourcesCriteria);
        }

        sb.and("dataCenterId", sb.entity().getDataCenterId(), SearchCriteria.Op.EQ);
        sb.and("address", sb.entity().getAddress(), SearchCriteria.Op.EQ);
        sb.and("vlanDbId", sb.entity().getVlanId(), SearchCriteria.Op.EQ);
        sb.and("id", sb.entity().getId(), SearchCriteria.Op.EQ);
        sb.and("physicalNetworkId", sb.entity().getPhysicalNetworkId(), SearchCriteria.Op.EQ);
        sb.and("associatedNetworkIdEq", sb.entity().getAssociatedWithNetworkId(), SearchCriteria.Op.EQ);
        sb.and("isSourceNat", sb.entity().isSourceNat(), SearchCriteria.Op.EQ);
        sb.and("isStaticNat", sb.entity().isOneToOneNat(), SearchCriteria.Op.EQ);
        sb.and("vpcId", sb.entity().getVpcId(), SearchCriteria.Op.EQ);

        if (forLoadBalancing != null && (Boolean) forLoadBalancing) {
            SearchBuilder<LoadBalancerVO> lbSearch = _loadbalancerDao.createSearchBuilder();
            sb.join("lbSearch", lbSearch, sb.entity().getId(), lbSearch.entity().getSourceIpAddressId(), JoinType.INNER);
            sb.groupBy(sb.entity().getId());
        }

        if (keyword != null && address == null) {
            sb.and("addressLIKE", sb.entity().getAddress(), SearchCriteria.Op.LIKE);
        }

        if (tags != null && !tags.isEmpty()) {
            SearchBuilder<ResourceTagVO> tagSearch = _resourceTagDao.createSearchBuilder();
            for (int count = 0; count < tags.size(); count++) {
                tagSearch.or().op("key" + String.valueOf(count), tagSearch.entity().getKey(), SearchCriteria.Op.EQ);
                tagSearch.and("value" + String.valueOf(count), tagSearch.entity().getValue(), SearchCriteria.Op.EQ);
                tagSearch.cp();
            }
            tagSearch.and("resourceType", tagSearch.entity().getResourceType(), SearchCriteria.Op.EQ);
            sb.groupBy(sb.entity().getId());
            sb.join("tagSearch", tagSearch, sb.entity().getId(), tagSearch.entity().getResourceId(), JoinBuilder.JoinType.INNER);
        }

        SearchBuilder<VlanVO> vlanSearch = _vlanDao.createSearchBuilder();
        vlanSearch.and("vlanType", vlanSearch.entity().getVlanType(), SearchCriteria.Op.EQ);
        sb.join("vlanSearch", vlanSearch, sb.entity().getVlanId(), vlanSearch.entity().getId(), JoinBuilder.JoinType.INNER);

        boolean allocatedOnly = false;
        if ((isAllocated != null) && (isAllocated == true)) {
            sb.and("allocated", sb.entity().getAllocatedTime(), SearchCriteria.Op.NNULL);
            allocatedOnly = true;
        }

        VlanType vlanType = null;
        if (forVirtualNetwork != null) {
            vlanType = (Boolean) forVirtualNetwork ? VlanType.VirtualNetwork : VlanType.DirectAttached;
        } else {
            vlanType = VlanType.VirtualNetwork;
        }

        SearchCriteria<IPAddressVO> sc = sb.create();
        if (isAllocated) {
            _accountMgr.buildACLSearchCriteria(sc, domainId, isRecursive, permittedAccounts, listProjectResourcesCriteria);
        }

        sc.setJoinParameters("vlanSearch", "vlanType", vlanType);

        if (tags != null && !tags.isEmpty()) {
            int count = 0;
            sc.setJoinParameters("tagSearch", "resourceType", TaggedResourceType.PublicIpAddress.toString());
            for (String key : tags.keySet()) {
                sc.setJoinParameters("tagSearch", "key" + String.valueOf(count), key);
                sc.setJoinParameters("tagSearch", "value" + String.valueOf(count), tags.get(key));
                count++;
            }
        }

        if (zone != null) {
            sc.setParameters("dataCenterId", zone);
        }

        if (vpcId != null) {
            sc.setParameters("vpcId", vpcId);
        }

        if (ipId != null) {
            sc.setParameters("id", ipId);
        }

        if (sourceNat != null) {
            sc.setParameters("isSourceNat", sourceNat);
        }

        if (staticNat != null) {
            sc.setParameters("isStaticNat", staticNat);
        }

        if (address == null && keyword != null) {
            sc.setParameters("addressLIKE", "%" + keyword + "%");
        }

        if (address != null) {
            sc.setParameters("address", address);
        }

        if (vlan != null) {
            sc.setParameters("vlanDbId", vlan);
        }

        if (physicalNetworkId != null) {
            sc.setParameters("physicalNetworkId", physicalNetworkId);
        }

        if (associatedNetworkId != null) {
            sc.setParameters("associatedNetworkIdEq", associatedNetworkId);
        }

        Pair<List<IPAddressVO>, Integer> result = _publicIpAddressDao.searchAndCount(sc, searchFilter);
        return new Pair<List<? extends IpAddress>, Integer>(result.first(), result.second());
    }

    @Override
    public Pair<List<? extends GuestOS>, Integer> listGuestOSByCriteria(ListGuestOsCmd cmd) {
        Filter searchFilter = new Filter(GuestOSVO.class, "displayName", true, cmd.getStartIndex(), cmd.getPageSizeVal());
        Long id = cmd.getId();
        Long osCategoryId = cmd.getOsCategoryId();
        String description = cmd.getDescription();
        String keyword = cmd.getKeyword();

        SearchCriteria<GuestOSVO> sc = _guestOSDao.createSearchCriteria();

        if (id != null) {
            sc.addAnd("id", SearchCriteria.Op.EQ, id);
        }

        if (osCategoryId != null) {
            sc.addAnd("categoryId", SearchCriteria.Op.EQ, osCategoryId);
        }

        if (description != null) {
            sc.addAnd("displayName", SearchCriteria.Op.LIKE, "%" + description + "%");
        }

        if (keyword != null) {
            sc.addAnd("displayName", SearchCriteria.Op.LIKE, "%" + keyword + "%");
        }

        Pair<List<GuestOSVO>, Integer> result = _guestOSDao.searchAndCount(sc, searchFilter);
        return new Pair<List<? extends GuestOS>, Integer>(result.first(), result.second());
    }

    @Override
    public Pair<List<? extends GuestOsCategory>, Integer> listGuestOSCategoriesByCriteria(ListGuestOsCategoriesCmd cmd) {
        Filter searchFilter = new Filter(GuestOSCategoryVO.class, "id", true, cmd.getStartIndex(), cmd.getPageSizeVal());
        Long id = cmd.getId();
        String name = cmd.getName();
        String keyword = cmd.getKeyword();

        SearchCriteria<GuestOSCategoryVO> sc = _guestOSCategoryDao.createSearchCriteria();

        if (id != null) {
            sc.addAnd("id", SearchCriteria.Op.EQ, id);
        }

        if (name != null) {
            sc.addAnd("name", SearchCriteria.Op.LIKE, "%" + name + "%");
        }

        if (keyword != null) {
            sc.addAnd("name", SearchCriteria.Op.LIKE, "%" + keyword + "%");
        }

        Pair<List<GuestOSCategoryVO>, Integer> result = _guestOSCategoryDao.searchAndCount(sc, searchFilter);
        return new Pair<List<? extends GuestOsCategory>, Integer>(result.first(), result.second());
    }

    @Override
    public ConsoleProxyInfo getConsoleProxyForVm(long dataCenterId, long userVmId) {
        return _consoleProxyMgr.assignProxy(dataCenterId, userVmId);
    }

    @ActionEvent(eventType = EventTypes.EVENT_PROXY_START, eventDescription = "starting console proxy Vm", async = true)
    private ConsoleProxyVO startConsoleProxy(long instanceId) {
        return _consoleProxyMgr.startProxy(instanceId);
    }

    @ActionEvent(eventType = EventTypes.EVENT_PROXY_STOP, eventDescription = "stopping console proxy Vm", async = true)
    private ConsoleProxyVO stopConsoleProxy(VMInstanceVO systemVm, boolean isForced) throws ResourceUnavailableException, OperationTimedoutException,
            ConcurrentOperationException {

        User caller = _userDao.findById(UserContext.current().getCallerUserId());

        if (_itMgr.advanceStop(systemVm, isForced, caller, UserContext.current().getCaller())) {
            return _consoleProxyDao.findById(systemVm.getId());
        }
        return null;
    }

    @ActionEvent(eventType = EventTypes.EVENT_PROXY_REBOOT, eventDescription = "rebooting console proxy Vm", async = true)
    private ConsoleProxyVO rebootConsoleProxy(long instanceId) {
        _consoleProxyMgr.rebootProxy(instanceId);
        return _consoleProxyDao.findById(instanceId);
    }

    @ActionEvent(eventType = EventTypes.EVENT_PROXY_DESTROY, eventDescription = "destroying console proxy Vm", async = true)
    public ConsoleProxyVO destroyConsoleProxy(long instanceId) {
        ConsoleProxyVO proxy = _consoleProxyDao.findById(instanceId);

        if (_consoleProxyMgr.destroyProxy(instanceId)) {
            return proxy;
        }
        return null;
    }

    @Override
    public String getConsoleAccessUrlRoot(long vmId) {
        VMInstanceVO vm = _vmInstanceDao.findById(vmId);
        if (vm != null) {
            ConsoleProxyInfo proxy = getConsoleProxyForVm(vm.getDataCenterIdToDeployIn(), vmId);
            if (proxy != null) {
                return proxy.getProxyImageUrl();
            }
        }
        return null;
    }

    @Override
    public Pair<String, Integer> getVncPort(VirtualMachine vm) {
        if (vm.getHostId() == null) {
            s_logger.warn("VM " + vm.getHostName() + " does not have host, return -1 for its VNC port");
            return new Pair<String, Integer>(null, -1);
        }

        if (s_logger.isTraceEnabled()) {
            s_logger.trace("Trying to retrieve VNC port from agent about VM " + vm.getHostName());
        }

        GetVncPortAnswer answer = (GetVncPortAnswer) _agentMgr.easySend(vm.getHostId(), new GetVncPortCommand(vm.getId(), vm.getInstanceName()));
        if (answer != null && answer.getResult()) {
            return new Pair<String, Integer>(answer.getAddress(), answer.getPort());
        }

        return new Pair<String, Integer>(null, -1);
    }

    @Override
<<<<<<< HEAD
    public List<? extends Alert> searchForAlerts(ListAlertsCmd cmd) {
=======
    @ActionEvent(eventType = EventTypes.EVENT_DOMAIN_UPDATE, eventDescription = "updating Domain")
    @DB
    public DomainVO updateDomain(UpdateDomainCmd cmd) {
        Long domainId = cmd.getId();
        String domainName = cmd.getDomainName();
        String networkDomain = cmd.getNetworkDomain();

        // check if domain exists in the system
        DomainVO domain = _domainDao.findById(domainId);
        if (domain == null) {
            InvalidParameterValueException ex = new InvalidParameterValueException("Unable to find domain with specified domain id");
            ex.addProxyObject(domain, domainId, "domainId");
            throw ex;
        } else if (domain.getParent() == null && domainName != null) {
            // check if domain is ROOT domain - and deny to edit it with the new
            // name
            throw new InvalidParameterValueException("ROOT domain can not be edited with a new name");
        }

        // check permissions
        Account caller = UserContext.current().getCaller();
        _accountMgr.checkAccess(caller, domain);

        // domain name is unique in the cloud
        if (domainName != null) {
            SearchCriteria<DomainVO> sc = _domainDao.createSearchCriteria();
            sc.addAnd("name", SearchCriteria.Op.EQ, domainName);
            List<DomainVO> domains = _domainDao.search(sc, null);

            boolean sameDomain = (domains.size() == 1 && domains.get(0).getId() == domainId);

            if (!domains.isEmpty() && !sameDomain) {
                InvalidParameterValueException ex = new InvalidParameterValueException("Failed to update specified domain id with name '"
                        + domainName + "' since it already exists in the system");
                ex.addProxyObject(domain, domainId, "domainId");
                throw ex;
            }
        }

        // validate network domain
        if (networkDomain != null && !networkDomain.isEmpty()) {
            if (!NetUtils.verifyDomainName(networkDomain)) {
                throw new InvalidParameterValueException(
                        "Invalid network domain. Total length shouldn't exceed 190 chars. Each domain label must be between 1 and 63 characters long, can contain ASCII letters 'a' through 'z', the digits '0' through '9', "
                                + "and the hyphen ('-'); can't start or end with \"-\"");
            }
        }

        Transaction txn = Transaction.currentTxn();

        txn.start();

        if (domainName != null) {
            String updatedDomainPath = getUpdatedDomainPath(domain.getPath(), domainName);
            updateDomainChildren(domain, updatedDomainPath);
            domain.setName(domainName);
            domain.setPath(updatedDomainPath);
        }

        if (networkDomain != null) {
            if (networkDomain.isEmpty()) {
                domain.setNetworkDomain(null);
            } else {
                domain.setNetworkDomain(networkDomain);
            }
        }
        _domainDao.update(domainId, domain);

        txn.commit();

        return _domainDao.findById(domainId);

    }

    private String getUpdatedDomainPath(String oldPath, String newName) {
        String[] tokenizedPath = oldPath.split("/");
        tokenizedPath[tokenizedPath.length - 1] = newName;
        StringBuilder finalPath = new StringBuilder();
        for (String token : tokenizedPath) {
            finalPath.append(token);
            finalPath.append("/");
        }
        return finalPath.toString();
    }

    private void updateDomainChildren(DomainVO domain, String updatedDomainPrefix) {
        List<DomainVO> domainChildren = _domainDao.findAllChildren(domain.getPath(), domain.getId());
        // for each child, update the path
        for (DomainVO dom : domainChildren) {
            dom.setPath(dom.getPath().replaceFirst(domain.getPath(), updatedDomainPrefix));
            _domainDao.update(dom.getId(), dom);
        }
    }

    @Override
    public Pair<List<? extends Alert>, Integer> searchForAlerts(ListAlertsCmd cmd) {
>>>>>>> 3bac7b8c
        Filter searchFilter = new Filter(AlertVO.class, "lastSent", false, cmd.getStartIndex(), cmd.getPageSizeVal());
        SearchCriteria<AlertVO> sc = _alertDao.createSearchCriteria();

        Object id = cmd.getId();
        Object type = cmd.getType();
        Object keyword = cmd.getKeyword();

        Long zoneId = _accountMgr.checkAccessAndSpecifyAuthority(UserContext.current().getCaller(), null);
        if (id != null) {
            sc.addAnd("id", SearchCriteria.Op.EQ, id);
        }
        if (zoneId != null) {
            sc.addAnd("data_center_id", SearchCriteria.Op.EQ, zoneId);
        }

        if (keyword != null) {
            SearchCriteria<AlertVO> ssc = _alertDao.createSearchCriteria();
            ssc.addOr("subject", SearchCriteria.Op.LIKE, "%" + keyword + "%");

            sc.addAnd("subject", SearchCriteria.Op.SC, ssc);
        }

        if (type != null) {
            sc.addAnd("type", SearchCriteria.Op.EQ, type);
        }

        Pair<List<AlertVO>, Integer> result = _alertDao.searchAndCount(sc, searchFilter);
        return new Pair<List<? extends Alert>, Integer>(result.first(), result.second());
    }

    @Override
    public List<CapacityVO> listTopConsumedResources(ListCapacityCmd cmd) {

        Integer capacityType = cmd.getType();
        Long zoneId = cmd.getZoneId();
        Long podId = cmd.getPodId();
        Long clusterId = cmd.getClusterId();

        if (clusterId != null) {
            throw new InvalidParameterValueException("Currently clusterId param is not suppoerted");
        }
        zoneId = _accountMgr.checkAccessAndSpecifyAuthority(UserContext.current().getCaller(), zoneId);
        List<SummedCapacity> summedCapacities = new ArrayList<SummedCapacity>();

        if (zoneId == null && podId == null) {// Group by Zone, capacity type
            List<SummedCapacity> summedCapacitiesAtZone = _capacityDao.listCapacitiesGroupedByLevelAndType(capacityType, zoneId, podId, clusterId, 1,
                    cmd.getPageSizeVal());
            if (summedCapacitiesAtZone != null) {
                summedCapacities.addAll(summedCapacitiesAtZone);
            }
        }
        if (podId == null) {// Group by Pod, capacity type
            List<SummedCapacity> summedCapacitiesAtPod = _capacityDao.listCapacitiesGroupedByLevelAndType(capacityType, zoneId, podId, clusterId, 2,
                    cmd.getPageSizeVal());
            if (summedCapacitiesAtPod != null) {
                summedCapacities.addAll(summedCapacitiesAtPod);
            }
            List<SummedCapacity> summedCapacitiesForSecStorage = getSecStorageUsed(zoneId, capacityType);
            if (summedCapacitiesForSecStorage != null) {
                summedCapacities.addAll(summedCapacitiesForSecStorage);
            }
        }

        // Group by Cluster, capacity type
        List<SummedCapacity> summedCapacitiesAtCluster = _capacityDao.listCapacitiesGroupedByLevelAndType(capacityType, zoneId, podId, clusterId, 3,
                cmd.getPageSizeVal());
        if (summedCapacitiesAtCluster != null) {
            summedCapacities.addAll(summedCapacitiesAtCluster);
        }

        // Sort Capacities
        Collections.sort(summedCapacities, new Comparator<SummedCapacity>() {
            @Override
            public int compare(SummedCapacity arg0, SummedCapacity arg1) {
                if (arg0.getPercentUsed() < arg1.getPercentUsed()) {
                    return 1;
                } else if (arg0.getPercentUsed() == arg1.getPercentUsed()) {
                    return 0;
                }
                return -1;
            }
        });

        List<CapacityVO> capacities = new ArrayList<CapacityVO>();

        Integer pageSize = null;
        try {
            pageSize = Integer.valueOf(cmd.getPageSizeVal().toString());
        } catch (IllegalArgumentException e) {
            throw new InvalidParameterValueException("pageSize " + cmd.getPageSizeVal() + " is out of Integer range is not supported for this call");
        }

        summedCapacities = summedCapacities.subList(0, summedCapacities.size() < cmd.getPageSizeVal() ? summedCapacities.size() : pageSize);
        for (SummedCapacity summedCapacity : summedCapacities) {
            CapacityVO capacity = new CapacityVO(summedCapacity.getDataCenterId(), summedCapacity.getPodId(), summedCapacity.getClusterId(),
                    summedCapacity.getCapacityType(), summedCapacity.getPercentUsed());
            capacity.setUsedCapacity(summedCapacity.getUsedCapacity());
            capacity.setTotalCapacity(summedCapacity.getTotalCapacity());
            capacities.add(capacity);
        }
        return capacities;
    }

    List<SummedCapacity> getSecStorageUsed(Long zoneId, Integer capacityType) {
        if (capacityType == null || capacityType == Capacity.CAPACITY_TYPE_SECONDARY_STORAGE) {
            List<SummedCapacity> list = new ArrayList<SummedCapacity>();
            if (zoneId != null) {
                DataCenterVO zone = ApiDBUtils.findZoneById(zoneId);
                if (zone == null || zone.getAllocationState() == AllocationState.Disabled) {
                    return null;
                }
                CapacityVO capacity = _storageMgr.getSecondaryStorageUsedStats(null, zoneId);
                if (capacity.getTotalCapacity() != 0) {
                    capacity.setUsedPercentage(capacity.getUsedCapacity() / capacity.getTotalCapacity());
                } else {
                    capacity.setUsedPercentage(0);
                }
                SummedCapacity summedCapacity = new SummedCapacity(capacity.getUsedCapacity(), capacity.getTotalCapacity(),
                        capacity.getUsedPercentage(), capacity.getCapacityType(), capacity.getDataCenterId(), capacity.getPodId(),
                        capacity.getClusterId());
                list.add(summedCapacity);
            } else {
                List<DataCenterVO> dcList = _dcDao.listEnabledZones();
                for (DataCenterVO dc : dcList) {
                    CapacityVO capacity = _storageMgr.getSecondaryStorageUsedStats(null, dc.getId());
                    if (capacity.getTotalCapacity() != 0) {
                        capacity.setUsedPercentage((float) capacity.getUsedCapacity() / capacity.getTotalCapacity());
                    } else {
                        capacity.setUsedPercentage(0);
                    }
                    SummedCapacity summedCapacity = new SummedCapacity(capacity.getUsedCapacity(), capacity.getTotalCapacity(),
                            capacity.getUsedPercentage(), capacity.getCapacityType(), capacity.getDataCenterId(), capacity.getPodId(),
                            capacity.getClusterId());
                    list.add(summedCapacity);
                }// End of for
            }
            return list;
        }
        return null;
    }

    @Override
    public List<CapacityVO> listCapacities(ListCapacityCmd cmd) {

        Integer capacityType = cmd.getType();
        Long zoneId = cmd.getZoneId();
        Long podId = cmd.getPodId();
        Long clusterId = cmd.getClusterId();
        Boolean fetchLatest = cmd.getFetchLatest();

        zoneId = _accountMgr.checkAccessAndSpecifyAuthority(UserContext.current().getCaller(), zoneId);
        if (fetchLatest != null && fetchLatest) {
            _alertMgr.recalculateCapacity();
        }

        List<SummedCapacity> summedCapacities = _capacityDao.findCapacityBy(capacityType, zoneId, podId, clusterId);
        List<CapacityVO> capacities = new ArrayList<CapacityVO>();

        for (SummedCapacity summedCapacity : summedCapacities) {
            CapacityVO capacity = new CapacityVO(null, summedCapacity.getDataCenterId(), podId, clusterId, summedCapacity.getUsedCapacity()
                    + summedCapacity.getReservedCapacity(), summedCapacity.getTotalCapacity(), summedCapacity.getCapacityType());

            if (summedCapacity.getCapacityType() == Capacity.CAPACITY_TYPE_CPU) {
                capacity.setTotalCapacity((long) (summedCapacity.getTotalCapacity() * ApiDBUtils.getCpuOverprovisioningFactor()));
            }
            capacities.add(capacity);
        }

        // op_host_Capacity contains only allocated stats and the real time
        // stats are stored "in memory".
        // Show Sec. Storage only when the api is invoked for the zone layer.
        List<DataCenterVO> dcList = new ArrayList<DataCenterVO>();
        if (zoneId == null && podId == null && clusterId == null) {
            dcList = ApiDBUtils.listZones();
        } else if (zoneId != null) {
            dcList.add(ApiDBUtils.findZoneById(zoneId));
        } else {
            if (clusterId != null) {
                zoneId = ApiDBUtils.findClusterById(clusterId).getDataCenterId();
            } else {
                zoneId = ApiDBUtils.findPodById(podId).getDataCenterId();
            }
            if (capacityType == null || capacityType == Capacity.CAPACITY_TYPE_STORAGE) {
                capacities.add(_storageMgr.getStoragePoolUsedStats(null, clusterId, podId, zoneId));
            }
        }

        for (DataCenterVO zone : dcList) {
            zoneId = zone.getId();
            if ((capacityType == null || capacityType == Capacity.CAPACITY_TYPE_SECONDARY_STORAGE) && podId == null && clusterId == null) {
                capacities.add(_storageMgr.getSecondaryStorageUsedStats(null, zoneId));
            }
            if (capacityType == null || capacityType == Capacity.CAPACITY_TYPE_STORAGE) {
                capacities.add(_storageMgr.getStoragePoolUsedStats(null, clusterId, podId, zoneId));
            }
        }
        return capacities;
    }

    @Override
    public long getMemoryOrCpuCapacityByHost(Long hostId, short capacityType) {

        CapacityVO capacity = _capacityDao.findByHostIdType(hostId, capacityType);
        return capacity == null ? 0 : capacity.getReservedCapacity() + capacity.getUsedCapacity();

    }

    public static boolean isAdmin(short accountType) {
        return ((accountType == Account.ACCOUNT_TYPE_ADMIN) || (accountType == Account.ACCOUNT_TYPE_RESOURCE_DOMAIN_ADMIN)
                || (accountType == Account.ACCOUNT_TYPE_DOMAIN_ADMIN) || (accountType == Account.ACCOUNT_TYPE_READ_ONLY_ADMIN));
    }



    @Override
    public List<Class<?>> getCommands() {
        //TODO: Add cmd classes
        return null;
    }

    protected class EventPurgeTask implements Runnable {
        @Override
        public void run() {
            try {
                GlobalLock lock = GlobalLock.getInternLock("EventPurge");
                if (lock == null) {
                    s_logger.debug("Couldn't get the global lock");
                    return;
                }
                if (!lock.lock(30)) {
                    s_logger.debug("Couldn't lock the db");
                    return;
                }
                try {
                    final Calendar purgeCal = Calendar.getInstance();
                    purgeCal.add(Calendar.DAY_OF_YEAR, -_purgeDelay);
                    Date purgeTime = purgeCal.getTime();
                    s_logger.debug("Deleting events older than: " + purgeTime.toString());
                    List<EventVO> oldEvents = _eventDao.listOlderEvents(purgeTime);
                    s_logger.debug("Found " + oldEvents.size() + " events to be purged");
                    for (EventVO event : oldEvents) {
                        _eventDao.expunge(event.getId());
                    }
                } catch (Exception e) {
                    s_logger.error("Exception ", e);
                } finally {
                    lock.unlock();
                }
            } catch (Exception e) {
                s_logger.error("Exception ", e);
            }
        }
    }


    @Override
    public Pair<List<StoragePoolVO>, Integer> searchForStoragePools(Criteria c) {
        Filter searchFilter = new Filter(StoragePoolVO.class, c.getOrderBy(), c.getAscending(), c.getOffset(), c.getLimit());
        SearchCriteria<StoragePoolVO> sc = _poolDao.createSearchCriteria();

        Object id = c.getCriteria(Criteria.ID);
        Object name = c.getCriteria(Criteria.NAME);
        Object host = c.getCriteria(Criteria.HOST);
        Object path = c.getCriteria(Criteria.PATH);
        Object zone = c.getCriteria(Criteria.DATACENTERID);
        Object pod = c.getCriteria(Criteria.PODID);
        Object cluster = c.getCriteria(Criteria.CLUSTERID);
        Object address = c.getCriteria(Criteria.ADDRESS);
        Object keyword = c.getCriteria(Criteria.KEYWORD);

        if (keyword != null) {
            SearchCriteria<StoragePoolVO> ssc = _poolDao.createSearchCriteria();
            ssc.addOr("name", SearchCriteria.Op.LIKE, "%" + keyword + "%");
            ssc.addOr("poolType", SearchCriteria.Op.LIKE, "%" + keyword + "%");

            sc.addAnd("name", SearchCriteria.Op.SC, ssc);
        }

        if (id != null) {
            sc.addAnd("id", SearchCriteria.Op.EQ, id);
        }

        if (name != null) {
            sc.addAnd("name", SearchCriteria.Op.LIKE, "%" + name + "%");
        }
        if (host != null) {
            sc.addAnd("host", SearchCriteria.Op.EQ, host);
        }
        if (path != null) {
            sc.addAnd("path", SearchCriteria.Op.EQ, path);
        }
        if (zone != null) {
            sc.addAnd("dataCenterId", SearchCriteria.Op.EQ, zone);
        }
        if (pod != null) {
            sc.addAnd("podId", SearchCriteria.Op.EQ, pod);
        }
        if (address != null) {
            sc.addAnd("hostAddress", SearchCriteria.Op.EQ, address);
        }
        if (cluster != null) {
            sc.addAnd("clusterId", SearchCriteria.Op.EQ, cluster);
        }

        return _poolDao.searchAndCount(sc, searchFilter);
    }


    @ActionEvent(eventType = EventTypes.EVENT_SSVM_START, eventDescription = "starting secondary storage Vm", async = true)
    public SecondaryStorageVmVO startSecondaryStorageVm(long instanceId) {
        return _secStorageVmMgr.startSecStorageVm(instanceId);
    }

    @ActionEvent(eventType = EventTypes.EVENT_SSVM_STOP, eventDescription = "stopping secondary storage Vm", async = true)
    private SecondaryStorageVmVO stopSecondaryStorageVm(VMInstanceVO systemVm, boolean isForced) throws ResourceUnavailableException,
            OperationTimedoutException, ConcurrentOperationException {

        User caller = _userDao.findById(UserContext.current().getCallerUserId());

        if (_itMgr.advanceStop(systemVm, isForced, caller, UserContext.current().getCaller())) {
            return _secStorageVmDao.findById(systemVm.getId());
        }
        return null;
    }

    @ActionEvent(eventType = EventTypes.EVENT_SSVM_REBOOT, eventDescription = "rebooting secondary storage Vm", async = true)
    public SecondaryStorageVmVO rebootSecondaryStorageVm(long instanceId) {
        _secStorageVmMgr.rebootSecStorageVm(instanceId);
        return _secStorageVmDao.findById(instanceId);
    }

    @ActionEvent(eventType = EventTypes.EVENT_SSVM_DESTROY, eventDescription = "destroying secondary storage Vm", async = true)
    public SecondaryStorageVmVO destroySecondaryStorageVm(long instanceId) {
        SecondaryStorageVmVO secStorageVm = _secStorageVmDao.findById(instanceId);
        if (_secStorageVmMgr.destroySecStorageVm(instanceId)) {
            return secStorageVm;
        }
        return null;
    }

    @Override
    public Pair<List<? extends VirtualMachine>, Integer> searchForSystemVm(ListSystemVMsCmd cmd) {
        String type = cmd.getSystemVmType();
        Long zoneId = _accountMgr.checkAccessAndSpecifyAuthority(UserContext.current().getCaller(), cmd.getZoneId());
        Long id = cmd.getId();
        String name = cmd.getSystemVmName();
        String state = cmd.getState();
        String keyword = cmd.getKeyword();
        Long podId = cmd.getPodId();
        Long hostId = cmd.getHostId();
        Long storageId = cmd.getStorageId();

        Filter searchFilter = new Filter(VMInstanceVO.class, "id", true, cmd.getStartIndex(), cmd.getPageSizeVal());
        SearchBuilder<VMInstanceVO> sb = _vmInstanceDao.createSearchBuilder();

        sb.and("id", sb.entity().getId(), SearchCriteria.Op.EQ);
        sb.and("hostName", sb.entity().getHostName(), SearchCriteria.Op.LIKE);
        sb.and("state", sb.entity().getState(), SearchCriteria.Op.EQ);
        sb.and("dataCenterId", sb.entity().getDataCenterIdToDeployIn(), SearchCriteria.Op.EQ);
        sb.and("podId", sb.entity().getPodIdToDeployIn(), SearchCriteria.Op.EQ);
        sb.and("hostId", sb.entity().getHostId(), SearchCriteria.Op.EQ);
        sb.and("type", sb.entity().getType(), SearchCriteria.Op.EQ);
        sb.and("nulltype", sb.entity().getType(), SearchCriteria.Op.IN);

        if (storageId != null) {
            SearchBuilder<VolumeVO> volumeSearch = _volumeDao.createSearchBuilder();
            volumeSearch.and("poolId", volumeSearch.entity().getPoolId(), SearchCriteria.Op.EQ);
            sb.join("volumeSearch", volumeSearch, sb.entity().getId(), volumeSearch.entity().getInstanceId(), JoinBuilder.JoinType.INNER);
        }

        SearchCriteria<VMInstanceVO> sc = sb.create();

        if (keyword != null) {
            SearchCriteria<VMInstanceVO> ssc = _vmInstanceDao.createSearchCriteria();
            ssc.addOr("hostName", SearchCriteria.Op.LIKE, "%" + keyword + "%");
            ssc.addOr("state", SearchCriteria.Op.LIKE, "%" + keyword + "%");

            sc.addAnd("hostName", SearchCriteria.Op.SC, ssc);
        }

        if (id != null) {
            sc.setParameters("id", id);
        }

        if (name != null) {
            sc.setParameters("hostName", name);
        }
        if (state != null) {
            sc.setParameters("state", state);
        }
        if (zoneId != null) {
            sc.setParameters("dataCenterId", zoneId);
        }
        if (podId != null) {
            sc.setParameters("podId", podId);
        }
        if (hostId != null) {
            sc.setParameters("hostId", hostId);
        }

        if (type != null) {
            sc.setParameters("type", type);
        } else {
            sc.setParameters("nulltype", VirtualMachine.Type.SecondaryStorageVm, VirtualMachine.Type.ConsoleProxy);
        }

        if (storageId != null) {
            sc.setJoinParameters("volumeSearch", "poolId", storageId);
        }

        Pair<List<VMInstanceVO>, Integer> result = _vmInstanceDao.searchAndCount(sc, searchFilter);
        return new Pair<List<? extends VirtualMachine>, Integer>(result.first(), result.second());
    }

    @Override
    public VirtualMachine.Type findSystemVMTypeById(long instanceId) {
        VMInstanceVO systemVm = _vmInstanceDao.findByIdTypes(instanceId, VirtualMachine.Type.ConsoleProxy, VirtualMachine.Type.SecondaryStorageVm);
        if (systemVm == null) {
            InvalidParameterValueException ex = new InvalidParameterValueException("Unable to find a system vm of specified instanceId");
            ex.addProxyObject(systemVm, instanceId, "instanceId");
            throw ex;
        }
        return systemVm.getType();
    }

    @Override
    public VirtualMachine startSystemVM(long vmId) {

        VMInstanceVO systemVm = _vmInstanceDao.findByIdTypes(vmId, VirtualMachine.Type.ConsoleProxy, VirtualMachine.Type.SecondaryStorageVm);
        if (systemVm == null) {
            InvalidParameterValueException ex = new InvalidParameterValueException("unable to find a system vm with specified vmId");
            ex.addProxyObject(systemVm, vmId, "vmId");
            throw ex;
        }

        if (systemVm.getType() == VirtualMachine.Type.ConsoleProxy) {
            return startConsoleProxy(vmId);
        } else if (systemVm.getType() == VirtualMachine.Type.SecondaryStorageVm) {
            return startSecondaryStorageVm(vmId);
        } else {
            InvalidParameterValueException ex = new InvalidParameterValueException("Unable to find a system vm with specified vmId");
            ex.addProxyObject(systemVm, vmId, "vmId");
            throw ex;
        }
    }

    @Override
    public VMInstanceVO stopSystemVM(StopSystemVmCmd cmd) throws ResourceUnavailableException, ConcurrentOperationException {
        Long id = cmd.getId();

        // verify parameters
        VMInstanceVO systemVm = _vmInstanceDao.findByIdTypes(id, VirtualMachine.Type.ConsoleProxy, VirtualMachine.Type.SecondaryStorageVm);
        if (systemVm == null) {
            InvalidParameterValueException ex = new InvalidParameterValueException("unable to find a system vm with specified vmId");
            ex.addProxyObject(systemVm, id, "vmId");
            throw ex;
        }

        try {
            if (systemVm.getType() == VirtualMachine.Type.ConsoleProxy) {
                return stopConsoleProxy(systemVm, cmd.isForced());
            } else if (systemVm.getType() == VirtualMachine.Type.SecondaryStorageVm) {
                return stopSecondaryStorageVm(systemVm, cmd.isForced());
            }
            return null;
        } catch (OperationTimedoutException e) {
            throw new CloudRuntimeException("Unable to stop " + systemVm, e);
        }
    }

    @Override
    public VMInstanceVO rebootSystemVM(RebootSystemVmCmd cmd) {
        VMInstanceVO systemVm = _vmInstanceDao.findByIdTypes(cmd.getId(), VirtualMachine.Type.ConsoleProxy, VirtualMachine.Type.SecondaryStorageVm);

        if (systemVm == null) {
            InvalidParameterValueException ex = new InvalidParameterValueException("unable to find a system vm with specified vmId");
            ex.addProxyObject(systemVm, cmd.getId(), "vmId");
            throw ex;
        }

        if (systemVm.getType().equals(VirtualMachine.Type.ConsoleProxy)) {
            return rebootConsoleProxy(cmd.getId());
        } else {
            return rebootSecondaryStorageVm(cmd.getId());
        }
    }

    @Override
    public VMInstanceVO destroySystemVM(DestroySystemVmCmd cmd) {
        VMInstanceVO systemVm = _vmInstanceDao.findByIdTypes(cmd.getId(), VirtualMachine.Type.ConsoleProxy, VirtualMachine.Type.SecondaryStorageVm);

        if (systemVm == null) {
            InvalidParameterValueException ex = new InvalidParameterValueException("unable to find a system vm with specified vmId");
            ex.addProxyObject(systemVm, cmd.getId(), "vmId");
            throw ex;
        }

        if (systemVm.getType().equals(VirtualMachine.Type.ConsoleProxy)) {
            return destroyConsoleProxy(cmd.getId());
        } else {
            return destroySecondaryStorageVm(cmd.getId());
        }
    }

    private String signRequest(String request, String key) {
        try {
            s_logger.info("Request: " + request);
            s_logger.info("Key: " + key);

            if (key != null && request != null) {
                Mac mac = Mac.getInstance("HmacSHA1");
                SecretKeySpec keySpec = new SecretKeySpec(key.getBytes(), "HmacSHA1");
                mac.init(keySpec);
                mac.update(request.getBytes());
                byte[] encryptedBytes = mac.doFinal();
                return new String((Base64.encodeBase64(encryptedBytes)));
            }
        } catch (Exception ex) {
            s_logger.error("unable to sign request", ex);
        }
        return null;
    }

    @Override
    public ArrayList<String> getCloudIdentifierResponse(long userId) {
        Account caller = UserContext.current().getCaller();

        // verify that user exists
        User user = _accountMgr.getUserIncludingRemoved(userId);
        if ((user == null) || (user.getRemoved() != null)) {
            InvalidParameterValueException ex = new InvalidParameterValueException("Unable to find active user of specified id");
            ex.addProxyObject(user, userId, "userId");
            throw ex;
        }

        // check permissions
        _accountMgr.checkAccess(caller, null, true, _accountMgr.getAccount(user.getAccountId()));

        String cloudIdentifier = _configDao.getValue("cloud.identifier");
        if (cloudIdentifier == null) {
            cloudIdentifier = "";
        }

        String signature = "";
        try {
            // get the user obj to get his secret key
            user = _accountMgr.getActiveUser(userId);
            String secretKey = user.getSecretKey();
            String input = cloudIdentifier;
            signature = signRequest(input, secretKey);
        } catch (Exception e) {
            s_logger.warn("Exception whilst creating a signature:" + e);
        }

        ArrayList<String> cloudParams = new ArrayList<String>();
        cloudParams.add(cloudIdentifier);
        cloudParams.add(signature);

        return cloudParams;
    }

    @Override
    public Map<String, Object> listCapabilities(ListCapabilitiesCmd cmd) {
        Map<String, Object> capabilities = new HashMap<String, Object>();

        boolean securityGroupsEnabled = false;
        boolean elasticLoadBalancerEnabled = false;
        String supportELB = "false";
        List<NetworkVO> networks = _networkDao.listSecurityGroupEnabledNetworks();
        if (networks != null && !networks.isEmpty()) {
            securityGroupsEnabled = true;
            String elbEnabled = _configDao.getValue(Config.ElasticLoadBalancerEnabled.key());
            elasticLoadBalancerEnabled = elbEnabled == null ? false : Boolean.parseBoolean(elbEnabled);
            if (elasticLoadBalancerEnabled) {
                String networkType = _configDao.getValue(Config.ElasticLoadBalancerNetwork.key());
                if (networkType != null)
                    supportELB = networkType;
            }
        }

        long diskOffMaxSize = Long.valueOf(_configDao.getValue(Config.CustomDiskOfferingMaxSize.key()));

        String userPublicTemplateEnabled = _configs.get(Config.AllowPublicUserTemplates.key());

        capabilities.put("securityGroupsEnabled", securityGroupsEnabled);
        capabilities
                .put("userPublicTemplateEnabled", (userPublicTemplateEnabled == null || userPublicTemplateEnabled.equals("false") ? false : true));
        capabilities.put("cloudStackVersion", getVersion());
        capabilities.put("supportELB", supportELB);
        capabilities.put("projectInviteRequired", _projectMgr.projectInviteRequired());
        capabilities.put("allowusercreateprojects", _projectMgr.allowUserToCreateProject());
        capabilities.put("customDiskOffMaxSize", diskOffMaxSize);

        return capabilities;
    }

    @Override
    public GuestOSVO getGuestOs(Long guestOsId) {
        return _guestOSDao.findById(guestOsId);
    }

    @Override
    @ActionEvent(eventType = EventTypes.EVENT_VOLUME_EXTRACT, eventDescription = "extracting volume", async = true)
    public Long extractVolume(ExtractVolumeCmd cmd) throws URISyntaxException {
        Long volumeId = cmd.getId();
        String url = cmd.getUrl();
        Long zoneId = cmd.getZoneId();
        AsyncJobVO job = null; // FIXME: cmd.getJob();
        String mode = cmd.getMode();
        Account account = UserContext.current().getCaller();

        if (!_accountMgr.isRootAdmin(account.getType()) && ApiDBUtils.isExtractionDisabled()) {
            throw new PermissionDeniedException("Extraction has been disabled by admin");
        }

        VolumeVO volume = _volumeDao.findById(volumeId);
        if (volume == null) {
            InvalidParameterValueException ex = new InvalidParameterValueException("Unable to find volume with specified volumeId");
            ex.addProxyObject(volume, volumeId, "volumeId");
            throw ex;
        }

        // perform permission check
        _accountMgr.checkAccess(account, null, true, volume);

        if (_dcDao.findById(zoneId) == null) {
            throw new InvalidParameterValueException("Please specify a valid zone.");
        }
        if (volume.getPoolId() == null) {
            throw new InvalidParameterValueException("The volume doesnt belong to a storage pool so cant extract it");
        }
        // Extract activity only for detached volumes or for volumes whose
        // instance is stopped
        if (volume.getInstanceId() != null && ApiDBUtils.findVMInstanceById(volume.getInstanceId()).getState() != State.Stopped) {
            s_logger.debug("Invalid state of the volume with ID: " + volumeId
                    + ". It should be either detached or the VM should be in stopped state.");
            PermissionDeniedException ex = new PermissionDeniedException(
                    "Invalid state of the volume with specified ID. It should be either detached or the VM should be in stopped state.");
            ex.addProxyObject(volume, volumeId, "volumeId");
            throw ex;
        }

        if (volume.getVolumeType() != Volume.Type.DATADISK) { // Datadisk dont
                                                              // have any
                                                              // template
                                                              // dependence.

            VMTemplateVO template = ApiDBUtils.findTemplateById(volume.getTemplateId());
            if (template != null) { // For ISO based volumes template = null and
                                    // we allow extraction of all ISO based
                                    // volumes
                boolean isExtractable = template.isExtractable() && template.getTemplateType() != Storage.TemplateType.SYSTEM;
                if (!isExtractable && account != null && account.getType() != Account.ACCOUNT_TYPE_ADMIN) { // Global
                // admins are always allowed to extract
                    PermissionDeniedException ex = new PermissionDeniedException("The volume with specified volumeId is not allowed to be extracted");
                    ex.addProxyObject(volume, volumeId, "volumeId");
                    throw ex;
                }
            }
        }

        Upload.Mode extractMode;
        if (mode == null || (!mode.equals(Upload.Mode.FTP_UPLOAD.toString()) && !mode.equals(Upload.Mode.HTTP_DOWNLOAD.toString()))) {
            throw new InvalidParameterValueException("Please specify a valid extract Mode ");
        } else {
            extractMode = mode.equals(Upload.Mode.FTP_UPLOAD.toString()) ? Upload.Mode.FTP_UPLOAD : Upload.Mode.HTTP_DOWNLOAD;
        }

        // If mode is upload perform extra checks on url and also see if there
        // is an ongoing upload on the same.
        if (extractMode == Upload.Mode.FTP_UPLOAD) {
            URI uri = new URI(url);
            if ((uri.getScheme() == null) || (!uri.getScheme().equalsIgnoreCase("ftp"))) {
                throw new IllegalArgumentException("Unsupported scheme for url: " + url);
            }

            String host = uri.getHost();
            try {
                InetAddress hostAddr = InetAddress.getByName(host);
                if (hostAddr.isAnyLocalAddress() || hostAddr.isLinkLocalAddress() || hostAddr.isLoopbackAddress() || hostAddr.isMulticastAddress()) {
                    throw new IllegalArgumentException("Illegal host specified in url");
                }
                if (hostAddr instanceof Inet6Address) {
                    throw new IllegalArgumentException("IPV6 addresses not supported (" + hostAddr.getHostAddress() + ")");
                }
            } catch (UnknownHostException uhe) {
                throw new IllegalArgumentException("Unable to resolve " + host);
            }

            if (_uploadMonitor.isTypeUploadInProgress(volumeId, Upload.Type.VOLUME)) {
                throw new IllegalArgumentException(volume.getName()
                        + " upload is in progress. Please wait for some time to schedule another upload for the same");
            }
        }

        long accountId = volume.getAccountId();
        StoragePoolVO srcPool = _poolDao.findById(volume.getPoolId());
        HostVO sserver = _storageMgr.getSecondaryStorageHost(zoneId);
        String secondaryStorageURL = sserver.getStorageUrl();

        List<UploadVO> extractURLList = _uploadDao.listByTypeUploadStatus(volumeId, Upload.Type.VOLUME, UploadVO.Status.DOWNLOAD_URL_CREATED);

        if (extractMode == Upload.Mode.HTTP_DOWNLOAD && extractURLList.size() > 0) {
            return extractURLList.get(0).getId(); // If download url already
                                                  // exists then return
        } else {
            UploadVO uploadJob = _uploadMonitor.createNewUploadEntry(sserver.getId(), volumeId, UploadVO.Status.COPY_IN_PROGRESS, Upload.Type.VOLUME,
                    url, extractMode);
            s_logger.debug("Extract Mode - " + uploadJob.getMode());
            uploadJob = _uploadDao.createForUpdate(uploadJob.getId());

            // Update the async Job

            ExtractResponse resultObj = new ExtractResponse(ApiDBUtils.findVolumeById(volumeId).getUuid(),
                    volume.getName(), ApiDBUtils.findAccountById(accountId).getUuid(), UploadVO.Status.COPY_IN_PROGRESS.toString(),
                    uploadJob.getUuid());
            resultObj.setResponseName(cmd.getCommandName());
            AsyncJobExecutor asyncExecutor = BaseAsyncJobExecutor.getCurrentExecutor();
            if (asyncExecutor != null) {
                job = asyncExecutor.getJob();
                _asyncMgr.updateAsyncJobAttachment(job.getId(), Upload.Type.VOLUME.toString(), volumeId);
                _asyncMgr.updateAsyncJobStatus(job.getId(), AsyncJobResult.STATUS_IN_PROGRESS, resultObj);
            }
            String value = _configs.get(Config.CopyVolumeWait.toString());
            int copyvolumewait = NumbersUtil.parseInt(value, Integer.parseInt(Config.CopyVolumeWait.getDefaultValue()));
            // Copy the volume from the source storage pool to secondary storage
            CopyVolumeCommand cvCmd = new CopyVolumeCommand(volume.getId(), volume.getPath(), srcPool, secondaryStorageURL, true, copyvolumewait);
            CopyVolumeAnswer cvAnswer = null;
            try {
                cvAnswer = (CopyVolumeAnswer) _storageMgr.sendToPool(srcPool, cvCmd);
            } catch (StorageUnavailableException e) {
                s_logger.debug("Storage unavailable");
            }

            // Check if you got a valid answer.
            if (cvAnswer == null || !cvAnswer.getResult()) {
                String errorString = "Failed to copy the volume from the source primary storage pool to secondary storage.";

                // Update the async job.
                resultObj.setResultString(errorString);
                resultObj.setUploadStatus(UploadVO.Status.COPY_ERROR.toString());
                if (asyncExecutor != null) {
                    _asyncMgr.completeAsyncJob(job.getId(), AsyncJobResult.STATUS_FAILED, 0, resultObj);
                }

                // Update the DB that volume couldn't be copied
                uploadJob.setUploadState(UploadVO.Status.COPY_ERROR);
                uploadJob.setErrorString(errorString);
                uploadJob.setLastUpdated(new Date());
                _uploadDao.update(uploadJob.getId(), uploadJob);

                throw new CloudRuntimeException(errorString);
            }

            String volumeLocalPath = "volumes/" + volume.getId() + "/" + cvAnswer.getVolumePath() + "." + getFormatForPool(srcPool);
            // Update the DB that volume is copied and volumePath
            uploadJob.setUploadState(UploadVO.Status.COPY_COMPLETE);
            uploadJob.setLastUpdated(new Date());
            uploadJob.setInstallPath(volumeLocalPath);
            _uploadDao.update(uploadJob.getId(), uploadJob);

            if (extractMode == Mode.FTP_UPLOAD) { // Now that the volume is
                                                  // copied perform the actual
                                                  // uploading
                _uploadMonitor.extractVolume(uploadJob, sserver, volume, url, zoneId, volumeLocalPath, cmd.getStartEventId(), job.getId(), _asyncMgr);
                return uploadJob.getId();
            } else { // Volume is copied now make it visible under apache and
                     // create a URL.
                _uploadMonitor.createVolumeDownloadURL(volumeId, volumeLocalPath, Upload.Type.VOLUME, zoneId, uploadJob.getId());
                return uploadJob.getId();
            }
        }
    }

    private String getFormatForPool(StoragePoolVO pool) {
        ClusterVO cluster = ApiDBUtils.findClusterById(pool.getClusterId());

        if (cluster.getHypervisorType() == HypervisorType.XenServer) {
            return "vhd";
        } else if (cluster.getHypervisorType() == HypervisorType.KVM) {
            return "qcow2";
        } else if (cluster.getHypervisorType() == HypervisorType.VMware) {
            return "ova";
        } else if (cluster.getHypervisorType() == HypervisorType.Ovm) {
            return "raw";
        } else {
            return null;
        }
    }

    @Override
    public InstanceGroupVO updateVmGroup(UpdateVMGroupCmd cmd) {
        Account caller = UserContext.current().getCaller();
        Long groupId = cmd.getId();
        String groupName = cmd.getGroupName();

        // Verify input parameters
        InstanceGroupVO group = _vmGroupDao.findById(groupId.longValue());
        if (group == null) {
            InvalidParameterValueException ex = new InvalidParameterValueException("unable to find a vm group with specified groupId");
            ex.addProxyObject(group, groupId, "groupId");
            throw ex;
        }

        _accountMgr.checkAccess(caller, null, true, group);

        // Check if name is already in use by this account (exclude this group)
        boolean isNameInUse = _vmGroupDao.isNameInUse(group.getAccountId(), groupName);

        if (isNameInUse && !group.getName().equals(groupName)) {
            throw new InvalidParameterValueException("Unable to update vm group, a group with name " + groupName + " already exists for account");
        }

        if (groupName != null) {
            _vmGroupDao.updateVmGroup(groupId, groupName);
        }

        return _vmGroupDao.findById(groupId);
    }



    @Override
    public String getVersion() {
        final Class<?> c = ManagementServer.class;
        String fullVersion = c.getPackage().getImplementationVersion();
        if (fullVersion != null && fullVersion.length() > 0) {
            return fullVersion;
        }

        return "unknown";
    }

    @Override
    public Long saveStartedEvent(Long userId, Long accountId, String type, String description, long startEventId) {
        return EventUtils.saveStartedEvent(userId, accountId, type, description, startEventId);
    }

    @Override
    public Long saveCompletedEvent(Long userId, Long accountId, String level, String type, String description, long startEventId) {
        return EventUtils.saveEvent(userId, accountId, level, type, description, startEventId);
    }

    @Override
    @DB
    public String uploadCertificate(UploadCustomCertificateCmd cmd) {
        if (cmd.getPrivateKey() != null && cmd.getAlias() != null) {
            throw new InvalidParameterValueException("Can't change the alias for private key certification");
        }

        if (cmd.getPrivateKey() == null) {
            if (cmd.getAlias() == null) {
                throw new InvalidParameterValueException("alias can't be empty, if it's a certification chain");
            }

            if (cmd.getCertIndex() == null) {
                throw new InvalidParameterValueException("index can't be empty, if it's a certifciation chain");
            }
        }

        if (cmd.getPrivateKey() != null && !_ksMgr.validateCertificate(cmd.getCertificate(), cmd.getPrivateKey(), cmd.getDomainSuffix())) {
            throw new InvalidParameterValueException("Failed to pass certificate validation check");
        }

        if (cmd.getPrivateKey() != null) {
            _ksMgr.saveCertificate(ConsoleProxyManager.CERTIFICATE_NAME, cmd.getCertificate(), cmd.getPrivateKey(), cmd.getDomainSuffix());
        } else {
            _ksMgr.saveCertificate(cmd.getAlias(), cmd.getCertificate(), cmd.getCertIndex(), cmd.getDomainSuffix());
        }

        _consoleProxyMgr.setManagementState(ConsoleProxyManagementState.ResetSuspending);
        return "Certificate has been updated, we will stop all running console proxy VMs to propagate the new certificate, please give a few minutes for console access service to be up again";
    }

    @Override
    public List<String> getHypervisors(Long zoneId) {
        List<String> result = new ArrayList<String>();
        String hypers = _configDao.getValue(Config.HypervisorList.key());
        String[] hypervisors = hypers.split(",");

        if (zoneId != null) {
            if (zoneId.longValue() == -1L) {
                List<DataCenterVO> zones = _dcDao.listAll();

                for (String hypervisor : hypervisors) {
                    int hyperCount = 0;
                    for (DataCenterVO zone : zones) {
                        List<ClusterVO> clusters = _clusterDao.listByDcHyType(zone.getId(), hypervisor);
                        if (!clusters.isEmpty()) {
                            hyperCount++;
                        }
                    }
                    if (hyperCount == zones.size()) {
                        result.add(hypervisor);
                    }
                }
            } else {
                List<ClusterVO> clustersForZone = _clusterDao.listByZoneId(zoneId);
                for (ClusterVO cluster : clustersForZone) {
                    result.add(cluster.getHypervisorType().toString());
                }
            }

        } else {
            return Arrays.asList(hypervisors);
        }
        return result;
    }

    @Override
    public String getHashKey() {
        // although we may have race conditioning here, database transaction
        // serialization should
        // give us the same key
        if (_hashKey == null) {
            _hashKey = _configDao.getValueAndInitIfNotExist(Config.HashKey.key(), Config.HashKey.getCategory(), UUID.randomUUID().toString());
        }
        return _hashKey;
    }

    @Override
    public SSHKeyPair createSSHKeyPair(CreateSSHKeyPairCmd cmd) {
        Account caller = UserContext.current().getCaller();
        String accountName = cmd.getAccountName();
        Long domainId = cmd.getDomainId();
        Long projectId = cmd.getProjectId();

        Account owner = _accountMgr.finalizeOwner(caller, accountName, domainId, projectId);

        SSHKeyPairVO s = _sshKeyPairDao.findByName(owner.getAccountId(), owner.getDomainId(), cmd.getName());
        if (s != null) {
            throw new InvalidParameterValueException("A key pair with name '" + cmd.getName() + "' already exists.");
        }

        SSHKeysHelper keys = new SSHKeysHelper();

        String name = cmd.getName();
        String publicKey = keys.getPublicKey();
        String fingerprint = keys.getPublicKeyFingerPrint();
        String privateKey = keys.getPrivateKey();

        return createAndSaveSSHKeyPair(name, fingerprint, publicKey, privateKey, owner);
    }

    @Override
    public boolean deleteSSHKeyPair(DeleteSSHKeyPairCmd cmd) {
        Account caller = UserContext.current().getCaller();
        String accountName = cmd.getAccountName();
        Long domainId = cmd.getDomainId();
        Long projectId = cmd.getProjectId();

        Account owner = _accountMgr.finalizeOwner(caller, accountName, domainId, projectId);

        SSHKeyPairVO s = _sshKeyPairDao.findByName(owner.getAccountId(), owner.getDomainId(), cmd.getName());
        if (s == null) {
            InvalidParameterValueException ex = new InvalidParameterValueException("A key pair with name '" + cmd.getName()
                    + "' does not exist for account " + owner.getAccountName() + " in specified domain id");
            ex.addProxyObject(owner, owner.getDomainId(), "domainId");
            throw ex;
        }

        return _sshKeyPairDao.deleteByName(owner.getAccountId(), owner.getDomainId(), cmd.getName());
    }

    @Override
    public Pair<List<? extends SSHKeyPair>, Integer> listSSHKeyPairs(ListSSHKeyPairsCmd cmd) {
        String name = cmd.getName();
        String fingerPrint = cmd.getFingerprint();

        Account caller = UserContext.current().getCaller();
        List<Long> permittedAccounts = new ArrayList<Long>();

        Ternary<Long, Boolean, ListProjectResourcesCriteria> domainIdRecursiveListProject = new Ternary<Long, Boolean, ListProjectResourcesCriteria>(
                cmd.getDomainId(), cmd.isRecursive(), null);
        _accountMgr.buildACLSearchParameters(caller, null, cmd.getAccountName(), cmd.getProjectId(), permittedAccounts, domainIdRecursiveListProject,
                cmd.listAll(), false);
        Long domainId = domainIdRecursiveListProject.first();
        Boolean isRecursive = domainIdRecursiveListProject.second();
        ListProjectResourcesCriteria listProjectResourcesCriteria = domainIdRecursiveListProject.third();
        SearchBuilder<SSHKeyPairVO> sb = _sshKeyPairDao.createSearchBuilder();
        _accountMgr.buildACLSearchBuilder(sb, domainId, isRecursive, permittedAccounts, listProjectResourcesCriteria);
        Filter searchFilter = new Filter(SSHKeyPairVO.class, "id", false, cmd.getStartIndex(), cmd.getPageSizeVal());

        SearchCriteria<SSHKeyPairVO> sc = sb.create();
        _accountMgr.buildACLSearchCriteria(sc, domainId, isRecursive, permittedAccounts, listProjectResourcesCriteria);

        if (name != null) {
            sc.addAnd("name", SearchCriteria.Op.EQ, name);
        }

        if (fingerPrint != null) {
            sc.addAnd("fingerprint", SearchCriteria.Op.EQ, fingerPrint);
        }

        Pair<List<SSHKeyPairVO>, Integer> result = _sshKeyPairDao.searchAndCount(sc, searchFilter);
        return new Pair<List<? extends SSHKeyPair>, Integer>(result.first(), result.second());
    }

    @Override
    public SSHKeyPair registerSSHKeyPair(RegisterSSHKeyPairCmd cmd) {
        Account caller = UserContext.current().getCaller();

        Account owner = _accountMgr.finalizeOwner(caller, cmd.getAccountName(), cmd.getDomainId(), cmd.getProjectId());

        SSHKeyPairVO s = _sshKeyPairDao.findByName(owner.getAccountId(), owner.getDomainId(), cmd.getName());
        if (s != null) {
            throw new InvalidParameterValueException("A key pair with name '" + cmd.getName() + "' already exists.");
        }

        String name = cmd.getName();
        String publicKey = SSHKeysHelper.getPublicKeyFromKeyMaterial(cmd.getPublicKey());

        if (publicKey == null) {
            throw new InvalidParameterValueException("Public key is invalid");
        }

        String fingerprint = SSHKeysHelper.getPublicKeyFingerprint(publicKey);

        return createAndSaveSSHKeyPair(name, fingerprint, publicKey, null, owner);
    }

    private SSHKeyPair createAndSaveSSHKeyPair(String name, String fingerprint, String publicKey, String privateKey, Account owner) {
        SSHKeyPairVO newPair = new SSHKeyPairVO();

        newPair.setAccountId(owner.getAccountId());
        newPair.setDomainId(owner.getDomainId());
        newPair.setName(name);
        newPair.setFingerprint(fingerprint);
        newPair.setPublicKey(publicKey);
        newPair.setPrivateKey(privateKey); // transient; not saved.

        _sshKeyPairDao.persist(newPair);

        return newPair;
    }

    @Override
    public String getVMPassword(GetVMPasswordCmd cmd) {
        Account caller = UserContext.current().getCaller();

        UserVmVO vm = _userVmDao.findById(cmd.getId());
        if (vm == null) {
            InvalidParameterValueException ex = new InvalidParameterValueException("No VM with specified id found.");
            ex.addProxyObject(vm, cmd.getId(), "vmId");
            throw ex;
        }

        // make permission check
        _accountMgr.checkAccess(caller, null, true, vm);

        _userVmDao.loadDetails(vm);
        String password = vm.getDetail("Encrypted.Password");
        if (password == null || password.equals("")) {
            InvalidParameterValueException ex = new InvalidParameterValueException("No password for VM with specified id found.");
            ex.addProxyObject(vm, cmd.getId(), "vmId");
            throw ex;
        }

        return password;
    }

    @Override
    @DB
    public boolean updateHostPassword(UpdateHostPasswordCmd cmd) {
        if (cmd.getClusterId() == null && cmd.getHostId() == null) {
            throw new InvalidParameterValueException("You should provide one of cluster id or a host id.");
        } else if (cmd.getClusterId() == null) {
            HostVO host = _hostDao.findById(cmd.getHostId());
            if (host != null && host.getHypervisorType() == HypervisorType.XenServer) {
                throw new InvalidParameterValueException("You should provide cluster id for Xenserver cluster.");
            } else {
                throw new InvalidParameterValueException("This operation is not supported for this hypervisor type");
            }
        } else {

            ClusterVO cluster = ApiDBUtils.findClusterById(cmd.getClusterId());
            if (cluster == null || cluster.getHypervisorType() != HypervisorType.XenServer) {
                throw new InvalidParameterValueException("This operation is not supported for this hypervisor type");
            }
            // get all the hosts in this cluster
            List<HostVO> hosts = _resourceMgr.listAllHostsInCluster(cmd.getClusterId());
            Transaction txn = Transaction.currentTxn();
            try {
                txn.start();
                for (HostVO h : hosts) {
                    if (s_logger.isDebugEnabled()) {
                        s_logger.debug("Changing password for host name = " + h.getName());
                    }
                    // update password for this host
                    DetailVO nv = _detailsDao.findDetail(h.getId(), ApiConstants.USERNAME);
                    if (nv.getValue().equals(cmd.getUsername())) {
                        DetailVO nvp = _detailsDao.findDetail(h.getId(), ApiConstants.PASSWORD);
                        nvp.setValue(DBEncryptionUtil.encrypt(cmd.getPassword()));
                        _detailsDao.persist(nvp);
                    } else {
                        // if one host in the cluster has diff username then
                        // rollback to maintain consistency
                        txn.rollback();
                        throw new InvalidParameterValueException(
                                "The username is not same for all hosts, please modify passwords for individual hosts.");
                    }
                }
                txn.commit();
                // if hypervisor is xenserver then we update it in
                // CitrixResourceBase
            } catch (Exception e) {
                txn.rollback();
                throw new CloudRuntimeException("Failed to update password " + e.getMessage());
            }
        }

        return true;
    }

    @Override
    public String[] listEventTypes() {
        Object eventObj = new EventTypes();
        Class<EventTypes> c = EventTypes.class;
        Field[] fields = c.getDeclaredFields();
        String[] eventTypes = new String[fields.length];
        try {
            int i = 0;
            for (Field field : fields) {
                eventTypes[i++] = field.get(eventObj).toString();
            }
            return eventTypes;
        } catch (IllegalArgumentException e) {
            s_logger.error("Error while listing Event Types", e);
        } catch (IllegalAccessException e) {
            s_logger.error("Error while listing Event Types", e);
        }
        return null;
    }

    @Override
    public Pair<List<? extends HypervisorCapabilities>, Integer> listHypervisorCapabilities(Long id, HypervisorType hypervisorType, String keyword,
            Long startIndex, Long pageSizeVal) {
        Filter searchFilter = new Filter(HypervisorCapabilitiesVO.class, "id", true, startIndex, pageSizeVal);
        SearchCriteria<HypervisorCapabilitiesVO> sc = _hypervisorCapabilitiesDao.createSearchCriteria();

        if (id != null) {
            sc.addAnd("id", SearchCriteria.Op.EQ, id);
        }

        if (hypervisorType != null) {
            sc.addAnd("hypervisorType", SearchCriteria.Op.EQ, hypervisorType);
        }

        if (keyword != null) {
            SearchCriteria<HypervisorCapabilitiesVO> ssc = _hypervisorCapabilitiesDao.createSearchCriteria();
            ssc.addOr("hypervisorType", SearchCriteria.Op.LIKE, "%" + keyword + "%");
            sc.addAnd("hypervisorType", SearchCriteria.Op.SC, ssc);
        }

        Pair<List<HypervisorCapabilitiesVO>, Integer> result = _hypervisorCapabilitiesDao.searchAndCount(sc, searchFilter);
        return new Pair<List<? extends HypervisorCapabilities>, Integer>(result.first(), result.second());
    }

    @Override
    public HypervisorCapabilities updateHypervisorCapabilities(Long id, Long maxGuestsLimit, Boolean securityGroupEnabled) {
        HypervisorCapabilitiesVO hpvCapabilities = _hypervisorCapabilitiesDao.findById(id, true);

        if (hpvCapabilities == null) {
            InvalidParameterValueException ex = new InvalidParameterValueException("unable to find the hypervisor capabilities for specified id");
            ex.addProxyObject(hpvCapabilities, id, "Id");
            throw ex;
        }

        boolean updateNeeded = (maxGuestsLimit != null || securityGroupEnabled != null);
        if (!updateNeeded) {
            return hpvCapabilities;
        }

        hpvCapabilities = _hypervisorCapabilitiesDao.createForUpdate(id);

        if (maxGuestsLimit != null) {
            hpvCapabilities.setMaxGuestsLimit(maxGuestsLimit);
        }

        if (securityGroupEnabled != null) {
            hpvCapabilities.setSecurityGroupEnabled(securityGroupEnabled);
        }

        if (_hypervisorCapabilitiesDao.update(id, hpvCapabilities)) {
            hpvCapabilities = _hypervisorCapabilitiesDao.findById(id);
            UserContext.current().setEventDetails("Hypervisor Capabilities id=" + hpvCapabilities.getId());
            return hpvCapabilities;
        } else {
            return null;
        }
    }

    @Override
    public VirtualMachine upgradeSystemVM(UpgradeSystemVMCmd cmd) {
        Long systemVmId = cmd.getId();
        Long serviceOfferingId = cmd.getServiceOfferingId();
        Account caller = UserContext.current().getCaller();

        VMInstanceVO systemVm = _vmInstanceDao.findByIdTypes(systemVmId, VirtualMachine.Type.ConsoleProxy, VirtualMachine.Type.SecondaryStorageVm);
        if (systemVm == null) {
            throw new InvalidParameterValueException("Unable to find SystemVm with id " + systemVmId);
        }

        _accountMgr.checkAccess(caller, null, true, systemVm);

        // Check that the specified service offering ID is valid
        _itMgr.checkIfCanUpgrade(systemVm, serviceOfferingId);

        boolean result = _itMgr.upgradeVmDb(systemVmId, serviceOfferingId);

        if (result) {
            return _vmInstanceDao.findById(systemVmId);
        } else {
            throw new CloudRuntimeException("Unable to upgrade system vm " + systemVm);
        }

    }

    @Override
    public void enableAdminUser(String password) {
        String encodedPassword = null;

        UserVO adminUser = _userDao.getUser(2);
        if (adminUser.getState() == Account.State.disabled) {
            // This means its a new account, set the password using the
            // authenticator

            for (Enumeration<UserAuthenticator> en = _userAuthenticators.enumeration(); en.hasMoreElements();) {
                UserAuthenticator authenticator = en.nextElement();
                encodedPassword = authenticator.encode(password);
                if (encodedPassword != null) {
                    break;
                }
            }

            adminUser.setPassword(encodedPassword);
            adminUser.setState(Account.State.enabled);
            _userDao.persist(adminUser);
            s_logger.info("Admin user enabled");
        }

    }

}<|MERGE_RESOLUTION|>--- conflicted
+++ resolved
@@ -1602,9 +1602,6 @@
     }
 
     @Override
-<<<<<<< HEAD
-    public List<? extends Alert> searchForAlerts(ListAlertsCmd cmd) {
-=======
     @ActionEvent(eventType = EventTypes.EVENT_DOMAIN_UPDATE, eventDescription = "updating Domain")
     @DB
     public DomainVO updateDomain(UpdateDomainCmd cmd) {
@@ -1701,7 +1698,6 @@
 
     @Override
     public Pair<List<? extends Alert>, Integer> searchForAlerts(ListAlertsCmd cmd) {
->>>>>>> 3bac7b8c
         Filter searchFilter = new Filter(AlertVO.class, "lastSent", false, cmd.getStartIndex(), cmd.getPageSizeVal());
         SearchCriteria<AlertVO> sc = _alertDao.createSearchCriteria();
 
