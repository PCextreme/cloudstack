--- conflicted
+++ resolved
@@ -958,12 +958,9 @@
 
     @Override
     public Pair<List<? extends Cluster>, Integer> searchForClusters(ListClustersCmd cmd) {
-<<<<<<< HEAD
-=======
         Filter searchFilter = new Filter(ClusterVO.class, "id", true, cmd.getStartIndex(), cmd.getPageSizeVal());
         SearchCriteria<ClusterVO> sc = _clusterDao.createSearchCriteria();
 
->>>>>>> fb31a39e
         Object id = cmd.getId();
         Object name = cmd.getClusterName();
         Object podId = cmd.getPodId();
@@ -972,34 +969,9 @@
         Object clusterType = cmd.getClusterType();
         Object allocationState = cmd.getAllocationState();
         String keyword = cmd.getKeyword();
-<<<<<<< HEAD
+        
         zoneId = _accountMgr.checkAccessAndSpecifyAuthority(CallContext.current().getCallingAccount(), zoneId);
-
         
-    	Filter searchFilter = new Filter(ClusterVO.class, "id", true, cmd.getStartIndex(), cmd.getPageSizeVal());
-        
-        SearchBuilder<ClusterVO> sb = _clusterDao.createSearchBuilder();
-        sb.and("id", sb.entity().getId(), SearchCriteria.Op.EQ);
-        sb.and("name", sb.entity().getName(), SearchCriteria.Op.LIKE);
-        sb.and("podId", sb.entity().getPodId(), SearchCriteria.Op.EQ);
-        sb.and("dataCenterId", sb.entity().getDataCenterId(), SearchCriteria.Op.EQ);
-        sb.and("hypervisorType", sb.entity().getHypervisorType(), SearchCriteria.Op.EQ);
-        sb.and("clusterType", sb.entity().getClusterType(), SearchCriteria.Op.EQ);
-        sb.and("allocationState", sb.entity().getAllocationState(), SearchCriteria.Op.EQ);
-        
-        if(zoneType != null) {
-            SearchBuilder<DataCenterVO> zoneSb = _dcDao.createSearchBuilder();
-            zoneSb.and("zoneNetworkType", zoneSb.entity().getNetworkType(), SearchCriteria.Op.EQ);
-            sb.join("zoneSb", zoneSb, sb.entity().getDataCenterId(), zoneSb.entity().getId(), JoinBuilder.JoinType.INNER);
-        }
-        
-        
-        SearchCriteria<ClusterVO> sc = sb.create();
-=======
-
-        zoneId = _accountMgr.checkAccessAndSpecifyAuthority(UserContext.current().getCaller(), zoneId);
-
->>>>>>> fb31a39e
         if (id != null) {
             sc.addAnd("id", SearchCriteria.Op.EQ, id);
         }
@@ -1446,30 +1418,9 @@
         Long zoneId = cmd.getZoneId();
         Object keyword = cmd.getKeyword();
         Object allocationState = cmd.getAllocationState();
-<<<<<<< HEAD
-        String zoneType = cmd.getZoneType();
+
         zoneId = _accountMgr.checkAccessAndSpecifyAuthority(CallContext.current().getCallingAccount(), zoneId);
-
-    	
-    	Filter searchFilter = new Filter(HostPodVO.class, "dataCenterId", true, cmd.getStartIndex(), cmd.getPageSizeVal());
-        SearchBuilder<HostPodVO> sb = _hostPodDao.createSearchBuilder();
-        sb.and("id", sb.entity().getId(), SearchCriteria.Op.EQ);
-        sb.and("name", sb.entity().getName(), SearchCriteria.Op.LIKE);
-        sb.and("dataCenterId", sb.entity().getDataCenterId(), SearchCriteria.Op.EQ);
-        sb.and("allocationState", sb.entity().getAllocationState(), SearchCriteria.Op.EQ);
-        
-        if(zoneType != null) {
-            SearchBuilder<DataCenterVO> zoneSb = _dcDao.createSearchBuilder();
-            zoneSb.and("zoneNetworkType", zoneSb.entity().getNetworkType(), SearchCriteria.Op.EQ);
-            sb.join("zoneSb", zoneSb, sb.entity().getDataCenterId(), zoneSb.entity().getId(), JoinBuilder.JoinType.INNER);
-        }
                
-        SearchCriteria<HostPodVO> sc = sb.create();
-=======
-
-        zoneId = _accountMgr.checkAccessAndSpecifyAuthority(UserContext.current().getCaller(), zoneId);
-
->>>>>>> fb31a39e
         if (keyword != null) {
             SearchCriteria<HostPodVO> ssc = _hostPodDao.createSearchCriteria();
             ssc.addOr("name", SearchCriteria.Op.LIKE, "%" + keyword + "%");
@@ -1491,15 +1442,7 @@
         }
 
         if (allocationState != null) {
-<<<<<<< HEAD
-            sc.setParameters("allocationState", allocationState);
-        }
-    
-        if(zoneType != null) {
-            sc.setJoinParameters("zoneSb", "zoneNetworkType", zoneType);
-=======
             sc.addAnd("allocationState", SearchCriteria.Op.EQ, allocationState);
->>>>>>> fb31a39e
         }
 
         Pair<List<HostPodVO>, Integer> result = _hostPodDao.searchAndCount(sc, searchFilter);
@@ -3092,12 +3035,7 @@
     @Override
     public Pair<List<? extends VirtualMachine>, Integer> searchForSystemVm(ListSystemVMsCmd cmd) {
         String type = cmd.getSystemVmType();
-<<<<<<< HEAD
         Long zoneId = _accountMgr.checkAccessAndSpecifyAuthority(CallContext.current().getCallingAccount(), cmd.getZoneId());
-        String zoneType = cmd.getZoneType();
-=======
-        Long zoneId = _accountMgr.checkAccessAndSpecifyAuthority(UserContext.current().getCaller(), cmd.getZoneId());
->>>>>>> fb31a39e
         Long id = cmd.getId();
         String name = cmd.getSystemVmName();
         String state = cmd.getState();
@@ -3124,15 +3062,6 @@
             sb.join("volumeSearch", volumeSearch, sb.entity().getId(), volumeSearch.entity().getInstanceId(), JoinBuilder.JoinType.INNER);
         }
 
-<<<<<<< HEAD
-        if(zoneType != null) {
-            SearchBuilder<DataCenterVO> zoneSb = _dcDao.createSearchBuilder();
-            zoneSb.and("zoneNetworkType", zoneSb.entity().getNetworkType(), SearchCriteria.Op.EQ);
-            sb.join("zoneSb", zoneSb, sb.entity().getDataCenterId(), zoneSb.entity().getId(), JoinBuilder.JoinType.INNER);
-        }
-        
-=======
->>>>>>> fb31a39e
         SearchCriteria<VMInstanceVO> sc = sb.create();
 
         if (keyword != null) {
@@ -3173,13 +3102,6 @@
             sc.setJoinParameters("volumeSearch", "poolId", storageId);
         }
 
-<<<<<<< HEAD
-        if(zoneType != null) {
-            sc.setJoinParameters("zoneSb", "zoneNetworkType", zoneType);
-        }
-        
-=======
->>>>>>> fb31a39e
         Pair<List<VMInstanceVO>, Integer> result = _vmInstanceDao.searchAndCount(sc, searchFilter);
         return new Pair<List<? extends VirtualMachine>, Integer>(result.first(), result.second());
     }
