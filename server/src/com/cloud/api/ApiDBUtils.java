--- conflicted
+++ resolved
@@ -743,12 +743,8 @@
         s_networkACLDao = networkACLDao;
         s_accountService = accountService;
         s_resourceDetailsService = resourceDetailsService;
-<<<<<<< HEAD
-=======
         s_hostGpuGroupsDao = hostGpuGroupsDao;
         s_vgpuTypesDao = vgpuTypesDao;
-
->>>>>>> 5779292e
     }
 
     // ///////////////////////////////////////////////////////////
