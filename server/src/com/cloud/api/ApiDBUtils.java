// Licensed to the Apache Software Foundation (ASF) under one
// or more contributor license agreements.  See the NOTICE file
// distributed with this work for additional information
// regarding copyright ownership.  The ASF licenses this file
// to you under the Apache License, Version 2.0 (the
// "License"); you may not use this file except in compliance
// with the License.  You may obtain a copy of the License at
//
//   http://www.apache.org/licenses/LICENSE-2.0
//
// Unless required by applicable law or agreed to in writing,
// software distributed under the License is distributed on an
// "AS IS" BASIS, WITHOUT WARRANTIES OR CONDITIONS OF ANY
// KIND, either express or implied.  See the License for the
// specific language governing permissions and limitations
// under the License.
package com.cloud.api;

import java.util.ArrayList;
import java.util.EnumSet;
import java.util.List;
import java.util.Map;
import java.util.Set;

import javax.annotation.PostConstruct;
import javax.inject.Inject;

import com.cloud.network.rules.LoadBalancer;
import com.cloud.region.ha.GlobalLoadBalancingRulesService;
import org.apache.cloudstack.affinity.AffinityGroup;
import org.apache.cloudstack.affinity.AffinityGroupResponse;
import org.apache.cloudstack.affinity.dao.AffinityGroupDao;
import org.apache.cloudstack.api.ApiConstants.HostDetails;
import org.apache.cloudstack.api.ApiConstants.VMDetails;
import org.apache.cloudstack.api.response.AccountResponse;
import org.apache.cloudstack.api.response.AsyncJobResponse;
import org.apache.cloudstack.api.response.DiskOfferingResponse;
import org.apache.cloudstack.api.response.DomainRouterResponse;
import org.apache.cloudstack.api.response.EventResponse;
import org.apache.cloudstack.api.response.HostResponse;
import org.apache.cloudstack.api.response.HostForMigrationResponse;
import org.apache.cloudstack.api.response.InstanceGroupResponse;
import org.apache.cloudstack.api.response.ImageStoreResponse;
import org.apache.cloudstack.api.response.ProjectAccountResponse;
import org.apache.cloudstack.api.response.ProjectInvitationResponse;
import org.apache.cloudstack.api.response.ProjectResponse;
import org.apache.cloudstack.api.response.ResourceTagResponse;
import org.apache.cloudstack.api.response.SecurityGroupResponse;
import org.apache.cloudstack.api.response.ServiceOfferingResponse;
import org.apache.cloudstack.api.response.StoragePoolForMigrationResponse;
import org.apache.cloudstack.api.response.StoragePoolResponse;
import org.apache.cloudstack.api.response.TemplateResponse;
import org.apache.cloudstack.api.response.UserResponse;
import org.apache.cloudstack.api.response.UserVmResponse;
import org.apache.cloudstack.api.response.VolumeResponse;
import org.apache.cloudstack.api.response.ZoneResponse;
import org.apache.cloudstack.storage.datastore.db.PrimaryDataStoreDao;
import org.apache.cloudstack.storage.datastore.db.StoragePoolVO;
import org.springframework.stereotype.Component;

import com.cloud.api.query.dao.AccountJoinDao;
import com.cloud.api.query.dao.AffinityGroupJoinDao;
import com.cloud.api.query.dao.AsyncJobJoinDao;
import com.cloud.api.query.dao.DataCenterJoinDao;
import com.cloud.api.query.dao.DiskOfferingJoinDao;
import com.cloud.api.query.dao.DomainRouterJoinDao;
import com.cloud.api.query.dao.HostJoinDao;
import com.cloud.api.query.dao.ImageStoreJoinDao;
import com.cloud.api.query.dao.InstanceGroupJoinDao;
import com.cloud.api.query.dao.ProjectAccountJoinDao;
import com.cloud.api.query.dao.ProjectInvitationJoinDao;
import com.cloud.api.query.dao.ProjectJoinDao;
import com.cloud.api.query.dao.ResourceTagJoinDao;
import com.cloud.api.query.dao.SecurityGroupJoinDao;
import com.cloud.api.query.dao.ServiceOfferingJoinDao;
import com.cloud.api.query.dao.StoragePoolJoinDao;
import com.cloud.api.query.dao.TemplateJoinDao;
import com.cloud.api.query.dao.UserAccountJoinDao;
import com.cloud.api.query.dao.UserVmJoinDao;
import com.cloud.api.query.dao.VolumeJoinDao;
import com.cloud.api.query.vo.AccountJoinVO;
import com.cloud.api.query.vo.AffinityGroupJoinVO;
import com.cloud.api.query.vo.AsyncJobJoinVO;
import com.cloud.api.query.vo.DataCenterJoinVO;
import com.cloud.api.query.vo.DiskOfferingJoinVO;
import com.cloud.api.query.vo.DomainRouterJoinVO;
import com.cloud.api.query.vo.EventJoinVO;
import com.cloud.api.query.vo.HostJoinVO;
import com.cloud.api.query.vo.ImageStoreJoinVO;
import com.cloud.api.query.vo.InstanceGroupJoinVO;
import com.cloud.api.query.vo.ProjectAccountJoinVO;
import com.cloud.api.query.vo.ProjectInvitationJoinVO;
import com.cloud.api.query.vo.ProjectJoinVO;
import com.cloud.api.query.vo.ResourceTagJoinVO;
import com.cloud.api.query.vo.SecurityGroupJoinVO;
import com.cloud.api.query.vo.ServiceOfferingJoinVO;
import com.cloud.api.query.vo.StoragePoolJoinVO;
import com.cloud.api.query.vo.TemplateJoinVO;
import com.cloud.api.query.vo.UserAccountJoinVO;
import com.cloud.api.query.vo.UserVmJoinVO;
import com.cloud.api.query.vo.VolumeJoinVO;
import com.cloud.async.AsyncJob;
import com.cloud.async.AsyncJobManager;
import com.cloud.async.AsyncJobVO;
import com.cloud.async.dao.AsyncJobDao;
import com.cloud.capacity.CapacityVO;
import com.cloud.capacity.dao.CapacityDao;
import com.cloud.capacity.dao.CapacityDaoImpl.SummedCapacity;
import com.cloud.configuration.Config;
import com.cloud.configuration.ConfigurationService;
import com.cloud.configuration.Resource.ResourceType;
import com.cloud.configuration.dao.ConfigurationDao;
import com.cloud.dc.AccountVlanMapVO;
import com.cloud.dc.ClusterDetailsDao;
import com.cloud.dc.ClusterDetailsVO;
import com.cloud.dc.ClusterVO;
import com.cloud.dc.DataCenter;
import com.cloud.dc.DataCenterVO;
import com.cloud.dc.HostPodVO;
import com.cloud.dc.Vlan;
import com.cloud.dc.VlanVO;
import com.cloud.dc.dao.AccountVlanMapDao;
import com.cloud.dc.dao.ClusterDao;
import com.cloud.dc.dao.DataCenterDao;
import com.cloud.dc.dao.HostPodDao;
import com.cloud.dc.dao.VlanDao;
import com.cloud.domain.DomainVO;
import com.cloud.domain.dao.DomainDao;
import com.cloud.event.Event;
import com.cloud.event.dao.EventJoinDao;
import com.cloud.exception.InvalidParameterValueException;
import com.cloud.ha.HighAvailabilityManager;
import com.cloud.host.Host;
import com.cloud.host.HostStats;
import com.cloud.host.HostVO;
import com.cloud.host.dao.HostDao;
import com.cloud.host.dao.HostDetailsDao;
import com.cloud.hypervisor.Hypervisor.HypervisorType;
import com.cloud.network.dao.AccountGuestVlanMapDao;
import com.cloud.network.dao.AccountGuestVlanMapVO;
import com.cloud.network.IpAddress;
import com.cloud.network.Network;
import com.cloud.network.Network.Capability;
import com.cloud.network.Network.Provider;
import com.cloud.network.Network.Service;
import com.cloud.network.NetworkManager;
import com.cloud.network.NetworkModel;
import com.cloud.network.NetworkProfile;
import com.cloud.network.Networks.TrafficType;
import com.cloud.network.PhysicalNetworkServiceProvider;
import com.cloud.network.as.AutoScalePolicy;
import com.cloud.network.as.AutoScalePolicyConditionMapVO;
import com.cloud.network.as.AutoScalePolicyVO;
import com.cloud.network.as.AutoScaleVmGroupPolicyMapVO;
import com.cloud.network.as.AutoScaleVmGroupVO;
import com.cloud.network.as.AutoScaleVmProfileVO;
import com.cloud.network.as.ConditionVO;
import com.cloud.network.as.CounterVO;
import com.cloud.network.as.dao.AutoScalePolicyConditionMapDao;
import com.cloud.network.as.dao.AutoScalePolicyDao;
import com.cloud.network.as.dao.AutoScaleVmGroupDao;
import com.cloud.network.as.dao.AutoScaleVmGroupPolicyMapDao;
import com.cloud.network.as.dao.AutoScaleVmProfileDao;
import com.cloud.network.as.dao.ConditionDao;
import com.cloud.network.as.dao.CounterDao;
import com.cloud.network.dao.FirewallRulesCidrsDao;
import com.cloud.network.dao.FirewallRulesDao;
import com.cloud.network.dao.IPAddressDao;
import com.cloud.network.dao.IPAddressVO;
import com.cloud.network.dao.LoadBalancerDao;
import com.cloud.network.dao.LoadBalancerVO;
import com.cloud.network.dao.NetworkDao;
import com.cloud.network.dao.NetworkDomainDao;
import com.cloud.network.dao.NetworkDomainVO;
import com.cloud.network.dao.NetworkRuleConfigDao;
import com.cloud.network.dao.NetworkRuleConfigVO;
import com.cloud.network.dao.NetworkVO;
import com.cloud.network.dao.PhysicalNetworkDao;
import com.cloud.network.dao.PhysicalNetworkServiceProviderDao;
import com.cloud.network.dao.PhysicalNetworkServiceProviderVO;
import com.cloud.network.dao.PhysicalNetworkTrafficTypeDao;
import com.cloud.network.dao.PhysicalNetworkTrafficTypeVO;
import com.cloud.network.dao.PhysicalNetworkVO;
import com.cloud.network.dao.Site2SiteCustomerGatewayDao;
import com.cloud.network.dao.Site2SiteCustomerGatewayVO;
import com.cloud.network.dao.Site2SiteVpnGatewayDao;
import com.cloud.network.dao.Site2SiteVpnGatewayVO;
import com.cloud.network.router.VirtualRouter;
import com.cloud.network.rules.FirewallRuleVO;
import com.cloud.network.security.SecurityGroup;
import com.cloud.network.security.SecurityGroupManager;
import com.cloud.network.security.SecurityGroupVO;
import com.cloud.network.security.dao.SecurityGroupDao;
import com.cloud.network.vpc.StaticRouteVO;
import com.cloud.network.vpc.VpcGatewayVO;
import com.cloud.network.vpc.VpcManager;
import com.cloud.network.vpc.VpcOffering;
import com.cloud.network.vpc.VpcProvisioningService;
import com.cloud.network.vpc.VpcVO;
import com.cloud.network.vpc.dao.StaticRouteDao;
import com.cloud.network.vpc.dao.VpcDao;
import com.cloud.network.vpc.dao.VpcGatewayDao;
import com.cloud.network.vpc.dao.VpcOfferingDao;
import com.cloud.offering.DiskOffering;
import com.cloud.offering.NetworkOffering;
import com.cloud.offering.ServiceOffering;
import com.cloud.offerings.NetworkOfferingVO;
import com.cloud.offerings.dao.NetworkOfferingDao;
import com.cloud.projects.Project;
import com.cloud.projects.ProjectAccount;
import com.cloud.projects.ProjectInvitation;
import com.cloud.projects.ProjectService;
import com.cloud.resource.ResourceManager;
import com.cloud.server.Criteria;
import com.cloud.server.ManagementServer;
import com.cloud.server.ResourceTag;
import com.cloud.server.ResourceTag.TaggedResourceType;
import com.cloud.server.StatsCollector;
import com.cloud.server.TaggedResourceService;
import com.cloud.service.ServiceOfferingVO;
import com.cloud.service.dao.ServiceOfferingDao;
import com.cloud.storage.DiskOfferingVO;
import com.cloud.storage.GuestOS;
import com.cloud.storage.GuestOSCategoryVO;
import com.cloud.storage.ImageStore;
import com.cloud.storage.Snapshot;
import com.cloud.storage.SnapshotVO;
import com.cloud.storage.Storage.ImageFormat;
import com.cloud.storage.StorageManager;
import com.cloud.storage.StoragePool;
import com.cloud.storage.StorageStats;
import com.cloud.storage.UploadVO;
import com.cloud.storage.VMTemplateHostVO;
import com.cloud.storage.VMTemplateS3VO;
import com.cloud.storage.VMTemplateSwiftVO;
import com.cloud.storage.VMTemplateVO;
import com.cloud.storage.Volume;
import com.cloud.storage.Volume.Type;
import com.cloud.storage.VolumeHostVO;
import com.cloud.storage.VolumeManager;
import com.cloud.storage.VolumeVO;
import com.cloud.storage.dao.DiskOfferingDao;
import com.cloud.storage.dao.GuestOSCategoryDao;
import com.cloud.storage.dao.GuestOSDao;
import com.cloud.storage.dao.SnapshotDao;
import com.cloud.storage.dao.SnapshotPolicyDao;
import com.cloud.storage.dao.UploadDao;
import com.cloud.storage.dao.VMTemplateDao;
import com.cloud.storage.dao.VMTemplateDetailsDao;
import com.cloud.storage.dao.VMTemplateHostDao;
import com.cloud.storage.dao.VMTemplateS3Dao;
import com.cloud.storage.dao.VMTemplateSwiftDao;
import com.cloud.storage.dao.VolumeDao;
import com.cloud.storage.dao.VolumeHostDao;
import com.cloud.storage.snapshot.SnapshotPolicy;
import com.cloud.template.TemplateManager;
import com.cloud.template.VirtualMachineTemplate;
import com.cloud.user.Account;
import com.cloud.user.AccountDetailsDao;
import com.cloud.user.AccountVO;
import com.cloud.user.ResourceLimitService;
import com.cloud.user.SSHKeyPairVO;
import com.cloud.user.User;
import com.cloud.user.UserAccount;
import com.cloud.user.UserStatisticsVO;
import com.cloud.user.UserVO;
import com.cloud.user.dao.AccountDao;
import com.cloud.user.dao.SSHKeyPairDao;
import com.cloud.user.dao.UserDao;
import com.cloud.user.dao.UserStatisticsDao;
import com.cloud.uservm.UserVm;
import com.cloud.utils.NumbersUtil;
import com.cloud.utils.Pair;
import com.cloud.vm.ConsoleProxyVO;
import com.cloud.vm.DomainRouterVO;
import com.cloud.vm.InstanceGroup;
import com.cloud.vm.InstanceGroupVO;
import com.cloud.vm.NicProfile;
import com.cloud.vm.UserVmDetailVO;
import com.cloud.vm.UserVmManager;
import com.cloud.vm.UserVmVO;
import com.cloud.vm.VMInstanceVO;
import com.cloud.vm.VirtualMachine;
import com.cloud.vm.VmStats;
import com.cloud.vm.dao.ConsoleProxyDao;
import com.cloud.vm.dao.DomainRouterDao;
import com.cloud.vm.dao.NicSecondaryIpDao;
import com.cloud.vm.dao.NicSecondaryIpVO;
import com.cloud.vm.dao.UserVmDao;
import com.cloud.vm.dao.UserVmDetailsDao;
import com.cloud.vm.dao.VMInstanceDao;
import com.cloud.vm.snapshot.VMSnapshot;
import com.cloud.vm.snapshot.dao.VMSnapshotDao;

@Component
public class ApiDBUtils {
    private static ManagementServer _ms;
    static AsyncJobManager _asyncMgr;
    static SecurityGroupManager _securityGroupMgr;
    static StorageManager _storageMgr;
    static VolumeManager _volumeMgr;
    static UserVmManager _userVmMgr;
    static NetworkModel _networkModel;
    static NetworkManager _networkMgr;
    static TemplateManager _templateMgr;

    static StatsCollector _statsCollector;

    static AccountDao _accountDao;
    static AccountVlanMapDao _accountVlanMapDao;
    static ClusterDao _clusterDao;
    static CapacityDao _capacityDao;
    static DiskOfferingDao _diskOfferingDao;
    static DiskOfferingJoinDao _diskOfferingJoinDao;
    static DataCenterJoinDao _dcJoinDao;
    static DomainDao _domainDao;
    static DomainRouterDao _domainRouterDao;
    static DomainRouterJoinDao _domainRouterJoinDao;
    static GuestOSDao _guestOSDao;
    static GuestOSCategoryDao _guestOSCategoryDao;
    static HostDao _hostDao;
    static AccountGuestVlanMapDao _accountGuestVlanMapDao;
    static IPAddressDao _ipAddressDao;
    static LoadBalancerDao _loadBalancerDao;
    static SecurityGroupDao _securityGroupDao;
    static SecurityGroupJoinDao _securityGroupJoinDao;
    static ServiceOfferingJoinDao _serviceOfferingJoinDao;
    static NetworkRuleConfigDao _networkRuleConfigDao;
    static HostPodDao _podDao;
    static ServiceOfferingDao _serviceOfferingDao;
    static SnapshotDao _snapshotDao;
    static PrimaryDataStoreDao _storagePoolDao;
    static VMTemplateDao _templateDao;
    static VMTemplateDetailsDao _templateDetailsDao;
    static VMTemplateSwiftDao _templateSwiftDao;
    static VMTemplateS3Dao _templateS3Dao;
    static UploadDao _uploadDao;
    static UserDao _userDao;
    static UserStatisticsDao _userStatsDao;
    static UserVmDao _userVmDao;
    static UserVmJoinDao _userVmJoinDao;
    static VlanDao _vlanDao;
    static VolumeDao _volumeDao;
    static Site2SiteVpnGatewayDao _site2SiteVpnGatewayDao;
    static Site2SiteCustomerGatewayDao _site2SiteCustomerGatewayDao;
    static DataCenterDao _zoneDao;
    static NetworkOfferingDao _networkOfferingDao;
    static NetworkDao _networkDao;
    static PhysicalNetworkDao _physicalNetworkDao;
    static ConfigurationService _configMgr;
    static ConfigurationDao _configDao;
    static ConsoleProxyDao _consoleProxyDao;
    static FirewallRulesCidrsDao _firewallCidrsDao;
    static VMInstanceDao _vmDao;
    static ResourceLimitService _resourceLimitMgr;
    static ProjectService _projectMgr;
    static ResourceManager _resourceMgr;
    static AccountDetailsDao _accountDetailsDao;
    static NetworkDomainDao _networkDomainDao;
    static HighAvailabilityManager _haMgr;
    static VpcManager _vpcMgr;
    static TaggedResourceService _taggedResourceService;
    static UserVmDetailsDao _userVmDetailsDao;
    static SSHKeyPairDao _sshKeyPairDao;

    static ConditionDao _asConditionDao;
    static AutoScalePolicyConditionMapDao _asPolicyConditionMapDao;
    static AutoScaleVmGroupPolicyMapDao _asVmGroupPolicyMapDao;
    static AutoScalePolicyDao _asPolicyDao;
    static AutoScaleVmProfileDao _asVmProfileDao;
    static AutoScaleVmGroupDao _asVmGroupDao;
    static CounterDao _counterDao;
    static ResourceTagJoinDao _tagJoinDao;
    static EventJoinDao _eventJoinDao;
    static InstanceGroupJoinDao _vmGroupJoinDao;
    static UserAccountJoinDao _userAccountJoinDao;
    static ProjectJoinDao _projectJoinDao;
    static ProjectAccountJoinDao _projectAccountJoinDao;
    static ProjectInvitationJoinDao _projectInvitationJoinDao;
    static HostJoinDao _hostJoinDao;
    static VolumeJoinDao _volJoinDao;
    static StoragePoolJoinDao _poolJoinDao;
    static ImageStoreJoinDao _imageStoreJoinDao;
    static AccountJoinDao _accountJoinDao;
    static AsyncJobJoinDao _jobJoinDao;
    static TemplateJoinDao _templateJoinDao;

    static PhysicalNetworkTrafficTypeDao _physicalNetworkTrafficTypeDao;
    static PhysicalNetworkServiceProviderDao _physicalNetworkServiceProviderDao;
    static FirewallRulesDao _firewallRuleDao;
    static StaticRouteDao _staticRouteDao;
    static VpcGatewayDao _vpcGatewayDao;
    static VpcDao _vpcDao;
    static VpcOfferingDao _vpcOfferingDao;
    static SnapshotPolicyDao _snapshotPolicyDao;
    static AsyncJobDao _asyncJobDao;
    static HostDetailsDao _hostDetailsDao;
    static VMSnapshotDao _vmSnapshotDao;
    static ClusterDetailsDao _clusterDetailsDao;
    static NicSecondaryIpDao _nicSecondaryIpDao;
    static VpcProvisioningService _vpcProvSvc;
    static AffinityGroupDao _affinityGroupDao;
    static AffinityGroupJoinDao _affinityGroupJoinDao;
    static GlobalLoadBalancingRulesService _gslbService;

    @Inject private ManagementServer ms;
    @Inject public AsyncJobManager asyncMgr;
    @Inject private SecurityGroupManager securityGroupMgr;
    @Inject private StorageManager storageMgr;
    @Inject private UserVmManager userVmMgr;
    @Inject private NetworkModel networkModel;
    @Inject private NetworkManager networkMgr;
    @Inject private StatsCollector statsCollector;
    @Inject private TemplateManager templateMgr;
    @Inject private VolumeManager volumeMgr;

    @Inject private AccountDao accountDao;
    @Inject private AccountVlanMapDao accountVlanMapDao;
    @Inject private ClusterDao clusterDao;
    @Inject private CapacityDao capacityDao;
    @Inject private DataCenterJoinDao dcJoinDao;
    @Inject private DiskOfferingDao diskOfferingDao;
    @Inject private DiskOfferingJoinDao diskOfferingJoinDao;
    @Inject private DomainDao domainDao;
    @Inject private DomainRouterDao domainRouterDao;
    @Inject private DomainRouterJoinDao domainRouterJoinDao;
    @Inject private GuestOSDao guestOSDao;
    @Inject private GuestOSCategoryDao guestOSCategoryDao;
    @Inject private HostDao hostDao;
    @Inject private AccountGuestVlanMapDao accountGuestVlanMapDao;
    @Inject private IPAddressDao ipAddressDao;
    @Inject private LoadBalancerDao loadBalancerDao;
    @Inject private SecurityGroupDao securityGroupDao;
    @Inject private SecurityGroupJoinDao securityGroupJoinDao;
    @Inject private ServiceOfferingJoinDao serviceOfferingJoinDao;
    @Inject private NetworkRuleConfigDao networkRuleConfigDao;
    @Inject private HostPodDao podDao;
    @Inject private ServiceOfferingDao serviceOfferingDao;
    @Inject private SnapshotDao snapshotDao;
    @Inject private PrimaryDataStoreDao storagePoolDao;
    @Inject private VMTemplateDao templateDao;
    @Inject private VMTemplateDetailsDao templateDetailsDao;
    @Inject private VMTemplateSwiftDao templateSwiftDao;
    @Inject private VMTemplateS3Dao templateS3Dao;
    @Inject private UploadDao uploadDao;
    @Inject private UserDao userDao;
    @Inject private UserStatisticsDao userStatsDao;
    @Inject private UserVmDao userVmDao;
    @Inject private UserVmJoinDao userVmJoinDao;
    @Inject private VlanDao vlanDao;
    @Inject private VolumeDao volumeDao;
    @Inject private Site2SiteVpnGatewayDao site2SiteVpnGatewayDao;
    @Inject private Site2SiteCustomerGatewayDao site2SiteCustomerGatewayDao;
    @Inject private DataCenterDao zoneDao;
    @Inject private NetworkOfferingDao networkOfferingDao;
    @Inject private NetworkDao networkDao;
    @Inject private PhysicalNetworkDao physicalNetworkDao;
    @Inject private ConfigurationService configMgr;
    @Inject private ConfigurationDao configDao;
    @Inject private ConsoleProxyDao consoleProxyDao;
    @Inject private FirewallRulesCidrsDao firewallCidrsDao;
    @Inject private VMInstanceDao vmDao;
    @Inject private ResourceLimitService resourceLimitMgr;
    @Inject private ProjectService projectMgr;
    @Inject private ResourceManager resourceMgr;
    @Inject private AccountDetailsDao accountDetailsDao;
    @Inject private NetworkDomainDao networkDomainDao;
    @Inject private HighAvailabilityManager haMgr;
    @Inject private VpcManager vpcMgr;
    @Inject private TaggedResourceService taggedResourceService;
    @Inject private UserVmDetailsDao userVmDetailsDao;
    @Inject private SSHKeyPairDao sshKeyPairDao;

    @Inject private ConditionDao asConditionDao;
    @Inject private AutoScalePolicyConditionMapDao asPolicyConditionMapDao;
    @Inject private AutoScaleVmGroupPolicyMapDao asVmGroupPolicyMapDao;
    @Inject private AutoScalePolicyDao asPolicyDao;
    @Inject private AutoScaleVmProfileDao asVmProfileDao;
    @Inject private AutoScaleVmGroupDao asVmGroupDao;
    @Inject private CounterDao counterDao;
    @Inject private ResourceTagJoinDao tagJoinDao;
    @Inject private EventJoinDao eventJoinDao;
    @Inject private InstanceGroupJoinDao vmGroupJoinDao;
    @Inject private UserAccountJoinDao userAccountJoinDao;
    @Inject private ProjectJoinDao projectJoinDao;
    @Inject private ProjectAccountJoinDao projectAccountJoinDao;
    @Inject private ProjectInvitationJoinDao projectInvitationJoinDao;
    @Inject private HostJoinDao hostJoinDao;
    @Inject private VolumeJoinDao volJoinDao;
    @Inject private StoragePoolJoinDao poolJoinDao;
    @Inject private ImageStoreJoinDao imageStoreJoinDao;
    @Inject private AccountJoinDao accountJoinDao;
    @Inject private AsyncJobJoinDao jobJoinDao;
    @Inject private TemplateJoinDao templateJoinDao;

    @Inject private PhysicalNetworkTrafficTypeDao physicalNetworkTrafficTypeDao;
    @Inject private PhysicalNetworkServiceProviderDao physicalNetworkServiceProviderDao;
    @Inject private FirewallRulesDao firewallRuleDao;
    @Inject private StaticRouteDao staticRouteDao;
    @Inject private VpcGatewayDao vpcGatewayDao;
    @Inject private VpcDao vpcDao;
    @Inject private VpcOfferingDao vpcOfferingDao;
    @Inject private SnapshotPolicyDao snapshotPolicyDao;
    @Inject private AsyncJobDao asyncJobDao;
    @Inject private HostDetailsDao hostDetailsDao;
    @Inject private ClusterDetailsDao clusterDetailsDao;
    @Inject private VMSnapshotDao vmSnapshotDao;
    @Inject private NicSecondaryIpDao nicSecondaryIpDao;
    @Inject private VpcProvisioningService vpcProvSvc;
    @Inject private AffinityGroupDao affinityGroupDao;
    @Inject private AffinityGroupJoinDao affinityGroupJoinDao;
    @Inject private GlobalLoadBalancingRulesService gslbService;

    @PostConstruct
    void init() {
        _ms = ms;
        _asyncMgr = asyncMgr;
        _securityGroupMgr = securityGroupMgr;
        _storageMgr = storageMgr;
        _userVmMgr = userVmMgr;
        _networkModel = networkModel;
        _networkMgr = networkMgr;
        _configMgr = configMgr;
        _templateMgr = templateMgr;

        _accountDao = accountDao;
        _accountGuestVlanMapDao = accountGuestVlanMapDao;
        _accountVlanMapDao = accountVlanMapDao;
        _clusterDao = clusterDao;
        _capacityDao = capacityDao;
        _dcJoinDao = dcJoinDao;
        _diskOfferingDao = diskOfferingDao;
        _diskOfferingJoinDao = diskOfferingJoinDao;
        _domainDao = domainDao;
        _domainRouterDao = domainRouterDao;
        _domainRouterJoinDao = domainRouterJoinDao;
        _guestOSDao = guestOSDao;
        _guestOSCategoryDao = guestOSCategoryDao;
        _hostDao = hostDao;
        _ipAddressDao = ipAddressDao;
        _loadBalancerDao = loadBalancerDao;
        _networkRuleConfigDao = networkRuleConfigDao;
        _podDao = podDao;
        _serviceOfferingDao = serviceOfferingDao;
        _serviceOfferingJoinDao = serviceOfferingJoinDao;
        _snapshotDao = snapshotDao;
        _storagePoolDao = storagePoolDao;
        _templateDao = templateDao;
        _templateDetailsDao = templateDetailsDao;
        _templateSwiftDao = templateSwiftDao;
        _templateS3Dao = templateS3Dao;
        _uploadDao = uploadDao;
        _userDao = userDao;
        _userStatsDao = userStatsDao;
        _userVmDao = userVmDao;
        _userVmJoinDao = userVmJoinDao;
        _vlanDao = vlanDao;
        _volumeDao = volumeDao;
        _site2SiteVpnGatewayDao = site2SiteVpnGatewayDao;
        _site2SiteCustomerGatewayDao = site2SiteCustomerGatewayDao;
        _zoneDao = zoneDao;
        _securityGroupDao = securityGroupDao;
        _securityGroupJoinDao = securityGroupJoinDao;
        _networkOfferingDao = networkOfferingDao;
        _networkDao = networkDao;
        _physicalNetworkDao = physicalNetworkDao;
        _configDao = configDao;
        _consoleProxyDao = consoleProxyDao;
        _firewallCidrsDao = firewallCidrsDao;
        _vmDao = vmDao;
        _resourceLimitMgr = resourceLimitMgr;
        _projectMgr = projectMgr;
        _resourceMgr = resourceMgr;
        _accountDetailsDao = accountDetailsDao;
        _networkDomainDao = networkDomainDao;
        _haMgr = haMgr;
        _vpcMgr = vpcMgr;
        _taggedResourceService = taggedResourceService;
        _sshKeyPairDao = sshKeyPairDao;
        _userVmDetailsDao = userVmDetailsDao;
        _asConditionDao = asConditionDao;
        _asPolicyDao = asPolicyDao;
        _asPolicyConditionMapDao = asPolicyConditionMapDao;
        _counterDao = counterDao;
        _asVmGroupPolicyMapDao = asVmGroupPolicyMapDao;
        _tagJoinDao = tagJoinDao;
        _vmGroupJoinDao = vmGroupJoinDao;
        _eventJoinDao = eventJoinDao;
        _userAccountJoinDao = userAccountJoinDao;
        _projectJoinDao = projectJoinDao;
        _projectAccountJoinDao = projectAccountJoinDao;
        _projectInvitationJoinDao = projectInvitationJoinDao;
        _hostJoinDao = hostJoinDao;
        _volJoinDao = volJoinDao;
        _poolJoinDao = poolJoinDao;
        _imageStoreJoinDao = imageStoreJoinDao;
        _accountJoinDao = accountJoinDao;
        _jobJoinDao = jobJoinDao;
        _templateJoinDao = templateJoinDao;

        _physicalNetworkTrafficTypeDao = physicalNetworkTrafficTypeDao;
        _physicalNetworkServiceProviderDao = physicalNetworkServiceProviderDao;
        _firewallRuleDao = firewallRuleDao;
        _staticRouteDao = staticRouteDao;
        _vpcGatewayDao = vpcGatewayDao;
        _asVmProfileDao = asVmProfileDao;
        _asVmGroupDao = asVmGroupDao;
        _vpcDao = vpcDao;
        _vpcOfferingDao = vpcOfferingDao;
        _snapshotPolicyDao = snapshotPolicyDao;
        _asyncJobDao = asyncJobDao;
        _hostDetailsDao = hostDetailsDao;
        _clusterDetailsDao = clusterDetailsDao;
        _vmSnapshotDao = vmSnapshotDao;
        _nicSecondaryIpDao = nicSecondaryIpDao;
        _vpcProvSvc = vpcProvSvc;
        _affinityGroupDao = affinityGroupDao;
        _affinityGroupJoinDao = affinityGroupJoinDao;
        _gslbService = gslbService;
        // Note: stats collector should already have been initialized by this time, otherwise a null instance is returned
        _statsCollector = StatsCollector.getInstance();
    }

    // ///////////////////////////////////////////////////////////
    // ManagementServer methods //
    // ///////////////////////////////////////////////////////////

    public static VMInstanceVO findVMInstanceById(long vmId) {
        return _vmDao.findById(vmId);
    }

    public static long getMemoryOrCpuCapacitybyHost(Long hostId, short capacityType) {
        // TODO: This method is for the API only, but it has configuration values (ramSize for system vms)
        // so if this Utils class can have some kind of config rather than a static initializer (maybe from
        // management server instantiation?) then maybe the management server method can be moved entirely
        // into this utils class.
        return _ms.getMemoryOrCpuCapacityByHost(hostId,capacityType);
    }

    public static long getStorageCapacitybyPool(Long poolId, short capacityType) {
        // TODO: This method is for the API only, but it has configuration values (ramSize for system vms)
        // so if this Utils class can have some kind of config rather than a static initializer (maybe from
        // management server instantiation?) then maybe the management server method can be moved entirely
        // into this utils class.
        return _ms.getMemoryOrCpuCapacityByHost(poolId, capacityType);
    }

    public static List<SummedCapacity> getCapacityByClusterPodZone(Long zoneId, Long podId, Long clusterId){
        return _capacityDao.findByClusterPodZone(zoneId,podId,clusterId);
    }

    public static List<SummedCapacity> findNonSharedStorageForClusterPodZone(Long zoneId, Long podId, Long clusterId){
        return _capacityDao.findNonSharedStorageForClusterPodZone(zoneId,podId,clusterId);
    }

    public static List<CapacityVO> getCapacityByPod(){
        return null;

    }

    public static Long getPodIdForVlan(long vlanDbId) {
        return _networkModel.getPodIdForVlan(vlanDbId);
    }

    public static String getVersion() {
        return _ms.getVersion();
    }

    public static List<UserVmJoinVO> searchForUserVMs(Criteria c, List<Long> permittedAccounts) {
        return _userVmMgr.searchForUserVMs(c, _accountDao.findById(Account.ACCOUNT_ID_SYSTEM),
                null, false, permittedAccounts, false, null, null).first();
    }

    public static List<? extends StoragePoolVO> searchForStoragePools(Criteria c) {
        return _ms.searchForStoragePools(c).first();
    }

    // ///////////////////////////////////////////////////////////
    // Manager methods //
    // ///////////////////////////////////////////////////////////

    public static long findCorrectResourceLimit(ResourceType type, long accountId) {
        AccountVO account = _accountDao.findById(accountId);

        if (account == null) {
            return -1;
        }

        return _resourceLimitMgr.findCorrectResourceLimitForAccount(account, type);
    }

    public static long findCorrectResourceLimit(Long limit, short accountType, ResourceType type) {
        return _resourceLimitMgr.findCorrectResourceLimitForAccount(accountType, limit, type);
    }

    public static AsyncJobVO findInstancePendingAsyncJob(String instanceType, long instanceId) {
        return _asyncMgr.findInstancePendingAsyncJob(instanceType, instanceId);
    }

    public static long getResourceCount(ResourceType type, long accountId) {
        AccountVO account = _accountDao.findById(accountId);

        if (account == null) {
            return -1;
        }

        return _resourceLimitMgr.getResourceCount(account, type);
    }

    public static String getSecurityGroupsNamesForVm(long vmId) {
        return _securityGroupMgr.getSecurityGroupsNamesForVm(vmId);
    }

    public static List<SecurityGroupVO> getSecurityGroupsForVm(long vmId) {
        return _securityGroupMgr.getSecurityGroupsForVm(vmId);
    }

    public static String getSnapshotIntervalTypes(long snapshotId) {
        SnapshotVO snapshot = _snapshotDao.findById(snapshotId);
        return snapshot.getRecurringType().name();
    }

    public static String getStoragePoolTags(long poolId) {
        return _storageMgr.getStoragePoolTags(poolId);
    }

    public static boolean isLocalStorageActiveOnHost(Long hostId) {
        return _storageMgr.isLocalStorageActiveOnHost(hostId);
    }

    public static InstanceGroupVO findInstanceGroupForVM(long vmId) {
        return _userVmMgr.getGroupForVm(vmId);
    }

    // ///////////////////////////////////////////////////////////
    // Misc methods //
    // ///////////////////////////////////////////////////////////

    public static HostStats getHostStatistics(long hostId) {
        return _statsCollector.getHostStats(hostId);
    }

    public static StorageStats getStoragePoolStatistics(long id) {
        return _statsCollector.getStoragePoolStats(id);
    }

    public static VmStats getVmStatistics(long hostId) {
        return _statsCollector.getVmStats(hostId);
    }

    public static StorageStats getSecondaryStorageStatistics(long id) {
        return _statsCollector.getStorageStats(id);
    }

    public static CapacityVO getStoragePoolUsedStats(Long poolId, Long clusterId, Long podId, Long zoneId){
        return _storageMgr.getStoragePoolUsedStats(poolId, clusterId, podId, zoneId);
    }

    public static CapacityVO getSecondaryStorageUsedStats(Long hostId, Long zoneId){
        return _storageMgr.getSecondaryStorageUsedStats(hostId, zoneId);
    }

    // ///////////////////////////////////////////////////////////
    // Dao methods //
    // ///////////////////////////////////////////////////////////

    public static Account findAccountById(Long accountId) {
        return _accountDao.findByIdIncludingRemoved(accountId);
    }

    public static Account findAccountByIdIncludingRemoved(Long accountId) {
        return _accountDao.findByIdIncludingRemoved(accountId);
    }

    public static Account findAccountByNameDomain(String accountName, Long domainId) {
        return _accountDao.findActiveAccount(accountName, domainId);
    }

    public static ClusterVO findClusterById(long clusterId) {
        return _clusterDao.findById(clusterId);
    }

    public static ClusterDetailsVO findClusterDetails(long clusterId, String name){
         return _clusterDetailsDao.findDetail(clusterId,name);
    }

    public static DiskOfferingVO findDiskOfferingById(Long diskOfferingId) {
        return _diskOfferingDao.findByIdIncludingRemoved(diskOfferingId);
    }

    public static DomainVO findDomainById(Long domainId) {
        return _domainDao.findByIdIncludingRemoved(domainId);
    }

    public static DomainVO findDomainByIdIncludingRemoved(Long domainId) {
        return _domainDao.findByIdIncludingRemoved(domainId);
    }

    public static boolean isChildDomain(long parentId, long childId) {
        return _domainDao.isChildDomain(parentId, childId);
    }

    public static DomainRouterVO findDomainRouterById(Long routerId) {
        return _domainRouterDao.findByIdIncludingRemoved(routerId);
    }

    public static GuestOS findGuestOSById(Long id) {
        return _guestOSDao.findByIdIncludingRemoved(id);
    }

    public static GuestOS findGuestOSByDisplayName(String displayName) {
        return _guestOSDao.listByDisplayName(displayName);
    }

    public static HostVO findHostById(Long hostId) {
        return _hostDao.findByIdIncludingRemoved(hostId);
    }

    public static IPAddressVO findIpAddressById(long addressId) {
        return _ipAddressDao.findById(addressId);
    }

    public static GuestOSCategoryVO getHostGuestOSCategory(long hostId) {
        Long guestOSCategoryID = _resourceMgr.getGuestOSCategoryId(hostId);

        if (guestOSCategoryID != null) {
            return _guestOSCategoryDao.findById(guestOSCategoryID);
        } else {
            return null;
        }
    }

    public static String getHostTags(long hostId) {
        return _resourceMgr.getHostTags(hostId);
    }

    public static LoadBalancerVO findLoadBalancerById(Long loadBalancerId) {
        return _loadBalancerDao.findById(loadBalancerId);
    }

    public static NetworkRuleConfigVO findNetworkRuleById(Long ruleId) {
        return _networkRuleConfigDao.findById(ruleId);
    }

    public static SecurityGroup findSecurityGroupById(Long groupId) {
        return _securityGroupDao.findById(groupId);
    }

    public static HostPodVO findPodById(Long podId) {
        return _podDao.findById(podId);
    }

    public static VolumeVO findRootVolume(long vmId) {
        List<VolumeVO> volumes = _volumeDao.findByInstanceAndType(vmId, Type.ROOT);
        if (volumes != null && volumes.size() == 1) {
            return volumes.get(0);
        } else {
            return null;
        }
    }

    public static ServiceOffering findServiceOfferingById(Long serviceOfferingId) {
        return _serviceOfferingDao.findByIdIncludingRemoved(serviceOfferingId);
    }

    public static Snapshot findSnapshotById(long snapshotId) {
        SnapshotVO snapshot = _snapshotDao.findById(snapshotId);
        if (snapshot != null && snapshot.getRemoved() == null && snapshot.getState() == Snapshot.State.BackedUp) {
            return snapshot;
        } else {
            return null;
        }
    }

    public static StoragePoolVO findStoragePoolById(Long storagePoolId) {
        return _storagePoolDao.findByIdIncludingRemoved(storagePoolId);
    }

    public static VMTemplateVO findTemplateById(Long templateId) {
        VMTemplateVO template = _templateDao.findByIdIncludingRemoved(templateId);
        if(template != null) {
            Map details = _templateDetailsDao.findDetails(templateId);
            if(details != null && !details.isEmpty())
                template.setDetails(details);
        }
        return template;
    }

    public static VMTemplateSwiftVO findTemplateSwiftRef(long templateId) {
        return _templateSwiftDao.findOneByTemplateId(templateId);
    }

    public static VMTemplateS3VO findTemplateS3Ref(long templateId) {
        return _templateS3Dao.findOneByTemplateId(templateId);
    }

    public static UploadVO findUploadById(Long id) {
        return _uploadDao.findById(id);
    }

    public static User findUserById(Long userId) {
        return _userDao.findById(userId);
    }

    public static UserVm findUserVmById(Long vmId) {
        return _userVmDao.findById(vmId);
    }

    public static VlanVO findVlanById(long vlanDbId) {
        return _vlanDao.findById(vlanDbId);
    }

    public static VolumeVO findVolumeById(Long volumeId) {
        return _volumeDao.findByIdIncludingRemoved(volumeId);
    }

    public static Site2SiteVpnGatewayVO findVpnGatewayById(Long vpnGatewayId) {
        return _site2SiteVpnGatewayDao.findById(vpnGatewayId);
    }

    public static Site2SiteCustomerGatewayVO findCustomerGatewayById(Long customerGatewayId) {
        return _site2SiteCustomerGatewayDao.findById(customerGatewayId);
    }

    public static List<UserVO> listUsersByAccount(long accountId) {
        return _userDao.listByAccount(accountId);
    }

    public static DataCenterVO findZoneById(Long zoneId) {
        return _zoneDao.findById(zoneId);
    }

    public static Long getAccountIdForVlan(long vlanDbId) {
        List<AccountVlanMapVO> accountVlanMaps = _accountVlanMapDao.listAccountVlanMapsByVlan(vlanDbId);
        if (accountVlanMaps.isEmpty()) {
            return null;
        } else {
            return accountVlanMaps.get(0).getAccountId();
        }
    }

    public static Long getAccountIdForGuestVlan(long vlanDbId) {
        List<AccountGuestVlanMapVO> accountGuestVlanMaps = _accountGuestVlanMapDao.listAccountGuestVlanMapsByVlan(vlanDbId);
        if (accountGuestVlanMaps.isEmpty()) {
            return null;
        } else {
            return accountGuestVlanMaps.get(0).getAccountId();
        }
    }

    public static HypervisorType getVolumeHyperType(long volumeId) {
        return _volumeDao.getHypervisorType(volumeId);
    }

    public static HypervisorType getHypervisorTypeFromFormat(ImageFormat format){
        return _storageMgr.getHypervisorTypeFromFormat(format);
    }


    public static List<UserStatisticsVO> listUserStatsBy(Long accountId) {
        return _userStatsDao.listBy(accountId);
    }

    public static List<UserVmVO> listUserVMsByHostId(long hostId) {
        return _userVmDao.listByHostId(hostId);
    }

    public static List<DataCenterVO> listZones() {
        return _zoneDao.listAll();
    }

    public static boolean volumeIsOnSharedStorage(long volumeId) {
        // Check that the volume is valid
        VolumeVO volume = _volumeDao.findById(volumeId);
        if (volume == null) {
            throw new InvalidParameterValueException("Please specify a valid volume ID.");
        }

        return _volumeMgr.volumeOnSharedStoragePool(volume);
    }

    public static List<NicProfile> getNics(VirtualMachine vm) {
        return _networkMgr.getNicProfiles(vm);
    }

    public static NetworkProfile getNetworkProfile(long networkId) {
        return _networkMgr.convertNetworkToNetworkProfile(networkId);
    }

    public static NetworkOfferingVO findNetworkOfferingById(long networkOfferingId) {
        return _networkOfferingDao.findByIdIncludingRemoved(networkOfferingId);
    }

    public static List<? extends Vlan> listVlanByNetworkId(long networkId) {
        return _vlanDao.listVlansByNetworkId(networkId);
    }

    public static PhysicalNetworkVO findPhysicalNetworkById(long id) {
        return _physicalNetworkDao.findById(id);
    }

    public static PhysicalNetworkTrafficTypeVO findPhysicalNetworkTrafficTypeById(long id) {
        return _physicalNetworkTrafficTypeDao.findById(id);
    }

    public static NetworkVO findNetworkById(long id) {
        return _networkDao.findById(id);
    }

    public static Map<Service, Map<Capability, String>> getNetworkCapabilities(long networkId, long zoneId) {
        return _networkModel.getNetworkCapabilities(networkId);
    }

    public static long getPublicNetworkIdByZone(long zoneId) {
        return _networkModel.getSystemNetworkByZoneAndTrafficType(zoneId, TrafficType.Public).getId();
    }

    public static Long getVlanNetworkId(long vlanId) {
        VlanVO vlan = _vlanDao.findById(vlanId);
        if (vlan != null) {
            return vlan.getNetworkId();
        } else {
            return null;
        }
    }

    public static Integer getNetworkRate(long networkOfferingId) {
        return _configMgr.getNetworkOfferingNetworkRate(networkOfferingId, null);
    }

    public static Account getVlanAccount(long vlanId) {
        return _configMgr.getVlanAccount(vlanId);
    }

    public static boolean isSecurityGroupEnabledInZone(long zoneId) {
        DataCenterVO dc = _zoneDao.findById(zoneId);
        if (dc == null) {
            return false;
        } else {
            return dc.isSecurityGroupEnabled();
        }
    }

    public static Long getDedicatedNetworkDomain(long networkId) {
        return _networkModel.getDedicatedNetworkDomain(networkId);
    }

    public static float getCpuOverprovisioningFactor() {
        String opFactor = _configDao.getValue(Config.CPUOverprovisioningFactor.key());
        float cpuOverprovisioningFactor = NumbersUtil.parseFloat(opFactor, 1);
        return cpuOverprovisioningFactor;
    }

    public static boolean isExtractionDisabled(){
        String disableExtractionString = _configDao.getValue(Config.DisableExtraction.toString());
        boolean disableExtraction  = (disableExtractionString == null) ? false : Boolean.parseBoolean(disableExtractionString);
        return disableExtraction;
    }

    public static SecurityGroup getSecurityGroup(String groupName, long ownerId) {
        return _securityGroupMgr.getSecurityGroup(groupName, ownerId);
    }

    public static ConsoleProxyVO findConsoleProxy(long id) {
        return _consoleProxyDao.findById(id);
    }

    public static List<String> findFirewallSourceCidrs(long id){
        return _firewallCidrsDao.getSourceCidrs(id);
    }

    public static Account getProjectOwner(long projectId) {
        return _projectMgr.getProjectOwner(projectId);
    }

    public static Project findProjectByProjectAccountId(long projectAccountId) {
        return _projectMgr.findByProjectAccountId(projectAccountId);
    }

    public static Project findProjectByProjectAccountIdIncludingRemoved(long projectAccountId) {
        return _projectMgr.findByProjectAccountIdIncludingRemoved(projectAccountId);
    }

    public static Project findProjectById(long projectId) {
        return _projectMgr.getProject(projectId);
    }

    public static long getProjectOwnwerId(long projectId) {
        return _projectMgr.getProjectOwner(projectId).getId();
    }

    public static Map<String, String> getAccountDetails(long accountId) {
        Map<String, String> details = _accountDetailsDao.findDetails(accountId);
        return details.isEmpty() ? null : details;
    }

    public static Map<Service, Set<Provider>> listNetworkOfferingServices(long networkOfferingId) {
        return _networkModel.getNetworkOfferingServiceProvidersMap(networkOfferingId);
    }

    public static List<Service> getElementServices(Provider provider) {
        return _networkModel.getElementServices(provider);
    }

    public static List<? extends Provider> getProvidersForService(Service service) {
        return _networkModel.listSupportedNetworkServiceProviders(service.getName());
    }

    public static boolean canElementEnableIndividualServices(Provider serviceProvider) {
        return _networkModel.canElementEnableIndividualServices(serviceProvider);
    }

    public static Pair<Long, Boolean> getDomainNetworkDetails(long networkId) {
        NetworkDomainVO map = _networkDomainDao.getDomainNetworkMapByNetworkId(networkId);

        boolean subdomainAccess = (map.isSubdomainAccess() != null) ? map.isSubdomainAccess() : _networkModel.getAllowSubdomainAccessGlobal();

        return new Pair<Long, Boolean>(map.getDomainId(), subdomainAccess);
    }

    public static long countFreePublicIps() {
        return _ipAddressDao.countFreePublicIPs();
    }

    public static long findDefaultRouterServiceOffering() {
        ServiceOfferingVO serviceOffering = _serviceOfferingDao.findByName(ServiceOffering.routerDefaultOffUniqueName);
        return serviceOffering.getId();
    }

    public static IpAddress findIpByAssociatedVmId(long vmId) {
        return _ipAddressDao.findByAssociatedVmId(vmId);
    }

    public static String getHaTag() {
        return _haMgr.getHaTag();
    }

    public static Map<Service, Set<Provider>> listVpcOffServices(long vpcOffId) {
        return _vpcMgr.getVpcOffSvcProvidersMap(vpcOffId);
    }

    public static List<? extends Network> listVpcNetworks(long vpcId) {
        return _networkModel.listNetworksByVpc(vpcId);
    }

    public static boolean canUseForDeploy(Network network) {
        return _networkModel.canUseForDeploy(network);
    }

    public static VMSnapshot getVMSnapshotById(Long vmSnapshotId) {
        VMSnapshot vmSnapshot = _vmSnapshotDao.findById(vmSnapshotId);
        return vmSnapshot;
    }

    public static String getUuid(String resourceId, TaggedResourceType resourceType) {
        return _taggedResourceService.getUuid(resourceId, resourceType);
    }

    public static boolean isOfferingForVpc(NetworkOffering offering) {
        boolean vpcProvider = _configMgr.isOfferingForVpc(offering);
        return vpcProvider;
    }

    public static List<? extends ResourceTag> listByResourceTypeAndId(TaggedResourceType type, long resourceId) {
        return _taggedResourceService.listByResourceTypeAndId(type, resourceId);
    }
    public static List<ConditionVO> getAutoScalePolicyConditions(long policyId)
    {
        List<AutoScalePolicyConditionMapVO> vos = _asPolicyConditionMapDao.listByAll(policyId, null);
        ArrayList<ConditionVO> conditions = new ArrayList<ConditionVO>(vos.size());
        for (AutoScalePolicyConditionMapVO vo : vos) {
            conditions.add(_asConditionDao.findById(vo.getConditionId()));
        }

        return conditions;
    }

    public static void getAutoScaleVmGroupPolicyIds(long vmGroupId, List<Long> scaleUpPolicyIds, List<Long> scaleDownPolicyIds)
    {
        List<AutoScaleVmGroupPolicyMapVO> vos = _asVmGroupPolicyMapDao.listByVmGroupId(vmGroupId);
        for (AutoScaleVmGroupPolicyMapVO vo : vos) {
            AutoScalePolicy autoScalePolicy = _asPolicyDao.findById(vo.getPolicyId());
            if(autoScalePolicy.getAction().equals("scaleup"))
                scaleUpPolicyIds.add(autoScalePolicy.getId());
            else
                scaleDownPolicyIds.add(autoScalePolicy.getId());
        }
    }
    public static String getKeyPairName(String sshPublicKey) {
        SSHKeyPairVO sshKeyPair = _sshKeyPairDao.findByPublicKey(sshPublicKey);
        //key might be removed prior to this point
        if (sshKeyPair != null) {
            return sshKeyPair.getName();
        }
        return null;
    }

    public static UserVmDetailVO  findPublicKeyByVmId(long vmId) {
        return _userVmDetailsDao.findDetail(vmId, "SSH.PublicKey");
    }

    public static void getAutoScaleVmGroupPolicies(long vmGroupId, List<AutoScalePolicy> scaleUpPolicies, List<AutoScalePolicy> scaleDownPolicies)
    {
        List<AutoScaleVmGroupPolicyMapVO> vos = _asVmGroupPolicyMapDao.listByVmGroupId(vmGroupId);
        for (AutoScaleVmGroupPolicyMapVO vo : vos) {
            AutoScalePolicy autoScalePolicy = _asPolicyDao.findById(vo.getPolicyId());
            if(autoScalePolicy.getAction().equals("scaleup"))
                scaleUpPolicies.add(autoScalePolicy);
            else
                scaleDownPolicies.add(autoScalePolicy);
        }
    }

    public static CounterVO getCounter(long counterId) {
        return _counterDao.findById(counterId);
    }

    public static ConditionVO findConditionById(long conditionId){
        return _asConditionDao.findById(conditionId);
    }

    public static PhysicalNetworkServiceProviderVO findPhysicalNetworkServiceProviderById(long providerId){
        return _physicalNetworkServiceProviderDao.findById(providerId);
    }

    public static FirewallRuleVO findFirewallRuleById(long ruleId){
        return _firewallRuleDao.findById(ruleId);
    }

    public static StaticRouteVO findStaticRouteById(long routeId){
        return _staticRouteDao.findById(routeId);
    }

    public static VpcGatewayVO findVpcGatewayById(long gatewayId){
        return _vpcGatewayDao.findById(gatewayId);
    }

    public static AutoScalePolicyVO findAutoScalePolicyById(long policyId){
        return _asPolicyDao.findById(policyId);
    }

    public static AutoScaleVmProfileVO findAutoScaleVmProfileById(long profileId){
        return _asVmProfileDao.findById(profileId);
    }

    public static AutoScaleVmGroupVO findAutoScaleVmGroupById(long groupId){
        return _asVmGroupDao.findById(groupId);
    }

    public static GuestOSCategoryVO findGuestOsCategoryById(long catId){
        return _guestOSCategoryDao.findById(catId);
    }

    public static VpcVO findVpcById(long vpcId){
        return _vpcDao.findById(vpcId);
    }

    public static SnapshotPolicy findSnapshotPolicyById(long policyId){
        return _snapshotPolicyDao.findById(policyId);
    }

    public static VpcOffering findVpcOfferingById(long offeringId){
        return _vpcOfferingDao.findById(offeringId);
    }


    public static AsyncJob findAsyncJobById(long jobId){
        return _asyncJobDao.findById(jobId);
    }

    public static String findJobInstanceUuid(AsyncJob job){
        if ( job == null )
            return null;
        String jobInstanceId = null;
        if (job.getInstanceType() == AsyncJob.Type.Volume) {
            VolumeVO volume = ApiDBUtils.findVolumeById(job.getInstanceId());
            if (volume != null) {
                jobInstanceId = volume.getUuid();
            }
        } else if (job.getInstanceType() == AsyncJob.Type.Template || job.getInstanceType() == AsyncJob.Type.Iso) {
            VMTemplateVO template = ApiDBUtils.findTemplateById(job.getInstanceId());
            if (template != null) {
                jobInstanceId = template.getUuid();
            }
        } else if (job.getInstanceType() == AsyncJob.Type.VirtualMachine || job.getInstanceType() == AsyncJob.Type.ConsoleProxy
                || job.getInstanceType() == AsyncJob.Type.SystemVm || job.getInstanceType() == AsyncJob.Type.DomainRouter) {
            VMInstanceVO vm = ApiDBUtils.findVMInstanceById(job.getInstanceId());
            if (vm != null) {
                jobInstanceId = vm.getUuid();
            }
        } else if (job.getInstanceType() == AsyncJob.Type.Snapshot) {
            Snapshot snapshot = ApiDBUtils.findSnapshotById(job.getInstanceId());
            if (snapshot != null) {
                jobInstanceId = snapshot.getUuid();
            }
        } else if (job.getInstanceType() == AsyncJob.Type.Host) {
            Host host = ApiDBUtils.findHostById(job.getInstanceId());
            if (host != null) {
                jobInstanceId = host.getUuid();
            }
        } else if (job.getInstanceType() == AsyncJob.Type.StoragePool) {
            StoragePoolVO spool = ApiDBUtils.findStoragePoolById(job.getInstanceId());
            if (spool != null) {
                jobInstanceId = spool.getUuid();
            }
        } else if (job.getInstanceType() == AsyncJob.Type.IpAddress) {
            IPAddressVO ip = ApiDBUtils.findIpAddressById(job.getInstanceId());
            if (ip != null) {
                jobInstanceId = ip.getUuid();
            }
        } else if (job.getInstanceType() == AsyncJob.Type.SecurityGroup) {
            SecurityGroup sg = ApiDBUtils.findSecurityGroupById(job.getInstanceId());
            if (sg != null) {
                jobInstanceId = sg.getUuid();
            }
        } else if (job.getInstanceType() == AsyncJob.Type.PhysicalNetwork) {
            PhysicalNetworkVO pnet = ApiDBUtils.findPhysicalNetworkById(job.getInstanceId());
            if (pnet != null) {
                jobInstanceId = pnet.getUuid();
            }
        } else if (job.getInstanceType() == AsyncJob.Type.TrafficType) {
            PhysicalNetworkTrafficTypeVO trafficType = ApiDBUtils.findPhysicalNetworkTrafficTypeById(job.getInstanceId());
            if (trafficType != null) {
                jobInstanceId = trafficType.getUuid();
            }
        } else if (job.getInstanceType() == AsyncJob.Type.PhysicalNetworkServiceProvider) {
            PhysicalNetworkServiceProvider sp = ApiDBUtils.findPhysicalNetworkServiceProviderById(job.getInstanceId());
            if (sp != null) {
                jobInstanceId = sp.getUuid();
            }
        } else if (job.getInstanceType() == AsyncJob.Type.FirewallRule) {
            FirewallRuleVO fw = ApiDBUtils.findFirewallRuleById(job.getInstanceId());
            if (fw != null) {
                jobInstanceId = fw.getUuid();
            }
        } else if (job.getInstanceType() == AsyncJob.Type.Account) {
            Account acct = ApiDBUtils.findAccountById(job.getInstanceId());
            if (acct != null) {
                jobInstanceId = acct.getUuid();
            }
        } else if (job.getInstanceType() == AsyncJob.Type.User) {
            User usr = ApiDBUtils.findUserById(job.getInstanceId());
            if (usr != null) {
                jobInstanceId = usr.getUuid();
            }
        } else if (job.getInstanceType() == AsyncJob.Type.StaticRoute) {
            StaticRouteVO route = ApiDBUtils.findStaticRouteById(job.getInstanceId());
            if (route != null) {
                jobInstanceId = route.getUuid();
            }
        } else if (job.getInstanceType() == AsyncJob.Type.PrivateGateway) {
            VpcGatewayVO gateway = ApiDBUtils.findVpcGatewayById(job.getInstanceId());
            if (gateway != null) {
                jobInstanceId = gateway.getUuid();
            }
        } else if (job.getInstanceType() == AsyncJob.Type.Counter) {
            CounterVO counter = ApiDBUtils.getCounter(job.getInstanceId());
            if (counter != null) {
                jobInstanceId = counter.getUuid();
            }
        } else if (job.getInstanceType() == AsyncJob.Type.Condition) {
            ConditionVO condition = ApiDBUtils.findConditionById(job.getInstanceId());
            if (condition != null) {
                jobInstanceId = condition.getUuid();
            }
        } else if (job.getInstanceType() == AsyncJob.Type.AutoScalePolicy) {
            AutoScalePolicyVO policy = ApiDBUtils.findAutoScalePolicyById(job.getInstanceId());
            if (policy != null) {
                jobInstanceId = policy.getUuid();
            }
        } else if (job.getInstanceType() == AsyncJob.Type.AutoScaleVmProfile) {
            AutoScaleVmProfileVO profile = ApiDBUtils.findAutoScaleVmProfileById(job.getInstanceId());
            if (profile != null) {
                jobInstanceId = profile.getUuid();
            }
        } else if (job.getInstanceType() == AsyncJob.Type.AutoScaleVmGroup) {
            AutoScaleVmGroupVO group = ApiDBUtils.findAutoScaleVmGroupById(job.getInstanceId());
            if (group != null) {
                jobInstanceId = group.getUuid();
            }
        } else if (job.getInstanceType() != AsyncJob.Type.None) {
            // TODO : when we hit here, we need to add instanceType -> UUID
            // entity table mapping
            assert (false);
        }
        return jobInstanceId;
    }

    ///////////////////////////////////////////////////////////////////////
    //  Newly Added Utility Methods for List API refactoring             //
    ///////////////////////////////////////////////////////////////////////

    public static DomainRouterResponse newDomainRouterResponse(DomainRouterJoinVO vr, Account caller) {
        return _domainRouterJoinDao.newDomainRouterResponse(vr, caller);
    }

    public static DomainRouterResponse fillRouterDetails(DomainRouterResponse vrData, DomainRouterJoinVO vr){
        return _domainRouterJoinDao.setDomainRouterResponse(vrData, vr);
    }

    public static List<DomainRouterJoinVO> newDomainRouterView(VirtualRouter vr){
        return _domainRouterJoinDao.newDomainRouterView(vr);
    }

    public static UserVmResponse newUserVmResponse(String objectName, UserVmJoinVO userVm, EnumSet<VMDetails> details, Account caller) {
        return _userVmJoinDao.newUserVmResponse(objectName, userVm, details, caller);
    }

    public static UserVmResponse fillVmDetails(UserVmResponse vmData, UserVmJoinVO vm){
        return _userVmJoinDao.setUserVmResponse(vmData, vm);
    }

    public static List<UserVmJoinVO> newUserVmView(UserVm... userVms){
        return _userVmJoinDao.newUserVmView(userVms);
    }

    public static SecurityGroupResponse newSecurityGroupResponse(SecurityGroupJoinVO vsg, Account caller) {
        return _securityGroupJoinDao.newSecurityGroupResponse(vsg, caller);
    }

    public static SecurityGroupResponse fillSecurityGroupDetails(SecurityGroupResponse vsgData, SecurityGroupJoinVO sg){
        return _securityGroupJoinDao.setSecurityGroupResponse(vsgData, sg);
    }

    public static List<SecurityGroupJoinVO> newSecurityGroupView(SecurityGroup sg){
        return _securityGroupJoinDao.newSecurityGroupView(sg);
    }

    public static List<SecurityGroupJoinVO> findSecurityGroupViewById(Long sgId){
        return _securityGroupJoinDao.searchByIds(sgId);
    }

    public static ResourceTagResponse newResourceTagResponse(ResourceTagJoinVO vsg, boolean keyValueOnly) {
        return _tagJoinDao.newResourceTagResponse(vsg, keyValueOnly);
    }

    public static ResourceTagJoinVO newResourceTagView(ResourceTag sg){
        return _tagJoinDao.newResourceTagView(sg);
    }

    public static ResourceTagJoinVO findResourceTagViewById(Long tagId){
        List<ResourceTagJoinVO> tags = _tagJoinDao.searchByIds(tagId);
        if ( tags != null && tags.size() > 0 ){
            return tags.get(0);
        }
        else{
            return null;
        }
    }

    public static EventResponse newEventResponse(EventJoinVO ve) {
        return _eventJoinDao.newEventResponse(ve);
    }

    public static EventJoinVO newEventView(Event e){
        return _eventJoinDao.newEventView(e);
    }

    public static InstanceGroupResponse newInstanceGroupResponse(InstanceGroupJoinVO ve) {
        return _vmGroupJoinDao.newInstanceGroupResponse(ve);
    }

    public static InstanceGroupJoinVO newInstanceGroupView(InstanceGroup e){
        return _vmGroupJoinDao.newInstanceGroupView(e);
    }

    public static UserResponse newUserResponse(UserAccountJoinVO usr) {
        return _userAccountJoinDao.newUserResponse(usr);
    }

    public static UserAccountJoinVO newUserView(User usr){
        return _userAccountJoinDao.newUserView(usr);
    }

    public static UserAccountJoinVO newUserView(UserAccount usr){
        return _userAccountJoinDao.newUserView(usr);
    }

    public static ProjectResponse newProjectResponse(ProjectJoinVO proj) {
        return _projectJoinDao.newProjectResponse(proj);
    }

    public static ProjectResponse fillProjectDetails(ProjectResponse rsp, ProjectJoinVO proj){
        return _projectJoinDao.setProjectResponse(rsp,proj);
    }

    public static List<ProjectJoinVO> newProjectView(Project proj){
        return _projectJoinDao.newProjectView(proj);
    }

    public static List<UserAccountJoinVO> findUserViewByAccountId(Long accountId){
        return _userAccountJoinDao.searchByAccountId(accountId);
    }

    public static ProjectAccountResponse newProjectAccountResponse(ProjectAccountJoinVO proj) {
        return _projectAccountJoinDao.newProjectAccountResponse(proj);
    }

    public static ProjectAccountJoinVO newProjectAccountView(ProjectAccount proj) {
        return _projectAccountJoinDao.newProjectAccountView(proj);
    }

    public static ProjectInvitationResponse newProjectInvitationResponse(ProjectInvitationJoinVO proj) {
        return _projectInvitationJoinDao.newProjectInvitationResponse(proj);
    }

    public static ProjectInvitationJoinVO newProjectInvitationView(ProjectInvitation proj) {
        return _projectInvitationJoinDao.newProjectInvitationView(proj);
    }

    public static HostResponse newHostResponse(HostJoinVO vr, EnumSet<HostDetails> details) {
        return _hostJoinDao.newHostResponse(vr, details);
    }

    public static HostResponse fillHostDetails(HostResponse vrData, HostJoinVO vr){
        return _hostJoinDao.setHostResponse(vrData, vr);
    }

    public static HostForMigrationResponse newHostForMigrationResponse(HostJoinVO vr, EnumSet<HostDetails> details) {
        return _hostJoinDao.newHostForMigrationResponse(vr, details);
    }

    public static HostForMigrationResponse fillHostForMigrationDetails(HostForMigrationResponse vrData, HostJoinVO vr) {
        return _hostJoinDao.setHostForMigrationResponse(vrData, vr);
    }

    public static List<HostJoinVO> newHostView(Host vr){
        return _hostJoinDao.newHostView(vr);
    }

    public static VolumeResponse newVolumeResponse(VolumeJoinVO vr) {
        return _volJoinDao.newVolumeResponse(vr);
    }


    public static VolumeResponse fillVolumeDetails(VolumeResponse vrData, VolumeJoinVO vr){
        return _volJoinDao.setVolumeResponse(vrData, vr);
    }

    public static List<VolumeJoinVO> newVolumeView(Volume vr){
        return _volJoinDao.newVolumeView(vr);
    }

    public static StoragePoolResponse newStoragePoolResponse(StoragePoolJoinVO vr) {
        return _poolJoinDao.newStoragePoolResponse(vr);
    }

    public static StoragePoolResponse fillStoragePoolDetails(StoragePoolResponse vrData, StoragePoolJoinVO vr){
        return _poolJoinDao.setStoragePoolResponse(vrData, vr);
    }

    public static StoragePoolForMigrationResponse newStoragePoolForMigrationResponse(StoragePoolJoinVO vr) {
        return _poolJoinDao.newStoragePoolForMigrationResponse(vr);
    }

    public static StoragePoolForMigrationResponse fillStoragePoolForMigrationDetails(StoragePoolForMigrationResponse
            vrData, StoragePoolJoinVO vr){
        return _poolJoinDao.setStoragePoolForMigrationResponse(vrData, vr);
    }

    public static List<StoragePoolJoinVO> newStoragePoolView(StoragePool vr){
        return _poolJoinDao.newStoragePoolView(vr);
    }

    public static ImageStoreResponse newImageStoreResponse(ImageStoreJoinVO vr) {
        return _imageStoreJoinDao.newImageStoreResponse(vr);
    }

    public static ImageStoreResponse fillImageStoreDetails(ImageStoreResponse vrData, ImageStoreJoinVO vr){
        return _imageStoreJoinDao.setImageStoreResponse(vrData, vr);
    }

    public static List<ImageStoreJoinVO> newImageStoreView(ImageStore vr){
        return _imageStoreJoinDao.newImageStoreView(vr);
    }


    public static AccountResponse newAccountResponse(AccountJoinVO ve) {
        return _accountJoinDao.newAccountResponse(ve);
    }

    public static AccountJoinVO newAccountView(Account e){
        return _accountJoinDao.newAccountView(e);
    }

    public static AccountJoinVO findAccountViewById(Long accountId) {
        return _accountJoinDao.findByIdIncludingRemoved(accountId);
    }

    public static AsyncJobResponse newAsyncJobResponse(AsyncJobJoinVO ve) {
        return _jobJoinDao.newAsyncJobResponse(ve);
    }

    public static AsyncJobJoinVO newAsyncJobView(AsyncJob e){
        return _jobJoinDao.newAsyncJobView(e);
    }

   public static DiskOfferingResponse newDiskOfferingResponse(DiskOfferingJoinVO offering) {
       return _diskOfferingJoinDao.newDiskOfferingResponse(offering);
   }

   public static DiskOfferingJoinVO newDiskOfferingView(DiskOffering offering){
       return _diskOfferingJoinDao.newDiskOfferingView(offering);
   }

   public static ServiceOfferingResponse newServiceOfferingResponse(ServiceOfferingJoinVO offering) {
       return _serviceOfferingJoinDao.newServiceOfferingResponse(offering);
   }

   public static ServiceOfferingJoinVO newServiceOfferingView(ServiceOffering offering){
       return _serviceOfferingJoinDao.newServiceOfferingView(offering);
   }

   public static ZoneResponse newDataCenterResponse(DataCenterJoinVO dc, Boolean showCapacities) {
       return _dcJoinDao.newDataCenterResponse(dc, showCapacities);
   }

   public static DataCenterJoinVO newDataCenterView(DataCenter dc){
       return _dcJoinDao.newDataCenterView(dc);
   }

   public static Map<String, String> findHostDetailsById(long hostId){
	   return _hostDetailsDao.findDetails(hostId);
   }

   public static List<NicSecondaryIpVO> findNicSecondaryIps(long nicId) {
       return _nicSecondaryIpDao.listByNicId(nicId);
   }

<<<<<<< HEAD

   public static TemplateResponse newTemplateUpdateResponse(TemplateJoinVO vr) {
       return _templateJoinDao.newUpdateResponse(vr);
   }


   public static TemplateResponse newTemplateResponse(TemplateJoinVO vr) {
       return _templateJoinDao.newTemplateResponse(vr);
   }


   public static TemplateResponse newIsoResponse(TemplateJoinVO vr) {
       return _templateJoinDao.newIsoResponse(vr);
  }

   public static TemplateResponse fillTemplateDetails(TemplateResponse vrData, TemplateJoinVO vr){
       return _templateJoinDao.setTemplateResponse(vrData, vr);
   }

   public static List<TemplateJoinVO> newTemplateView(VirtualMachineTemplate vr){
       return _templateJoinDao.newTemplateView(vr);
   }


   public static List<TemplateJoinVO> newTemplateView(VirtualMachineTemplate vr, long zoneId, boolean readyOnly){
       return _templateJoinDao.newTemplateView(vr, zoneId, readyOnly);
   }

=======
    public static AffinityGroup getAffinityGroup(String groupName, long accountId) {
        return _affinityGroupDao.findByAccountAndName(accountId, groupName);
    }

    public static AffinityGroupResponse newAffinityGroupResponse(AffinityGroupJoinVO group) {
        return _affinityGroupJoinDao.newAffinityGroupResponse(group);
    }

    public static AffinityGroupResponse fillAffinityGroupDetails(AffinityGroupResponse resp, AffinityGroupJoinVO group) {
        return _affinityGroupJoinDao.setAffinityGroupResponse(resp, group);
    }

    public static List<? extends LoadBalancer> listSiteLoadBalancers(long gslbRuleId) {
        return _gslbService.listSiteLoadBalancers(gslbRuleId);
    }
>>>>>>> 3c597476
}<|MERGE_RESOLUTION|>--- conflicted
+++ resolved
@@ -1627,8 +1627,6 @@
        return _nicSecondaryIpDao.listByNicId(nicId);
    }
 
-<<<<<<< HEAD
-
    public static TemplateResponse newTemplateUpdateResponse(TemplateJoinVO vr) {
        return _templateJoinDao.newUpdateResponse(vr);
    }
@@ -1656,7 +1654,6 @@
        return _templateJoinDao.newTemplateView(vr, zoneId, readyOnly);
    }
 
-=======
     public static AffinityGroup getAffinityGroup(String groupName, long accountId) {
         return _affinityGroupDao.findByAccountAndName(accountId, groupName);
     }
@@ -1672,5 +1669,4 @@
     public static List<? extends LoadBalancer> listSiteLoadBalancers(long gslbRuleId) {
         return _gslbService.listSiteLoadBalancers(gslbRuleId);
     }
->>>>>>> 3c597476
 }