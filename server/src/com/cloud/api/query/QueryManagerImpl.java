// Licensed to the Apache Software Foundation (ASF) under one
// or more contributor license agreements.  See the NOTICE file
// distributed with this work for additional information
// regarding copyright ownership.  The ASF licenses this file
// to you under the Apache License, Version 2.0 (the
// "License"); you may not use this file except in compliance
// with the License.  You may obtain a copy of the License at
//
//   http://www.apache.org/licenses/LICENSE-2.0
//
// Unless required by applicable law or agreed to in writing,
// software distributed under the License is distributed on an
// "AS IS" BASIS, WITHOUT WARRANTIES OR CONDITIONS OF ANY
// KIND, either express or implied.  See the License for the
// specific language governing permissions and limitations
// under the License.
package com.cloud.api.query;

import java.util.ArrayList;
import java.util.Date;
import java.util.HashSet;
import java.util.LinkedList;
import java.util.List;
import java.util.Map;
import java.util.Set;

import javax.ejb.Local;
import javax.inject.Inject;

<<<<<<< HEAD
import org.apache.log4j.Logger;
import org.springframework.stereotype.Component;

=======
>>>>>>> ab5f5809
import org.apache.cloudstack.affinity.AffinityGroupResponse;
import org.apache.cloudstack.affinity.AffinityGroupVMMapVO;
import org.apache.cloudstack.affinity.dao.AffinityGroupVMMapDao;
import org.apache.cloudstack.api.BaseListProjectAndAccountResourcesCmd;
import org.apache.cloudstack.api.command.admin.host.ListHostsCmd;
import org.apache.cloudstack.api.command.admin.internallb.ListInternalLBVMsCmd;
import org.apache.cloudstack.api.command.admin.router.ListRoutersCmd;
import org.apache.cloudstack.api.command.admin.storage.ListCacheStoresCmd;
import org.apache.cloudstack.api.command.admin.storage.ListImageStoresCmd;
import org.apache.cloudstack.api.command.admin.storage.ListStoragePoolsCmd;
import org.apache.cloudstack.api.command.admin.user.ListUsersCmd;
import org.apache.cloudstack.api.command.user.account.ListAccountsCmd;
import org.apache.cloudstack.api.command.user.account.ListProjectAccountsCmd;
import org.apache.cloudstack.api.command.user.event.ListEventsCmd;
import org.apache.cloudstack.api.command.user.iso.ListIsosCmd;
import org.apache.cloudstack.api.command.user.job.ListAsyncJobsCmd;
import org.apache.cloudstack.api.command.user.offering.ListDiskOfferingsCmd;
import org.apache.cloudstack.api.command.user.offering.ListServiceOfferingsCmd;
import org.apache.cloudstack.api.command.user.project.ListProjectInvitationsCmd;
import org.apache.cloudstack.api.command.user.project.ListProjectsCmd;
import org.apache.cloudstack.api.command.user.securitygroup.ListSecurityGroupsCmd;
import org.apache.cloudstack.api.command.user.tag.ListTagsCmd;
import org.apache.cloudstack.api.command.user.template.ListTemplatesCmd;
import org.apache.cloudstack.api.command.user.vm.ListVMsCmd;
import org.apache.cloudstack.api.command.user.vmgroup.ListVMGroupsCmd;
import org.apache.cloudstack.api.command.user.volume.ListResourceDetailsCmd;
import org.apache.cloudstack.api.command.user.volume.ListVolumesCmd;
import org.apache.cloudstack.api.command.user.zone.ListZonesByCmd;
import org.apache.cloudstack.api.response.AccountResponse;
import org.apache.cloudstack.api.response.AsyncJobResponse;
import org.apache.cloudstack.api.response.DiskOfferingResponse;
import org.apache.cloudstack.api.response.DomainRouterResponse;
import org.apache.cloudstack.api.response.EventResponse;
import org.apache.cloudstack.api.response.HostResponse;
import org.apache.cloudstack.api.response.ImageStoreResponse;
import org.apache.cloudstack.api.response.InstanceGroupResponse;
import org.apache.cloudstack.api.response.ListResponse;
import org.apache.cloudstack.api.response.ProjectAccountResponse;
import org.apache.cloudstack.api.response.ProjectInvitationResponse;
import org.apache.cloudstack.api.response.ProjectResponse;
import org.apache.cloudstack.api.response.ResourceDetailResponse;
import org.apache.cloudstack.api.response.ResourceTagResponse;
import org.apache.cloudstack.api.response.SecurityGroupResponse;
import org.apache.cloudstack.api.response.ServiceOfferingResponse;
import org.apache.cloudstack.api.response.StoragePoolResponse;
import org.apache.cloudstack.api.response.TemplateResponse;
import org.apache.cloudstack.api.response.UserResponse;
import org.apache.cloudstack.api.response.UserVmResponse;
import org.apache.cloudstack.api.response.VolumeResponse;
import org.apache.cloudstack.api.response.ZoneResponse;
<<<<<<< HEAD
import org.apache.cloudstack.context.CallContext;
=======
>>>>>>> ab5f5809
import org.apache.cloudstack.engine.subsystem.api.storage.TemplateState;
import org.apache.cloudstack.query.QueryService;

import com.cloud.api.query.dao.AccountJoinDao;
import com.cloud.api.query.dao.AffinityGroupJoinDao;
import com.cloud.api.query.dao.AsyncJobJoinDao;
import com.cloud.api.query.dao.DataCenterJoinDao;
import com.cloud.api.query.dao.DiskOfferingJoinDao;
import com.cloud.api.query.dao.DomainRouterJoinDao;
import com.cloud.api.query.dao.HostJoinDao;
import com.cloud.api.query.dao.ImageStoreJoinDao;
import com.cloud.api.query.dao.InstanceGroupJoinDao;
import com.cloud.api.query.dao.ProjectAccountJoinDao;
import com.cloud.api.query.dao.ProjectInvitationJoinDao;
import com.cloud.api.query.dao.ProjectJoinDao;
import com.cloud.api.query.dao.ResourceTagJoinDao;
import com.cloud.api.query.dao.SecurityGroupJoinDao;
import com.cloud.api.query.dao.ServiceOfferingJoinDao;
import com.cloud.api.query.dao.StoragePoolJoinDao;
import com.cloud.api.query.dao.TemplateJoinDao;
import com.cloud.api.query.dao.UserAccountJoinDao;
import com.cloud.api.query.dao.UserVmJoinDao;
import com.cloud.api.query.dao.VolumeJoinDao;
import com.cloud.api.query.vo.AccountJoinVO;
import com.cloud.api.query.vo.AffinityGroupJoinVO;
import com.cloud.api.query.vo.AsyncJobJoinVO;
import com.cloud.api.query.vo.DataCenterJoinVO;
import com.cloud.api.query.vo.DiskOfferingJoinVO;
import com.cloud.api.query.vo.DomainRouterJoinVO;
import com.cloud.api.query.vo.EventJoinVO;
import com.cloud.api.query.vo.HostJoinVO;
import com.cloud.api.query.vo.ImageStoreJoinVO;
import com.cloud.api.query.vo.InstanceGroupJoinVO;
import com.cloud.api.query.vo.ProjectAccountJoinVO;
import com.cloud.api.query.vo.ProjectInvitationJoinVO;
import com.cloud.api.query.vo.ProjectJoinVO;
import com.cloud.api.query.vo.ResourceTagJoinVO;
import com.cloud.api.query.vo.SecurityGroupJoinVO;
import com.cloud.api.query.vo.ServiceOfferingJoinVO;
import com.cloud.api.query.vo.StoragePoolJoinVO;
import com.cloud.api.query.vo.TemplateJoinVO;
import com.cloud.api.query.vo.UserAccountJoinVO;
import com.cloud.api.query.vo.UserVmJoinVO;
import com.cloud.api.query.vo.VolumeJoinVO;
import com.cloud.configuration.dao.ConfigurationDao;
import com.cloud.dc.DedicatedResourceVO;
import com.cloud.dc.dao.DedicatedResourceDao;
import com.cloud.domain.Domain;
import com.cloud.domain.DomainVO;
import com.cloud.domain.dao.DomainDao;
import com.cloud.event.dao.EventJoinDao;
import com.cloud.exception.CloudAuthenticationException;
import com.cloud.exception.InvalidParameterValueException;
import com.cloud.exception.PermissionDeniedException;
import com.cloud.ha.HighAvailabilityManager;
import com.cloud.hypervisor.Hypervisor.HypervisorType;
import com.cloud.network.security.SecurityGroupVMMapVO;
import com.cloud.network.security.dao.SecurityGroupVMMapDao;
import com.cloud.org.Grouping;
import com.cloud.projects.Project;
import com.cloud.projects.Project.ListProjectResourcesCriteria;
import com.cloud.projects.ProjectInvitation;
import com.cloud.projects.ProjectManager;
import com.cloud.projects.dao.ProjectAccountDao;
import com.cloud.projects.dao.ProjectDao;
import com.cloud.resource.ResourceManager;
import com.cloud.server.Criteria;
import com.cloud.server.ResourceMetaDataService;
import com.cloud.server.ResourceTag;
import com.cloud.server.ResourceTag.TaggedResourceType;
import com.cloud.server.TaggedResourceService;
import com.cloud.service.ServiceOfferingVO;
import com.cloud.service.dao.ServiceOfferingDao;
import com.cloud.storage.DataStoreRole;
import com.cloud.storage.ScopeType;
import com.cloud.storage.Storage;
import com.cloud.storage.Storage.ImageFormat;
import com.cloud.storage.Storage.TemplateType;
import com.cloud.storage.VMTemplateVO;
import com.cloud.storage.Volume;
import com.cloud.storage.VolumeDetailVO;
import com.cloud.storage.dao.VMTemplateDao;
import com.cloud.storage.dao.VolumeDetailsDao;
import com.cloud.template.VirtualMachineTemplate.TemplateFilter;
import com.cloud.user.Account;
import com.cloud.user.AccountManager;
import com.cloud.user.AccountVO;
import com.cloud.user.dao.AccountDao;
import com.cloud.utils.DateUtil;
import com.cloud.utils.Pair;
import com.cloud.utils.Ternary;
import com.cloud.utils.component.ManagerBase;
import com.cloud.utils.db.Filter;
import com.cloud.utils.db.SearchBuilder;
import com.cloud.utils.db.SearchCriteria;
import com.cloud.utils.db.SearchCriteria.Func;
import com.cloud.utils.db.SearchCriteria.Op;
import com.cloud.vm.DomainRouterVO;
import com.cloud.vm.NicDetailVO;
import com.cloud.vm.UserVmVO;
import com.cloud.vm.VirtualMachine;
import com.cloud.vm.dao.DomainRouterDao;
import com.cloud.vm.dao.NicDetailDao;
import com.cloud.vm.dao.UserVmDao;

@Component
@Local(value = { QueryService.class })
public class QueryManagerImpl extends ManagerBase implements QueryService {

    public static final Logger s_logger = Logger.getLogger(QueryManagerImpl.class);

    // public static ViewResponseHelper _responseGenerator;

    @Inject
    private AccountManager _accountMgr;

    @Inject
    private ProjectManager _projectMgr;

    @Inject
    private DomainDao _domainDao;

    @Inject
    private UserAccountJoinDao _userAccountJoinDao;

    @Inject
    private EventJoinDao _eventJoinDao;

    @Inject
    private ResourceTagJoinDao _resourceTagJoinDao;

    @Inject
    private InstanceGroupJoinDao _vmGroupJoinDao;

    @Inject
    private UserVmJoinDao _userVmJoinDao;

    @Inject
    private UserVmDao _userVmDao;

    @Inject
    private SecurityGroupJoinDao _securityGroupJoinDao;

    @Inject
    private SecurityGroupVMMapDao _securityGroupVMMapDao;

    @Inject
    private DomainRouterJoinDao _routerJoinDao;

    @Inject
    private ProjectInvitationJoinDao _projectInvitationJoinDao;

    @Inject
    private ProjectJoinDao _projectJoinDao;

    @Inject
    private ProjectDao _projectDao;

    @Inject
    private ProjectAccountDao _projectAccountDao;

    @Inject
    private ProjectAccountJoinDao _projectAccountJoinDao;

    @Inject
    private HostJoinDao _hostJoinDao;

    @Inject
    private VolumeJoinDao _volumeJoinDao;

    @Inject
    private AccountDao _accountDao;

    @Inject
    private ConfigurationDao _configDao;

    @Inject
    private AccountJoinDao _accountJoinDao;

    @Inject
    private AsyncJobJoinDao _jobJoinDao;

    @Inject
    private StoragePoolJoinDao _poolJoinDao;

    @Inject
    private ImageStoreJoinDao _imageStoreJoinDao;

    @Inject
    private DiskOfferingJoinDao _diskOfferingJoinDao;

    @Inject
    private ServiceOfferingJoinDao _srvOfferingJoinDao;

    @Inject
    private ServiceOfferingDao _srvOfferingDao;

    @Inject
    private DataCenterJoinDao _dcJoinDao;

    @Inject
    private DomainRouterDao _routerDao;

    @Inject
    private VolumeDetailsDao _volumeDetailDao;

    @Inject
    private NicDetailDao _nicDetailDao;

    @Inject
    private HighAvailabilityManager _haMgr;

    @Inject
    private VMTemplateDao _templateDao;

    @Inject
    private TemplateJoinDao _templateJoinDao;

    @Inject
    ResourceManager _resourceMgr;
    @Inject
    private ResourceMetaDataService _resourceMetaDataMgr;

    @Inject
    private TaggedResourceService _taggedResourceMgr;

    @Inject
    AffinityGroupVMMapDao _affinityGroupVMMapDao;

    @Inject
    private AffinityGroupJoinDao _affinityGroupJoinDao;

    @Inject
    private DedicatedResourceDao _dedicatedDao;

    /*
     * (non-Javadoc)
     *
     * @see
     * com.cloud.api.query.QueryService#searchForUsers(org.apache.cloudstack
     * .api.command.admin.user.ListUsersCmd)
     */
    @Override
    public ListResponse<UserResponse> searchForUsers(ListUsersCmd cmd) throws PermissionDeniedException {
        Pair<List<UserAccountJoinVO>, Integer> result = searchForUsersInternal(cmd);
        ListResponse<UserResponse> response = new ListResponse<UserResponse>();
        List<UserResponse> userResponses = ViewResponseHelper.createUserResponse(result.first().toArray(
                new UserAccountJoinVO[result.first().size()]));
        response.setResponses(userResponses, result.second());
        return response;
    }

    private Pair<List<UserAccountJoinVO>, Integer> searchForUsersInternal(ListUsersCmd cmd) throws PermissionDeniedException {
        Account caller = CallContext.current().getCallingAccount();

        // TODO: Integrate with ACL checkAccess refactoring
        Long domainId = cmd.getDomainId();
        if (domainId != null) {
            Domain domain = _domainDao.findById(domainId);
            if (domain == null) {
                throw new InvalidParameterValueException("Unable to find domain by id=" + domainId);
            }

            _accountMgr.checkAccess(caller, domain);
        } else {
            // default domainId to the caller's domain
            domainId = caller.getDomainId();
        }

        Filter searchFilter = new Filter(UserAccountJoinVO.class, "id", true, cmd.getStartIndex(), cmd.getPageSizeVal());

        Long id = cmd.getId();
        Object username = cmd.getUsername();
        Object type = cmd.getAccountType();
        Object accountName = cmd.getAccountName();
        Object state = cmd.getState();
        Object keyword = cmd.getKeyword();

        SearchBuilder<UserAccountJoinVO> sb = _userAccountJoinDao.createSearchBuilder();
        sb.and("username", sb.entity().getUsername(), SearchCriteria.Op.LIKE);
        if (id != null && id == 1) {
            // system user should NOT be searchable
            List<UserAccountJoinVO> emptyList = new ArrayList<UserAccountJoinVO>();
            return new Pair<List<UserAccountJoinVO>, Integer>(emptyList, 0);
        } else if (id != null) {
            sb.and("id", sb.entity().getId(), SearchCriteria.Op.EQ);
        } else {
            // this condition is used to exclude system user from the search
            // results
            sb.and("id", sb.entity().getId(), SearchCriteria.Op.NEQ);
        }

        sb.and("type", sb.entity().getAccountType(), SearchCriteria.Op.EQ);
        sb.and("domainId", sb.entity().getDomainId(), SearchCriteria.Op.EQ);
        sb.and("accountName", sb.entity().getAccountName(), SearchCriteria.Op.EQ);
        sb.and("state", sb.entity().getState(), SearchCriteria.Op.EQ);

        if ((accountName == null) && (domainId != null)) {
            sb.and("domainPath", sb.entity().getDomainPath(), SearchCriteria.Op.LIKE);
        }

        SearchCriteria<UserAccountJoinVO> sc = sb.create();
        if (keyword != null) {
            SearchCriteria<UserAccountJoinVO> ssc = _userAccountJoinDao.createSearchCriteria();
            ssc.addOr("username", SearchCriteria.Op.LIKE, "%" + keyword + "%");
            ssc.addOr("firstname", SearchCriteria.Op.LIKE, "%" + keyword + "%");
            ssc.addOr("lastname", SearchCriteria.Op.LIKE, "%" + keyword + "%");
            ssc.addOr("email", SearchCriteria.Op.LIKE, "%" + keyword + "%");
            ssc.addOr("state", SearchCriteria.Op.LIKE, "%" + keyword + "%");
            ssc.addOr("accountName", SearchCriteria.Op.LIKE, "%" + keyword + "%");
            ssc.addOr("type", SearchCriteria.Op.LIKE, "%" + keyword + "%");
            ssc.addOr("accountState", SearchCriteria.Op.LIKE, "%" + keyword + "%");

            sc.addAnd("username", SearchCriteria.Op.SC, ssc);
        }

        if (username != null) {
            sc.setParameters("username", username);
        }

        if (id != null) {
            sc.setParameters("id", id);
        } else {
            // Don't return system user, search builder with NEQ
            sc.setParameters("id", 1);
        }

        if (type != null) {
            sc.setParameters("type", type);
        }

        if (accountName != null) {
            sc.setParameters("accountName", accountName);
            if (domainId != null) {
                sc.setParameters("domainId", domainId);
            }
        } else if (domainId != null) {
            DomainVO domainVO = _domainDao.findById(domainId);
            sc.setParameters("domainPath", domainVO.getPath() + "%");
        }

        if (state != null) {
            sc.setParameters("state", state);
        }

        return _userAccountJoinDao.searchAndCount(sc, searchFilter);
    }

    @Override
    public ListResponse<EventResponse> searchForEvents(ListEventsCmd cmd) {
        Pair<List<EventJoinVO>, Integer> result = searchForEventsInternal(cmd);
        ListResponse<EventResponse> response = new ListResponse<EventResponse>();
        List<EventResponse> eventResponses = ViewResponseHelper.createEventResponse(result.first().toArray(
                new EventJoinVO[result.first().size()]));
        response.setResponses(eventResponses, result.second());
        return response;
    }

    private Pair<List<EventJoinVO>, Integer> searchForEventsInternal(ListEventsCmd cmd) {
        Account caller = CallContext.current().getCallingAccount();
        List<Long> permittedAccounts = new ArrayList<Long>();

        Long id = cmd.getId();
        String type = cmd.getType();
        String level = cmd.getLevel();
        Date startDate = cmd.getStartDate();
        Date endDate = cmd.getEndDate();
        String keyword = cmd.getKeyword();
        Integer entryTime = cmd.getEntryTime();
        Integer duration = cmd.getDuration();

        Ternary<Long, Boolean, ListProjectResourcesCriteria> domainIdRecursiveListProject = new Ternary<Long, Boolean, ListProjectResourcesCriteria>(
                cmd.getDomainId(), cmd.isRecursive(), null);
        _accountMgr.buildACLSearchParameters(caller, id, cmd.getAccountName(), cmd.getProjectId(), permittedAccounts,
                domainIdRecursiveListProject, cmd.listAll(), false);
        Long domainId = domainIdRecursiveListProject.first();
        Boolean isRecursive = domainIdRecursiveListProject.second();
        ListProjectResourcesCriteria listProjectResourcesCriteria = domainIdRecursiveListProject.third();

        Filter searchFilter = new Filter(EventJoinVO.class, "createDate", false, cmd.getStartIndex(),
                cmd.getPageSizeVal());
        SearchBuilder<EventJoinVO> sb = _eventJoinDao.createSearchBuilder();
        _accountMgr.buildACLViewSearchBuilder(sb, domainId, isRecursive, permittedAccounts,
                listProjectResourcesCriteria);

        sb.and("id", sb.entity().getId(), SearchCriteria.Op.EQ);
        sb.and("levelL", sb.entity().getLevel(), SearchCriteria.Op.LIKE);
        sb.and("levelEQ", sb.entity().getLevel(), SearchCriteria.Op.EQ);
        sb.and("type", sb.entity().getType(), SearchCriteria.Op.EQ);
        sb.and("createDateB", sb.entity().getCreateDate(), SearchCriteria.Op.BETWEEN);
        sb.and("createDateG", sb.entity().getCreateDate(), SearchCriteria.Op.GTEQ);
        sb.and("createDateL", sb.entity().getCreateDate(), SearchCriteria.Op.LTEQ);
        sb.and("state", sb.entity().getState(), SearchCriteria.Op.NEQ);
        sb.and("startId", sb.entity().getStartId(), SearchCriteria.Op.EQ);
        sb.and("createDate", sb.entity().getCreateDate(), SearchCriteria.Op.BETWEEN);
        sb.and("archived", sb.entity().getArchived(), SearchCriteria.Op.EQ);

        SearchCriteria<EventJoinVO> sc = sb.create();
        // building ACL condition
        _accountMgr.buildACLViewSearchCriteria(sc, domainId, isRecursive, permittedAccounts,
                listProjectResourcesCriteria);

        if (id != null) {
            sc.setParameters("id", id);
        }

        if (keyword != null) {
            SearchCriteria<EventJoinVO> ssc = _eventJoinDao.createSearchCriteria();
            ssc.addOr("type", SearchCriteria.Op.LIKE, "%" + keyword + "%");
            ssc.addOr("description", SearchCriteria.Op.LIKE, "%" + keyword + "%");
            ssc.addOr("level", SearchCriteria.Op.LIKE, "%" + keyword + "%");
            sc.addAnd("level", SearchCriteria.Op.SC, ssc);
        }

        if (level != null) {
            sc.setParameters("levelEQ", level);
        }

        if (type != null) {
            sc.setParameters("type", type);
        }

        if (startDate != null && endDate != null) {
            sc.setParameters("createDateB", startDate, endDate);
        } else if (startDate != null) {
            sc.setParameters("createDateG", startDate);
        } else if (endDate != null) {
            sc.setParameters("createDateL", endDate);
        }

        sc.setParameters("archived", false);

        Pair<List<EventJoinVO>, Integer> eventPair = null;
        // event_view will not have duplicate rows for each event, so
        // searchAndCount should be good enough.
        if ((entryTime != null) && (duration != null)) {
            // TODO: waiting for response from dev list, logic is mystery to
            // me!!
            /*
             * if (entryTime <= duration) { throw new
             * InvalidParameterValueException
             * ("Entry time must be greater than duration"); } Calendar calMin =
             * Calendar.getInstance(); Calendar calMax = Calendar.getInstance();
             * calMin.add(Calendar.SECOND, -entryTime);
             * calMax.add(Calendar.SECOND, -duration); Date minTime =
             * calMin.getTime(); Date maxTime = calMax.getTime();
             *
             * sc.setParameters("state", com.cloud.event.Event.State.Completed);
             * sc.setParameters("startId", 0); sc.setParameters("createDate",
             * minTime, maxTime); List<EventJoinVO> startedEvents =
             * _eventJoinDao.searchAllEvents(sc, searchFilter);
             * List<EventJoinVO> pendingEvents = new ArrayList<EventJoinVO>();
             * for (EventVO event : startedEvents) { EventVO completedEvent =
             * _eventDao.findCompletedEvent(event.getId()); if (completedEvent
             * == null) { pendingEvents.add(event); } } return pendingEvents;
             */
        } else {
            eventPair = _eventJoinDao.searchAndCount(sc, searchFilter);
        }
        return eventPair;

    }

    @Override
    public ListResponse<ResourceTagResponse> listTags(ListTagsCmd cmd) {
        Pair<List<ResourceTagJoinVO>, Integer> tags = listTagsInternal(cmd);
        ListResponse<ResourceTagResponse> response = new ListResponse<ResourceTagResponse>();
        List<ResourceTagResponse> tagResponses = ViewResponseHelper.createResourceTagResponse(false, tags.first()
                .toArray(new ResourceTagJoinVO[tags.first().size()]));
        response.setResponses(tagResponses, tags.second());
        return response;
    }

    private Pair<List<ResourceTagJoinVO>, Integer> listTagsInternal(ListTagsCmd cmd) {
        Account caller = CallContext.current().getCallingAccount();
        List<Long> permittedAccounts = new ArrayList<Long>();
        String key = cmd.getKey();
        String value = cmd.getValue();
        String resourceId = cmd.getResourceId();
        String resourceType = cmd.getResourceType();
        String customerName = cmd.getCustomer();
        boolean listAll = cmd.listAll();

        Ternary<Long, Boolean, ListProjectResourcesCriteria> domainIdRecursiveListProject = new Ternary<Long, Boolean, ListProjectResourcesCriteria>(
                cmd.getDomainId(), cmd.isRecursive(), null);

        _accountMgr.buildACLSearchParameters(caller, null, cmd.getAccountName(), cmd.getProjectId(), permittedAccounts,
                domainIdRecursiveListProject, listAll, false);
        Long domainId = domainIdRecursiveListProject.first();
        Boolean isRecursive = domainIdRecursiveListProject.second();
        ListProjectResourcesCriteria listProjectResourcesCriteria = domainIdRecursiveListProject.third();
        Filter searchFilter = new Filter(ResourceTagJoinVO.class, "resourceType", false, cmd.getStartIndex(),
                cmd.getPageSizeVal());

        SearchBuilder<ResourceTagJoinVO> sb = _resourceTagJoinDao.createSearchBuilder();
        _accountMgr.buildACLViewSearchBuilder(sb, domainId, isRecursive, permittedAccounts,
                listProjectResourcesCriteria);

        sb.and("key", sb.entity().getKey(), SearchCriteria.Op.EQ);
        sb.and("value", sb.entity().getValue(), SearchCriteria.Op.EQ);

        if (resourceId != null) {
            sb.and().op("resourceId", sb.entity().getResourceId(), SearchCriteria.Op.EQ);
            sb.or("resourceUuid", sb.entity().getResourceUuid(), SearchCriteria.Op.EQ);
            sb.cp();
        }

        sb.and("resourceType", sb.entity().getResourceType(), SearchCriteria.Op.EQ);
        sb.and("customer", sb.entity().getCustomer(), SearchCriteria.Op.EQ);

        // now set the SC criteria...
        SearchCriteria<ResourceTagJoinVO> sc = sb.create();
        _accountMgr.buildACLViewSearchCriteria(sc, domainId, isRecursive, permittedAccounts,
                listProjectResourcesCriteria);

        if (key != null) {
            sc.setParameters("key", key);
        }

        if (value != null) {
            sc.setParameters("value", value);
        }

        if (resourceId != null) {
            sc.setParameters("resourceId", resourceId);
            sc.setParameters("resourceUuid", resourceId);
        }

        if (resourceType != null) {
            sc.setParameters("resourceType", resourceType);
        }

        if (customerName != null) {
            sc.setParameters("customer", customerName);
        }

        Pair<List<ResourceTagJoinVO>, Integer> result = _resourceTagJoinDao.searchAndCount(sc, searchFilter);
        return result;
    }

    @Override
    public ListResponse<InstanceGroupResponse> searchForVmGroups(ListVMGroupsCmd cmd) {
        Pair<List<InstanceGroupJoinVO>, Integer> groups = searchForVmGroupsInternal(cmd);
        ListResponse<InstanceGroupResponse> response = new ListResponse<InstanceGroupResponse>();
        List<InstanceGroupResponse> grpResponses = ViewResponseHelper.createInstanceGroupResponse(groups.first()
                .toArray(new InstanceGroupJoinVO[groups.first().size()]));
        response.setResponses(grpResponses, groups.second());
        return response;
    }

    private Pair<List<InstanceGroupJoinVO>, Integer> searchForVmGroupsInternal(ListVMGroupsCmd cmd) {
        Long id = cmd.getId();
        String name = cmd.getGroupName();
        String keyword = cmd.getKeyword();

        Account caller = CallContext.current().getCallingAccount();
        List<Long> permittedAccounts = new ArrayList<Long>();

        Ternary<Long, Boolean, ListProjectResourcesCriteria> domainIdRecursiveListProject = new Ternary<Long, Boolean, ListProjectResourcesCriteria>(
                cmd.getDomainId(), cmd.isRecursive(), null);
        _accountMgr.buildACLSearchParameters(caller, id, cmd.getAccountName(), cmd.getProjectId(), permittedAccounts,
                domainIdRecursiveListProject, cmd.listAll(), false);
        Long domainId = domainIdRecursiveListProject.first();
        Boolean isRecursive = domainIdRecursiveListProject.second();
        ListProjectResourcesCriteria listProjectResourcesCriteria = domainIdRecursiveListProject.third();

        Filter searchFilter = new Filter(InstanceGroupJoinVO.class, "id", true, cmd.getStartIndex(),
                cmd.getPageSizeVal());

        SearchBuilder<InstanceGroupJoinVO> sb = _vmGroupJoinDao.createSearchBuilder();
        _accountMgr.buildACLViewSearchBuilder(sb, domainId, isRecursive, permittedAccounts,
                listProjectResourcesCriteria);

        sb.and("id", sb.entity().getId(), SearchCriteria.Op.EQ);
        sb.and("name", sb.entity().getName(), SearchCriteria.Op.LIKE);

        SearchCriteria<InstanceGroupJoinVO> sc = sb.create();
        _accountMgr.buildACLViewSearchCriteria(sc, domainId, isRecursive, permittedAccounts,
                listProjectResourcesCriteria);

        if (keyword != null) {
            SearchCriteria<InstanceGroupJoinVO> ssc = _vmGroupJoinDao.createSearchCriteria();
            ssc.addOr("name", SearchCriteria.Op.LIKE, "%" + keyword + "%");
            sc.addAnd("name", SearchCriteria.Op.SC, ssc);
        }

        if (id != null) {
            sc.setParameters("id", id);
        }

        if (name != null) {
            sc.setParameters("name", "%" + name + "%");
        }

        return _vmGroupJoinDao.searchAndCount(sc, searchFilter);
    }

    @Override
    public ListResponse<UserVmResponse> searchForUserVMs(ListVMsCmd cmd) {
        Pair<List<UserVmJoinVO>, Integer> result = searchForUserVMsInternal(cmd);
        ListResponse<UserVmResponse> response = new ListResponse<UserVmResponse>();
        List<UserVmResponse> vmResponses = ViewResponseHelper.createUserVmResponse("virtualmachine", cmd.getDetails(),
                result.first().toArray(new UserVmJoinVO[result.first().size()]));
        response.setResponses(vmResponses, result.second());
        return response;
    }

    private Pair<List<UserVmJoinVO>, Integer> searchForUserVMsInternal(ListVMsCmd cmd) {
        Account caller = CallContext.current().getCallingAccount();
        List<Long> permittedAccounts = new ArrayList<Long>();
        String hypervisor = cmd.getHypervisor();
        boolean listAll = cmd.listAll();
        Long id = cmd.getId();
        Map<String, String> tags = cmd.getTags();

        Ternary<Long, Boolean, ListProjectResourcesCriteria> domainIdRecursiveListProject = new Ternary<Long, Boolean, ListProjectResourcesCriteria>(
                cmd.getDomainId(), cmd.isRecursive(), null);
        _accountMgr.buildACLSearchParameters(caller, id, cmd.getAccountName(), cmd.getProjectId(), permittedAccounts,
                domainIdRecursiveListProject, listAll, false);
        Long domainId = domainIdRecursiveListProject.first();
        Boolean isRecursive = domainIdRecursiveListProject.second();
        ListProjectResourcesCriteria listProjectResourcesCriteria = domainIdRecursiveListProject.third();

        Criteria c = new Criteria("id", Boolean.TRUE, cmd.getStartIndex(), cmd.getPageSizeVal());
        // Criteria c = new Criteria(null, Boolean.FALSE, cmd.getStartIndex(),
        // cmd.getPageSizeVal()); //version without default sorting
        c.addCriteria(Criteria.KEYWORD, cmd.getKeyword());
        c.addCriteria(Criteria.ID, cmd.getId());
        c.addCriteria(Criteria.NAME, cmd.getInstanceName());
        c.addCriteria(Criteria.STATE, cmd.getState());
        c.addCriteria(Criteria.DATACENTERID, cmd.getZoneId());
        c.addCriteria(Criteria.GROUPID, cmd.getGroupId());
        c.addCriteria(Criteria.FOR_VIRTUAL_NETWORK, cmd.getForVirtualNetwork());
        c.addCriteria(Criteria.NETWORKID, cmd.getNetworkId());
        c.addCriteria(Criteria.TEMPLATE_ID, cmd.getTemplateId());
        c.addCriteria(Criteria.ISO_ID, cmd.getIsoId());
        c.addCriteria(Criteria.VPC_ID, cmd.getVpcId());
        c.addCriteria(Criteria.AFFINITY_GROUP_ID, cmd.getAffinityGroupId());

        if (domainId != null) {
            c.addCriteria(Criteria.DOMAINID, domainId);
        }

        if (HypervisorType.getType(hypervisor) != HypervisorType.None) {
            c.addCriteria(Criteria.HYPERVISOR, hypervisor);
        } else if (hypervisor != null) {
            throw new InvalidParameterValueException("Invalid HypervisorType " + hypervisor);
        }

        // ignore these search requests if it's not an admin
        if (_accountMgr.isAdmin(caller.getType())) {
            c.addCriteria(Criteria.PODID, cmd.getPodId());
            c.addCriteria(Criteria.HOSTID, cmd.getHostId());
            c.addCriteria(Criteria.STORAGE_ID, cmd.getStorageId());
        }

        if (!permittedAccounts.isEmpty()) {
            c.addCriteria(Criteria.ACCOUNTID, permittedAccounts.toArray());
        }
        c.addCriteria(Criteria.ISADMIN, _accountMgr.isAdmin(caller.getType()));

        return searchForUserVMsByCriteria(c, caller, domainId, isRecursive, permittedAccounts, listAll,
                listProjectResourcesCriteria, tags);
    }

    private Pair<List<UserVmJoinVO>, Integer> searchForUserVMsByCriteria(Criteria c, Account caller, Long domainId,
            boolean isRecursive, List<Long> permittedAccounts, boolean listAll,
            ListProjectResourcesCriteria listProjectResourcesCriteria, Map<String, String> tags) {
        Filter searchFilter = new Filter(UserVmJoinVO.class, c.getOrderBy(), c.getAscending(), c.getOffset(),
                c.getLimit());

        // first search distinct vm id by using query criteria and pagination
        SearchBuilder<UserVmJoinVO> sb = _userVmJoinDao.createSearchBuilder();
        sb.select(null, Func.DISTINCT, sb.entity().getId()); // select distinct
        // ids
        _accountMgr.buildACLViewSearchBuilder(sb, domainId, isRecursive, permittedAccounts,
                listProjectResourcesCriteria);

        Object id = c.getCriteria(Criteria.ID);
        Object name = c.getCriteria(Criteria.NAME);
        Object state = c.getCriteria(Criteria.STATE);
        Object notState = c.getCriteria(Criteria.NOTSTATE);
        Object zoneId = c.getCriteria(Criteria.DATACENTERID);
        Object pod = c.getCriteria(Criteria.PODID);
        Object hostId = c.getCriteria(Criteria.HOSTID);
        Object hostName = c.getCriteria(Criteria.HOSTNAME);
        Object keyword = c.getCriteria(Criteria.KEYWORD);
        Object isAdmin = c.getCriteria(Criteria.ISADMIN);
        assert c.getCriteria(Criteria.IPADDRESS) == null : "We don't support search by ip address on VM any more.  If you see this assert, it means we have to find a different way to search by the nic table.";
        Object groupId = c.getCriteria(Criteria.GROUPID);
        Object networkId = c.getCriteria(Criteria.NETWORKID);
        Object hypervisor = c.getCriteria(Criteria.HYPERVISOR);
        Object storageId = c.getCriteria(Criteria.STORAGE_ID);
        Object templateId = c.getCriteria(Criteria.TEMPLATE_ID);
        Object isoId = c.getCriteria(Criteria.ISO_ID);
        Object vpcId = c.getCriteria(Criteria.VPC_ID);
        Object affinityGroupId = c.getCriteria(Criteria.AFFINITY_GROUP_ID);

        sb.and("displayName", sb.entity().getDisplayName(), SearchCriteria.Op.LIKE);
        sb.and("id", sb.entity().getId(), SearchCriteria.Op.EQ);
        sb.and("name", sb.entity().getHostName(), SearchCriteria.Op.LIKE);
        sb.and("stateEQ", sb.entity().getState(), SearchCriteria.Op.EQ);
        sb.and("stateNEQ", sb.entity().getState(), SearchCriteria.Op.NEQ);
        sb.and("stateNIN", sb.entity().getState(), SearchCriteria.Op.NIN);
        sb.and("dataCenterId", sb.entity().getDataCenterId(), SearchCriteria.Op.EQ);
        sb.and("podId", sb.entity().getPodId(), SearchCriteria.Op.EQ);
        sb.and("hypervisorType", sb.entity().getHypervisorType(), SearchCriteria.Op.EQ);
        sb.and("hostIdEQ", sb.entity().getHostId(), SearchCriteria.Op.EQ);
        sb.and("hostName", sb.entity().getHostName(), SearchCriteria.Op.LIKE);
        sb.and("templateId", sb.entity().getTemplateId(), SearchCriteria.Op.EQ);
        sb.and("isoId", sb.entity().getIsoId(), SearchCriteria.Op.EQ);
        sb.and("instanceGroupId", sb.entity().getInstanceGroupId(), SearchCriteria.Op.EQ);

        if (groupId != null && (Long) groupId != -1) {
            sb.and("instanceGroupId", sb.entity().getInstanceGroupId(), SearchCriteria.Op.EQ);
        }

        if (networkId != null) {
            sb.and("networkId", sb.entity().getNetworkId(), SearchCriteria.Op.EQ);
        }

        if (vpcId != null && networkId == null) {
            sb.and("vpcId", sb.entity().getVpcId(), SearchCriteria.Op.EQ);
        }

        if (storageId != null) {
            sb.and("poolId", sb.entity().getPoolId(), SearchCriteria.Op.EQ);
        }

        if (affinityGroupId != null) {
            sb.and("affinityGroupId", sb.entity().getAffinityGroupId(), SearchCriteria.Op.EQ);
        }

        // populate the search criteria with the values passed in
        SearchCriteria<UserVmJoinVO> sc = sb.create();

        // building ACL condition
        _accountMgr.buildACLViewSearchCriteria(sc, domainId, isRecursive, permittedAccounts,
                listProjectResourcesCriteria);

        if (tags != null && !tags.isEmpty()) {
            SearchCriteria<UserVmJoinVO> tagSc = _userVmJoinDao.createSearchCriteria();
            for (String key : tags.keySet()) {
                SearchCriteria<UserVmJoinVO> tsc = _userVmJoinDao.createSearchCriteria();
                tsc.addAnd("tagKey", SearchCriteria.Op.EQ, key);
                tsc.addAnd("tagValue", SearchCriteria.Op.EQ, tags.get(key));
                tagSc.addOr("tagKey", SearchCriteria.Op.SC, tsc);
            }
            sc.addAnd("tagKey", SearchCriteria.Op.SC, tagSc);
        }

        if (groupId != null && (Long) groupId != -1) {
            sc.setParameters("instanceGroupId", groupId);
        }

        if (keyword != null) {
            SearchCriteria<UserVmJoinVO> ssc = _userVmJoinDao.createSearchCriteria();
            ssc.addOr("displayName", SearchCriteria.Op.LIKE, "%" + keyword + "%");
            ssc.addOr("hostName", SearchCriteria.Op.LIKE, "%" + keyword + "%");
            ssc.addOr("instanceName", SearchCriteria.Op.LIKE, "%" + keyword + "%");
            ssc.addOr("state", SearchCriteria.Op.EQ, keyword);

            sc.addAnd("displayName", SearchCriteria.Op.SC, ssc);
        }

        if (id != null) {
            sc.setParameters("id", id);
        }

        if (templateId != null) {
            sc.setParameters("templateId", templateId);
        }

        if (isoId != null) {
            sc.setParameters("isoId", isoId);
        }

        if (networkId != null) {
            sc.setParameters("networkId", networkId);
        }

        if (vpcId != null && networkId == null) {
            sc.setParameters("vpcId", vpcId);
        }

        if (name != null) {
            sc.setParameters("name", "%" + name + "%");
        }

        if (state != null) {
            if (notState != null && (Boolean) notState == true) {
                sc.setParameters("stateNEQ", state);
            } else {
                sc.setParameters("stateEQ", state);
            }
        }

        if (hypervisor != null) {
            sc.setParameters("hypervisorType", hypervisor);
        }

        // Don't show Destroyed and Expunging vms to the end user
        if ((isAdmin != null) && ((Boolean) isAdmin != true)) {
            sc.setParameters("stateNIN", "Destroyed", "Expunging");
        }

        if (zoneId != null) {
            sc.setParameters("dataCenterId", zoneId);

            if (state == null) {
                sc.setParameters("stateNEQ", "Destroyed");
            }
        }
        
        if (pod != null) {
            sc.setParameters("podId", pod);

            if (state == null) {
                sc.setParameters("stateNEQ", "Destroyed");
            }
        }

        if (hostId != null) {
            sc.setParameters("hostIdEQ", hostId);
        } else {
            if (hostName != null) {
                sc.setParameters("hostName", hostName);
            }
        }

        if (storageId != null) {
            sc.setParameters("poolId", storageId);
        }

        if (affinityGroupId != null) {
            sc.setParameters("affinityGroupId", affinityGroupId);
        }

        // search vm details by ids
        Pair<List<UserVmJoinVO>, Integer> uniqueVmPair =  _userVmJoinDao.searchAndCount(sc, searchFilter);
        Integer count = uniqueVmPair.second();
        if (count.intValue() == 0) {
            // handle empty result cases
            return uniqueVmPair;
        }
        List<UserVmJoinVO> uniqueVms = uniqueVmPair.first();
        Long[] vmIds = new Long[uniqueVms.size()];
        int i = 0;
        for (UserVmJoinVO v : uniqueVms) {
            vmIds[i++] = v.getId();
        }
        List<UserVmJoinVO> vms = _userVmJoinDao.searchByIds(vmIds);
        return new Pair<List<UserVmJoinVO>, Integer>(vms, count);
    }

    @Override
    public ListResponse<SecurityGroupResponse> searchForSecurityGroups(ListSecurityGroupsCmd cmd) {
        Pair<List<SecurityGroupJoinVO>, Integer> result = searchForSecurityGroupsInternal(cmd);
        ListResponse<SecurityGroupResponse> response = new ListResponse<SecurityGroupResponse>();
        List<SecurityGroupResponse> routerResponses = ViewResponseHelper.createSecurityGroupResponses(result.first());
        response.setResponses(routerResponses, result.second());
        return response;
    }

    private Pair<List<SecurityGroupJoinVO>, Integer> searchForSecurityGroupsInternal(ListSecurityGroupsCmd cmd) throws PermissionDeniedException, InvalidParameterValueException {
        Account caller = CallContext.current().getCallingAccount();
        Long instanceId = cmd.getVirtualMachineId();
        String securityGroup = cmd.getSecurityGroupName();
        Long id = cmd.getId();
        Object keyword = cmd.getKeyword();
        List<Long> permittedAccounts = new ArrayList<Long>();
        Map<String, String> tags = cmd.getTags();

        if (instanceId != null) {
            UserVmVO userVM = _userVmDao.findById(instanceId);
            if (userVM == null) {
                throw new InvalidParameterValueException("Unable to list network groups for virtual machine instance "
                        + instanceId + "; instance not found.");
            }
            _accountMgr.checkAccess(caller, null, true, userVM);
            return listSecurityGroupRulesByVM(instanceId.longValue(), cmd.getStartIndex(), cmd.getPageSizeVal());
        }

        Ternary<Long, Boolean, ListProjectResourcesCriteria> domainIdRecursiveListProject = new Ternary<Long, Boolean, ListProjectResourcesCriteria>(
                cmd.getDomainId(), cmd.isRecursive(), null);
        _accountMgr.buildACLSearchParameters(caller, id, cmd.getAccountName(), cmd.getProjectId(), permittedAccounts,
                domainIdRecursiveListProject, cmd.listAll(), false);
        Long domainId = domainIdRecursiveListProject.first();
        Boolean isRecursive = domainIdRecursiveListProject.second();
        ListProjectResourcesCriteria listProjectResourcesCriteria = domainIdRecursiveListProject.third();

        Filter searchFilter = new Filter(SecurityGroupJoinVO.class, "id", true, cmd.getStartIndex(),
                cmd.getPageSizeVal());
        SearchBuilder<SecurityGroupJoinVO> sb = _securityGroupJoinDao.createSearchBuilder();
        sb.select(null, Func.DISTINCT, sb.entity().getId()); // select distinct
        // ids
        _accountMgr.buildACLViewSearchBuilder(sb, domainId, isRecursive, permittedAccounts,
                listProjectResourcesCriteria);

        sb.and("id", sb.entity().getId(), SearchCriteria.Op.EQ);
        sb.and("name", sb.entity().getName(), SearchCriteria.Op.EQ);


        SearchCriteria<SecurityGroupJoinVO> sc = sb.create();
        _accountMgr.buildACLViewSearchCriteria(sc, domainId, isRecursive, permittedAccounts,
                listProjectResourcesCriteria);

        if (id != null) {
            sc.setParameters("id", id);
        }

        if (tags != null && !tags.isEmpty()) {
            SearchCriteria<SecurityGroupJoinVO> tagSc = _securityGroupJoinDao.createSearchCriteria();
            for (String key : tags.keySet()) {
                SearchCriteria<SecurityGroupJoinVO> tsc = _securityGroupJoinDao.createSearchCriteria();
                tsc.addAnd("tagKey", SearchCriteria.Op.EQ, key);
                tsc.addAnd("tagValue", SearchCriteria.Op.EQ, tags.get(key));
                tagSc.addOr("tagKey", SearchCriteria.Op.SC, tsc);
            }
            sc.addAnd("tagKey", SearchCriteria.Op.SC, tagSc);
        }

        if (securityGroup != null) {
            sc.setParameters("name", securityGroup);
        }

        if (keyword != null) {
            SearchCriteria<SecurityGroupJoinVO> ssc = _securityGroupJoinDao.createSearchCriteria();
            ssc.addOr("name", SearchCriteria.Op.LIKE, "%" + keyword + "%");
            ssc.addOr("description", SearchCriteria.Op.LIKE, "%" + keyword + "%");
            sc.addAnd("name", SearchCriteria.Op.SC, ssc);
        }

        // search security group together with rules
        Pair<List<SecurityGroupJoinVO>, Integer> uniqueSgPair =  _securityGroupJoinDao.searchAndCount(sc, searchFilter);
        Integer count = uniqueSgPair.second();
        if (count.intValue() == 0) {
            // handle empty result cases
            return uniqueSgPair;
        }

        List<SecurityGroupJoinVO> uniqueSgs = uniqueSgPair.first();
        Long[] sgIds = new Long[uniqueSgs.size()];
        int i = 0;
        for (SecurityGroupJoinVO v : uniqueSgs) {
            sgIds[i++] = v.getId();
        }
        List<SecurityGroupJoinVO> sgs = _securityGroupJoinDao.searchByIds(sgIds);
        return new Pair<List<SecurityGroupJoinVO>, Integer>(sgs, count);
    }

    private Pair<List<SecurityGroupJoinVO>, Integer> listSecurityGroupRulesByVM(long vmId, long pageInd, long pageSize) {
        Filter sf = new Filter(SecurityGroupVMMapVO.class, null, true, pageInd, pageSize);
        Pair<List<SecurityGroupVMMapVO>, Integer> sgVmMappingPair = _securityGroupVMMapDao.listByInstanceId(vmId, sf);
        Integer count = sgVmMappingPair.second();
        if (count.intValue() == 0) {
            // handle empty result cases
            return new Pair<List<SecurityGroupJoinVO>, Integer>(new ArrayList<SecurityGroupJoinVO>(), count);
        }
        List<SecurityGroupVMMapVO> sgVmMappings = sgVmMappingPair.first();
        Long[] sgIds = new Long[sgVmMappings.size()];
        int i = 0;
        for (SecurityGroupVMMapVO sgVm : sgVmMappings) {
            sgIds[i++] = sgVm.getSecurityGroupId();
        }
        List<SecurityGroupJoinVO> sgs = _securityGroupJoinDao.searchByIds(sgIds);
        return new Pair<List<SecurityGroupJoinVO>, Integer>(sgs, count);
    }

    @Override
    public ListResponse<DomainRouterResponse> searchForRouters(ListRoutersCmd cmd) {
        Pair<List<DomainRouterJoinVO>, Integer> result = searchForRoutersInternal(cmd, cmd.getId(), cmd.getRouterName(),
                cmd.getState(), cmd.getZoneId(), cmd.getPodId(), cmd.getHostId(), cmd.getKeyword(), cmd.getNetworkId(),
                cmd.getVpcId(), cmd.getForVpc(), cmd.getRole());
        ListResponse<DomainRouterResponse> response = new ListResponse<DomainRouterResponse>();

        List<DomainRouterResponse> routerResponses = ViewResponseHelper.createDomainRouterResponse(result.first()
                .toArray(new DomainRouterJoinVO[result.first().size()]));
        response.setResponses(routerResponses, result.second());
        return response;
    }

    @Override
    public ListResponse<DomainRouterResponse> searchForInternalLbVms(ListInternalLBVMsCmd cmd) {
        Pair<List<DomainRouterJoinVO>, Integer> result = searchForRoutersInternal(cmd, cmd.getId(), cmd.getRouterName(),
                cmd.getState(), cmd.getZoneId(), cmd.getPodId(), cmd.getHostId(), cmd.getKeyword(), cmd.getNetworkId(),
                cmd.getVpcId(), cmd.getForVpc(), cmd.getRole());
        ListResponse<DomainRouterResponse> response = new ListResponse<DomainRouterResponse>();

        List<DomainRouterResponse> routerResponses = ViewResponseHelper.createDomainRouterResponse(result.first()
                .toArray(new DomainRouterJoinVO[result.first().size()]));
        response.setResponses(routerResponses, result.second());
        return response;
    }

    private Pair<List<DomainRouterJoinVO>, Integer> searchForRoutersInternal(BaseListProjectAndAccountResourcesCmd cmd, Long id,
            String name, String state, Long zoneId, Long podId, Long hostId, String keyword, Long networkId, Long vpcId, Boolean forVpc, String role) {

        Account caller = CallContext.current().getCallingAccount();
        List<Long> permittedAccounts = new ArrayList<Long>();

        Ternary<Long, Boolean, ListProjectResourcesCriteria> domainIdRecursiveListProject = new Ternary<Long, Boolean, ListProjectResourcesCriteria>(
                cmd.getDomainId(), cmd.isRecursive(), null);
        _accountMgr.buildACLSearchParameters(caller, id, cmd.getAccountName(), cmd.getProjectId(), permittedAccounts,
                domainIdRecursiveListProject, cmd.listAll(), false);
        Long domainId = domainIdRecursiveListProject.first();
        Boolean isRecursive = domainIdRecursiveListProject.second();
        ListProjectResourcesCriteria listProjectResourcesCriteria = domainIdRecursiveListProject.third();
        Filter searchFilter = new Filter(DomainRouterJoinVO.class, "id", true, cmd.getStartIndex(),
                cmd.getPageSizeVal());
        // Filter searchFilter = new Filter(DomainRouterJoinVO.class, null,
        // true, cmd.getStartIndex(), cmd.getPageSizeVal());
        SearchBuilder<DomainRouterJoinVO> sb = _routerJoinDao.createSearchBuilder();
        sb.select(null, Func.DISTINCT, sb.entity().getId()); // select distinct
        // ids to get
        // number of
        // records with
        // pagination
        _accountMgr.buildACLViewSearchBuilder(sb, domainId, isRecursive, permittedAccounts,
                listProjectResourcesCriteria);

        sb.and("name", sb.entity().getInstanceName(), SearchCriteria.Op.LIKE);
        sb.and("id", sb.entity().getId(), SearchCriteria.Op.EQ);
        sb.and("accountId", sb.entity().getAccountId(), SearchCriteria.Op.IN);
        sb.and("state", sb.entity().getState(), SearchCriteria.Op.EQ);
        sb.and("dataCenterId", sb.entity().getDataCenterId(), SearchCriteria.Op.EQ);
        sb.and("podId", sb.entity().getPodId(), SearchCriteria.Op.EQ);
        sb.and("hostId", sb.entity().getHostId(), SearchCriteria.Op.EQ);
        sb.and("vpcId", sb.entity().getVpcId(), SearchCriteria.Op.EQ);
        sb.and("role", sb.entity().getRole(), SearchCriteria.Op.EQ);

        if (forVpc != null) {
            if (forVpc) {
                sb.and("forVpc", sb.entity().getVpcId(), SearchCriteria.Op.NNULL);
            } else {
                sb.and("forVpc", sb.entity().getVpcId(), SearchCriteria.Op.NULL);
            }
        }

        if (networkId != null) {
            sb.and("networkId", sb.entity().getNetworkId(), SearchCriteria.Op.EQ);
        }

        SearchCriteria<DomainRouterJoinVO> sc = sb.create();
        _accountMgr.buildACLViewSearchCriteria(sc, domainId, isRecursive, permittedAccounts,
                listProjectResourcesCriteria);

        if (keyword != null) {
            SearchCriteria<DomainRouterJoinVO> ssc = _routerJoinDao.createSearchCriteria();
            ssc.addOr("hostName", SearchCriteria.Op.LIKE, "%" + keyword + "%");
            ssc.addOr("instanceName", SearchCriteria.Op.LIKE, "%" + keyword + "%");
            ssc.addOr("state", SearchCriteria.Op.LIKE, "%" + keyword + "%");

            sc.addAnd("hostName", SearchCriteria.Op.SC, ssc);
        }

        if (name != null) {
            sc.setParameters("name", "%" + name + "%");
        }

        if (id != null) {
            sc.setParameters("id", id);
        }

        if (state != null) {
            sc.setParameters("state", state);
        }

        if (zoneId != null) {
            sc.setParameters("dataCenterId", zoneId);
        }

        if (podId != null) {
            sc.setParameters("podId", podId);
        }

        if (hostId != null) {
            sc.setParameters("hostId", hostId);
        }

        if (networkId != null) {
            sc.setParameters("networkId", networkId);
        }

        if (vpcId != null) {
            sc.setParameters("vpcId", vpcId);
        }
        
        if (role != null) {
            sc.setParameters("role", role);
        }

        // search VR details by ids
        Pair<List<DomainRouterJoinVO>, Integer> uniqueVrPair = _routerJoinDao.searchAndCount(sc, searchFilter);
        Integer count = uniqueVrPair.second();
        if (count.intValue() == 0) {
            // empty result
            return uniqueVrPair;
        }
        List<DomainRouterJoinVO> uniqueVrs = uniqueVrPair.first();
        Long[] vrIds = new Long[uniqueVrs.size()];
        int i = 0;
        for (DomainRouterJoinVO v : uniqueVrs) {
            vrIds[i++] = v.getId();
        }
        List<DomainRouterJoinVO> vrs = _routerJoinDao.searchByIds(vrIds);
        return new Pair<List<DomainRouterJoinVO>, Integer>(vrs, count);
    }

    @Override
    public ListResponse<ProjectResponse> listProjects(ListProjectsCmd cmd) {
        Pair<List<ProjectJoinVO>, Integer> projects = listProjectsInternal(cmd);
        ListResponse<ProjectResponse> response = new ListResponse<ProjectResponse>();
        List<ProjectResponse> projectResponses = ViewResponseHelper.createProjectResponse(projects.first().toArray(
                new ProjectJoinVO[projects.first().size()]));
        response.setResponses(projectResponses, projects.second());
        return response;
    }

    private Pair<List<ProjectJoinVO>, Integer> listProjectsInternal(ListProjectsCmd cmd) {

        Long id = cmd.getId();
        String name = cmd.getName();
        String displayText = cmd.getDisplayText();
        String state = cmd.getState();
        String accountName = cmd.getAccountName();
        Long domainId = cmd.getDomainId();
        String keyword = cmd.getKeyword();
        Long startIndex = cmd.getStartIndex();
        Long pageSize = cmd.getPageSizeVal();
        boolean listAll = cmd.listAll();
        boolean isRecursive = cmd.isRecursive();
        Map<String, String> tags = cmd.getTags();

        Account caller = CallContext.current().getCallingAccount();
        Long accountId = null;
        String path = null;

        Filter searchFilter = new Filter(ProjectJoinVO.class, "id", false, startIndex, pageSize);
        SearchBuilder<ProjectJoinVO> sb = _projectJoinDao.createSearchBuilder();
        sb.select(null, Func.DISTINCT, sb.entity().getId()); // select distinct
        // ids

        if (_accountMgr.isAdmin(caller.getType())) {
            if (domainId != null) {
                DomainVO domain = _domainDao.findById(domainId);
                if (domain == null) {
                    throw new InvalidParameterValueException("Domain id=" + domainId + " doesn't exist in the system");
                }

                _accountMgr.checkAccess(caller, domain);

                if (accountName != null) {
                    Account owner = _accountMgr.getActiveAccountByName(accountName, domainId);
                    if (owner == null) {
                        throw new InvalidParameterValueException("Unable to find account " + accountName
                                + " in domain " + domainId);
                    }
                    accountId = owner.getId();
                }
            } else { // domainId == null
                if (accountName != null) {
                    throw new InvalidParameterValueException("could not find account " + accountName
                            + " because domain is not specified");
                }

            }
        } else {
            if (accountName != null && !accountName.equals(caller.getAccountName())) {
                throw new PermissionDeniedException("Can't list account " + accountName + " projects; unauthorized");
            }

            if (domainId != null && domainId.equals(caller.getDomainId())) {
                throw new PermissionDeniedException("Can't list domain id= " + domainId + " projects; unauthorized");
            }

            accountId = caller.getId();
        }

        if (domainId == null && accountId == null && (caller.getType() == Account.ACCOUNT_TYPE_NORMAL || !listAll)) {
            accountId = caller.getId();
        } else if (caller.getType() == Account.ACCOUNT_TYPE_DOMAIN_ADMIN || (isRecursive && !listAll)) {
            DomainVO domain = _domainDao.findById(caller.getDomainId());
            path = domain.getPath();
        }

        if (path != null) {
            sb.and("domainPath", sb.entity().getDomainPath(), SearchCriteria.Op.LIKE);
        }

        if (accountId != null) {
            sb.and("accountId", sb.entity().getAccountId(), SearchCriteria.Op.EQ);
        }



        SearchCriteria<ProjectJoinVO> sc = sb.create();

        if (id != null) {
            sc.addAnd("id", Op.EQ, id);
        }

        if (domainId != null && !isRecursive) {
            sc.addAnd("domainId", Op.EQ, domainId);
        }

        if (name != null) {
            sc.addAnd("name", Op.EQ, name);
        }

        if (displayText != null) {
            sc.addAnd("displayText", Op.EQ, displayText);
        }

        if (accountId != null) {
            sc.setParameters("accountId", accountId);
        }

        if (state != null) {
            sc.addAnd("state", Op.EQ, state);
        }

        if (keyword != null) {
            SearchCriteria<ProjectJoinVO> ssc = _projectJoinDao.createSearchCriteria();
            ssc.addOr("name", SearchCriteria.Op.LIKE, "%" + keyword + "%");
            ssc.addOr("displayText", SearchCriteria.Op.LIKE, "%" + keyword + "%");
            sc.addAnd("name", SearchCriteria.Op.SC, ssc);
        }

        if (path != null) {
            sc.setParameters("domainPath", path);
        }



        // search distinct projects to get count
        Pair<List<ProjectJoinVO>, Integer> uniquePrjPair = _projectJoinDao.searchAndCount(sc, searchFilter);
        Integer count = uniquePrjPair.second();
        if (count.intValue() == 0) {
            // handle empty result cases
            return uniquePrjPair;
        }
        List<ProjectJoinVO> uniquePrjs = uniquePrjPair.first();
        Long[] prjIds = new Long[uniquePrjs.size()];
        int i = 0;
        for (ProjectJoinVO v : uniquePrjs) {
            prjIds[i++] = v.getId();
        }
        List<ProjectJoinVO> prjs = _projectJoinDao.searchByIds(prjIds);
        return new Pair<List<ProjectJoinVO>, Integer>(prjs, count);
    }

    @Override
    public ListResponse<ProjectInvitationResponse> listProjectInvitations(ListProjectInvitationsCmd cmd) {
        Pair<List<ProjectInvitationJoinVO>, Integer> invites = listProjectInvitationsInternal(cmd);
        ListResponse<ProjectInvitationResponse> response = new ListResponse<ProjectInvitationResponse>();
        List<ProjectInvitationResponse> projectInvitationResponses = ViewResponseHelper
                .createProjectInvitationResponse(invites.first().toArray(
                        new ProjectInvitationJoinVO[invites.first().size()]));

        response.setResponses(projectInvitationResponses, invites.second());
        return response;
    }

    public Pair<List<ProjectInvitationJoinVO>, Integer> listProjectInvitationsInternal(ListProjectInvitationsCmd cmd) {
        Long id = cmd.getId();
        Long projectId = cmd.getProjectId();
        String accountName = cmd.getAccountName();
        Long domainId = cmd.getDomainId();
        String state = cmd.getState();
        boolean activeOnly = cmd.isActiveOnly();
        Long startIndex = cmd.getStartIndex();
        Long pageSizeVal = cmd.getPageSizeVal();
        boolean isRecursive = cmd.isRecursive();
        boolean listAll = cmd.listAll();

        Account caller = CallContext.current().getCallingAccount();
        List<Long> permittedAccounts = new ArrayList<Long>();

        Ternary<Long, Boolean, ListProjectResourcesCriteria> domainIdRecursiveListProject = new Ternary<Long, Boolean, ListProjectResourcesCriteria>(
                domainId, isRecursive, null);
        _accountMgr.buildACLSearchParameters(caller, id, accountName, projectId, permittedAccounts,
                domainIdRecursiveListProject, listAll, true);
        domainId = domainIdRecursiveListProject.first();
        isRecursive = domainIdRecursiveListProject.second();
        ListProjectResourcesCriteria listProjectResourcesCriteria = domainIdRecursiveListProject.third();

        Filter searchFilter = new Filter(ProjectInvitationJoinVO.class, "id", true, startIndex, pageSizeVal);
        SearchBuilder<ProjectInvitationJoinVO> sb = _projectInvitationJoinDao.createSearchBuilder();
        _accountMgr.buildACLViewSearchBuilder(sb, domainId, isRecursive, permittedAccounts,
                listProjectResourcesCriteria);

        sb.and("projectId", sb.entity().getProjectId(), SearchCriteria.Op.EQ);
        sb.and("state", sb.entity().getState(), SearchCriteria.Op.EQ);
        sb.and("created", sb.entity().getCreated(), SearchCriteria.Op.GT);
        sb.and("id", sb.entity().getId(), SearchCriteria.Op.EQ);

        SearchCriteria<ProjectInvitationJoinVO> sc = sb.create();
        _accountMgr.buildACLViewSearchCriteria(sc, domainId, isRecursive, permittedAccounts,
                listProjectResourcesCriteria);

        if (projectId != null) {
            sc.setParameters("projectId", projectId);
        }

        if (state != null) {
            sc.setParameters("state", state);
        }

        if (id != null) {
            sc.setParameters("id", id);
        }

        if (activeOnly) {
            sc.setParameters("state", ProjectInvitation.State.Pending);
            sc.setParameters("created",
                    new Date((DateUtil.currentGMTTime().getTime()) - _projectMgr.getInvitationTimeout()));
        }

        return _projectInvitationJoinDao.searchAndCount(sc, searchFilter);

    }

    @Override
    public ListResponse<ProjectAccountResponse> listProjectAccounts(ListProjectAccountsCmd cmd) {
        Pair<List<ProjectAccountJoinVO>, Integer> projectAccounts = listProjectAccountsInternal(cmd);
        ListResponse<ProjectAccountResponse> response = new ListResponse<ProjectAccountResponse>();
        List<ProjectAccountResponse> projectResponses = ViewResponseHelper.createProjectAccountResponse(projectAccounts
                .first().toArray(new ProjectAccountJoinVO[projectAccounts.first().size()]));
        response.setResponses(projectResponses, projectAccounts.second());
        return response;
    }

    public Pair<List<ProjectAccountJoinVO>, Integer> listProjectAccountsInternal(ListProjectAccountsCmd cmd) {
        long projectId = cmd.getProjectId();
        String accountName = cmd.getAccountName();
        String role = cmd.getRole();
        Long startIndex = cmd.getStartIndex();
        Long pageSizeVal = cmd.getPageSizeVal();

        //long projectId, String accountName, String role, Long startIndex, Long pageSizeVal) {
        Account caller = CallContext.current().getCallingAccount();

        // check that the project exists
        Project project = _projectDao.findById(projectId);

        if (project == null) {
            throw new InvalidParameterValueException("Unable to find the project id=" + projectId);
        }

        // verify permissions - only accounts belonging to the project can list
        // project's account
        if (!_accountMgr.isAdmin(caller.getType())
                && _projectAccountDao.findByProjectIdAccountId(projectId, caller.getAccountId()) == null) {
            throw new PermissionDeniedException("Account " + caller
                    + " is not authorized to list users of the project id=" + projectId);
        }

        Filter searchFilter = new Filter(ProjectAccountJoinVO.class, "id", false, startIndex, pageSizeVal);
        SearchBuilder<ProjectAccountJoinVO> sb = _projectAccountJoinDao.createSearchBuilder();
        sb.and("accountRole", sb.entity().getAccountRole(), Op.EQ);
        sb.and("projectId", sb.entity().getProjectId(), Op.EQ);

        SearchBuilder<AccountVO> accountSearch;
        if (accountName != null) {
            sb.and("accountName", sb.entity().getAccountName(), Op.EQ);
        }

        SearchCriteria<ProjectAccountJoinVO> sc = sb.create();

        sc.setParameters("projectId", projectId);

        if (role != null) {
            sc.setParameters("accountRole", role);
        }

        if (accountName != null) {
            sc.setParameters("accountName", accountName);
        }

        return  _projectAccountJoinDao.searchAndCount(sc, searchFilter);
    }

    @Override
    public ListResponse<HostResponse> searchForServers(ListHostsCmd cmd) {
        // FIXME: do we need to support list hosts with VmId, maybe we should
        // create another command just for this
        // Right now it is handled separately outside this QueryService
        s_logger.debug(">>>Searching for hosts>>>");
        Pair<List<HostJoinVO>, Integer> hosts = searchForServersInternal(cmd);
        ListResponse<HostResponse> response = new ListResponse<HostResponse>();
        s_logger.debug(">>>Generating Response>>>");
        List<HostResponse> hostResponses = ViewResponseHelper.createHostResponse(cmd.getDetails(), hosts.first()
                .toArray(new HostJoinVO[hosts.first().size()]));
        response.setResponses(hostResponses, hosts.second());
        return response;
    }

    public Pair<List<HostJoinVO>, Integer> searchForServersInternal(ListHostsCmd cmd) {

        Long zoneId = _accountMgr.checkAccessAndSpecifyAuthority(CallContext.current().getCallingAccount(), cmd.getZoneId());
        Object name = cmd.getHostName();
        Object type = cmd.getType();
        Object state = cmd.getState();
        Object pod = cmd.getPodId();
        Object cluster = cmd.getClusterId();
        Object id = cmd.getId();
        Object keyword = cmd.getKeyword();
        Object resourceState = cmd.getResourceState();
        Object haHosts = cmd.getHaHost();
        Long startIndex = cmd.getStartIndex();
        Long pageSize = cmd.getPageSizeVal();

        Filter searchFilter = new Filter(HostJoinVO.class, "id", Boolean.TRUE, startIndex, pageSize);

        SearchBuilder<HostJoinVO> sb = _hostJoinDao.createSearchBuilder();
        sb.select(null, Func.DISTINCT, sb.entity().getId()); // select distinct
        // ids
        sb.and("id", sb.entity().getId(), SearchCriteria.Op.EQ);
        sb.and("name", sb.entity().getName(), SearchCriteria.Op.LIKE);
        sb.and("type", sb.entity().getType(), SearchCriteria.Op.LIKE);
        sb.and("status", sb.entity().getStatus(), SearchCriteria.Op.EQ);
        sb.and("dataCenterId", sb.entity().getZoneId(), SearchCriteria.Op.EQ);
        sb.and("podId", sb.entity().getPodId(), SearchCriteria.Op.EQ);
        sb.and("clusterId", sb.entity().getClusterId(), SearchCriteria.Op.EQ);
        sb.and("resourceState", sb.entity().getResourceState(), SearchCriteria.Op.EQ);

        String haTag = _haMgr.getHaTag();
        if (haHosts != null && haTag != null && !haTag.isEmpty()) {
            if ((Boolean) haHosts) {
                sb.and("tag", sb.entity().getTag(), SearchCriteria.Op.EQ);
            } else {
                sb.and().op("tag", sb.entity().getTag(), SearchCriteria.Op.NEQ);
                sb.or("tagNull", sb.entity().getTag(), SearchCriteria.Op.NULL);
                sb.cp();
            }

        }

        SearchCriteria<HostJoinVO> sc = sb.create();

        if (keyword != null) {
            SearchCriteria<HostJoinVO> ssc = _hostJoinDao.createSearchCriteria();
            ssc.addOr("name", SearchCriteria.Op.LIKE, "%" + keyword + "%");
            ssc.addOr("status", SearchCriteria.Op.LIKE, "%" + keyword + "%");
            ssc.addOr("type", SearchCriteria.Op.LIKE, "%" + keyword + "%");

            sc.addAnd("name", SearchCriteria.Op.SC, ssc);
        }

        if (id != null) {
            sc.setParameters("id", id);
        }

        if (name != null) {
            sc.setParameters("name", "%" + name + "%");
        }
        if (type != null) {
            sc.setParameters("type", "%" + type);
        }
        if (state != null) {
            sc.setParameters("status", state);
        }
        if (zoneId != null) {
            sc.setParameters("dataCenterId", zoneId);
        }
        if (pod != null) {
            sc.setParameters("podId", pod);
        }
        if (cluster != null) {
            sc.setParameters("clusterId", cluster);
        }

        if (resourceState != null) {
            sc.setParameters("resourceState", resourceState);
        }

        if (haHosts != null && haTag != null && !haTag.isEmpty()) {
            sc.setJoinParameters("hostTagSearch", "tag", haTag);
        }

        // search host details by ids
        Pair<List<HostJoinVO>, Integer> uniqueHostPair =  _hostJoinDao.searchAndCount(sc, searchFilter);
        Integer count = uniqueHostPair.second();
        if (count.intValue() == 0) {
            // handle empty result cases
            return uniqueHostPair;
        }
        List<HostJoinVO> uniqueHosts = uniqueHostPair.first();
        Long[] hostIds = new Long[uniqueHosts.size()];
        int i = 0;
        for (HostJoinVO v : uniqueHosts) {
            hostIds[i++] = v.getId();
        }
        List<HostJoinVO> hosts = _hostJoinDao.searchByIds(hostIds);
        return new Pair<List<HostJoinVO>, Integer>(hosts, count);

    }

    @Override
    public ListResponse<VolumeResponse> searchForVolumes(ListVolumesCmd cmd) {
        Pair<List<VolumeJoinVO>, Integer> result = searchForVolumesInternal(cmd);
        ListResponse<VolumeResponse> response = new ListResponse<VolumeResponse>();

        List<VolumeResponse> volumeResponses = ViewResponseHelper.createVolumeResponse(result.first().toArray(
                new VolumeJoinVO[result.first().size()]));
        response.setResponses(volumeResponses, result.second());
        return response;
    }

    private Pair<List<VolumeJoinVO>, Integer> searchForVolumesInternal(ListVolumesCmd cmd) {

        Account caller = CallContext.current().getCallingAccount();
        List<Long> permittedAccounts = new ArrayList<Long>();

        Long id = cmd.getId();
        Long vmInstanceId = cmd.getVirtualMachineId();
        String name = cmd.getVolumeName();
        String keyword = cmd.getKeyword();
        String type = cmd.getType();
        Map<String, String> tags = cmd.getTags();

        Long zoneId = cmd.getZoneId();
        Long podId = null;
        if (_accountMgr.isAdmin(caller.getType())) {
            podId = cmd.getPodId();
        }

        Ternary<Long, Boolean, ListProjectResourcesCriteria> domainIdRecursiveListProject = new Ternary<Long, Boolean, ListProjectResourcesCriteria>(
                cmd.getDomainId(), cmd.isRecursive(), null);
        _accountMgr.buildACLSearchParameters(caller, id, cmd.getAccountName(), cmd.getProjectId(), permittedAccounts,
                domainIdRecursiveListProject, cmd.listAll(), false);
        Long domainId = domainIdRecursiveListProject.first();
        Boolean isRecursive = domainIdRecursiveListProject.second();
        ListProjectResourcesCriteria listProjectResourcesCriteria = domainIdRecursiveListProject.third();
        Filter searchFilter = new Filter(VolumeJoinVO.class, "created", false, cmd.getStartIndex(),
                cmd.getPageSizeVal());

        // hack for now, this should be done better but due to needing a join I
        // opted to
        // do this quickly and worry about making it pretty later
        SearchBuilder<VolumeJoinVO> sb = _volumeJoinDao.createSearchBuilder();
        sb.select(null, Func.DISTINCT, sb.entity().getId()); // select distinct
        // ids to get
        // number of
        // records with
        // pagination
        _accountMgr.buildACLViewSearchBuilder(sb, domainId, isRecursive, permittedAccounts,
                listProjectResourcesCriteria);

        sb.and("name", sb.entity().getName(), SearchCriteria.Op.EQ);
        sb.and("id", sb.entity().getId(), SearchCriteria.Op.EQ);
        sb.and("volumeType", sb.entity().getVolumeType(), SearchCriteria.Op.LIKE);
        sb.and("instanceId", sb.entity().getVmId(), SearchCriteria.Op.EQ);
        sb.and("dataCenterId", sb.entity().getDataCenterId(), SearchCriteria.Op.EQ);
        sb.and("podId", sb.entity().getPodId(), SearchCriteria.Op.EQ);
        // Only return volumes that are not destroyed
        sb.and("state", sb.entity().getState(), SearchCriteria.Op.NEQ);
        sb.and("systemUse", sb.entity().isSystemUse(), SearchCriteria.Op.NEQ);
        // display UserVM volumes only
        sb.and().op("type", sb.entity().getVmType(), SearchCriteria.Op.NIN);
        sb.or("nulltype", sb.entity().getVmType(), SearchCriteria.Op.NULL);
        sb.cp();


        // now set the SC criteria...
        SearchCriteria<VolumeJoinVO> sc = sb.create();
        _accountMgr.buildACLViewSearchCriteria(sc, domainId, isRecursive, permittedAccounts,
                listProjectResourcesCriteria);

        if (keyword != null) {
            SearchCriteria<VolumeJoinVO> ssc = _volumeJoinDao.createSearchCriteria();
            ssc.addOr("name", SearchCriteria.Op.LIKE, "%" + keyword + "%");
            ssc.addOr("volumeType", SearchCriteria.Op.LIKE, "%" + keyword + "%");

            sc.addAnd("name", SearchCriteria.Op.SC, ssc);
        }

        if (name != null) {
            sc.setParameters("name", name);
        }

        sc.setParameters("systemUse", 1);

        if (tags != null && !tags.isEmpty()) {
            SearchCriteria<VolumeJoinVO> tagSc = _volumeJoinDao.createSearchCriteria();
            for (String key : tags.keySet()) {
                SearchCriteria<VolumeJoinVO> tsc = _volumeJoinDao.createSearchCriteria();
                tsc.addAnd("tagKey", SearchCriteria.Op.EQ, key);
                tsc.addAnd("tagValue", SearchCriteria.Op.EQ, tags.get(key));
                tagSc.addOr("tagKey", SearchCriteria.Op.SC, tsc);
            }
            sc.addAnd("tagKey", SearchCriteria.Op.SC, tagSc);
        }

        if (id != null) {
            sc.setParameters("id", id);
        }

        if (type != null) {
            sc.setParameters("volumeType", "%" + type + "%");
        }
        if (vmInstanceId != null) {
            sc.setParameters("instanceId", vmInstanceId);
        }
        if (zoneId != null) {
            sc.setParameters("dataCenterId", zoneId);
        }
        if (podId != null) {
            sc.setParameters("podId", podId);
        }

        // Don't return DomR and ConsoleProxy volumes
        sc.setParameters("type", VirtualMachine.Type.ConsoleProxy, VirtualMachine.Type.SecondaryStorageVm,
                VirtualMachine.Type.DomainRouter);

        // Only return volumes that are not destroyed
        sc.setParameters("state", Volume.State.Destroy);

        // search Volume details by ids
        Pair<List<VolumeJoinVO>, Integer> uniqueVolPair = _volumeJoinDao.searchAndCount(sc, searchFilter);
        Integer count = uniqueVolPair.second();
        if (count.intValue() == 0) {
            // empty result
            return uniqueVolPair;
        }
        List<VolumeJoinVO> uniqueVols = uniqueVolPair.first();
        Long[] vrIds = new Long[uniqueVols.size()];
        int i = 0;
        for (VolumeJoinVO v : uniqueVols) {
            vrIds[i++] = v.getId();
        }
        List<VolumeJoinVO> vrs = _volumeJoinDao.searchByIds(vrIds);
        return new Pair<List<VolumeJoinVO>, Integer>(vrs, count);
    }

    @Override
    public ListResponse<AccountResponse> searchForAccounts(ListAccountsCmd cmd) {
        Pair<List<AccountJoinVO>, Integer> result = searchForAccountsInternal(cmd);
        ListResponse<AccountResponse> response = new ListResponse<AccountResponse>();
        List<AccountResponse> accountResponses = ViewResponseHelper.createAccountResponse(result.first().toArray(
                new AccountJoinVO[result.first().size()]));
        response.setResponses(accountResponses, result.second());
        return response;
    }

    private Pair<List<AccountJoinVO>, Integer> searchForAccountsInternal(ListAccountsCmd cmd) {
        Account caller = CallContext.current().getCallingAccount();
        Long domainId = cmd.getDomainId();
        Long accountId = cmd.getId();
        String accountName = cmd.getSearchName();
        boolean isRecursive = cmd.isRecursive();
        boolean listAll = cmd.listAll();
        Boolean listForDomain = false;

        if (accountId != null) {
            Account account = _accountDao.findById(accountId);
            if (account == null || account.getId() == Account.ACCOUNT_ID_SYSTEM) {
                throw new InvalidParameterValueException("Unable to find account by id " + accountId);
            }

            _accountMgr.checkAccess(caller, null, true, account);
        }

        if (domainId != null) {
            Domain domain = _domainDao.findById(domainId);
            if (domain == null) {
                throw new InvalidParameterValueException("Domain id=" + domainId + " doesn't exist");
            }

            _accountMgr.checkAccess(caller, domain);

            if (accountName != null) {
                Account account = _accountDao.findActiveAccount(accountName, domainId);
                if (account == null || account.getId() == Account.ACCOUNT_ID_SYSTEM) {
                    throw new InvalidParameterValueException("Unable to find account by name " + accountName
                            + " in domain " + domainId);
                }
                _accountMgr.checkAccess(caller, null, true, account);
            }
        }

        if (accountId == null) {
            if (_accountMgr.isAdmin(caller.getType()) && listAll && domainId == null) {
                listForDomain = true;
                isRecursive = true;
                if (domainId == null) {
                    domainId = caller.getDomainId();
                }
            } else if (_accountMgr.isAdmin(caller.getType()) && domainId != null) {
                listForDomain = true;
            } else {
                accountId = caller.getAccountId();
            }
        }

        Filter searchFilter = new Filter(AccountJoinVO.class, "id", true, cmd.getStartIndex(), cmd.getPageSizeVal());

        Object type = cmd.getAccountType();
        Object state = cmd.getState();
        Object isCleanupRequired = cmd.isCleanupRequired();
        Object keyword = cmd.getKeyword();

        SearchBuilder<AccountJoinVO> sb = _accountJoinDao.createSearchBuilder();
        sb.and("accountName", sb.entity().getAccountName(), SearchCriteria.Op.EQ);
        sb.and("domainId", sb.entity().getDomainId(), SearchCriteria.Op.EQ);
        sb.and("id", sb.entity().getId(), SearchCriteria.Op.EQ);
        sb.and("type", sb.entity().getType(), SearchCriteria.Op.EQ);
        sb.and("state", sb.entity().getState(), SearchCriteria.Op.EQ);
        sb.and("needsCleanup", sb.entity().isNeedsCleanup(), SearchCriteria.Op.EQ);
        sb.and("typeNEQ", sb.entity().getType(), SearchCriteria.Op.NEQ);
        sb.and("idNEQ", sb.entity().getId(), SearchCriteria.Op.NEQ);

        if (listForDomain && isRecursive) {
            sb.and("path", sb.entity().getDomainPath(), SearchCriteria.Op.LIKE);
        }

        SearchCriteria<AccountJoinVO> sc = sb.create();

        sc.setParameters("idNEQ", Account.ACCOUNT_ID_SYSTEM);

        if (keyword != null) {
            SearchCriteria<AccountJoinVO> ssc = _accountJoinDao.createSearchCriteria();
            ssc.addOr("accountName", SearchCriteria.Op.LIKE, "%" + keyword + "%");
            ssc.addOr("state", SearchCriteria.Op.LIKE, "%" + keyword + "%");
            sc.addAnd("accountName", SearchCriteria.Op.SC, ssc);
        }

        if (type != null) {
            sc.setParameters("type", type);
        }

        if (state != null) {
            sc.setParameters("state", state);
        }

        if (isCleanupRequired != null) {
            sc.setParameters("needsCleanup", isCleanupRequired);
        }

        if (accountName != null) {
            sc.setParameters("accountName", accountName);
        }

        // don't return account of type project to the end user
        sc.setParameters("typeNEQ", 5);

        if (accountId != null) {
            sc.setParameters("id", accountId);
        }

        if (listForDomain) {
            if (isRecursive) {
                Domain domain = _domainDao.findById(domainId);
                sc.setParameters("path", domain.getPath() + "%");
            } else {
                sc.setParameters("domainId", domainId);
            }
        }

        return _accountJoinDao.searchAndCount(sc, searchFilter);
    }

    @Override
    public ListResponse<AsyncJobResponse> searchForAsyncJobs(ListAsyncJobsCmd cmd) {
        Pair<List<AsyncJobJoinVO>, Integer> result = searchForAsyncJobsInternal(cmd);
        ListResponse<AsyncJobResponse> response = new ListResponse<AsyncJobResponse>();
        List<AsyncJobResponse> jobResponses = ViewResponseHelper.createAsyncJobResponse(result.first().toArray(
                new AsyncJobJoinVO[result.first().size()]));
        response.setResponses(jobResponses, result.second());
        return response;
    }

    private Pair<List<AsyncJobJoinVO>, Integer> searchForAsyncJobsInternal(ListAsyncJobsCmd cmd) {

        Account caller = CallContext.current().getCallingAccount();

        List<Long> permittedAccounts = new ArrayList<Long>();

        Ternary<Long, Boolean, ListProjectResourcesCriteria> domainIdRecursiveListProject = new Ternary<Long, Boolean, ListProjectResourcesCriteria>(
                cmd.getDomainId(), cmd.isRecursive(), null);
        _accountMgr.buildACLSearchParameters(caller, null, cmd.getAccountName(), null, permittedAccounts,
                domainIdRecursiveListProject, cmd.listAll(), false);
        Long domainId = domainIdRecursiveListProject.first();
        Boolean isRecursive = domainIdRecursiveListProject.second();
        ListProjectResourcesCriteria listProjectResourcesCriteria = domainIdRecursiveListProject.third();

        Filter searchFilter = new Filter(AsyncJobJoinVO.class, "id", true, cmd.getStartIndex(), cmd.getPageSizeVal());
        SearchBuilder<AsyncJobJoinVO> sb = _jobJoinDao.createSearchBuilder();
        sb.and("accountIdIN", sb.entity().getAccountId(), SearchCriteria.Op.IN);
        SearchBuilder<AccountVO> accountSearch = null;
        boolean accountJoinIsDone = false;
        if (permittedAccounts.isEmpty() && domainId != null) {
            sb.and("domainId", sb.entity().getDomainId(), SearchCriteria.Op.EQ);
            sb.and("path", sb.entity().getDomainPath(), SearchCriteria.Op.LIKE);
            accountJoinIsDone = true;
        }

        if (listProjectResourcesCriteria != null) {

            if (listProjectResourcesCriteria == Project.ListProjectResourcesCriteria.ListProjectResourcesOnly) {
                sb.and("type", sb.entity().getAccountType(), SearchCriteria.Op.EQ);
            } else if (listProjectResourcesCriteria == Project.ListProjectResourcesCriteria.SkipProjectResources) {
                sb.and("type", sb.entity().getAccountType(), SearchCriteria.Op.NEQ);
            }

            if (!accountJoinIsDone) {
                sb.and("domainId", sb.entity().getDomainId(), SearchCriteria.Op.EQ);
                sb.and("path", sb.entity().getDomainPath(), SearchCriteria.Op.LIKE);
            }
        }

        Object keyword = cmd.getKeyword();
        Object startDate = cmd.getStartDate();

        SearchCriteria<AsyncJobJoinVO> sc = sb.create();
        if (listProjectResourcesCriteria != null) {
            sc.setParameters("type", Account.ACCOUNT_TYPE_PROJECT);
        }

        if (!permittedAccounts.isEmpty()) {
            sc.setParameters("accountIdIN", permittedAccounts.toArray());
        } else if (domainId != null) {
            DomainVO domain = _domainDao.findById(domainId);
            if (isRecursive) {
                sc.setParameters("path", domain.getPath() + "%");
            } else {
                sc.setParameters("domainId", domainId);
            }
        }

        if (keyword != null) {
            sc.addAnd("cmd", SearchCriteria.Op.LIKE, "%" + keyword + "%");
        }

        if (startDate != null) {
            sc.addAnd("created", SearchCriteria.Op.GTEQ, startDate);
        }

        return _jobJoinDao.searchAndCount(sc, searchFilter);
    }

    @Override
    public ListResponse<StoragePoolResponse> searchForStoragePools(ListStoragePoolsCmd cmd) {
        Pair<List<StoragePoolJoinVO>, Integer> result = searchForStoragePoolsInternal(cmd);
        ListResponse<StoragePoolResponse> response = new ListResponse<StoragePoolResponse>();

        List<StoragePoolResponse> poolResponses = ViewResponseHelper.createStoragePoolResponse(result.first().toArray(
                new StoragePoolJoinVO[result.first().size()]));
        response.setResponses(poolResponses, result.second());
        return response;
    }

    private Pair<List<StoragePoolJoinVO>, Integer> searchForStoragePoolsInternal(ListStoragePoolsCmd cmd) {
        ScopeType scopeType = null;
        if (cmd.getScope() != null) {
            try {
                scopeType = Enum.valueOf(ScopeType.class, cmd.getScope().toUpperCase());
            } catch (Exception e) {
                throw new InvalidParameterValueException("Invalid scope type: " + cmd.getScope());
            }
        }

        Long zoneId = _accountMgr.checkAccessAndSpecifyAuthority(CallContext.current().getCallingAccount(), cmd.getZoneId());
        Object id = cmd.getId();
        Object name = cmd.getStoragePoolName();
        Object path = cmd.getPath();
        Object pod = cmd.getPodId();
        Object cluster = cmd.getClusterId();
        Object address = cmd.getIpAddress();
        Object keyword = cmd.getKeyword();
        Long startIndex = cmd.getStartIndex();
        Long pageSize = cmd.getPageSizeVal();

        Filter searchFilter = new Filter(StoragePoolJoinVO.class, "id", Boolean.TRUE, startIndex, pageSize);

        SearchBuilder<StoragePoolJoinVO> sb = _poolJoinDao.createSearchBuilder();
        sb.select(null, Func.DISTINCT, sb.entity().getId()); // select distinct
        // ids
        sb.and("id", sb.entity().getId(), SearchCriteria.Op.EQ);
        sb.and("name", sb.entity().getName(), SearchCriteria.Op.EQ);
        sb.and("path", sb.entity().getPath(), SearchCriteria.Op.EQ);
        sb.and("dataCenterId", sb.entity().getZoneId(), SearchCriteria.Op.EQ);
        sb.and("podId", sb.entity().getPodId(), SearchCriteria.Op.EQ);
        sb.and("clusterId", sb.entity().getClusterId(), SearchCriteria.Op.EQ);
        sb.and("hostAddress", sb.entity().getHostAddress(), SearchCriteria.Op.EQ);

        SearchCriteria<StoragePoolJoinVO> sc = sb.create();

        if (keyword != null) {
            SearchCriteria<StoragePoolJoinVO> ssc = _poolJoinDao.createSearchCriteria();
            ssc.addOr("name", SearchCriteria.Op.LIKE, "%" + keyword + "%");
            ssc.addOr("poolType", SearchCriteria.Op.LIKE, "%" + keyword + "%");

            sc.addAnd("name", SearchCriteria.Op.SC, ssc);
        }

        if (id != null) {
            sc.setParameters("id", id);
        }

        if (name != null) {
            sc.setParameters("name", name);
        }

        if (path != null) {
            sc.setParameters("path", path);
        }
        if (zoneId != null) {
            sc.setParameters("dataCenterId", zoneId);
        }
        if (pod != null) {
            sc.setParameters("podId", pod);
        }
        if (address != null) {
            sc.setParameters("hostAddress", address);
        }
        if (cluster != null) {
            sc.setParameters("clusterId", cluster);
        }
        if (scopeType != null) {
            sc.setParameters("scope", scopeType.toString());
        }

        // search Pool details by ids
        Pair<List<StoragePoolJoinVO>, Integer> uniquePoolPair = _poolJoinDao.searchAndCount(sc, searchFilter);
        Integer count = uniquePoolPair.second();
        if (count.intValue() == 0) {
            // empty result
            return uniquePoolPair;
        }
        List<StoragePoolJoinVO> uniquePools = uniquePoolPair.first();
        Long[] vrIds = new Long[uniquePools.size()];
        int i = 0;
        for (StoragePoolJoinVO v : uniquePools) {
            vrIds[i++] = v.getId();
        }
        List<StoragePoolJoinVO> vrs = _poolJoinDao.searchByIds(vrIds);
        return new Pair<List<StoragePoolJoinVO>, Integer>(vrs, count);

    }

    @Override
    public ListResponse<ImageStoreResponse> searchForImageStores(ListImageStoresCmd cmd) {
        Pair<List<ImageStoreJoinVO>, Integer> result = searchForImageStoresInternal(cmd);
        ListResponse<ImageStoreResponse> response = new ListResponse<ImageStoreResponse>();

        List<ImageStoreResponse> poolResponses = ViewResponseHelper.createImageStoreResponse(result.first().toArray(
                new ImageStoreJoinVO[result.first().size()]));
        response.setResponses(poolResponses, result.second());
        return response;
    }

    private Pair<List<ImageStoreJoinVO>, Integer> searchForImageStoresInternal(ListImageStoresCmd cmd) {

        Long zoneId = _accountMgr.checkAccessAndSpecifyAuthority(CallContext.current().getCallingAccount(), cmd.getZoneId());
        Object id = cmd.getId();
        Object name = cmd.getStoreName();
        String provider = cmd.getProvider();
        String protocol = cmd.getProtocol();
        Object keyword = cmd.getKeyword();
        Long startIndex = cmd.getStartIndex();
        Long pageSize = cmd.getPageSizeVal();

        Filter searchFilter = new Filter(ImageStoreJoinVO.class, "id", Boolean.TRUE, startIndex, pageSize);

        SearchBuilder<ImageStoreJoinVO> sb = _imageStoreJoinDao.createSearchBuilder();
        sb.select(null, Func.DISTINCT, sb.entity().getId()); // select distinct
        // ids
        sb.and("id", sb.entity().getId(), SearchCriteria.Op.EQ);
        sb.and("name", sb.entity().getName(), SearchCriteria.Op.EQ);
        sb.and("dataCenterId", sb.entity().getZoneId(), SearchCriteria.Op.EQ);
        sb.and("protocol", sb.entity().getProtocol(), SearchCriteria.Op.EQ);
        sb.and("provider", sb.entity().getProviderName(), SearchCriteria.Op.EQ);
        sb.and("role", sb.entity().getRole(), SearchCriteria.Op.EQ);

        SearchCriteria<ImageStoreJoinVO> sc = sb.create();
        sc.setParameters("role", DataStoreRole.Image);

        if (keyword != null) {
            SearchCriteria<ImageStoreJoinVO> ssc = _imageStoreJoinDao.createSearchCriteria();
            ssc.addOr("name", SearchCriteria.Op.LIKE, "%" + keyword + "%");
            ssc.addOr("provider", SearchCriteria.Op.LIKE, "%" + keyword + "%");
            sc.addAnd("name", SearchCriteria.Op.SC, ssc);
        }

        if (id != null) {
            sc.setParameters("id", id);
        }

        if (name != null) {
            sc.setParameters("name", name);
        }

        if (zoneId != null) {
            sc.setParameters("dataCenterId", zoneId);
        }
        if (provider != null) {
            sc.setParameters("provider", provider);
        }
        if (protocol != null) {
            sc.setParameters("protocol", protocol);
        }

        // search Store details by ids
        Pair<List<ImageStoreJoinVO>, Integer> uniqueStorePair = _imageStoreJoinDao.searchAndCount(sc, searchFilter);
        Integer count = uniqueStorePair.second();
        if (count.intValue() == 0) {
            // empty result
            return uniqueStorePair;
        }
        List<ImageStoreJoinVO> uniqueStores = uniqueStorePair.first();
        Long[] vrIds = new Long[uniqueStores.size()];
        int i = 0;
        for (ImageStoreJoinVO v : uniqueStores) {
            vrIds[i++] = v.getId();
        }
        List<ImageStoreJoinVO> vrs = _imageStoreJoinDao.searchByIds(vrIds);
        return new Pair<List<ImageStoreJoinVO>, Integer>(vrs, count);

    }

    @Override
    public ListResponse<ImageStoreResponse> searchForCacheStores(ListCacheStoresCmd cmd) {
        Pair<List<ImageStoreJoinVO>, Integer> result = searchForCacheStoresInternal(cmd);
        ListResponse<ImageStoreResponse> response = new ListResponse<ImageStoreResponse>();

        List<ImageStoreResponse> poolResponses = ViewResponseHelper.createImageStoreResponse(result.first().toArray(
                new ImageStoreJoinVO[result.first().size()]));
        response.setResponses(poolResponses, result.second());
        return response;
    }

    private Pair<List<ImageStoreJoinVO>, Integer> searchForCacheStoresInternal(ListCacheStoresCmd cmd) {

        Long zoneId = _accountMgr.checkAccessAndSpecifyAuthority(CallContext.current().getCallingAccount(), cmd.getZoneId());
        Object id = cmd.getId();
        Object name = cmd.getStoreName();
        String provider = cmd.getProvider();
        String protocol = cmd.getProtocol();
        Object keyword = cmd.getKeyword();
        Long startIndex = cmd.getStartIndex();
        Long pageSize = cmd.getPageSizeVal();

        Filter searchFilter = new Filter(ImageStoreJoinVO.class, "id", Boolean.TRUE, startIndex, pageSize);

        SearchBuilder<ImageStoreJoinVO> sb = _imageStoreJoinDao.createSearchBuilder();
        sb.select(null, Func.DISTINCT, sb.entity().getId()); // select distinct
        // ids
        sb.and("id", sb.entity().getId(), SearchCriteria.Op.EQ);
        sb.and("name", sb.entity().getName(), SearchCriteria.Op.EQ);
        sb.and("dataCenterId", sb.entity().getZoneId(), SearchCriteria.Op.EQ);
        sb.and("protocol", sb.entity().getProtocol(), SearchCriteria.Op.EQ);
        sb.and("provider", sb.entity().getProviderName(), SearchCriteria.Op.EQ);
        sb.and("role", sb.entity().getRole(), SearchCriteria.Op.EQ);

        SearchCriteria<ImageStoreJoinVO> sc = sb.create();
        sc.setParameters("role", DataStoreRole.ImageCache);

        if (keyword != null) {
            SearchCriteria<ImageStoreJoinVO> ssc = _imageStoreJoinDao.createSearchCriteria();
            ssc.addOr("name", SearchCriteria.Op.LIKE, "%" + keyword + "%");
            ssc.addOr("provider", SearchCriteria.Op.LIKE, "%" + keyword + "%");
            sc.addAnd("name", SearchCriteria.Op.SC, ssc);
        }

        if (id != null) {
            sc.setParameters("id", id);
        }

        if (name != null) {
            sc.setParameters("name", name);
        }

        if (zoneId != null) {
            sc.setParameters("dataCenterId", zoneId);
        }
        if (provider != null) {
            sc.setParameters("provider", provider);
        }
        if (protocol != null) {
            sc.setParameters("protocol", protocol);
        }

        // search Store details by ids
        Pair<List<ImageStoreJoinVO>, Integer> uniqueStorePair = _imageStoreJoinDao.searchAndCount(sc, searchFilter);
        Integer count = uniqueStorePair.second();
        if (count.intValue() == 0) {
            // empty result
            return uniqueStorePair;
        }
        List<ImageStoreJoinVO> uniqueStores = uniqueStorePair.first();
        Long[] vrIds = new Long[uniqueStores.size()];
        int i = 0;
        for (ImageStoreJoinVO v : uniqueStores) {
            vrIds[i++] = v.getId();
        }
        List<ImageStoreJoinVO> vrs = _imageStoreJoinDao.searchByIds(vrIds);
        return new Pair<List<ImageStoreJoinVO>, Integer>(vrs, count);

    }

    @Override
    public ListResponse<DiskOfferingResponse> searchForDiskOfferings(ListDiskOfferingsCmd cmd) {
        Pair<List<DiskOfferingJoinVO>, Integer> result = searchForDiskOfferingsInternal(cmd);
        ListResponse<DiskOfferingResponse> response = new ListResponse<DiskOfferingResponse>();
        List<DiskOfferingResponse> offeringResponses = ViewResponseHelper.createDiskOfferingResponse(result.first()
                .toArray(new DiskOfferingJoinVO[result.first().size()]));
        response.setResponses(offeringResponses, result.second());
        return response;
    }

    private Pair<List<DiskOfferingJoinVO>, Integer> searchForDiskOfferingsInternal(ListDiskOfferingsCmd cmd) {
        // Note
        // The list method for offerings is being modified in accordance with
        // discussion with Will/Kevin
        // For now, we will be listing the following based on the usertype
        // 1. For root, we will list all offerings
        // 2. For domainAdmin and regular users, we will list everything in
        // their domains+parent domains ... all the way
        // till
        // root

        Boolean isAscending = Boolean.parseBoolean(_configDao.getValue("sortkey.algorithm"));
        isAscending = (isAscending == null ? true : isAscending);
        Filter searchFilter = new Filter(DiskOfferingJoinVO.class, "sortKey", isAscending, cmd.getStartIndex(),
                cmd.getPageSizeVal());
        SearchCriteria<DiskOfferingJoinVO> sc = _diskOfferingJoinDao.createSearchCriteria();


        Account account = CallContext.current().getCallingAccount();
        Object name = cmd.getDiskOfferingName();
        Object id = cmd.getId();
        Object keyword = cmd.getKeyword();
        Long domainId = cmd.getDomainId();
        // Keeping this logic consistent with domain specific zones
        // if a domainId is provided, we just return the disk offering
        // associated with this domain
        if (domainId != null) {
            if (account.getType() == Account.ACCOUNT_TYPE_ADMIN || isPermissible(account.getDomainId(), domainId)) {
                // check if the user's domain == do's domain || user's domain is
                // a child of so's domain for non-root users
                sc.addAnd("domainId", SearchCriteria.Op.EQ, domainId);
                return _diskOfferingJoinDao.searchAndCount(sc, searchFilter);
            } else {
                    throw new PermissionDeniedException("The account:" + account.getAccountName()
                            + " does not fall in the same domain hierarchy as the disk offering");
            }
        }

        List<Long> domainIds = null;
        // For non-root users, only return all offerings for the user's domain,
        // and everything above till root
        if ((account.getType() == Account.ACCOUNT_TYPE_NORMAL || account.getType() == Account.ACCOUNT_TYPE_DOMAIN_ADMIN)
                || account.getType() == Account.ACCOUNT_TYPE_RESOURCE_DOMAIN_ADMIN) {
            // find all domain Id up to root domain for this account
            domainIds = new ArrayList<Long>();
            DomainVO domainRecord = _domainDao.findById(account.getDomainId());
            if (domainRecord == null) {
                s_logger.error("Could not find the domainId for account:" + account.getAccountName());
                throw new CloudAuthenticationException("Could not find the domainId for account:"
                        + account.getAccountName());
            }
            domainIds.add(domainRecord.getId());
            while (domainRecord.getParent() != null) {
                domainRecord = _domainDao.findById(domainRecord.getParent());
                domainIds.add(domainRecord.getId());
            }

            SearchCriteria<DiskOfferingJoinVO> spc = _diskOfferingJoinDao.createSearchCriteria();

            spc.addOr("domainId", SearchCriteria.Op.IN, domainIds.toArray());
            spc.addOr("domainId", SearchCriteria.Op.NULL); // include public
            // offering as where
            sc.addAnd("domainId", SearchCriteria.Op.SC, spc);
            sc.addAnd("systemUse", SearchCriteria.Op.EQ, false); // non-root
            // users should
            // not see
            // system
            // offering at
            // all

        }

         if (keyword != null) {
            SearchCriteria<DiskOfferingJoinVO> ssc = _diskOfferingJoinDao.createSearchCriteria();
            ssc.addOr("displayText", SearchCriteria.Op.LIKE, "%" + keyword + "%");
            ssc.addOr("name", SearchCriteria.Op.LIKE, "%" + keyword + "%");

            sc.addAnd("name", SearchCriteria.Op.SC, ssc);
        }

        if (id != null) {
            sc.addAnd("id", SearchCriteria.Op.EQ, id);
        }

        if (name != null) {
            sc.addAnd("name", SearchCriteria.Op.EQ, name);
        }

        // FIXME: disk offerings should search back up the hierarchy for
        // available disk offerings...
        /*
         * sb.addAnd("domainId", sb.entity().getDomainId(),
         * SearchCriteria.Op.EQ); if (domainId != null) {
         * SearchBuilder<DomainVO> domainSearch =
         * _domainDao.createSearchBuilder(); domainSearch.addAnd("path",
         * domainSearch.entity().getPath(), SearchCriteria.Op.LIKE);
         * sb.join("domainSearch", domainSearch, sb.entity().getDomainId(),
         * domainSearch.entity().getId()); }
         */

        // FIXME: disk offerings should search back up the hierarchy for
        // available disk offerings...
        /*
         * if (domainId != null) { sc.setParameters("domainId", domainId); //
         * //DomainVO domain = _domainDao.findById((Long)domainId); // // I want
         * to join on user_vm.domain_id = domain.id where domain.path like
         * 'foo%' //sc.setJoinParameters("domainSearch", "path",
         * domain.getPath() + "%"); // }
         */

        return _diskOfferingJoinDao.searchAndCount(sc, searchFilter);
    }

    @Override
    public ListResponse<ServiceOfferingResponse> searchForServiceOfferings(ListServiceOfferingsCmd cmd) {
        Pair<List<ServiceOfferingJoinVO>, Integer> result = searchForServiceOfferingsInternal(cmd);
        ListResponse<ServiceOfferingResponse> response = new ListResponse<ServiceOfferingResponse>();
        List<ServiceOfferingResponse> offeringResponses = ViewResponseHelper.createServiceOfferingResponse(result
                .first().toArray(new ServiceOfferingJoinVO[result.first().size()]));
        response.setResponses(offeringResponses, result.second());
        return response;
    }

    private Pair<List<ServiceOfferingJoinVO>, Integer> searchForServiceOfferingsInternal(ListServiceOfferingsCmd cmd) {
        // Note
        // The list method for offerings is being modified in accordance with
        // discussion with Will/Kevin
        // For now, we will be listing the following based on the usertype
        // 1. For root, we will list all offerings
        // 2. For domainAdmin and regular users, we will list everything in
        // their domains+parent domains ... all the way
        // till
        // root
        Boolean isAscending = Boolean.parseBoolean(_configDao.getValue("sortkey.algorithm"));
        isAscending = (isAscending == null ? true : isAscending);
        Filter searchFilter = new Filter(ServiceOfferingJoinVO.class, "sortKey", isAscending, cmd.getStartIndex(),
                cmd.getPageSizeVal());
        SearchCriteria<ServiceOfferingJoinVO> sc = _srvOfferingJoinDao.createSearchCriteria();

        Account caller = CallContext.current().getCallingAccount();
        Object name = cmd.getServiceOfferingName();
        Object id = cmd.getId();
        Object keyword = cmd.getKeyword();
        Long vmId = cmd.getVirtualMachineId();
        Long domainId = cmd.getDomainId();
        Boolean isSystem = cmd.getIsSystem();
        String vmTypeStr = cmd.getSystemVmType();

        if (caller.getType() != Account.ACCOUNT_TYPE_ADMIN && isSystem) {
            throw new InvalidParameterValueException("Only ROOT admins can access system's offering");
        }

        // Keeping this logic consistent with domain specific zones
        // if a domainId is provided, we just return the so associated with this
        // domain
        if (domainId != null && caller.getType() != Account.ACCOUNT_TYPE_ADMIN) {
            // check if the user's domain == so's domain || user's domain is a
            // child of so's domain
            if (!isPermissible(caller.getDomainId(), domainId)) {
                throw new PermissionDeniedException("The account:" + caller.getAccountName()
                        + " does not fall in the same domain hierarchy as the service offering");
            }
        }

       // boolean includePublicOfferings = false;
        if ((caller.getType() == Account.ACCOUNT_TYPE_NORMAL || caller.getType() == Account.ACCOUNT_TYPE_DOMAIN_ADMIN)
                || caller.getType() == Account.ACCOUNT_TYPE_RESOURCE_DOMAIN_ADMIN) {
            // For non-root users.
            if (isSystem) {
                throw new InvalidParameterValueException("Only root admins can access system's offering");
            }
            // find all domain Id up to root domain for this account
            List<Long> domainIds = new ArrayList<Long>();
            DomainVO domainRecord = _domainDao.findById(caller.getDomainId());
            if (domainRecord == null) {
                s_logger.error("Could not find the domainId for account:" + caller.getAccountName());
                throw new CloudAuthenticationException("Could not find the domainId for account:"
                        + caller.getAccountName());
            }
            domainIds.add(domainRecord.getId());
            while (domainRecord.getParent() != null) {
                domainRecord = _domainDao.findById(domainRecord.getParent());
                domainIds.add(domainRecord.getId());
            }
            SearchCriteria<ServiceOfferingJoinVO> spc = _srvOfferingJoinDao.createSearchCriteria();

            spc.addOr("domainId", SearchCriteria.Op.IN, domainIds.toArray());
            spc.addOr("domainId", SearchCriteria.Op.NULL); // include public
            // offering as where
            sc.addAnd("domainId", SearchCriteria.Op.SC, spc);

        } else {
            // for root users
            if (caller.getDomainId() != 1 && isSystem) { // NON ROOT admin
                throw new InvalidParameterValueException("Non ROOT admins cannot access system's offering");
            }
            if (domainId != null) {
                sc.addAnd("domainId", SearchCriteria.Op.EQ, domainId);
            }
        }

        if (keyword != null) {
            SearchCriteria<ServiceOfferingJoinVO> ssc = _srvOfferingJoinDao.createSearchCriteria();
            ssc.addOr("displayText", SearchCriteria.Op.LIKE, "%" + keyword + "%");
            ssc.addOr("name", SearchCriteria.Op.LIKE, "%" + keyword + "%");

            sc.addAnd("name", SearchCriteria.Op.SC, ssc);
        } else if (vmId != null) {
            UserVmVO vmInstance = _userVmDao.findById(vmId);
            if ((vmInstance == null) || (vmInstance.getRemoved() != null)) {
                InvalidParameterValueException ex = new InvalidParameterValueException(
                        "unable to find a virtual machine with specified id");
                ex.addProxyObject(vmId.toString(), "vmId");
                throw ex;
            }

            _accountMgr.checkAccess(caller, null, true, vmInstance);

            ServiceOfferingVO offering = _srvOfferingDao.findByIdIncludingRemoved(vmInstance.getServiceOfferingId());
            sc.addAnd("id", SearchCriteria.Op.NEQ, offering.getId());

            // Only return offerings with the same Guest IP type and storage
            // pool preference
            // sc.addAnd("guestIpType", SearchCriteria.Op.EQ,
            // offering.getGuestIpType());
            sc.addAnd("useLocalStorage", SearchCriteria.Op.EQ, offering.getUseLocalStorage());
        }

        if (id != null) {
            sc.addAnd("id", SearchCriteria.Op.EQ, id);
        }

        if (isSystem != null) {
            // note that for non-root users, isSystem is always false when
            // control comes to here
            sc.addAnd("systemUse", SearchCriteria.Op.EQ, isSystem);
        }

        if (name != null) {
            sc.addAnd("name", SearchCriteria.Op.EQ, name);
        }

        if (vmTypeStr != null) {
            sc.addAnd("vm_type", SearchCriteria.Op.EQ, vmTypeStr);
        }

        return _srvOfferingJoinDao.searchAndCount(sc, searchFilter);

    }

    @Override
    public ListResponse<ZoneResponse> listDataCenters(ListZonesByCmd cmd) {
        Pair<List<DataCenterJoinVO>, Integer> result = listDataCentersInternal(cmd);
        ListResponse<ZoneResponse> response = new ListResponse<ZoneResponse>();
        List<ZoneResponse> dcResponses = ViewResponseHelper.createDataCenterResponse(cmd.getShowCapacities(), result
                .first().toArray(new DataCenterJoinVO[result.first().size()]));
        response.setResponses(dcResponses, result.second());
        return response;
    }

    private Pair<List<DataCenterJoinVO>, Integer> listDataCentersInternal(ListZonesByCmd cmd) {
        Account account = CallContext.current().getCallingAccount();
        Long domainId = cmd.getDomainId();
        Long id = cmd.getId();
        String keyword = cmd.getKeyword();
        String name = cmd.getName();
        String networkType = cmd.getNetworkType();

        Filter searchFilter = new Filter(DataCenterJoinVO.class, null, false, cmd.getStartIndex(), cmd.getPageSizeVal());
        SearchCriteria<DataCenterJoinVO> sc = _dcJoinDao.createSearchCriteria();

<<<<<<< HEAD
        if (networkType != null)
          sc.addAnd("networkType", SearchCriteria.Op.EQ, networkType);
        
=======
        if (networkType != null) {
            sc.addAnd("networkType", SearchCriteria.Op.EQ, networkType);
        }

>>>>>>> ab5f5809
        if (id != null) {
            sc.addAnd("id", SearchCriteria.Op.EQ, id);
        } else if (name != null) {
            sc.addAnd("name", SearchCriteria.Op.EQ, name);
        } else {
            if (keyword != null) {
                SearchCriteria<DataCenterJoinVO> ssc = _dcJoinDao.createSearchCriteria();
                ssc.addOr("name", SearchCriteria.Op.LIKE, "%" + keyword + "%");
                ssc.addOr("description", SearchCriteria.Op.LIKE, "%" + keyword + "%");
                sc.addAnd("name", SearchCriteria.Op.SC, ssc);
            }

            /*
             * List all resources due to Explicit Dedication except the
             * dedicated resources of other account if (domainId != null) { //
             * for domainId != null // right now, we made the decision to only
             * list zones associated // with this domain, private zone
             * sc.addAnd("domainId", SearchCriteria.Op.EQ, domainId); } else
             */
            if (account.getType() == Account.ACCOUNT_TYPE_NORMAL) {
                // it was decided to return all zones for the user's domain, and
                // everything above till root
                // list all zones belonging to this domain, and all of its
                // parents
                // check the parent, if not null, add zones for that parent to
                // list

                // find all domain Id up to root domain for this account
                List<Long> domainIds = new ArrayList<Long>();
                DomainVO domainRecord = _domainDao.findById(account.getDomainId());
                if (domainRecord == null) {
                    s_logger.error("Could not find the domainId for account:" + account.getAccountName());
                    throw new CloudAuthenticationException("Could not find the domainId for account:"
                            + account.getAccountName());
                }
                domainIds.add(domainRecord.getId());
                while (domainRecord.getParent() != null) {
                    domainRecord = _domainDao.findById(domainRecord.getParent());
                    domainIds.add(domainRecord.getId());
                }
                // domainId == null (public zones) or domainId IN [all domain id
                // up to root domain]
                SearchCriteria<DataCenterJoinVO> sdc = _dcJoinDao.createSearchCriteria();
                sdc.addOr("domainId", SearchCriteria.Op.IN, domainIds.toArray());
                sdc.addOr("domainId", SearchCriteria.Op.NULL);
                sc.addAnd("domain", SearchCriteria.Op.SC, sdc);

                // remove disabled zones
                sc.addAnd("allocationState", SearchCriteria.Op.NEQ, Grouping.AllocationState.Disabled);

                // remove Dedicated zones not dedicated to this domainId or
                // subdomainId
                List<Long> dedicatedZoneIds = removeDedicatedZoneNotSuitabe(domainIds);
                if (!dedicatedZoneIds.isEmpty()) {
                    sdc.addAnd("id", SearchCriteria.Op.NIN,
                            dedicatedZoneIds.toArray(new Object[dedicatedZoneIds.size()]));
                }

            } else if (account.getType() == Account.ACCOUNT_TYPE_DOMAIN_ADMIN
                    || account.getType() == Account.ACCOUNT_TYPE_RESOURCE_DOMAIN_ADMIN) {
                // it was decided to return all zones for the domain admin, and
                // everything above till root, as well as zones till the domain
                // leaf
                List<Long> domainIds = new ArrayList<Long>();
                DomainVO domainRecord = _domainDao.findById(account.getDomainId());
                if (domainRecord == null) {
                    s_logger.error("Could not find the domainId for account:" + account.getAccountName());
                    throw new CloudAuthenticationException("Could not find the domainId for account:"
                            + account.getAccountName());
                }
                domainIds.add(domainRecord.getId());
                // find all domain Ids till leaf
                List<DomainVO> allChildDomains = _domainDao.findAllChildren(domainRecord.getPath(),
                        domainRecord.getId());
                for (DomainVO domain : allChildDomains) {
                    domainIds.add(domain.getId());
                }
                // then find all domain Id up to root domain for this account
                while (domainRecord.getParent() != null) {
                    domainRecord = _domainDao.findById(domainRecord.getParent());
                    domainIds.add(domainRecord.getId());
                }

                // domainId == null (public zones) or domainId IN [all domain id
                // up to root domain]
                SearchCriteria<DataCenterJoinVO> sdc = _dcJoinDao.createSearchCriteria();
                sdc.addOr("domainId", SearchCriteria.Op.IN, domainIds.toArray());
                sdc.addOr("domainId", SearchCriteria.Op.NULL);
                sc.addAnd("domain", SearchCriteria.Op.SC, sdc);

                // remove disabled zones
                sc.addAnd("allocationState", SearchCriteria.Op.NEQ, Grouping.AllocationState.Disabled);

                // remove Dedicated zones not dedicated to this domainId or
                // subdomainId
                List<Long> dedicatedZoneIds = removeDedicatedZoneNotSuitabe(domainIds);
                if (!dedicatedZoneIds.isEmpty()) {
                    sdc.addAnd("id", SearchCriteria.Op.NIN,
                            dedicatedZoneIds.toArray(new Object[dedicatedZoneIds.size()]));
                }
            }

            // handle available=FALSE option, only return zones with at least
            // one VM running there
            Boolean available = cmd.isAvailable();
            if (account != null) {
                if ((available != null) && Boolean.FALSE.equals(available)) {
                    Set<Long> dcIds = new HashSet<Long>(); // data centers with
                    // at least one VM
                    // running
                    List<DomainRouterVO> routers = _routerDao.listBy(account.getId());
                    for (DomainRouterVO router : routers) {
                        dcIds.add(router.getDataCenterId());
                    }
                    if (dcIds.size() == 0) {
                        return new Pair<List<DataCenterJoinVO>, Integer>(new ArrayList<DataCenterJoinVO>(), 0);
                    } else {
                        sc.addAnd("idIn", SearchCriteria.Op.IN, dcIds.toArray());
                    }

                }
            }
        }

        return _dcJoinDao.searchAndCount(sc, searchFilter);
    }

    private List<Long> removeDedicatedZoneNotSuitabe(List<Long> domainIds) {
        // remove dedicated zone of other domain
        List<Long> dedicatedZoneIds = new ArrayList<Long>();
        List<DedicatedResourceVO> dedicatedResources = _dedicatedDao.listZonesNotInDomainIds(domainIds);
        for (DedicatedResourceVO dr : dedicatedResources) {
            if (dr != null) {
                dedicatedZoneIds.add(dr.getDataCenterId());
            }
        }
        return dedicatedZoneIds;
    }

    // This method is used for permissions check for both disk and service
    // offerings
    private boolean isPermissible(Long accountDomainId, Long offeringDomainId) {

        if (accountDomainId.equals(offeringDomainId)) {
            return true; // account and service offering in same domain
        }

        DomainVO domainRecord = _domainDao.findById(accountDomainId);

        if (domainRecord != null) {
            while (true) {
                if (domainRecord.getId() == offeringDomainId) {
                    return true;
                }

                // try and move on to the next domain
                if (domainRecord.getParent() != null) {
                    domainRecord = _domainDao.findById(domainRecord.getParent());
                } else {
                    break;
                }
            }
        }

        return false;
    }

    @Override
    public ListResponse<TemplateResponse> listTemplates(ListTemplatesCmd cmd) {
        Pair<List<TemplateJoinVO>, Integer> result = searchForTemplatesInternal(cmd);
        ListResponse<TemplateResponse> response = new ListResponse<TemplateResponse>();

        List<TemplateResponse> templateResponses = ViewResponseHelper.createTemplateResponse(result.first().toArray(
                new TemplateJoinVO[result.first().size()]));
        response.setResponses(templateResponses, result.second());
        return response;
    }

    private Pair<List<TemplateJoinVO>, Integer> searchForTemplatesInternal(ListTemplatesCmd cmd) {
        TemplateFilter templateFilter = TemplateFilter.valueOf(cmd.getTemplateFilter());
        Long id = cmd.getId();
        Map<String, String> tags = cmd.getTags();
        Account caller = CallContext.current().getCallingAccount();

        boolean listAll = false;
        if (templateFilter != null && templateFilter == TemplateFilter.all) {
            if (caller.getType() == Account.ACCOUNT_TYPE_NORMAL) {
                throw new InvalidParameterValueException("Filter " + TemplateFilter.all
                        + " can be specified by admin only");
            }
            listAll = true;
        }

        List<Long> permittedAccountIds = new ArrayList<Long>();
        Ternary<Long, Boolean, ListProjectResourcesCriteria> domainIdRecursiveListProject = new Ternary<Long, Boolean, ListProjectResourcesCriteria>(
                cmd.getDomainId(), cmd.isRecursive(), null);
        _accountMgr.buildACLSearchParameters(caller, id, cmd.getAccountName(), cmd.getProjectId(), permittedAccountIds,
                domainIdRecursiveListProject, listAll, false);
        ListProjectResourcesCriteria listProjectResourcesCriteria = domainIdRecursiveListProject.third();
        List<Account> permittedAccounts = new ArrayList<Account>();
        for (Long accountId : permittedAccountIds) {
            permittedAccounts.add(_accountMgr.getAccount(accountId));
        }

        boolean showDomr = ((templateFilter != TemplateFilter.selfexecutable) && (templateFilter != TemplateFilter.featured));
        HypervisorType hypervisorType = HypervisorType.getType(cmd.getHypervisor());

        return searchForTemplatesInternal(id, cmd.getTemplateName(), cmd.getKeyword(), templateFilter, false, null,
                cmd.getPageSizeVal(), cmd.getStartIndex(), cmd.getZoneId(), hypervisorType, showDomr,
                cmd.listInReadyState(), permittedAccounts, caller, listProjectResourcesCriteria, tags);
    }

    private Pair<List<TemplateJoinVO>, Integer> searchForTemplatesInternal(Long templateId, String name,
            String keyword, TemplateFilter templateFilter, boolean isIso, Boolean bootable, Long pageSize,
            Long startIndex, Long zoneId, HypervisorType hyperType, boolean showDomr, boolean onlyReady,
            List<Account> permittedAccounts, Account caller, ListProjectResourcesCriteria listProjectResourcesCriteria,
            Map<String, String> tags) {
        VMTemplateVO template = null;

        Boolean isAscending = Boolean.parseBoolean(_configDao.getValue("sortkey.algorithm"));
        isAscending = (isAscending == null ? true : isAscending);
        Filter searchFilter = new Filter(TemplateJoinVO.class, "sortKey", isAscending, startIndex, pageSize);

        SearchBuilder<TemplateJoinVO> sb = _templateJoinDao.createSearchBuilder();
        sb.select(null, Func.DISTINCT, sb.entity().getTempZonePair()); // select distinct (templateId, zoneId) pair
        SearchCriteria<TemplateJoinVO> sc = _templateJoinDao.createSearchCriteria();

        // verify templateId parameter and specially handle it
        if (templateId != null) {
            template = _templateDao.findById(templateId);
            if (template == null) {
                throw new InvalidParameterValueException("Please specify a valid template ID.");
            }// If ISO requested then it should be ISO.
            if (isIso && template.getFormat() != ImageFormat.ISO) {
                s_logger.error("Template Id " + templateId + " is not an ISO");
                InvalidParameterValueException ex = new InvalidParameterValueException(
                        "Specified Template Id is not an ISO");
                ex.addProxyObject(template.getUuid(), "templateId");
                throw ex;
            }// If ISO not requested then it shouldn't be an ISO.
            if (!isIso && template.getFormat() == ImageFormat.ISO) {
                s_logger.error("Incorrect format of the template id " + templateId);
                InvalidParameterValueException ex = new InvalidParameterValueException("Incorrect format "
                        + template.getFormat() + " of the specified template id");
                ex.addProxyObject(template.getUuid(), "templateId");
                throw ex;
            }

            // if template is not public, perform permission check here
            if (!template.isPublicTemplate() && caller.getType() != Account.ACCOUNT_TYPE_ADMIN) {
                Account owner = _accountMgr.getAccount(template.getAccountId());
                _accountMgr.checkAccess(caller, null, true, owner);
            }

            // if templateId is specified, then we will just use the id to
            // search and ignore other query parameters
            sc.addAnd("id", SearchCriteria.Op.EQ, templateId);
        } else {

            DomainVO domain = null;
            if (!permittedAccounts.isEmpty()) {
                domain = _domainDao.findById(permittedAccounts.get(0).getDomainId());
            } else {
                domain = _domainDao.findById(DomainVO.ROOT_DOMAIN);
            }

            List<HypervisorType> hypers = null;
            if (!isIso) {
                hypers = _resourceMgr.listAvailHypervisorInZone(null, null);
            }

            // add criteria for project or not
            if (listProjectResourcesCriteria == ListProjectResourcesCriteria.SkipProjectResources) {
                sc.addAnd("accountType", SearchCriteria.Op.NEQ, Account.ACCOUNT_TYPE_PROJECT);
            } else if (listProjectResourcesCriteria == ListProjectResourcesCriteria.ListProjectResourcesOnly) {
                sc.addAnd("accountType", SearchCriteria.Op.EQ, Account.ACCOUNT_TYPE_PROJECT);
            }

            // add criteria for domain path in case of domain admin
            if ((templateFilter == TemplateFilter.self || templateFilter == TemplateFilter.selfexecutable)
                    && (caller.getType() == Account.ACCOUNT_TYPE_DOMAIN_ADMIN || caller.getType() == Account.ACCOUNT_TYPE_RESOURCE_DOMAIN_ADMIN)) {
                sc.addAnd("domainPath", SearchCriteria.Op.LIKE, domain.getPath() + "%");
            }

            List<Long> relatedDomainIds = new ArrayList<Long>();
            List<Long> permittedAccountIds = new ArrayList<Long>();
            if (!permittedAccounts.isEmpty()) {
                for (Account account : permittedAccounts) {
                    permittedAccountIds.add(account.getId());
                    DomainVO accountDomain = _domainDao.findById(account.getDomainId());

                    // get all parent domain ID's all the way till root domain
                    DomainVO domainTreeNode = accountDomain;
                    relatedDomainIds.add(domainTreeNode.getId());
                    while (domainTreeNode.getParent() != null) {
                        domainTreeNode = _domainDao.findById(domainTreeNode.getParent());
                        relatedDomainIds.add(domainTreeNode.getId());
                    }

                    // get all child domain ID's
                    if (_accountMgr.isAdmin(account.getType())) {
                        List<DomainVO> allChildDomains = _domainDao.findAllChildren(accountDomain.getPath(),
                                accountDomain.getId());
                        for (DomainVO childDomain : allChildDomains) {
                            relatedDomainIds.add(childDomain.getId());
                        }
                    }
                }
            }

            if (!isIso) {
                // add hypervisor criteria for template case
                if (hypers != null && !hypers.isEmpty()) {
                    String[] relatedHypers = new String[hypers.size()];
                    for (int i = 0; i < hypers.size(); i++) {
                        relatedHypers[i] = hypers.get(i).toString();
                    }
                    sc.addAnd("hypervisorType", SearchCriteria.Op.IN, relatedHypers);
                }
            }

            // control different template filters
            if (templateFilter == TemplateFilter.featured || templateFilter == TemplateFilter.community) {
                sc.addAnd("publicTemplate", SearchCriteria.Op.EQ, true);
                if (templateFilter == TemplateFilter.featured) {
                    sc.addAnd("featured", SearchCriteria.Op.EQ, true);
                } else {
                    sc.addAnd("featured", SearchCriteria.Op.EQ, false);
                }
                if (!permittedAccounts.isEmpty()) {
                    SearchCriteria<TemplateJoinVO> scc = _templateJoinDao.createSearchCriteria();
                    scc.addOr("domainId", SearchCriteria.Op.IN, relatedDomainIds.toArray());
                    scc.addOr("domainId", SearchCriteria.Op.NULL);
                    sc.addAnd("domainId", SearchCriteria.Op.SC, scc);
                }
            } else if (templateFilter == TemplateFilter.self || templateFilter == TemplateFilter.selfexecutable) {
                if (!permittedAccounts.isEmpty()) {
                    sc.addAnd("accountId", SearchCriteria.Op.IN, permittedAccountIds.toArray());
                }
            } else if (templateFilter == TemplateFilter.sharedexecutable || templateFilter == TemplateFilter.shared) {
                SearchCriteria<TemplateJoinVO> scc = _templateJoinDao.createSearchCriteria();
                scc.addOr("accountId", SearchCriteria.Op.IN, permittedAccountIds.toArray());
                scc.addOr("sharedAccountId", SearchCriteria.Op.IN, permittedAccountIds.toArray());
                sc.addAnd("accountId", SearchCriteria.Op.SC, scc);
            } else if (templateFilter == TemplateFilter.executable) {
                SearchCriteria<TemplateJoinVO> scc = _templateJoinDao.createSearchCriteria();
                scc.addOr("publicTemplate", SearchCriteria.Op.EQ, true);
                if (!permittedAccounts.isEmpty()) {
                    scc.addOr("accountId", SearchCriteria.Op.IN, permittedAccountIds.toArray());
                }
                sc.addAnd("publicTemplate", SearchCriteria.Op.SC, scc);
            }

            // add tags criteria
            if (tags != null && !tags.isEmpty()) {
                SearchCriteria<TemplateJoinVO> scc = _templateJoinDao.createSearchCriteria();
                int count = 0;
                for (String key : tags.keySet()) {
                    SearchCriteria<TemplateJoinVO> scTag = _templateJoinDao.createSearchCriteria();
                    scTag.addAnd("tagKey", SearchCriteria.Op.EQ, key);
                    scTag.addAnd("tagValue", SearchCriteria.Op.EQ, tags.get(key));
                    if (isIso) {
                        scTag.addAnd("tagResourceType", SearchCriteria.Op.EQ, TaggedResourceType.ISO);
                    } else {
                        scTag.addAnd("tagResourceType", SearchCriteria.Op.EQ, TaggedResourceType.Template);
                    }
                    scc.addOr("tagKey", SearchCriteria.Op.SC, scTag);
                    count++;
                }
                sc.addAnd("tagKey", SearchCriteria.Op.SC, scc);
            }

            // other criteria

            if (keyword != null) {
                sc.addAnd("name", SearchCriteria.Op.LIKE, "%" + keyword + "%");
            } else if (name != null) {
                sc.addAnd("name", SearchCriteria.Op.EQ, name);
            }

            if (isIso) {
                sc.addAnd("format", SearchCriteria.Op.EQ, "ISO");

            } else {
                sc.addAnd("format", SearchCriteria.Op.NEQ, "ISO");
            }

            if (!hyperType.equals(HypervisorType.None)) {
                sc.addAnd("hypervisorType", SearchCriteria.Op.EQ, hyperType);
            }

            if (bootable != null) {
                sc.addAnd("bootable", SearchCriteria.Op.EQ, bootable);
            }

            if (onlyReady) {
                SearchCriteria<TemplateJoinVO> readySc = _templateJoinDao.createSearchCriteria();
                readySc.addOr("state", SearchCriteria.Op.EQ, TemplateState.Ready);
                readySc.addOr("format", SearchCriteria.Op.EQ, ImageFormat.BAREMETAL);
                SearchCriteria<TemplateJoinVO> isoPerhostSc = _templateJoinDao.createSearchCriteria();
                isoPerhostSc.addAnd("format", SearchCriteria.Op.EQ, ImageFormat.ISO);
                isoPerhostSc.addAnd("templateType", SearchCriteria.Op.EQ, TemplateType.PERHOST);
                readySc.addOr("templateType", SearchCriteria.Op.SC, isoPerhostSc);
                sc.addAnd("state", SearchCriteria.Op.SC, readySc);
            }

            if (zoneId != null) {
                SearchCriteria<TemplateJoinVO> zoneSc = _templateJoinDao.createSearchCriteria();
                zoneSc.addOr("dataCenterId", SearchCriteria.Op.EQ, zoneId);
                zoneSc.addOr("dataStoreScope", SearchCriteria.Op.EQ, ScopeType.REGION);
                // handle the case where xs-tools.iso and vmware-tools.iso do not have data_center information in template_view
                SearchCriteria<TemplateJoinVO> isoPerhostSc = _templateJoinDao.createSearchCriteria();
                isoPerhostSc.addAnd("format", SearchCriteria.Op.EQ, ImageFormat.ISO);
                isoPerhostSc.addAnd("templateType", SearchCriteria.Op.EQ, TemplateType.PERHOST);
                zoneSc.addOr("templateType", SearchCriteria.Op.SC, isoPerhostSc);
                sc.addAnd("dataCenterId", SearchCriteria.Op.SC, zoneSc);
            }

            if (!showDomr) {
                // excluding system template
                sc.addAnd("templateType", SearchCriteria.Op.NEQ, Storage.TemplateType.SYSTEM);
            }
        }

        // don't return removed template, this should not be needed since we
        // changed annotation for removed field in TemplateJoinVO.
        // sc.addAnd("removed", SearchCriteria.Op.NULL);

        // search unique templates and find details by Ids
        Pair<List<TemplateJoinVO>, Integer> uniqueTmplPair = _templateJoinDao.searchAndCount(sc, searchFilter);
        Integer count = uniqueTmplPair.second();
        if (count.intValue() == 0) {
            // empty result
            return uniqueTmplPair;
        }
        List<TemplateJoinVO> uniqueTmpls = uniqueTmplPair.first();
        String[] tzIds = new String[uniqueTmpls.size()];
        int i = 0;
        for (TemplateJoinVO v : uniqueTmpls) {
            tzIds[i++] = v.getTempZonePair();
        }
        List<TemplateJoinVO> vrs = _templateJoinDao.searchByTemplateZonePair(tzIds);
        return new Pair<List<TemplateJoinVO>, Integer>(vrs, count);

        // TODO: revisit the special logic for iso search in
        // VMTemplateDaoImpl.searchForTemplates and understand why we need to
        // specially handle ISO. The original logic is very twisted and no idea
        // about what the code was doing.

    }

    @Override
    public ListResponse<TemplateResponse> listIsos(ListIsosCmd cmd) {
        Pair<List<TemplateJoinVO>, Integer> result = searchForIsosInternal(cmd);
        ListResponse<TemplateResponse> response = new ListResponse<TemplateResponse>();

        List<TemplateResponse> templateResponses = ViewResponseHelper.createIsoResponse(result.first().toArray(
                new TemplateJoinVO[result.first().size()]));
        response.setResponses(templateResponses, result.second());
        return response;
    }

    private Pair<List<TemplateJoinVO>, Integer> searchForIsosInternal(ListIsosCmd cmd) {
        TemplateFilter isoFilter = TemplateFilter.valueOf(cmd.getIsoFilter());
        Long id = cmd.getId();
        Map<String, String> tags = cmd.getTags();
        Account caller = CallContext.current().getCallingAccount();

        boolean listAll = false;
        if (isoFilter != null && isoFilter == TemplateFilter.all) {
            if (caller.getType() == Account.ACCOUNT_TYPE_NORMAL) {
                throw new InvalidParameterValueException("Filter " + TemplateFilter.all
                        + " can be specified by admin only");
            }
            listAll = true;
        }

        List<Long> permittedAccountIds = new ArrayList<Long>();
        Ternary<Long, Boolean, ListProjectResourcesCriteria> domainIdRecursiveListProject = new Ternary<Long, Boolean, ListProjectResourcesCriteria>(
                cmd.getDomainId(), cmd.isRecursive(), null);
        _accountMgr.buildACLSearchParameters(caller, id, cmd.getAccountName(), cmd.getProjectId(), permittedAccountIds,
                domainIdRecursiveListProject, listAll, false);
        ListProjectResourcesCriteria listProjectResourcesCriteria = domainIdRecursiveListProject.third();
        List<Account> permittedAccounts = new ArrayList<Account>();
        for (Long accountId : permittedAccountIds) {
            permittedAccounts.add(_accountMgr.getAccount(accountId));
        }

        HypervisorType hypervisorType = HypervisorType.getType(cmd.getHypervisor());

        return searchForTemplatesInternal(cmd.getId(), cmd.getIsoName(), cmd.getKeyword(), isoFilter, true,
                cmd.isBootable(), cmd.getPageSizeVal(), cmd.getStartIndex(), cmd.getZoneId(), hypervisorType, true,
                cmd.listInReadyState(), permittedAccounts, caller, listProjectResourcesCriteria, tags);
    }

    @Override
    public ListResponse<AffinityGroupResponse> listAffinityGroups(Long affinityGroupId, String affinityGroupName,
            String affinityGroupType, Long vmId, String accountName, Long domainId, boolean isRecursive,
            boolean listAll, Long startIndex, Long pageSize) {
        Pair<List<AffinityGroupJoinVO>, Integer> result = listAffinityGroupsInternal(affinityGroupId,
                affinityGroupName, affinityGroupType, vmId, accountName, domainId, isRecursive, listAll, startIndex,
                pageSize);
        ListResponse<AffinityGroupResponse> response = new ListResponse<AffinityGroupResponse>();
        List<AffinityGroupResponse> agResponses = ViewResponseHelper.createAffinityGroupResponses(result.first());
        response.setResponses(agResponses, result.second());
        return response;
    }

    public Pair<List<AffinityGroupJoinVO>, Integer> listAffinityGroupsInternal(Long affinityGroupId,
            String affinityGroupName, String affinityGroupType, Long vmId, String accountName, Long domainId,
            boolean isRecursive, boolean listAll, Long startIndex, Long pageSize) {

        Account caller = CallContext.current().getCallingAccount();

        Long accountId = caller.getAccountId();

        if (vmId != null) {
            UserVmVO userVM = _userVmDao.findById(vmId);
            if (userVM == null) {
                throw new InvalidParameterValueException("Unable to list affinity groups for virtual machine instance "
                        + vmId + "; instance not found.");
            }
            _accountMgr.checkAccess(caller, null, true, userVM);
            return listAffinityGroupsByVM(vmId.longValue(), startIndex, pageSize);
        }

        List<Long> permittedAccounts = new ArrayList<Long>();
        Ternary<Long, Boolean, ListProjectResourcesCriteria> domainIdRecursiveListProject = new Ternary<Long, Boolean, ListProjectResourcesCriteria>(
                domainId, isRecursive, null);
        _accountMgr.buildACLSearchParameters(caller, affinityGroupId, accountName, null, permittedAccounts,
                domainIdRecursiveListProject, listAll, true);
        domainId = domainIdRecursiveListProject.first();
        isRecursive = domainIdRecursiveListProject.second();
        ListProjectResourcesCriteria listProjectResourcesCriteria = domainIdRecursiveListProject.third();

        Filter searchFilter = new Filter(AffinityGroupJoinVO.class, "id", true, startIndex, pageSize);
        SearchBuilder<AffinityGroupJoinVO> groupSearch = _affinityGroupJoinDao.createSearchBuilder();
        _accountMgr.buildACLViewSearchBuilder(groupSearch, domainId, isRecursive, permittedAccounts,
                listProjectResourcesCriteria);

        groupSearch.select(null, Func.DISTINCT, groupSearch.entity().getId()); // select
        // distinct

        SearchCriteria<AffinityGroupJoinVO> sc = groupSearch.create();
        _accountMgr.buildACLViewSearchCriteria(sc, domainId, isRecursive, permittedAccounts,
                listProjectResourcesCriteria);

        if (affinityGroupId != null) {
            sc.addAnd("id", SearchCriteria.Op.EQ, affinityGroupId);
        }

        if (affinityGroupName != null) {
            sc.addAnd("name", SearchCriteria.Op.EQ, affinityGroupName);
        }

        if (affinityGroupType != null) {
            sc.addAnd("type", SearchCriteria.Op.EQ, affinityGroupType);
        }

        Pair<List<AffinityGroupJoinVO>, Integer> uniqueGroupsPair = _affinityGroupJoinDao.searchAndCount(sc,
                searchFilter);
        // search group details by ids
        Integer count = uniqueGroupsPair.second();
        if (count.intValue() == 0) {
            // empty result
            return uniqueGroupsPair;
        }
        List<AffinityGroupJoinVO> uniqueGroups = uniqueGroupsPair.first();
        Long[] vrIds = new Long[uniqueGroups.size()];
        int i = 0;
        for (AffinityGroupJoinVO v : uniqueGroups) {
            vrIds[i++] = v.getId();
        }
        List<AffinityGroupJoinVO> vrs = _affinityGroupJoinDao.searchByIds(vrIds);
        return new Pair<List<AffinityGroupJoinVO>, Integer>(vrs, count);

    }

    private Pair<List<AffinityGroupJoinVO>, Integer> listAffinityGroupsByVM(long vmId, long pageInd, long pageSize) {
        Filter sf = new Filter(SecurityGroupVMMapVO.class, null, true, pageInd, pageSize);
        Pair<List<AffinityGroupVMMapVO>, Integer> agVmMappingPair = _affinityGroupVMMapDao.listByInstanceId(vmId, sf);
        Integer count = agVmMappingPair.second();
        if (count.intValue() == 0) {
            // handle empty result cases
            return new Pair<List<AffinityGroupJoinVO>, Integer>(new ArrayList<AffinityGroupJoinVO>(), count);
        }
        List<AffinityGroupVMMapVO> agVmMappings = agVmMappingPair.first();
        Long[] agIds = new Long[agVmMappings.size()];
        int i = 0;
        for (AffinityGroupVMMapVO agVm : agVmMappings) {
            agIds[i++] = agVm.getAffinityGroupId();
        }
        List<AffinityGroupJoinVO> ags = _affinityGroupJoinDao.searchByIds(agIds);
        return new Pair<List<AffinityGroupJoinVO>, Integer>(ags, count);
    }

<<<<<<< HEAD

    @Override
    public List<ResourceDetailResponse> listResource(ListResourceDetailsCmd cmd){
=======
    @Override
    public List<ResourceDetailResponse> listResource(ListResourceDetailsCmd cmd) {
>>>>>>> ab5f5809

        String key = cmd.getKey();
        ResourceTag.TaggedResourceType resourceType = cmd.getResourceType();
        String resourceId = cmd.getResourceId();
        Long id = _taggedResourceMgr.getResourceId(resourceId, resourceType);

        if (resourceType == ResourceTag.TaggedResourceType.Volume) {

            List<VolumeDetailVO> volumeDetailList;
            if (key == null) {
                volumeDetailList = _volumeDetailDao.findDetails(id);
            } else {
                VolumeDetailVO volumeDetail = _volumeDetailDao.findDetail(id, key);
                volumeDetailList = new LinkedList<VolumeDetailVO>();
                volumeDetailList.add(volumeDetail);
            }

            List<ResourceDetailResponse> volumeDetailResponseList = new ArrayList<ResourceDetailResponse>();
            for (VolumeDetailVO volumeDetail : volumeDetailList) {
                ResourceDetailResponse volumeDetailResponse = new ResourceDetailResponse();
                volumeDetailResponse.setResourceId(id.toString());
                volumeDetailResponse.setName(volumeDetail.getName());
                volumeDetailResponse.setValue(volumeDetail.getValue());
                volumeDetailResponse.setResourceType(ResourceTag.TaggedResourceType.Volume.toString());
                volumeDetailResponse.setObjectName("volumedetail");
                volumeDetailResponseList.add(volumeDetailResponse);
            }

            return volumeDetailResponseList;

        }  else {

            List<NicDetailVO> nicDetailList;
            if (key == null) {
                nicDetailList = _nicDetailDao.findDetails(id);
            } else {
                NicDetailVO nicDetail = _nicDetailDao.findDetail(id, key);
                nicDetailList = new LinkedList<NicDetailVO>();
                nicDetailList.add(nicDetail);
            }

            List<ResourceDetailResponse> nicDetailResponseList = new ArrayList<ResourceDetailResponse>();
            for (NicDetailVO nicDetail : nicDetailList) {
                ResourceDetailResponse nicDetailResponse = new ResourceDetailResponse();
                // String uuid = ApiDBUtils.findN
                nicDetailResponse.setName(nicDetail.getName());
                nicDetailResponse.setValue(nicDetail.getValue());
                nicDetailResponse.setResourceType(ResourceTag.TaggedResourceType.Nic.toString());
                nicDetailResponse.setObjectName("nicdetail");
                nicDetailResponseList.add(nicDetailResponse);
            }

            return nicDetailResponseList;

        }

    }

}<|MERGE_RESOLUTION|>--- conflicted
+++ resolved
@@ -27,12 +27,9 @@
 import javax.ejb.Local;
 import javax.inject.Inject;
 
-<<<<<<< HEAD
 import org.apache.log4j.Logger;
 import org.springframework.stereotype.Component;
 
-=======
->>>>>>> ab5f5809
 import org.apache.cloudstack.affinity.AffinityGroupResponse;
 import org.apache.cloudstack.affinity.AffinityGroupVMMapVO;
 import org.apache.cloudstack.affinity.dao.AffinityGroupVMMapDao;
@@ -83,10 +80,7 @@
 import org.apache.cloudstack.api.response.UserVmResponse;
 import org.apache.cloudstack.api.response.VolumeResponse;
 import org.apache.cloudstack.api.response.ZoneResponse;
-<<<<<<< HEAD
 import org.apache.cloudstack.context.CallContext;
-=======
->>>>>>> ab5f5809
 import org.apache.cloudstack.engine.subsystem.api.storage.TemplateState;
 import org.apache.cloudstack.query.QueryService;
 
@@ -761,7 +755,7 @@
         // first search distinct vm id by using query criteria and pagination
         SearchBuilder<UserVmJoinVO> sb = _userVmJoinDao.createSearchBuilder();
         sb.select(null, Func.DISTINCT, sb.entity().getId()); // select distinct
-        // ids
+                                                             // ids
         _accountMgr.buildACLViewSearchBuilder(sb, domainId, isRecursive, permittedAccounts,
                 listProjectResourcesCriteria);
 
@@ -982,7 +976,7 @@
                 cmd.getPageSizeVal());
         SearchBuilder<SecurityGroupJoinVO> sb = _securityGroupJoinDao.createSearchBuilder();
         sb.select(null, Func.DISTINCT, sb.entity().getId()); // select distinct
-        // ids
+                                                             // ids
         _accountMgr.buildACLViewSearchBuilder(sb, domainId, isRecursive, permittedAccounts,
                 listProjectResourcesCriteria);
 
@@ -1504,7 +1498,7 @@
 
         SearchBuilder<HostJoinVO> sb = _hostJoinDao.createSearchBuilder();
         sb.select(null, Func.DISTINCT, sb.entity().getId()); // select distinct
-        // ids
+                                                             // ids
         sb.and("id", sb.entity().getId(), SearchCriteria.Op.EQ);
         sb.and("name", sb.entity().getName(), SearchCriteria.Op.LIKE);
         sb.and("type", sb.entity().getType(), SearchCriteria.Op.LIKE);
@@ -1965,7 +1959,7 @@
 
         SearchBuilder<StoragePoolJoinVO> sb = _poolJoinDao.createSearchBuilder();
         sb.select(null, Func.DISTINCT, sb.entity().getId()); // select distinct
-        // ids
+                                                             // ids
         sb.and("id", sb.entity().getId(), SearchCriteria.Op.EQ);
         sb.and("name", sb.entity().getName(), SearchCriteria.Op.EQ);
         sb.and("path", sb.entity().getPath(), SearchCriteria.Op.EQ);
@@ -2055,7 +2049,7 @@
 
         SearchBuilder<ImageStoreJoinVO> sb = _imageStoreJoinDao.createSearchBuilder();
         sb.select(null, Func.DISTINCT, sb.entity().getId()); // select distinct
-        // ids
+                                                             // ids
         sb.and("id", sb.entity().getId(), SearchCriteria.Op.EQ);
         sb.and("name", sb.entity().getName(), SearchCriteria.Op.EQ);
         sb.and("dataCenterId", sb.entity().getZoneId(), SearchCriteria.Op.EQ);
@@ -2135,7 +2129,7 @@
 
         SearchBuilder<ImageStoreJoinVO> sb = _imageStoreJoinDao.createSearchBuilder();
         sb.select(null, Func.DISTINCT, sb.entity().getId()); // select distinct
-        // ids
+                                                             // ids
         sb.and("id", sb.entity().getId(), SearchCriteria.Op.EQ);
         sb.and("name", sb.entity().getName(), SearchCriteria.Op.EQ);
         sb.and("dataCenterId", sb.entity().getZoneId(), SearchCriteria.Op.EQ);
@@ -2260,14 +2254,14 @@
 
             spc.addOr("domainId", SearchCriteria.Op.IN, domainIds.toArray());
             spc.addOr("domainId", SearchCriteria.Op.NULL); // include public
-            // offering as where
+                                                           // offering as where
             sc.addAnd("domainId", SearchCriteria.Op.SC, spc);
             sc.addAnd("systemUse", SearchCriteria.Op.EQ, false); // non-root
-            // users should
-            // not see
-            // system
-            // offering at
-            // all
+                                                                 // users should
+                                                                 // not see
+                                                                 // system
+                                                                 // offering at
+                                                                 // all
 
         }
 
@@ -2387,7 +2381,7 @@
 
             spc.addOr("domainId", SearchCriteria.Op.IN, domainIds.toArray());
             spc.addOr("domainId", SearchCriteria.Op.NULL); // include public
-            // offering as where
+                                                           // offering as where
             sc.addAnd("domainId", SearchCriteria.Op.SC, spc);
 
         } else {
@@ -2470,16 +2464,10 @@
         Filter searchFilter = new Filter(DataCenterJoinVO.class, null, false, cmd.getStartIndex(), cmd.getPageSizeVal());
         SearchCriteria<DataCenterJoinVO> sc = _dcJoinDao.createSearchCriteria();
 
-<<<<<<< HEAD
-        if (networkType != null)
+        if (networkType != null) {
           sc.addAnd("networkType", SearchCriteria.Op.EQ, networkType);
+        }
         
-=======
-        if (networkType != null) {
-            sc.addAnd("networkType", SearchCriteria.Op.EQ, networkType);
-        }
-
->>>>>>> ab5f5809
         if (id != null) {
             sc.addAnd("id", SearchCriteria.Op.EQ, id);
         } else if (name != null) {
@@ -2588,8 +2576,8 @@
             if (account != null) {
                 if ((available != null) && Boolean.FALSE.equals(available)) {
                     Set<Long> dcIds = new HashSet<Long>(); // data centers with
-                    // at least one VM
-                    // running
+                                                           // at least one VM
+                                                           // running
                     List<DomainRouterVO> routers = _routerDao.listBy(account.getId());
                     for (DomainRouterVO router : routers) {
                         dcIds.add(router.getDataCenterId());
@@ -3021,7 +3009,7 @@
                 listProjectResourcesCriteria);
 
         groupSearch.select(null, Func.DISTINCT, groupSearch.entity().getId()); // select
-        // distinct
+                                                                               // distinct
 
         SearchCriteria<AffinityGroupJoinVO> sc = groupSearch.create();
         _accountMgr.buildACLViewSearchCriteria(sc, domainId, isRecursive, permittedAccounts,
@@ -3076,14 +3064,8 @@
         return new Pair<List<AffinityGroupJoinVO>, Integer>(ags, count);
     }
 
-<<<<<<< HEAD
-
-    @Override
-    public List<ResourceDetailResponse> listResource(ListResourceDetailsCmd cmd){
-=======
     @Override
     public List<ResourceDetailResponse> listResource(ListResourceDetailsCmd cmd) {
->>>>>>> ab5f5809
 
         String key = cmd.getKey();
         ResourceTag.TaggedResourceType resourceType = cmd.getResourceType();
