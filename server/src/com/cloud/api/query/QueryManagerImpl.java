// Licensed to the Apache Software Foundation (ASF) under one
// or more contributor license agreements.  See the NOTICE file
// distributed with this work for additional information
// regarding copyright ownership.  The ASF licenses this file
// to you under the Apache License, Version 2.0 (the
// "License"); you may not use this file except in compliance
// with the License.  You may obtain a copy of the License at
//
//   http://www.apache.org/licenses/LICENSE-2.0
//
// Unless required by applicable law or agreed to in writing,
// software distributed under the License is distributed on an
// "AS IS" BASIS, WITHOUT WARRANTIES OR CONDITIONS OF ANY
// KIND, either express or implied.  See the License for the
// specific language governing permissions and limitations
// under the License.
package com.cloud.api.query;

import java.util.ArrayList;
import java.util.Date;
import java.util.HashSet;
import java.util.List;
import java.util.Map;
import java.util.Set;

import javax.ejb.Local;
import javax.inject.Inject;

import org.apache.log4j.Logger;
import org.springframework.stereotype.Component;

import org.apache.cloudstack.acl.ControlledEntity.ACLType;
import org.apache.cloudstack.affinity.AffinityGroupDomainMapVO;
import org.apache.cloudstack.affinity.AffinityGroupResponse;
import org.apache.cloudstack.affinity.AffinityGroupVMMapVO;
import org.apache.cloudstack.affinity.dao.AffinityGroupDomainMapDao;
import org.apache.cloudstack.affinity.dao.AffinityGroupVMMapDao;
import org.apache.cloudstack.api.BaseListProjectAndAccountResourcesCmd;
import org.apache.cloudstack.api.ResourceDetail;
import org.apache.cloudstack.api.ResponseObject.ResponseView;
import org.apache.cloudstack.api.command.admin.account.ListAccountsCmdByAdmin;
import org.apache.cloudstack.api.command.admin.host.ListHostsCmd;
import org.apache.cloudstack.api.command.admin.internallb.ListInternalLBVMsCmd;
import org.apache.cloudstack.api.command.admin.iso.ListIsosCmdByAdmin;
import org.apache.cloudstack.api.command.admin.router.ListRoutersCmd;
import org.apache.cloudstack.api.command.admin.storage.ListImageStoresCmd;
import org.apache.cloudstack.api.command.admin.storage.ListSecondaryStagingStoresCmd;
import org.apache.cloudstack.api.command.admin.storage.ListStoragePoolsCmd;
import org.apache.cloudstack.api.command.admin.template.ListTemplatesCmdByAdmin;
import org.apache.cloudstack.api.command.admin.user.ListUsersCmd;
import org.apache.cloudstack.api.command.admin.vm.ListVMsCmdByAdmin;
import org.apache.cloudstack.api.command.admin.volume.ListVolumesCmdByAdmin;
import org.apache.cloudstack.api.command.admin.zone.ListZonesCmdByAdmin;
import org.apache.cloudstack.api.command.user.account.ListAccountsCmd;
import org.apache.cloudstack.api.command.user.account.ListProjectAccountsCmd;
import org.apache.cloudstack.api.command.user.event.ListEventsCmd;
import org.apache.cloudstack.api.command.user.iso.ListIsosCmd;
import org.apache.cloudstack.api.command.user.job.ListAsyncJobsCmd;
import org.apache.cloudstack.api.command.user.offering.ListDiskOfferingsCmd;
import org.apache.cloudstack.api.command.user.offering.ListServiceOfferingsCmd;
import org.apache.cloudstack.api.command.user.project.ListProjectInvitationsCmd;
import org.apache.cloudstack.api.command.user.project.ListProjectsCmd;
import org.apache.cloudstack.api.command.user.securitygroup.ListSecurityGroupsCmd;
import org.apache.cloudstack.api.command.user.tag.ListTagsCmd;
import org.apache.cloudstack.api.command.user.template.ListTemplatesCmd;
import org.apache.cloudstack.api.command.user.vm.ListVMsCmd;
import org.apache.cloudstack.api.command.user.vmgroup.ListVMGroupsCmd;
import org.apache.cloudstack.api.command.user.volume.ListResourceDetailsCmd;
import org.apache.cloudstack.api.command.user.volume.ListVolumesCmd;
import org.apache.cloudstack.api.command.user.zone.ListZonesCmd;
import org.apache.cloudstack.api.response.AccountResponse;
import org.apache.cloudstack.api.response.AsyncJobResponse;
import org.apache.cloudstack.api.response.DiskOfferingResponse;
import org.apache.cloudstack.api.response.DomainRouterResponse;
import org.apache.cloudstack.api.response.EventResponse;
import org.apache.cloudstack.api.response.HostResponse;
import org.apache.cloudstack.api.response.ImageStoreResponse;
import org.apache.cloudstack.api.response.InstanceGroupResponse;
import org.apache.cloudstack.api.response.ListResponse;
import org.apache.cloudstack.api.response.ProjectAccountResponse;
import org.apache.cloudstack.api.response.ProjectInvitationResponse;
import org.apache.cloudstack.api.response.ProjectResponse;
import org.apache.cloudstack.api.response.ResourceDetailResponse;
import org.apache.cloudstack.api.response.ResourceTagResponse;
import org.apache.cloudstack.api.response.SecurityGroupResponse;
import org.apache.cloudstack.api.response.ServiceOfferingResponse;
import org.apache.cloudstack.api.response.StoragePoolResponse;
import org.apache.cloudstack.api.response.TemplateResponse;
import org.apache.cloudstack.api.response.UserResponse;
import org.apache.cloudstack.api.response.UserVmResponse;
import org.apache.cloudstack.api.response.VolumeResponse;
import org.apache.cloudstack.api.response.ZoneResponse;
import org.apache.cloudstack.context.CallContext;
import org.apache.cloudstack.engine.subsystem.api.storage.DataStore;
import org.apache.cloudstack.engine.subsystem.api.storage.DataStoreDriver;
import org.apache.cloudstack.engine.subsystem.api.storage.DataStoreManager;
import org.apache.cloudstack.engine.subsystem.api.storage.TemplateState;
import org.apache.cloudstack.framework.config.dao.ConfigurationDao;
import org.apache.cloudstack.query.QueryService;

import com.cloud.api.query.dao.AccountJoinDao;
import com.cloud.api.query.dao.AffinityGroupJoinDao;
import com.cloud.api.query.dao.AsyncJobJoinDao;
import com.cloud.api.query.dao.DataCenterJoinDao;
import com.cloud.api.query.dao.DiskOfferingJoinDao;
import com.cloud.api.query.dao.DomainRouterJoinDao;
import com.cloud.api.query.dao.HostJoinDao;
import com.cloud.api.query.dao.ImageStoreJoinDao;
import com.cloud.api.query.dao.InstanceGroupJoinDao;
import com.cloud.api.query.dao.ProjectAccountJoinDao;
import com.cloud.api.query.dao.ProjectInvitationJoinDao;
import com.cloud.api.query.dao.ProjectJoinDao;
import com.cloud.api.query.dao.ResourceTagJoinDao;
import com.cloud.api.query.dao.SecurityGroupJoinDao;
import com.cloud.api.query.dao.ServiceOfferingJoinDao;
import com.cloud.api.query.dao.StoragePoolJoinDao;
import com.cloud.api.query.dao.TemplateJoinDao;
import com.cloud.api.query.dao.UserAccountJoinDao;
import com.cloud.api.query.dao.UserVmJoinDao;
import com.cloud.api.query.dao.VolumeJoinDao;
import com.cloud.api.query.vo.AccountJoinVO;
import com.cloud.api.query.vo.AffinityGroupJoinVO;
import com.cloud.api.query.vo.AsyncJobJoinVO;
import com.cloud.api.query.vo.DataCenterJoinVO;
import com.cloud.api.query.vo.DiskOfferingJoinVO;
import com.cloud.api.query.vo.DomainRouterJoinVO;
import com.cloud.api.query.vo.EventJoinVO;
import com.cloud.api.query.vo.HostJoinVO;
import com.cloud.api.query.vo.ImageStoreJoinVO;
import com.cloud.api.query.vo.InstanceGroupJoinVO;
import com.cloud.api.query.vo.ProjectAccountJoinVO;
import com.cloud.api.query.vo.ProjectInvitationJoinVO;
import com.cloud.api.query.vo.ProjectJoinVO;
import com.cloud.api.query.vo.ResourceTagJoinVO;
import com.cloud.api.query.vo.SecurityGroupJoinVO;
import com.cloud.api.query.vo.ServiceOfferingJoinVO;
import com.cloud.api.query.vo.StoragePoolJoinVO;
import com.cloud.api.query.vo.TemplateJoinVO;
import com.cloud.api.query.vo.UserAccountJoinVO;
import com.cloud.api.query.vo.UserVmJoinVO;
import com.cloud.api.query.vo.VolumeJoinVO;
import com.cloud.dc.DedicatedResourceVO;
import com.cloud.dc.dao.DataCenterDetailsDao;
import com.cloud.dc.dao.DedicatedResourceDao;
import com.cloud.domain.Domain;
import com.cloud.domain.DomainVO;
import com.cloud.domain.dao.DomainDao;
import com.cloud.event.dao.EventJoinDao;
import com.cloud.exception.CloudAuthenticationException;
import com.cloud.exception.InvalidParameterValueException;
import com.cloud.exception.PermissionDeniedException;
import com.cloud.ha.HighAvailabilityManager;
import com.cloud.hypervisor.Hypervisor;
import com.cloud.hypervisor.Hypervisor.HypervisorType;
import com.cloud.network.dao.NetworkDetailsDao;
import com.cloud.network.security.SecurityGroupVMMapVO;
import com.cloud.network.security.dao.SecurityGroupVMMapDao;
import com.cloud.org.Grouping;
import com.cloud.projects.Project;
import com.cloud.projects.Project.ListProjectResourcesCriteria;
import com.cloud.projects.ProjectInvitation;
import com.cloud.projects.ProjectManager;
import com.cloud.projects.dao.ProjectAccountDao;
import com.cloud.projects.dao.ProjectDao;
import com.cloud.resource.ResourceManager;
import com.cloud.server.ResourceMetaDataService;
import com.cloud.server.ResourceTag;
import com.cloud.server.ResourceTag.ResourceObjectType;
import com.cloud.server.TaggedResourceService;
import com.cloud.service.ServiceOfferingVO;
import com.cloud.service.dao.ServiceOfferingDao;
import com.cloud.storage.DataStoreRole;
import com.cloud.storage.DiskOfferingVO;
import com.cloud.storage.ScopeType;
import com.cloud.storage.Storage;
import com.cloud.storage.Storage.ImageFormat;
import com.cloud.storage.Storage.TemplateType;
import com.cloud.storage.VMTemplateVO;
import com.cloud.storage.Volume;
import com.cloud.storage.dao.VMTemplateDao;
import com.cloud.storage.dao.VolumeDetailsDao;
import com.cloud.tags.ResourceTagVO;
import com.cloud.tags.dao.ResourceTagDao;
import com.cloud.template.VirtualMachineTemplate.State;
import com.cloud.template.VirtualMachineTemplate.TemplateFilter;
import com.cloud.user.Account;
import com.cloud.user.AccountManager;
import com.cloud.user.DomainManager;
import com.cloud.user.dao.AccountDao;
import com.cloud.utils.DateUtil;
import com.cloud.utils.Pair;
import com.cloud.utils.Ternary;
import com.cloud.utils.component.ManagerBase;
import com.cloud.utils.db.Filter;
import com.cloud.utils.db.JoinBuilder;
import com.cloud.utils.db.SearchBuilder;
import com.cloud.utils.db.SearchCriteria;
import com.cloud.utils.db.SearchCriteria.Func;
import com.cloud.utils.db.SearchCriteria.Op;
import com.cloud.vm.DomainRouterVO;
import com.cloud.vm.UserVmVO;
import com.cloud.vm.VirtualMachine;
import com.cloud.vm.dao.DomainRouterDao;
import com.cloud.vm.dao.NicDetailsDao;
import com.cloud.vm.dao.UserVmDao;
import com.cloud.vm.dao.UserVmDetailsDao;

@Component
@Local(value = {QueryService.class})
public class QueryManagerImpl extends ManagerBase implements QueryService {

    public static final Logger s_logger = Logger.getLogger(QueryManagerImpl.class);

    @Inject
    private AccountManager _accountMgr;

    @Inject
    private ProjectManager _projectMgr;

    @Inject
    private DomainDao _domainDao;

    @Inject
    private UserAccountJoinDao _userAccountJoinDao;

    @Inject
    private EventJoinDao _eventJoinDao;

    @Inject
    private ResourceTagJoinDao _resourceTagJoinDao;

    @Inject
    private InstanceGroupJoinDao _vmGroupJoinDao;

    @Inject
    private UserVmJoinDao _userVmJoinDao;

    @Inject
    private UserVmDao _userVmDao;

    @Inject
    private SecurityGroupJoinDao _securityGroupJoinDao;

    @Inject
    private SecurityGroupVMMapDao _securityGroupVMMapDao;

    @Inject
    private DomainRouterJoinDao _routerJoinDao;

    @Inject
    private ProjectInvitationJoinDao _projectInvitationJoinDao;

    @Inject
    private ProjectJoinDao _projectJoinDao;

    @Inject
    private ProjectDao _projectDao;

    @Inject
    private ProjectAccountDao _projectAccountDao;

    @Inject
    private ProjectAccountJoinDao _projectAccountJoinDao;

    @Inject
    private HostJoinDao _hostJoinDao;

    @Inject
    private VolumeJoinDao _volumeJoinDao;

    @Inject
    private AccountDao _accountDao;

    @Inject
    private ConfigurationDao _configDao;

    @Inject
    private AccountJoinDao _accountJoinDao;

    @Inject
    private AsyncJobJoinDao _jobJoinDao;

    @Inject
    private StoragePoolJoinDao _poolJoinDao;

    @Inject
    private ImageStoreJoinDao _imageStoreJoinDao;

    @Inject
    private DiskOfferingJoinDao _diskOfferingJoinDao;

    @Inject
    private ServiceOfferingJoinDao _srvOfferingJoinDao;

    @Inject
    private ServiceOfferingDao _srvOfferingDao;

    @Inject
    private DataCenterJoinDao _dcJoinDao;

    @Inject
    private DomainRouterDao _routerDao;

    @Inject
    private VolumeDetailsDao _volumeDetailDao;

    @Inject
    private NicDetailsDao _nicDetailDao;

    @Inject
    UserVmDetailsDao _userVmDetailDao;

    @Inject
    private HighAvailabilityManager _haMgr;

    @Inject
    private VMTemplateDao _templateDao;

    @Inject
    private TemplateJoinDao _templateJoinDao;

    @Inject
    ResourceManager _resourceMgr;
    @Inject
    private ResourceMetaDataService _resourceMetaDataMgr;

    @Inject
    private TaggedResourceService _taggedResourceMgr;

    @Inject
    AffinityGroupVMMapDao _affinityGroupVMMapDao;

    @Inject
    private AffinityGroupJoinDao _affinityGroupJoinDao;

    @Inject
    private DedicatedResourceDao _dedicatedDao;

    @Inject
    DataCenterDetailsDao _dcDetailsDao;

    @Inject
    DomainManager _domainMgr;

    @Inject
    AffinityGroupDomainMapDao _affinityGroupDomainMapDao;


    @Inject NetworkDetailsDao _networkDetailsDao;

    @Inject
    ResourceTagDao _resourceTagDao;
    @Inject
    DataStoreManager dataStoreManager;

    /*
     * (non-Javadoc)
     *
     * @see
     * com.cloud.api.query.QueryService#searchForUsers(org.apache.cloudstack
     * .api.command.admin.user.ListUsersCmd)
     */
    @Override
    public ListResponse<UserResponse> searchForUsers(ListUsersCmd cmd) throws PermissionDeniedException {
        Pair<List<UserAccountJoinVO>, Integer> result = searchForUsersInternal(cmd);
        ListResponse<UserResponse> response = new ListResponse<UserResponse>();
        List<UserResponse> userResponses =
            ViewResponseHelper.createUserResponse(CallContext.current().getCallingAccount().getDomainId(),
                result.first().toArray(new UserAccountJoinVO[result.first().size()]));
        response.setResponses(userResponses, result.second());
        return response;
    }

    private Pair<List<UserAccountJoinVO>, Integer> searchForUsersInternal(ListUsersCmd cmd) throws PermissionDeniedException {
        Account caller = CallContext.current().getCallingAccount();

        // TODO: Integrate with ACL checkAccess refactoring
        Long domainId = cmd.getDomainId();
        if (domainId != null) {
            Domain domain = _domainDao.findById(domainId);
            if (domain == null) {
                throw new InvalidParameterValueException("Unable to find domain by id=" + domainId);
            }

            _accountMgr.checkAccess(caller, domain);
        } else {
            // default domainId to the caller's domain
            domainId = caller.getDomainId();
        }

        Filter searchFilter = new Filter(UserAccountJoinVO.class, "id", true, cmd.getStartIndex(), cmd.getPageSizeVal());

        Long id = cmd.getId();
        Object username = cmd.getUsername();
        Object type = cmd.getAccountType();
        Object accountName = cmd.getAccountName();
        Object state = cmd.getState();
        Object keyword = cmd.getKeyword();

        SearchBuilder<UserAccountJoinVO> sb = _userAccountJoinDao.createSearchBuilder();
        sb.and("username", sb.entity().getUsername(), SearchCriteria.Op.LIKE);
        if (id != null && id == 1) {
            // system user should NOT be searchable
            List<UserAccountJoinVO> emptyList = new ArrayList<UserAccountJoinVO>();
            return new Pair<List<UserAccountJoinVO>, Integer>(emptyList, 0);
        } else if (id != null) {
            sb.and("id", sb.entity().getId(), SearchCriteria.Op.EQ);
        } else {
            // this condition is used to exclude system user from the search
            // results
            sb.and("id", sb.entity().getId(), SearchCriteria.Op.NEQ);
        }

        sb.and("type", sb.entity().getAccountType(), SearchCriteria.Op.EQ);
        sb.and("domainId", sb.entity().getDomainId(), SearchCriteria.Op.EQ);
        sb.and("accountName", sb.entity().getAccountName(), SearchCriteria.Op.EQ);
        sb.and("state", sb.entity().getState(), SearchCriteria.Op.EQ);

        if ((accountName == null) && (domainId != null)) {
            sb.and("domainPath", sb.entity().getDomainPath(), SearchCriteria.Op.LIKE);
        }

        SearchCriteria<UserAccountJoinVO> sc = sb.create();
        if (keyword != null) {
            SearchCriteria<UserAccountJoinVO> ssc = _userAccountJoinDao.createSearchCriteria();
            ssc.addOr("username", SearchCriteria.Op.LIKE, "%" + keyword + "%");
            ssc.addOr("firstname", SearchCriteria.Op.LIKE, "%" + keyword + "%");
            ssc.addOr("lastname", SearchCriteria.Op.LIKE, "%" + keyword + "%");
            ssc.addOr("email", SearchCriteria.Op.LIKE, "%" + keyword + "%");
            ssc.addOr("state", SearchCriteria.Op.LIKE, "%" + keyword + "%");
            ssc.addOr("accountName", SearchCriteria.Op.LIKE, "%" + keyword + "%");
            ssc.addOr("accountType", SearchCriteria.Op.LIKE, "%" + keyword + "%");

            sc.addAnd("username", SearchCriteria.Op.SC, ssc);
        }

        if (username != null) {
            sc.setParameters("username", username);
        }

        if (id != null) {
            sc.setParameters("id", id);
        } else {
            // Don't return system user, search builder with NEQ
            sc.setParameters("id", 1);
        }

        if (type != null) {
            sc.setParameters("type", type);
        }

        if (accountName != null) {
            sc.setParameters("accountName", accountName);
            if (domainId != null) {
                sc.setParameters("domainId", domainId);
            }
        } else if (domainId != null) {
            DomainVO domainVO = _domainDao.findById(domainId);
            sc.setParameters("domainPath", domainVO.getPath() + "%");
        }

        if (state != null) {
            sc.setParameters("state", state);
        }

        return _userAccountJoinDao.searchAndCount(sc, searchFilter);
    }

    @Override
    public ListResponse<EventResponse> searchForEvents(ListEventsCmd cmd) {
        Pair<List<EventJoinVO>, Integer> result = searchForEventsInternal(cmd);
        ListResponse<EventResponse> response = new ListResponse<EventResponse>();
        List<EventResponse> eventResponses = ViewResponseHelper.createEventResponse(result.first().toArray(new EventJoinVO[result.first().size()]));
        response.setResponses(eventResponses, result.second());
        return response;
    }

    private Pair<List<EventJoinVO>, Integer> searchForEventsInternal(ListEventsCmd cmd) {
        Account caller = CallContext.current().getCallingAccount();
        List<Long> permittedDomains = new ArrayList<Long>();
        List<Long> permittedAccounts = new ArrayList<Long>();
        List<Long> permittedResources = new ArrayList<Long>();

        Long id = cmd.getId();
        String type = cmd.getType();
        String level = cmd.getLevel();
        Date startDate = cmd.getStartDate();
        Date endDate = cmd.getEndDate();
        String keyword = cmd.getKeyword();
        Integer entryTime = cmd.getEntryTime();
        Integer duration = cmd.getDuration();

        Ternary<Long, Boolean, ListProjectResourcesCriteria> domainIdRecursiveListProject = new Ternary<Long, Boolean, ListProjectResourcesCriteria>(
                cmd.getDomainId(), cmd.isRecursive(), null);
        _accountMgr.buildACLSearchParameters(caller, id, cmd.getAccountName(), cmd.getProjectId(), permittedDomains, permittedAccounts, permittedResources,
                domainIdRecursiveListProject, cmd.listAll(), false, "listEvents");
        //Long domainId = domainIdRecursiveListProject.first();
        Boolean isRecursive = domainIdRecursiveListProject.second();
        ListProjectResourcesCriteria listProjectResourcesCriteria = domainIdRecursiveListProject.third();

        Filter searchFilter = new Filter(EventJoinVO.class, "createDate", false, cmd.getStartIndex(), cmd.getPageSizeVal());
        SearchBuilder<EventJoinVO> sb = _eventJoinDao.createSearchBuilder();

        sb.and("id", sb.entity().getId(), SearchCriteria.Op.EQ);
        sb.and("levelL", sb.entity().getLevel(), SearchCriteria.Op.LIKE);
        sb.and("levelEQ", sb.entity().getLevel(), SearchCriteria.Op.EQ);
        sb.and("type", sb.entity().getType(), SearchCriteria.Op.EQ);
        sb.and("createDateB", sb.entity().getCreateDate(), SearchCriteria.Op.BETWEEN);
        sb.and("createDateG", sb.entity().getCreateDate(), SearchCriteria.Op.GTEQ);
        sb.and("createDateL", sb.entity().getCreateDate(), SearchCriteria.Op.LTEQ);
        sb.and("state", sb.entity().getState(), SearchCriteria.Op.NEQ);
        sb.and("startId", sb.entity().getStartId(), SearchCriteria.Op.EQ);
        sb.and("createDate", sb.entity().getCreateDate(), SearchCriteria.Op.BETWEEN);
        sb.and("displayEvent", sb.entity().getDisplay(), SearchCriteria.Op.EQ);
        sb.and("archived", sb.entity().getArchived(), SearchCriteria.Op.EQ);

        SearchCriteria<EventJoinVO> sc = sb.create();
        SearchCriteria<EventJoinVO> aclSc = _eventJoinDao.createSearchCriteria();
        // building ACL search criteria
        _accountMgr.buildACLViewSearchCriteria(sc, aclSc, isRecursive, permittedDomains, permittedAccounts, permittedResources, listProjectResourcesCriteria);

        // For end users display only enabled events
        if(!_accountMgr.isRootAdmin(caller.getType())){
            sc.setParameters("displayEvent", true);
        }

        if (id != null) {
            sc.setParameters("id", id);
        }

        if (keyword != null) {
            SearchCriteria<EventJoinVO> ssc = _eventJoinDao.createSearchCriteria();
            ssc.addOr("type", SearchCriteria.Op.LIKE, "%" + keyword + "%");
            ssc.addOr("description", SearchCriteria.Op.LIKE, "%" + keyword + "%");
            ssc.addOr("level", SearchCriteria.Op.LIKE, "%" + keyword + "%");
            sc.addAnd("level", SearchCriteria.Op.SC, ssc);
        }

        if (level != null) {
            sc.setParameters("levelEQ", level);
        }

        if (type != null) {
            sc.setParameters("type", type);
        }

        if (startDate != null && endDate != null) {
            sc.setParameters("createDateB", startDate, endDate);
        } else if (startDate != null) {
            sc.setParameters("createDateG", startDate);
        } else if (endDate != null) {
            sc.setParameters("createDateL", endDate);
        }

        sc.setParameters("archived", false);

        Pair<List<EventJoinVO>, Integer> eventPair = null;
        // event_view will not have duplicate rows for each event, so
        // searchAndCount should be good enough.
        if ((entryTime != null) && (duration != null)) {
            // TODO: waiting for response from dev list, logic is mystery to
            // me!!
            /*
             * if (entryTime <= duration) { throw new
             * InvalidParameterValueException
             * ("Entry time must be greater than duration"); } Calendar calMin =
             * Calendar.getInstance(); Calendar calMax = Calendar.getInstance();
             * calMin.add(Calendar.SECOND, -entryTime);
             * calMax.add(Calendar.SECOND, -duration); Date minTime =
             * calMin.getTime(); Date maxTime = calMax.getTime();
             *
             * sc.setParameters("state", com.cloud.event.Event.State.Completed);
             * sc.setParameters("startId", 0); sc.setParameters("createDate",
             * minTime, maxTime); List<EventJoinVO> startedEvents =
             * _eventJoinDao.searchAllEvents(sc, searchFilter);
             * List<EventJoinVO> pendingEvents = new ArrayList<EventJoinVO>();
             * for (EventVO event : startedEvents) { EventVO completedEvent =
             * _eventDao.findCompletedEvent(event.getId()); if (completedEvent
             * == null) { pendingEvents.add(event); } } return pendingEvents;
             */
        } else {
            eventPair = _eventJoinDao.searchAndCount(sc, searchFilter);
        }
        return eventPair;

    }

    @Override
    public ListResponse<ResourceTagResponse> listTags(ListTagsCmd cmd) {
        Pair<List<ResourceTagJoinVO>, Integer> tags = listTagsInternal(cmd);
        ListResponse<ResourceTagResponse> response = new ListResponse<ResourceTagResponse>();
        List<ResourceTagResponse> tagResponses = ViewResponseHelper.createResourceTagResponse(false, tags.first().toArray(new ResourceTagJoinVO[tags.first().size()]));
        response.setResponses(tagResponses, tags.second());
        return response;
    }

    private Pair<List<ResourceTagJoinVO>, Integer> listTagsInternal(ListTagsCmd cmd) {
        Account caller = CallContext.current().getCallingAccount();
        List<Long> permittedDomains = new ArrayList<Long>();
        List<Long> permittedAccounts = new ArrayList<Long>();
        List<Long> permittedResources = new ArrayList<Long>();
        String key = cmd.getKey();
        String value = cmd.getValue();
        String resourceId = cmd.getResourceId();
        String resourceType = cmd.getResourceType();
        String customerName = cmd.getCustomer();
        boolean listAll = cmd.listAll();

        Ternary<Long, Boolean, ListProjectResourcesCriteria> domainIdRecursiveListProject =
            new Ternary<Long, Boolean, ListProjectResourcesCriteria>(cmd.getDomainId(), cmd.isRecursive(), null);

        _accountMgr.buildACLSearchParameters(caller, null, cmd.getAccountName(), cmd.getProjectId(), permittedDomains, permittedAccounts, permittedResources,
                domainIdRecursiveListProject, listAll, false, "listTags");
        Long domainId = domainIdRecursiveListProject.first();
        Boolean isRecursive = domainIdRecursiveListProject.second();
        ListProjectResourcesCriteria listProjectResourcesCriteria = domainIdRecursiveListProject.third();
        Filter searchFilter = new Filter(ResourceTagJoinVO.class, "resourceType", false, cmd.getStartIndex(), cmd.getPageSizeVal());

        SearchBuilder<ResourceTagJoinVO> sb = _resourceTagJoinDao.createSearchBuilder();

        sb.and("key", sb.entity().getKey(), SearchCriteria.Op.EQ);
        sb.and("value", sb.entity().getValue(), SearchCriteria.Op.EQ);

        if (resourceId != null) {
            sb.and().op("resourceId", sb.entity().getResourceId(), SearchCriteria.Op.EQ);
            sb.or("resourceUuid", sb.entity().getResourceUuid(), SearchCriteria.Op.EQ);
            sb.cp();
        }

        sb.and("resourceType", sb.entity().getResourceType(), SearchCriteria.Op.EQ);
        sb.and("customer", sb.entity().getCustomer(), SearchCriteria.Op.EQ);

        // now set the SC criteria...
        SearchCriteria<ResourceTagJoinVO> sc = sb.create();
        SearchCriteria<ResourceTagJoinVO> aclSc = _resourceTagJoinDao.createSearchCriteria();
        // building ACL search criteria
        _accountMgr.buildACLViewSearchCriteria(sc, aclSc, isRecursive, permittedDomains, permittedAccounts, permittedResources, listProjectResourcesCriteria);

        if (key != null) {
            sc.setParameters("key", key);
        }

        if (value != null) {
            sc.setParameters("value", value);
        }

        if (resourceId != null) {
            sc.setParameters("resourceId", resourceId);
            sc.setParameters("resourceUuid", resourceId);
        }

        if (resourceType != null) {
            sc.setParameters("resourceType", resourceType);
        }

        if (customerName != null) {
            sc.setParameters("customer", customerName);
        }

        Pair<List<ResourceTagJoinVO>, Integer> result = _resourceTagJoinDao.searchAndCount(sc, searchFilter);
        return result;
    }

    @Override
    public ListResponse<InstanceGroupResponse> searchForVmGroups(ListVMGroupsCmd cmd) {
        Pair<List<InstanceGroupJoinVO>, Integer> groups = searchForVmGroupsInternal(cmd);
        ListResponse<InstanceGroupResponse> response = new ListResponse<InstanceGroupResponse>();
        List<InstanceGroupResponse> grpResponses = ViewResponseHelper.createInstanceGroupResponse(groups.first().toArray(new InstanceGroupJoinVO[groups.first().size()]));
        response.setResponses(grpResponses, groups.second());
        return response;
    }

    private Pair<List<InstanceGroupJoinVO>, Integer> searchForVmGroupsInternal(ListVMGroupsCmd cmd) {
        Long id = cmd.getId();
        String name = cmd.getGroupName();
        String keyword = cmd.getKeyword();

        Account caller = CallContext.current().getCallingAccount();
        List<Long> permittedDomains = new ArrayList<Long>();
        List<Long> permittedAccounts = new ArrayList<Long>();
        List<Long> permittedResources = new ArrayList<Long>();

        Ternary<Long, Boolean, ListProjectResourcesCriteria> domainIdRecursiveListProject = new Ternary<Long, Boolean, ListProjectResourcesCriteria>(
                cmd.getDomainId(), cmd.isRecursive(), null);
        _accountMgr.buildACLSearchParameters(caller, id, cmd.getAccountName(), cmd.getProjectId(), permittedDomains, permittedAccounts, permittedResources,
                domainIdRecursiveListProject, cmd.listAll(), false, "listInstanceGroups");
        Long domainId = domainIdRecursiveListProject.first();
        Boolean isRecursive = domainIdRecursiveListProject.second();
        ListProjectResourcesCriteria listProjectResourcesCriteria = domainIdRecursiveListProject.third();

        Filter searchFilter = new Filter(InstanceGroupJoinVO.class, "id", true, cmd.getStartIndex(), cmd.getPageSizeVal());

        SearchBuilder<InstanceGroupJoinVO> sb = _vmGroupJoinDao.createSearchBuilder();

        sb.and("id", sb.entity().getId(), SearchCriteria.Op.EQ);
        sb.and("name", sb.entity().getName(), SearchCriteria.Op.LIKE);

        SearchCriteria<InstanceGroupJoinVO> sc = sb.create();
        SearchCriteria<InstanceGroupJoinVO> aclSc = _vmGroupJoinDao.createSearchCriteria();
        // building ACL search criteria
        _accountMgr.buildACLViewSearchCriteria(sc, aclSc, isRecursive, permittedDomains, permittedAccounts, permittedResources, listProjectResourcesCriteria);


        if (keyword != null) {
            SearchCriteria<InstanceGroupJoinVO> ssc = _vmGroupJoinDao.createSearchCriteria();
            ssc.addOr("name", SearchCriteria.Op.LIKE, "%" + keyword + "%");
            sc.addAnd("name", SearchCriteria.Op.SC, ssc);
        }

        if (id != null) {
            sc.setParameters("id", id);
        }

        if (name != null) {
            sc.setParameters("name", "%" + name + "%");
        }

        return _vmGroupJoinDao.searchAndCount(sc, searchFilter);
    }

    @Override
    public ListResponse<UserVmResponse> searchForUserVMs(ListVMsCmd cmd) {
        Pair<List<UserVmJoinVO>, Integer> result = searchForUserVMsInternal(cmd);
        ListResponse<UserVmResponse> response = new ListResponse<UserVmResponse>();
        ResponseView respView = ResponseView.Restricted;
        if (cmd instanceof ListVMsCmdByAdmin) {
            respView = ResponseView.Full;
        }
        List<UserVmResponse> vmResponses = ViewResponseHelper.createUserVmResponse(respView, "virtualmachine", cmd.getDetails(),
                result.first().toArray(new UserVmJoinVO[result.first().size()]));

        response.setResponses(vmResponses, result.second());
        return response;
    }

    private Pair<List<UserVmJoinVO>, Integer> searchForUserVMsInternal(ListVMsCmd cmd) {
        Account caller = CallContext.current().getCallingAccount();
        List<Long> permittedDomains = new ArrayList<Long>();
        List<Long> permittedAccounts = new ArrayList<Long>();
        List<Long> permittedResources = new ArrayList<Long>();

        boolean listAll = cmd.listAll();
        Long id = cmd.getId();
        Map<String, String> tags = cmd.getTags();
        Boolean display = cmd.getDisplay();
        Ternary<Long, Boolean, ListProjectResourcesCriteria> domainIdRecursiveListProject = new Ternary<Long, Boolean, ListProjectResourcesCriteria>(
                cmd.getDomainId(), cmd.isRecursive(), null);
        _accountMgr.buildACLSearchParameters(caller, id, cmd.getAccountName(), cmd.getProjectId(), permittedDomains, permittedAccounts, permittedResources,
                domainIdRecursiveListProject, listAll, false, "listVirtualMachines");
        //Long domainId = domainIdRecursiveListProject.first();
        Boolean isRecursive = domainIdRecursiveListProject.second();
        ListProjectResourcesCriteria listProjectResourcesCriteria = domainIdRecursiveListProject.third();

<<<<<<< HEAD
        Filter searchFilter = new Filter(UserVmJoinVO.class, "id", true, cmd.getStartIndex(),
                cmd.getPageSizeVal());
=======
        List<Long> ids = null;
        if (cmd.getId() != null) {
            if (cmd.getIds() != null && !cmd.getIds().isEmpty()) {
                throw new InvalidParameterValueException("Specify either id or ids but not both parameters");
            }
            ids = new ArrayList<Long>();
            ids.add(cmd.getId());
        } else {
            ids = cmd.getIds();
        }

        Criteria c = new Criteria("id", Boolean.TRUE, cmd.getStartIndex(), cmd.getPageSizeVal());
        // Criteria c = new Criteria(null, Boolean.FALSE, cmd.getStartIndex(),
        // cmd.getPageSizeVal()); //version without default sorting
        c.addCriteria(Criteria.KEYWORD, cmd.getKeyword());
        c.addCriteria(Criteria.ID, ids);
        c.addCriteria(Criteria.NAME, cmd.getName());
        c.addCriteria(Criteria.STATE, cmd.getState());
        c.addCriteria(Criteria.DATACENTERID, cmd.getZoneId());
        c.addCriteria(Criteria.GROUPID, cmd.getGroupId());
        c.addCriteria(Criteria.FOR_VIRTUAL_NETWORK, cmd.getForVirtualNetwork());
        c.addCriteria(Criteria.NETWORKID, cmd.getNetworkId());
        c.addCriteria(Criteria.TEMPLATE_ID, cmd.getTemplateId());
        c.addCriteria(Criteria.ISO_ID, cmd.getIsoId());
        c.addCriteria(Criteria.VPC_ID, cmd.getVpcId());
        c.addCriteria(Criteria.AFFINITY_GROUP_ID, cmd.getAffinityGroupId());
        c.addCriteria(Criteria.SERVICE_OFFERING_ID, cmd.getServiceOfferingId());
        c.addCriteria(Criteria.DISPLAY, cmd.getDisplay());

        if (domainId != null) {
            c.addCriteria(Criteria.DOMAINID, domainId);
        }
>>>>>>> 5779292e

        // first search distinct vm id by using query criteria and pagination
        SearchBuilder<UserVmJoinVO> sb = _userVmJoinDao.createSearchBuilder();
        sb.select(null, Func.DISTINCT, sb.entity().getId()); // select distinct ids

        String hypervisor = cmd.getHypervisor();
        Object name = cmd.getName();
        Object state = cmd.getState();
        Object zoneId = cmd.getZoneId();
        Object keyword = cmd.getKeyword();
        boolean isAdmin = false;
        boolean isRootAdmin = false;
        if (_accountMgr.isAdmin(caller.getType())) {
            isAdmin = true;
        }
        if (_accountMgr.isRootAdmin(caller.getId())) {
            isRootAdmin = true;
        }

        Object groupId = cmd.getGroupId();
        Object networkId = cmd.getNetworkId();
        if (HypervisorType.getType(hypervisor) == HypervisorType.None && hypervisor != null) {
            // invalid hypervisor type input
            throw new InvalidParameterValueException("Invalid HypervisorType " + hypervisor);
        }
        Object templateId = cmd.getTemplateId();
        Object isoId = cmd.getIsoId();
        Object vpcId = cmd.getVpcId();
        Object affinityGroupId = cmd.getAffinityGroupId();
        Object serviceOffId = cmd.getServiceOfferingId();
        Object pod = null;
        Object hostId = null;
        Object storageId = null;
        if (cmd instanceof ListVMsCmdByAdmin) {
            ListVMsCmdByAdmin adCmd = (ListVMsCmdByAdmin)cmd;
            pod = adCmd.getPodId();
            hostId = adCmd.getHostId();
            storageId = adCmd.getStorageId();
        }

        sb.and("displayName", sb.entity().getDisplayName(), SearchCriteria.Op.LIKE);
        sb.and("idIN", sb.entity().getId(), SearchCriteria.Op.IN);
        sb.and("name", sb.entity().getName(), SearchCriteria.Op.LIKE);
        sb.and("stateEQ", sb.entity().getState(), SearchCriteria.Op.EQ);
        sb.and("stateNEQ", sb.entity().getState(), SearchCriteria.Op.NEQ);
        sb.and("stateNIN", sb.entity().getState(), SearchCriteria.Op.NIN);
        sb.and("dataCenterId", sb.entity().getDataCenterId(), SearchCriteria.Op.EQ);
        sb.and("podId", sb.entity().getPodId(), SearchCriteria.Op.EQ);
        sb.and("hypervisorType", sb.entity().getHypervisorType(), SearchCriteria.Op.EQ);
        sb.and("hostIdEQ", sb.entity().getHostId(), SearchCriteria.Op.EQ);
        sb.and("templateId", sb.entity().getTemplateId(), SearchCriteria.Op.EQ);
        sb.and("isoId", sb.entity().getIsoId(), SearchCriteria.Op.EQ);
        sb.and("instanceGroupId", sb.entity().getInstanceGroupId(), SearchCriteria.Op.EQ);

        if (serviceOffId != null) {
            sb.and("serviceOfferingId", sb.entity().getServiceOfferingId(), SearchCriteria.Op.EQ);
        }
        if (display != null) {
            sb.and("display", sb.entity().isDisplayVm(), SearchCriteria.Op.EQ);
        }
        if (groupId != null && (Long)groupId != -1) {
            sb.and("instanceGroupId", sb.entity().getInstanceGroupId(), SearchCriteria.Op.EQ);
        }

        if (networkId != null) {
            sb.and("networkId", sb.entity().getNetworkId(), SearchCriteria.Op.EQ);
        }

        if (vpcId != null && networkId == null) {
            sb.and("vpcId", sb.entity().getVpcId(), SearchCriteria.Op.EQ);
        }

        if (storageId != null) {
            sb.and("poolId", sb.entity().getPoolId(), SearchCriteria.Op.EQ);
        }

        if (affinityGroupId != null) {
            sb.and("affinityGroupId", sb.entity().getAffinityGroupId(), SearchCriteria.Op.EQ);
        }

        if (!isRootAdmin) {
            sb.and("displayVm", sb.entity().isDisplayVm(), SearchCriteria.Op.EQ);
        }

        // populate the search criteria with the values passed in
        SearchCriteria<UserVmJoinVO> sc = sb.create();
        SearchCriteria<UserVmJoinVO> aclSc = _userVmJoinDao.createSearchCriteria();

        // building ACL search criteria
        _accountMgr.buildACLViewSearchCriteria(sc, aclSc, isRecursive, permittedDomains, permittedAccounts, permittedResources, listProjectResourcesCriteria);


        if (tags != null && !tags.isEmpty()) {
            SearchCriteria<UserVmJoinVO> tagSc = _userVmJoinDao.createSearchCriteria();
            for (String key : tags.keySet()) {
                SearchCriteria<UserVmJoinVO> tsc = _userVmJoinDao.createSearchCriteria();
                tsc.addAnd("tagKey", SearchCriteria.Op.EQ, key);
                tsc.addAnd("tagValue", SearchCriteria.Op.EQ, tags.get(key));
                tagSc.addOr("tagKey", SearchCriteria.Op.SC, tsc);
            }
            sc.addAnd("tagKey", SearchCriteria.Op.SC, tagSc);
        }

        if (groupId != null && (Long)groupId != -1) {
            sc.setParameters("instanceGroupId", groupId);
        }

        if (keyword != null) {
            SearchCriteria<UserVmJoinVO> ssc = _userVmJoinDao.createSearchCriteria();
            ssc.addOr("displayName", SearchCriteria.Op.LIKE, "%" + keyword + "%");
            ssc.addOr("name", SearchCriteria.Op.LIKE, "%" + keyword + "%");
            ssc.addOr("instanceName", SearchCriteria.Op.LIKE, "%" + keyword + "%");
            ssc.addOr("state", SearchCriteria.Op.EQ, keyword);
            sc.addAnd("displayName", SearchCriteria.Op.SC, ssc);
        }

        if (serviceOffId != null) {
            sc.setParameters("serviceOfferingId", serviceOffId);
        }

        if (display != null) {
            sc.setParameters("display", display);
        }

        if (id != null) {
            List<?> idList = (id instanceof List<?> ? (List<?>)id : null);
            if (idList != null && !idList.isEmpty()) {
                sc.setParameters("idIN", idList.toArray());
            }
        }

        if (templateId != null) {
            sc.setParameters("templateId", templateId);
        }

        if (isoId != null) {
            sc.setParameters("isoId", isoId);
        }

        if (networkId != null) {
            sc.setParameters("networkId", networkId);
        }

        if (vpcId != null && networkId == null) {
            sc.setParameters("vpcId", vpcId);
        }

        if (name != null) {
            sc.setParameters("name", "%" + name + "%");
        }

        if (state != null) {
            sc.setParameters("stateEQ", state);
        }

        if (hypervisor != null) {
            sc.setParameters("hypervisorType", hypervisor);
        }

        // Don't show Destroyed and Expunging vms to the end user
        if (!isAdmin) {
            sc.setParameters("stateNIN", "Destroyed", "Expunging");
        }

        if (zoneId != null) {
            sc.setParameters("dataCenterId", zoneId);

            if (state == null) {
                sc.setParameters("stateNEQ", "Destroyed");
            }
        }

        if (affinityGroupId != null) {
            sc.setParameters("affinityGroupId", affinityGroupId);
        }

        if (cmd instanceof ListVMsCmdByAdmin) {
            ListVMsCmdByAdmin aCmd = (ListVMsCmdByAdmin)cmd;
            if (aCmd.getPodId() != null) {
            sc.setParameters("podId", pod);

            if (state == null) {
                sc.setParameters("stateNEQ", "Destroyed");
            }
        }

        if (hostId != null) {
            sc.setParameters("hostIdEQ", hostId);
        }

        if (storageId != null) {
            sc.setParameters("poolId", storageId);
        }
        }

        if (!isRootAdmin) {
            sc.setParameters("displayVm", 1);
        }
        // search vm details by ids
        Pair<List<UserVmJoinVO>, Integer> uniqueVmPair = _userVmJoinDao.searchAndCount(sc, searchFilter);
        Integer count = uniqueVmPair.second();
        if (count.intValue() == 0) {
            // handle empty result cases
            return uniqueVmPair;
        }
        List<UserVmJoinVO> uniqueVms = uniqueVmPair.first();
        Long[] vmIds = new Long[uniqueVms.size()];
        int i = 0;
        for (UserVmJoinVO v : uniqueVms) {
            vmIds[i++] = v.getId();
        }
        List<UserVmJoinVO> vms = _userVmJoinDao.searchByIds(vmIds);
        return new Pair<List<UserVmJoinVO>, Integer>(vms, count);
    }

    @Override
    public ListResponse<SecurityGroupResponse> searchForSecurityGroups(ListSecurityGroupsCmd cmd) {
        Pair<List<SecurityGroupJoinVO>, Integer> result = searchForSecurityGroupsInternal(cmd);
        ListResponse<SecurityGroupResponse> response = new ListResponse<SecurityGroupResponse>();
        List<SecurityGroupResponse> routerResponses = ViewResponseHelper.createSecurityGroupResponses(result.first());
        response.setResponses(routerResponses, result.second());
        return response;
    }

    private Pair<List<SecurityGroupJoinVO>, Integer> searchForSecurityGroupsInternal(ListSecurityGroupsCmd cmd) throws PermissionDeniedException,
        InvalidParameterValueException {
        Account caller = CallContext.current().getCallingAccount();
        Long instanceId = cmd.getVirtualMachineId();
        String securityGroup = cmd.getSecurityGroupName();
        Long id = cmd.getId();
        Object keyword = cmd.getKeyword();
        List<Long> permittedDomains = new ArrayList<Long>();
        List<Long> permittedAccounts = new ArrayList<Long>();
        List<Long> permittedResources = new ArrayList<Long>();
        Map<String, String> tags = cmd.getTags();

        if (instanceId != null) {
            UserVmVO userVM = _userVmDao.findById(instanceId);
            if (userVM == null) {
                throw new InvalidParameterValueException("Unable to list network groups for virtual machine instance " + instanceId + "; instance not found.");
            }
            _accountMgr.checkAccess(caller, null, true, userVM);
            return listSecurityGroupRulesByVM(instanceId.longValue(), cmd.getStartIndex(), cmd.getPageSizeVal());
        }

        Ternary<Long, Boolean, ListProjectResourcesCriteria> domainIdRecursiveListProject = new Ternary<Long, Boolean, ListProjectResourcesCriteria>(
                cmd.getDomainId(), cmd.isRecursive(), null);
        _accountMgr.buildACLSearchParameters(caller, id, cmd.getAccountName(), cmd.getProjectId(), permittedDomains, permittedAccounts, permittedResources,
                domainIdRecursiveListProject, cmd.listAll(), false, "listSecurityGroups");
        Long domainId = domainIdRecursiveListProject.first();
        Boolean isRecursive = domainIdRecursiveListProject.second();
        ListProjectResourcesCriteria listProjectResourcesCriteria = domainIdRecursiveListProject.third();

        Filter searchFilter = new Filter(SecurityGroupJoinVO.class, "id", true, cmd.getStartIndex(), cmd.getPageSizeVal());
        SearchBuilder<SecurityGroupJoinVO> sb = _securityGroupJoinDao.createSearchBuilder();
        sb.select(null, Func.DISTINCT, sb.entity().getId()); // select distinct
        // ids
        sb.and("id", sb.entity().getId(), SearchCriteria.Op.EQ);
        sb.and("name", sb.entity().getName(), SearchCriteria.Op.EQ);

        SearchCriteria<SecurityGroupJoinVO> sc = sb.create();
        SearchCriteria<SecurityGroupJoinVO> aclSc = _securityGroupJoinDao.createSearchCriteria();
        // building ACL search criteria
        _accountMgr.buildACLViewSearchCriteria(sc, aclSc, isRecursive, permittedDomains, permittedAccounts, permittedResources, listProjectResourcesCriteria);

        if (id != null) {
            sc.setParameters("id", id);
        }

        if (tags != null && !tags.isEmpty()) {
            SearchCriteria<SecurityGroupJoinVO> tagSc = _securityGroupJoinDao.createSearchCriteria();
            for (String key : tags.keySet()) {
                SearchCriteria<SecurityGroupJoinVO> tsc = _securityGroupJoinDao.createSearchCriteria();
                tsc.addAnd("tagKey", SearchCriteria.Op.EQ, key);
                tsc.addAnd("tagValue", SearchCriteria.Op.EQ, tags.get(key));
                tagSc.addOr("tagKey", SearchCriteria.Op.SC, tsc);
            }
            sc.addAnd("tagKey", SearchCriteria.Op.SC, tagSc);
        }

        if (securityGroup != null) {
            sc.setParameters("name", securityGroup);
        }

        if (keyword != null) {
            SearchCriteria<SecurityGroupJoinVO> ssc = _securityGroupJoinDao.createSearchCriteria();
            ssc.addOr("name", SearchCriteria.Op.LIKE, "%" + keyword + "%");
            ssc.addOr("description", SearchCriteria.Op.LIKE, "%" + keyword + "%");
            sc.addAnd("name", SearchCriteria.Op.SC, ssc);
        }

        // search security group together with rules
        Pair<List<SecurityGroupJoinVO>, Integer> uniqueSgPair = _securityGroupJoinDao.searchAndCount(sc, searchFilter);
        Integer count = uniqueSgPair.second();
        if (count.intValue() == 0) {
            // handle empty result cases
            return uniqueSgPair;
        }

        List<SecurityGroupJoinVO> uniqueSgs = uniqueSgPair.first();
        Long[] sgIds = new Long[uniqueSgs.size()];
        int i = 0;
        for (SecurityGroupJoinVO v : uniqueSgs) {
            sgIds[i++] = v.getId();
        }
        List<SecurityGroupJoinVO> sgs = _securityGroupJoinDao.searchByIds(sgIds);
        return new Pair<List<SecurityGroupJoinVO>, Integer>(sgs, count);
    }

    private Pair<List<SecurityGroupJoinVO>, Integer> listSecurityGroupRulesByVM(long vmId, long pageInd, long pageSize) {
        Filter sf = new Filter(SecurityGroupVMMapVO.class, null, true, pageInd, pageSize);
        Pair<List<SecurityGroupVMMapVO>, Integer> sgVmMappingPair = _securityGroupVMMapDao.listByInstanceId(vmId, sf);
        Integer count = sgVmMappingPair.second();
        if (count.intValue() == 0) {
            // handle empty result cases
            return new Pair<List<SecurityGroupJoinVO>, Integer>(new ArrayList<SecurityGroupJoinVO>(), count);
        }
        List<SecurityGroupVMMapVO> sgVmMappings = sgVmMappingPair.first();
        Long[] sgIds = new Long[sgVmMappings.size()];
        int i = 0;
        for (SecurityGroupVMMapVO sgVm : sgVmMappings) {
            sgIds[i++] = sgVm.getSecurityGroupId();
        }
        List<SecurityGroupJoinVO> sgs = _securityGroupJoinDao.searchByIds(sgIds);
        return new Pair<List<SecurityGroupJoinVO>, Integer>(sgs, count);
    }

    @Override
    public ListResponse<DomainRouterResponse> searchForRouters(ListRoutersCmd cmd) {
        Pair<List<DomainRouterJoinVO>, Integer> result =
            searchForRoutersInternal(cmd, cmd.getId(), cmd.getRouterName(), cmd.getState(), cmd.getZoneId(), cmd.getPodId(), cmd.getClusterId(), cmd.getHostId(),
                cmd.getKeyword(), cmd.getNetworkId(), cmd.getVpcId(), cmd.getForVpc(), cmd.getRole(), cmd.getVersion());
        ListResponse<DomainRouterResponse> response = new ListResponse<DomainRouterResponse>();

        List<DomainRouterResponse> routerResponses = ViewResponseHelper.createDomainRouterResponse(result.first().toArray(new DomainRouterJoinVO[result.first().size()]));
        response.setResponses(routerResponses, result.second());
        return response;
    }

    @Override
    public ListResponse<DomainRouterResponse> searchForInternalLbVms(ListInternalLBVMsCmd cmd) {
        Pair<List<DomainRouterJoinVO>, Integer> result =
            searchForRoutersInternal(cmd, cmd.getId(), cmd.getRouterName(), cmd.getState(), cmd.getZoneId(), cmd.getPodId(), null, cmd.getHostId(), cmd.getKeyword(),
                cmd.getNetworkId(), cmd.getVpcId(), cmd.getForVpc(), cmd.getRole(), null);
        ListResponse<DomainRouterResponse> response = new ListResponse<DomainRouterResponse>();

        List<DomainRouterResponse> routerResponses = ViewResponseHelper.createDomainRouterResponse(result.first().toArray(new DomainRouterJoinVO[result.first().size()]));
        response.setResponses(routerResponses, result.second());
        return response;
    }

    private Pair<List<DomainRouterJoinVO>, Integer> searchForRoutersInternal(BaseListProjectAndAccountResourcesCmd cmd, Long id, String name, String state, Long zoneId,
        Long podId, Long clusterId, Long hostId, String keyword, Long networkId, Long vpcId, Boolean forVpc, String role, String version) {

        Account caller = CallContext.current().getCallingAccount();
        List<Long> permittedDomains = new ArrayList<Long>();
        List<Long> permittedAccounts = new ArrayList<Long>();
        List<Long> permittedResources = new ArrayList<Long>();

        Ternary<Long, Boolean, ListProjectResourcesCriteria> domainIdRecursiveListProject = new Ternary<Long, Boolean, ListProjectResourcesCriteria>(
                cmd.getDomainId(), cmd.isRecursive(), null);
        String action = "listRouters";
        if (cmd instanceof ListInternalLBVMsCmd) {
            action = "listInternalLoadBalancerVMs";
        }
        _accountMgr.buildACLSearchParameters(caller, id, cmd.getAccountName(), cmd.getProjectId(), permittedDomains, permittedAccounts, permittedResources,
                domainIdRecursiveListProject, cmd.listAll(), false, action);

        Long domainId = domainIdRecursiveListProject.first();
        Boolean isRecursive = domainIdRecursiveListProject.second();
        ListProjectResourcesCriteria listProjectResourcesCriteria = domainIdRecursiveListProject.third();
        Filter searchFilter = new Filter(DomainRouterJoinVO.class, "id", true, cmd.getStartIndex(),
                cmd.getPageSizeVal());

        SearchBuilder<DomainRouterJoinVO> sb = _routerJoinDao.createSearchBuilder();
        sb.select(null, Func.DISTINCT, sb.entity().getId()); // select distinct
        // ids to get
        // number of
        // records with
        // pagination

        sb.and("name", sb.entity().getInstanceName(), SearchCriteria.Op.LIKE);
        sb.and("id", sb.entity().getId(), SearchCriteria.Op.EQ);
        sb.and("accountId", sb.entity().getAccountId(), SearchCriteria.Op.IN);
        sb.and("state", sb.entity().getState(), SearchCriteria.Op.EQ);
        sb.and("dataCenterId", sb.entity().getDataCenterId(), SearchCriteria.Op.EQ);
        sb.and("podId", sb.entity().getPodId(), SearchCriteria.Op.EQ);
        sb.and("clusterId", sb.entity().getClusterId(), SearchCriteria.Op.EQ);
        sb.and("hostId", sb.entity().getHostId(), SearchCriteria.Op.EQ);
        sb.and("vpcId", sb.entity().getVpcId(), SearchCriteria.Op.EQ);
        sb.and("role", sb.entity().getRole(), SearchCriteria.Op.EQ);
        sb.and("version", sb.entity().getTemplateVersion(), SearchCriteria.Op.LIKE);

        if (forVpc != null) {
            if (forVpc) {
                sb.and("forVpc", sb.entity().getVpcId(), SearchCriteria.Op.NNULL);
            } else {
                sb.and("forVpc", sb.entity().getVpcId(), SearchCriteria.Op.NULL);
            }
        }

        if (networkId != null) {
            sb.and("networkId", sb.entity().getNetworkId(), SearchCriteria.Op.EQ);
        }

        SearchCriteria<DomainRouterJoinVO> sc = sb.create();
        SearchCriteria<DomainRouterJoinVO> aclSc = _routerJoinDao.createSearchCriteria();
        // building ACL search criteria
        _accountMgr.buildACLViewSearchCriteria(sc, aclSc, isRecursive, permittedDomains, permittedAccounts, permittedResources, listProjectResourcesCriteria);

        if (keyword != null) {
            SearchCriteria<DomainRouterJoinVO> ssc = _routerJoinDao.createSearchCriteria();
            ssc.addOr("name", SearchCriteria.Op.LIKE, "%" + keyword + "%");
            ssc.addOr("instanceName", SearchCriteria.Op.LIKE, "%" + keyword + "%");
            ssc.addOr("state", SearchCriteria.Op.LIKE, "%" + keyword + "%");
            ssc.addOr("networkName", SearchCriteria.Op.LIKE, "%" + keyword + "%");

            sc.addAnd("instanceName", SearchCriteria.Op.SC, ssc);
        }

        if (name != null) {
            sc.setParameters("name", "%" + name + "%");
        }

        if (id != null) {
            sc.setParameters("id", id);
        }

        if (state != null) {
            sc.setParameters("state", state);
        }

        if (zoneId != null) {
            sc.setParameters("dataCenterId", zoneId);
        }

        if (podId != null) {
            sc.setParameters("podId", podId);
        }

        if (clusterId != null) {
            sc.setParameters("clusterId", clusterId);
        }

        if (hostId != null) {
            sc.setParameters("hostId", hostId);
        }

        if (networkId != null) {
            sc.setParameters("networkId", networkId);
        }

        if (vpcId != null) {
            sc.setParameters("vpcId", vpcId);
        }

        if (role != null) {
            sc.setParameters("role", role);
        }

        if (version != null) {
            sc.setParameters("version", "Cloudstack Release " + version + "%");
        }

        // search VR details by ids
        Pair<List<DomainRouterJoinVO>, Integer> uniqueVrPair = _routerJoinDao.searchAndCount(sc, searchFilter);
        Integer count = uniqueVrPair.second();
        if (count.intValue() == 0) {
            // empty result
            return uniqueVrPair;
        }
        List<DomainRouterJoinVO> uniqueVrs = uniqueVrPair.first();
        Long[] vrIds = new Long[uniqueVrs.size()];
        int i = 0;
        for (DomainRouterJoinVO v : uniqueVrs) {
            vrIds[i++] = v.getId();
        }
        List<DomainRouterJoinVO> vrs = _routerJoinDao.searchByIds(vrIds);
        return new Pair<List<DomainRouterJoinVO>, Integer>(vrs, count);
    }

    @Override
    public ListResponse<ProjectResponse> listProjects(ListProjectsCmd cmd) {
        Pair<List<ProjectJoinVO>, Integer> projects = listProjectsInternal(cmd);
        ListResponse<ProjectResponse> response = new ListResponse<ProjectResponse>();
        List<ProjectResponse> projectResponses = ViewResponseHelper.createProjectResponse(projects.first().toArray(new ProjectJoinVO[projects.first().size()]));
        response.setResponses(projectResponses, projects.second());
        return response;
    }

    private Pair<List<ProjectJoinVO>, Integer> listProjectsInternal(ListProjectsCmd cmd) {

        Long id = cmd.getId();
        String name = cmd.getName();
        String displayText = cmd.getDisplayText();
        String state = cmd.getState();
        String accountName = cmd.getAccountName();
        Long domainId = cmd.getDomainId();
        String keyword = cmd.getKeyword();
        Long startIndex = cmd.getStartIndex();
        Long pageSize = cmd.getPageSizeVal();
        boolean listAll = cmd.listAll();
        boolean isRecursive = cmd.isRecursive();
        cmd.getTags();

        Account caller = CallContext.current().getCallingAccount();
        Long accountId = null;
        String path = null;

        Filter searchFilter = new Filter(ProjectJoinVO.class, "id", false, startIndex, pageSize);
        SearchBuilder<ProjectJoinVO> sb = _projectJoinDao.createSearchBuilder();
        sb.select(null, Func.DISTINCT, sb.entity().getId()); // select distinct
        // ids

        if (_accountMgr.isAdmin(caller.getType())) {
            if (domainId != null) {
                DomainVO domain = _domainDao.findById(domainId);
                if (domain == null) {
                    throw new InvalidParameterValueException("Domain id=" + domainId + " doesn't exist in the system");
                }

                _accountMgr.checkAccess(caller, domain);

                if (accountName != null) {
                    Account owner = _accountMgr.getActiveAccountByName(accountName, domainId);
                    if (owner == null) {
                        throw new InvalidParameterValueException("Unable to find account " + accountName + " in domain " + domainId);
                    }
                    accountId = owner.getId();
                }
            } else { // domainId == null
                if (accountName != null) {
                    throw new InvalidParameterValueException("could not find account " + accountName + " because domain is not specified");
                }

            }
        } else {
            if (accountName != null && !accountName.equals(caller.getAccountName())) {
                throw new PermissionDeniedException("Can't list account " + accountName + " projects; unauthorized");
            }

            if (domainId != null && domainId.equals(caller.getDomainId())) {
                throw new PermissionDeniedException("Can't list domain id= " + domainId + " projects; unauthorized");
            }

            accountId = caller.getId();
        }

        if (domainId == null && accountId == null && (_accountMgr.isNormalUser(caller.getId()) || !listAll)) {
            accountId = caller.getId();
        } else if (_accountMgr.isDomainAdmin(caller.getId()) || (isRecursive && !listAll)) {
            DomainVO domain = _domainDao.findById(caller.getDomainId());
            path = domain.getPath();
        }

        if (path != null) {
            sb.and("domainPath", sb.entity().getDomainPath(), SearchCriteria.Op.LIKE);
        }

        if (accountId != null) {
            sb.and("accountId", sb.entity().getAccountId(), SearchCriteria.Op.EQ);
        }

        SearchCriteria<ProjectJoinVO> sc = sb.create();

        if (id != null) {
            sc.addAnd("id", Op.EQ, id);
        }

        if (domainId != null && !isRecursive) {
            sc.addAnd("domainId", Op.EQ, domainId);
        }

        if (name != null) {
            sc.addAnd("name", Op.EQ, name);
        }

        if (displayText != null) {
            sc.addAnd("displayText", Op.EQ, displayText);
        }

        if (accountId != null) {
            sc.setParameters("accountId", accountId);
        }

        if (state != null) {
            sc.addAnd("state", Op.EQ, state);
        }

        if (keyword != null) {
            SearchCriteria<ProjectJoinVO> ssc = _projectJoinDao.createSearchCriteria();
            ssc.addOr("name", SearchCriteria.Op.LIKE, "%" + keyword + "%");
            ssc.addOr("displayText", SearchCriteria.Op.LIKE, "%" + keyword + "%");
            sc.addAnd("name", SearchCriteria.Op.SC, ssc);
        }

        if (path != null) {
            sc.setParameters("domainPath", path);
        }

        // search distinct projects to get count
        Pair<List<ProjectJoinVO>, Integer> uniquePrjPair = _projectJoinDao.searchAndCount(sc, searchFilter);
        Integer count = uniquePrjPair.second();
        if (count.intValue() == 0) {
            // handle empty result cases
            return uniquePrjPair;
        }
        List<ProjectJoinVO> uniquePrjs = uniquePrjPair.first();
        Long[] prjIds = new Long[uniquePrjs.size()];
        int i = 0;
        for (ProjectJoinVO v : uniquePrjs) {
            prjIds[i++] = v.getId();
        }
        List<ProjectJoinVO> prjs = _projectJoinDao.searchByIds(prjIds);
        return new Pair<List<ProjectJoinVO>, Integer>(prjs, count);
    }

    @Override
    public ListResponse<ProjectInvitationResponse> listProjectInvitations(ListProjectInvitationsCmd cmd) {
        Pair<List<ProjectInvitationJoinVO>, Integer> invites = listProjectInvitationsInternal(cmd);
        ListResponse<ProjectInvitationResponse> response = new ListResponse<ProjectInvitationResponse>();
        List<ProjectInvitationResponse> projectInvitationResponses =
            ViewResponseHelper.createProjectInvitationResponse(invites.first().toArray(new ProjectInvitationJoinVO[invites.first().size()]));

        response.setResponses(projectInvitationResponses, invites.second());
        return response;
    }

    public Pair<List<ProjectInvitationJoinVO>, Integer> listProjectInvitationsInternal(ListProjectInvitationsCmd cmd) {
        Long id = cmd.getId();
        Long projectId = cmd.getProjectId();
        String accountName = cmd.getAccountName();
        Long domainId = cmd.getDomainId();
        String state = cmd.getState();
        boolean activeOnly = cmd.isActiveOnly();
        Long startIndex = cmd.getStartIndex();
        Long pageSizeVal = cmd.getPageSizeVal();
        boolean isRecursive = cmd.isRecursive();
        boolean listAll = cmd.listAll();

        Account caller = CallContext.current().getCallingAccount();
        List<Long> permittedDomains = new ArrayList<Long>();
        List<Long> permittedAccounts = new ArrayList<Long>();
        List<Long> permittedResources = new ArrayList<Long>();

        Ternary<Long, Boolean, ListProjectResourcesCriteria> domainIdRecursiveListProject = new Ternary<Long, Boolean, ListProjectResourcesCriteria>(
                domainId, isRecursive, null);
        _accountMgr.buildACLSearchParameters(caller, id, accountName, projectId, permittedDomains, permittedAccounts, permittedResources,
                domainIdRecursiveListProject, listAll, true, "listProjectInvitations");
        //domainId = domainIdRecursiveListProject.first();

        isRecursive = domainIdRecursiveListProject.second();
        ListProjectResourcesCriteria listProjectResourcesCriteria = domainIdRecursiveListProject.third();

        Filter searchFilter = new Filter(ProjectInvitationJoinVO.class, "id", true, startIndex, pageSizeVal);
        SearchBuilder<ProjectInvitationJoinVO> sb = _projectInvitationJoinDao.createSearchBuilder();

        sb.and("projectId", sb.entity().getProjectId(), SearchCriteria.Op.EQ);
        sb.and("state", sb.entity().getState(), SearchCriteria.Op.EQ);
        sb.and("created", sb.entity().getCreated(), SearchCriteria.Op.GT);
        sb.and("id", sb.entity().getId(), SearchCriteria.Op.EQ);

        SearchCriteria<ProjectInvitationJoinVO> sc = sb.create();
        SearchCriteria<ProjectInvitationJoinVO> aclSc = _projectInvitationJoinDao.createSearchCriteria();
        // building ACL search criteria
        _accountMgr.buildACLViewSearchCriteria(sc, aclSc, isRecursive, permittedDomains, permittedAccounts, permittedResources, listProjectResourcesCriteria);

        if (projectId != null) {
            sc.setParameters("projectId", projectId);
        }

        if (state != null) {
            sc.setParameters("state", state);
        }

        if (id != null) {
            sc.setParameters("id", id);
        }

        if (activeOnly) {
            sc.setParameters("state", ProjectInvitation.State.Pending);
            sc.setParameters("created", new Date((DateUtil.currentGMTTime().getTime()) - _projectMgr.getInvitationTimeout()));
        }

        return _projectInvitationJoinDao.searchAndCount(sc, searchFilter);

    }

    @Override
    public ListResponse<ProjectAccountResponse> listProjectAccounts(ListProjectAccountsCmd cmd) {
        Pair<List<ProjectAccountJoinVO>, Integer> projectAccounts = listProjectAccountsInternal(cmd);
        ListResponse<ProjectAccountResponse> response = new ListResponse<ProjectAccountResponse>();
        List<ProjectAccountResponse> projectResponses =
            ViewResponseHelper.createProjectAccountResponse(projectAccounts.first().toArray(new ProjectAccountJoinVO[projectAccounts.first().size()]));
        response.setResponses(projectResponses, projectAccounts.second());
        return response;
    }

    public Pair<List<ProjectAccountJoinVO>, Integer> listProjectAccountsInternal(ListProjectAccountsCmd cmd) {
        long projectId = cmd.getProjectId();
        String accountName = cmd.getAccountName();
        String role = cmd.getRole();
        Long startIndex = cmd.getStartIndex();
        Long pageSizeVal = cmd.getPageSizeVal();

        // long projectId, String accountName, String role, Long startIndex,
        // Long pageSizeVal) {
        Account caller = CallContext.current().getCallingAccount();

        // check that the project exists
        Project project = _projectDao.findById(projectId);

        if (project == null) {
            throw new InvalidParameterValueException("Unable to find the project id=" + projectId);
        }

        // verify permissions - only accounts belonging to the project can list
        // project's account
        if (!_accountMgr.isAdmin(caller.getType()) && _projectAccountDao.findByProjectIdAccountId(projectId, caller.getAccountId()) == null) {
            throw new PermissionDeniedException("Account " + caller + " is not authorized to list users of the project id=" + projectId);
        }

        Filter searchFilter = new Filter(ProjectAccountJoinVO.class, "id", false, startIndex, pageSizeVal);
        SearchBuilder<ProjectAccountJoinVO> sb = _projectAccountJoinDao.createSearchBuilder();
        sb.and("accountRole", sb.entity().getAccountRole(), Op.EQ);
        sb.and("projectId", sb.entity().getProjectId(), Op.EQ);

        if (accountName != null) {
            sb.and("accountName", sb.entity().getAccountName(), Op.EQ);
        }

        SearchCriteria<ProjectAccountJoinVO> sc = sb.create();

        sc.setParameters("projectId", projectId);

        if (role != null) {
            sc.setParameters("accountRole", role);
        }

        if (accountName != null) {
            sc.setParameters("accountName", accountName);
        }

        return _projectAccountJoinDao.searchAndCount(sc, searchFilter);
    }

    @Override
    public ListResponse<HostResponse> searchForServers(ListHostsCmd cmd) {
        // FIXME: do we need to support list hosts with VmId, maybe we should
        // create another command just for this
        // Right now it is handled separately outside this QueryService
        s_logger.debug(">>>Searching for hosts>>>");
        Pair<List<HostJoinVO>, Integer> hosts = searchForServersInternal(cmd);
        ListResponse<HostResponse> response = new ListResponse<HostResponse>();
        s_logger.debug(">>>Generating Response>>>");
        List<HostResponse> hostResponses = ViewResponseHelper.createHostResponse(cmd.getDetails(), hosts.first().toArray(new HostJoinVO[hosts.first().size()]));
        response.setResponses(hostResponses, hosts.second());
        return response;
    }

    public Pair<List<HostJoinVO>, Integer> searchForServersInternal(ListHostsCmd cmd) {

        Long zoneId = _accountMgr.checkAccessAndSpecifyAuthority(CallContext.current().getCallingAccount(), cmd.getZoneId());
        Object name = cmd.getHostName();
        Object type = cmd.getType();
        Object state = cmd.getState();
        Object pod = cmd.getPodId();
        Object cluster = cmd.getClusterId();
        Object id = cmd.getId();
        Object keyword = cmd.getKeyword();
        Object resourceState = cmd.getResourceState();
        Object haHosts = cmd.getHaHost();
        Long startIndex = cmd.getStartIndex();
        Long pageSize = cmd.getPageSizeVal();
        Hypervisor.HypervisorType hypervisorType = cmd.getHypervisor();

        Filter searchFilter = new Filter(HostJoinVO.class, "id", Boolean.TRUE, startIndex, pageSize);

        SearchBuilder<HostJoinVO> sb = _hostJoinDao.createSearchBuilder();
        sb.select(null, Func.DISTINCT, sb.entity().getId()); // select distinct
        // ids
        sb.and("id", sb.entity().getId(), SearchCriteria.Op.EQ);
        sb.and("name", sb.entity().getName(), SearchCriteria.Op.LIKE);
        sb.and("type", sb.entity().getType(), SearchCriteria.Op.LIKE);
        sb.and("status", sb.entity().getStatus(), SearchCriteria.Op.EQ);
        sb.and("dataCenterId", sb.entity().getZoneId(), SearchCriteria.Op.EQ);
        sb.and("podId", sb.entity().getPodId(), SearchCriteria.Op.EQ);
        sb.and("clusterId", sb.entity().getClusterId(), SearchCriteria.Op.EQ);
        sb.and("resourceState", sb.entity().getResourceState(), SearchCriteria.Op.EQ);
        sb.and("hypervisor_type", sb.entity().getHypervisorType(), SearchCriteria.Op.EQ);

        String haTag = _haMgr.getHaTag();
        if (haHosts != null && haTag != null && !haTag.isEmpty()) {
            if ((Boolean)haHosts) {
                sb.and("tag", sb.entity().getTag(), SearchCriteria.Op.EQ);
            } else {
                sb.and().op("tag", sb.entity().getTag(), SearchCriteria.Op.NEQ);
                sb.or("tagNull", sb.entity().getTag(), SearchCriteria.Op.NULL);
                sb.cp();
            }

        }

        SearchCriteria<HostJoinVO> sc = sb.create();

        if (keyword != null) {
            SearchCriteria<HostJoinVO> ssc = _hostJoinDao.createSearchCriteria();
            ssc.addOr("name", SearchCriteria.Op.LIKE, "%" + keyword + "%");
            ssc.addOr("status", SearchCriteria.Op.LIKE, "%" + keyword + "%");
            ssc.addOr("type", SearchCriteria.Op.LIKE, "%" + keyword + "%");

            sc.addAnd("name", SearchCriteria.Op.SC, ssc);
        }

        if (id != null) {
            sc.setParameters("id", id);
        }

        if (name != null) {
            sc.setParameters("name", "%" + name + "%");
        }
        if (type != null) {
            sc.setParameters("type", "%" + type);
        }
        if (state != null) {
            sc.setParameters("status", state);
        }
        if (zoneId != null) {
            sc.setParameters("dataCenterId", zoneId);
        }
        if (pod != null) {
            sc.setParameters("podId", pod);
        }
        if (cluster != null) {
            sc.setParameters("clusterId", cluster);
        }

        if (resourceState != null) {
            sc.setParameters("resourceState", resourceState);
        }

        if (haHosts != null && haTag != null && !haTag.isEmpty()) {
            sc.setParameters("tag", haTag);
        }

        if (hypervisorType != HypervisorType.None && hypervisorType != HypervisorType.Any) {
            sc.setParameters("hypervisor_type", hypervisorType);
        }
        // search host details by ids
        Pair<List<HostJoinVO>, Integer> uniqueHostPair = _hostJoinDao.searchAndCount(sc, searchFilter);
        Integer count = uniqueHostPair.second();
        if (count.intValue() == 0) {
            // handle empty result cases
            return uniqueHostPair;
        }
        List<HostJoinVO> uniqueHosts = uniqueHostPair.first();
        Long[] hostIds = new Long[uniqueHosts.size()];
        int i = 0;
        for (HostJoinVO v : uniqueHosts) {
            hostIds[i++] = v.getId();
        }
        List<HostJoinVO> hosts = _hostJoinDao.searchByIds(hostIds);
        return new Pair<List<HostJoinVO>, Integer>(hosts, count);

    }

    @Override
    public ListResponse<VolumeResponse> searchForVolumes(ListVolumesCmd cmd) {
        Pair<List<VolumeJoinVO>, Integer> result = searchForVolumesInternal(cmd);
        ListResponse<VolumeResponse> response = new ListResponse<VolumeResponse>();

        ResponseView respView = ResponseView.Restricted;
        if (cmd instanceof ListVolumesCmdByAdmin) {
            respView = ResponseView.Full;
        }

        List<VolumeResponse> volumeResponses = ViewResponseHelper.createVolumeResponse(respView, result.first().toArray(
                new VolumeJoinVO[result.first().size()]));

        response.setResponses(volumeResponses, result.second());
        return response;
    }

    private Pair<List<VolumeJoinVO>, Integer> searchForVolumesInternal(ListVolumesCmd cmd) {

        Account caller = CallContext.current().getCallingAccount();
        List<Long> permittedDomains = new ArrayList<Long>();
        List<Long> permittedAccounts = new ArrayList<Long>();
        List<Long> permittedResources = new ArrayList<Long>();

        Long id = cmd.getId();
        Long vmInstanceId = cmd.getVirtualMachineId();
        String name = cmd.getVolumeName();
        String keyword = cmd.getKeyword();
        String type = cmd.getType();
        Map<String, String> tags = cmd.getTags();
        Long storageId = cmd.getStorageId();
        Long diskOffId = cmd.getDiskOfferingId();
        Boolean display = cmd.getDisplay();

        Long zoneId = cmd.getZoneId();
        Long podId = cmd.getPodId();

        Ternary<Long, Boolean, ListProjectResourcesCriteria> domainIdRecursiveListProject = new Ternary<Long, Boolean, ListProjectResourcesCriteria>(
                cmd.getDomainId(), cmd.isRecursive(), null);
        _accountMgr.buildACLSearchParameters(caller, id, cmd.getAccountName(), cmd.getProjectId(), permittedDomains, permittedAccounts, permittedResources,
                domainIdRecursiveListProject, cmd.listAll(), false, "listVolumes");
//        Long domainId = domainIdRecursiveListProject.first();
        Boolean isRecursive = domainIdRecursiveListProject.second();
        ListProjectResourcesCriteria listProjectResourcesCriteria = domainIdRecursiveListProject.third();
        Filter searchFilter = new Filter(VolumeJoinVO.class, "created", false, cmd.getStartIndex(), cmd.getPageSizeVal());

        // hack for now, this should be done better but due to needing a join I
        // opted to
        // do this quickly and worry about making it pretty later
        SearchBuilder<VolumeJoinVO> sb = _volumeJoinDao.createSearchBuilder();
        sb.select(null, Func.DISTINCT, sb.entity().getId()); // select distinct
        // ids to get
        // number of
        // records with
        // pagination

        sb.and("name", sb.entity().getName(), SearchCriteria.Op.EQ);
        sb.and("id", sb.entity().getId(), SearchCriteria.Op.EQ);
        sb.and("volumeType", sb.entity().getVolumeType(), SearchCriteria.Op.LIKE);
        sb.and("instanceId", sb.entity().getVmId(), SearchCriteria.Op.EQ);
        sb.and("dataCenterId", sb.entity().getDataCenterId(), SearchCriteria.Op.EQ);
        sb.and("podId", sb.entity().getPodId(), SearchCriteria.Op.EQ);
        sb.and("storageId", sb.entity().getPoolId(), SearchCriteria.Op.EQ);
        sb.and("diskOfferingId", sb.entity().getDiskOfferingId(), SearchCriteria.Op.EQ);
        sb.and("display", sb.entity().isDisplayVolume(), SearchCriteria.Op.EQ);
        // Only return volumes that are not destroyed
        sb.and("state", sb.entity().getState(), SearchCriteria.Op.NEQ);
        sb.and("systemUse", sb.entity().isSystemUse(), SearchCriteria.Op.NEQ);
        // display UserVM volumes only
        sb.and().op("type", sb.entity().getVmType(), SearchCriteria.Op.NIN);
        sb.or("nulltype", sb.entity().getVmType(), SearchCriteria.Op.NULL);
        if (!(cmd instanceof ListVolumesCmdByAdmin)) {
            sb.and("displayVolume", sb.entity().isDisplayVolume(), SearchCriteria.Op.EQ);
        }
        sb.cp();

        // now set the SC criteria...
        SearchCriteria<VolumeJoinVO> sc = sb.create();
        SearchCriteria<VolumeJoinVO> aclSc = _volumeJoinDao.createSearchCriteria();

        // building ACL search criteria
        _accountMgr.buildACLViewSearchCriteria(sc, aclSc, isRecursive, permittedDomains, permittedAccounts, permittedResources, listProjectResourcesCriteria);

        if (keyword != null) {
            SearchCriteria<VolumeJoinVO> ssc = _volumeJoinDao.createSearchCriteria();
            ssc.addOr("name", SearchCriteria.Op.LIKE, "%" + keyword + "%");
            ssc.addOr("volumeType", SearchCriteria.Op.LIKE, "%" + keyword + "%");

            sc.addAnd("name", SearchCriteria.Op.SC, ssc);
        }

        if (name != null) {
            sc.setParameters("name", name);
        }

        if (display != null) {
            sc.setParameters("display", display);
        }

        sc.setParameters("systemUse", 1);

        if (tags != null && !tags.isEmpty()) {
            SearchCriteria<VolumeJoinVO> tagSc = _volumeJoinDao.createSearchCriteria();
            for (String key : tags.keySet()) {
                SearchCriteria<VolumeJoinVO> tsc = _volumeJoinDao.createSearchCriteria();
                tsc.addAnd("tagKey", SearchCriteria.Op.EQ, key);
                tsc.addAnd("tagValue", SearchCriteria.Op.EQ, tags.get(key));
                tagSc.addOr("tagKey", SearchCriteria.Op.SC, tsc);
            }
            sc.addAnd("tagKey", SearchCriteria.Op.SC, tagSc);
        }

        if (diskOffId != null) {
            sc.setParameters("diskOfferingId", diskOffId);
        }

        if (id != null) {
            sc.setParameters("id", id);
        }

        if (type != null) {
            sc.setParameters("volumeType", "%" + type + "%");
        }
        if (vmInstanceId != null) {
            sc.setParameters("instanceId", vmInstanceId);
        }
        if (zoneId != null) {
            sc.setParameters("dataCenterId", zoneId);
        }
        if (podId != null) {
            sc.setParameters("podId", podId);
        }

        if (storageId != null) {
            sc.setParameters("storageId", storageId);
        }

        if (!(cmd instanceof ListVolumesCmdByAdmin)) {
            sc.setParameters("displayVolume", 1);
        }

        // Don't return DomR and ConsoleProxy volumes
        sc.setParameters("type", VirtualMachine.Type.ConsoleProxy, VirtualMachine.Type.SecondaryStorageVm, VirtualMachine.Type.DomainRouter);

        // Only return volumes that are not destroyed
        sc.setParameters("state", Volume.State.Destroy);

        // search Volume details by ids
        Pair<List<VolumeJoinVO>, Integer> uniqueVolPair = _volumeJoinDao.searchAndCount(sc, searchFilter);
        Integer count = uniqueVolPair.second();
        if (count.intValue() == 0) {
            // empty result
            return uniqueVolPair;
        }
        List<VolumeJoinVO> uniqueVols = uniqueVolPair.first();
        Long[] vrIds = new Long[uniqueVols.size()];
        int i = 0;
        for (VolumeJoinVO v : uniqueVols) {
            vrIds[i++] = v.getId();
        }
        List<VolumeJoinVO> vrs = _volumeJoinDao.searchByIds(vrIds);
        return new Pair<List<VolumeJoinVO>, Integer>(vrs, count);
    }

    @Override
    public ListResponse<AccountResponse> searchForAccounts(ListAccountsCmd cmd) {
        Pair<List<AccountJoinVO>, Integer> result = searchForAccountsInternal(cmd);
        ListResponse<AccountResponse> response = new ListResponse<AccountResponse>();

        ResponseView respView = ResponseView.Restricted;
        if (cmd instanceof ListAccountsCmdByAdmin) {
            respView = ResponseView.Full;
        }

        List<AccountResponse> accountResponses = ViewResponseHelper.createAccountResponse(respView, result.first().toArray(
                new AccountJoinVO[result.first().size()]));
        response.setResponses(accountResponses, result.second());
        return response;
    }

    private Pair<List<AccountJoinVO>, Integer> searchForAccountsInternal(ListAccountsCmd cmd) {
        Account caller = CallContext.current().getCallingAccount();
        Long domainId = cmd.getDomainId();
        Long accountId = cmd.getId();
        String accountName = cmd.getSearchName();
        boolean isRecursive = cmd.isRecursive();
        boolean listAll = cmd.listAll();
        Boolean listForDomain = false;

        if (accountId != null) {
            Account account = _accountDao.findById(accountId);
            if (account == null || account.getId() == Account.ACCOUNT_ID_SYSTEM) {
                throw new InvalidParameterValueException("Unable to find account by id " + accountId);
            }

            _accountMgr.checkAccess(caller, null, true, account);
        }

        if (domainId != null) {
            Domain domain = _domainDao.findById(domainId);
            if (domain == null) {
                throw new InvalidParameterValueException("Domain id=" + domainId + " doesn't exist");
            }

            _accountMgr.checkAccess(caller, domain);

            if (accountName != null) {
                Account account = _accountDao.findActiveAccount(accountName, domainId);
                if (account == null || account.getId() == Account.ACCOUNT_ID_SYSTEM) {
                    throw new InvalidParameterValueException("Unable to find account by name " + accountName + " in domain " + domainId);
                }
                _accountMgr.checkAccess(caller, null, true, account);
            }
        }

        if (accountId == null) {
            if (_accountMgr.isAdmin(caller.getType()) && listAll && domainId == null) {
                listForDomain = true;
                isRecursive = true;
                if (domainId == null) {
                    domainId = caller.getDomainId();
                }
            } else if (_accountMgr.isAdmin(caller.getType()) && domainId != null) {
                listForDomain = true;
            } else {
                accountId = caller.getAccountId();
            }
        }

        Filter searchFilter = new Filter(AccountJoinVO.class, "id", true, cmd.getStartIndex(), cmd.getPageSizeVal());

        Object type = cmd.getAccountType();
        Object state = cmd.getState();
        Object isCleanupRequired = cmd.isCleanupRequired();
        Object keyword = cmd.getKeyword();

        SearchBuilder<AccountJoinVO> sb = _accountJoinDao.createSearchBuilder();
        sb.and("accountName", sb.entity().getAccountName(), SearchCriteria.Op.EQ);
        sb.and("domainId", sb.entity().getDomainId(), SearchCriteria.Op.EQ);
        sb.and("id", sb.entity().getId(), SearchCriteria.Op.EQ);
        sb.and("type", sb.entity().getType(), SearchCriteria.Op.EQ);
        sb.and("state", sb.entity().getState(), SearchCriteria.Op.EQ);
        sb.and("needsCleanup", sb.entity().isNeedsCleanup(), SearchCriteria.Op.EQ);
        sb.and("typeNEQ", sb.entity().getType(), SearchCriteria.Op.NEQ);
        sb.and("idNEQ", sb.entity().getId(), SearchCriteria.Op.NEQ);

        if (listForDomain && isRecursive) {
            sb.and("path", sb.entity().getDomainPath(), SearchCriteria.Op.LIKE);
        }

        SearchCriteria<AccountJoinVO> sc = sb.create();

        sc.setParameters("idNEQ", Account.ACCOUNT_ID_SYSTEM);

        if (keyword != null) {
            SearchCriteria<AccountJoinVO> ssc = _accountJoinDao.createSearchCriteria();
            ssc.addOr("accountName", SearchCriteria.Op.LIKE, "%" + keyword + "%");
            ssc.addOr("state", SearchCriteria.Op.LIKE, "%" + keyword + "%");
            sc.addAnd("accountName", SearchCriteria.Op.SC, ssc);
        }

        if (type != null) {
            sc.setParameters("type", type);
        }

        if (state != null) {
            sc.setParameters("state", state);
        }

        if (isCleanupRequired != null) {
            sc.setParameters("needsCleanup", isCleanupRequired);
        }

        if (accountName != null) {
            sc.setParameters("accountName", accountName);
        }

        // don't return account of type project to the end user
        sc.setParameters("typeNEQ", 5);

        if (accountId != null) {
            sc.setParameters("id", accountId);
        }

        if (listForDomain) {
            if (isRecursive) {
                Domain domain = _domainDao.findById(domainId);
                sc.setParameters("path", domain.getPath() + "%");
            } else {
                sc.setParameters("domainId", domainId);
            }
        }

        return _accountJoinDao.searchAndCount(sc, searchFilter);
    }

    @Override
    public ListResponse<AsyncJobResponse> searchForAsyncJobs(ListAsyncJobsCmd cmd) {
        Pair<List<AsyncJobJoinVO>, Integer> result = searchForAsyncJobsInternal(cmd);
        ListResponse<AsyncJobResponse> response = new ListResponse<AsyncJobResponse>();
        List<AsyncJobResponse> jobResponses = ViewResponseHelper.createAsyncJobResponse(result.first().toArray(new AsyncJobJoinVO[result.first().size()]));
        response.setResponses(jobResponses, result.second());
        return response;
    }

    private Pair<List<AsyncJobJoinVO>, Integer> searchForAsyncJobsInternal(ListAsyncJobsCmd cmd) {

        Account caller = CallContext.current().getCallingAccount();

        List<Long> permittedDomains = new ArrayList<Long>();
        List<Long> permittedAccounts = new ArrayList<Long>();
        List<Long> permittedResources = new ArrayList<Long>();

        Ternary<Long, Boolean, ListProjectResourcesCriteria> domainIdRecursiveListProject = new Ternary<Long, Boolean, ListProjectResourcesCriteria>(
                cmd.getDomainId(), cmd.isRecursive(), null);
        _accountMgr.buildACLSearchParameters(caller, null, cmd.getAccountName(), null, permittedDomains, permittedAccounts, permittedResources, domainIdRecursiveListProject,
                cmd.listAll(), false, "listAsyncJobs");
        Long domainId = domainIdRecursiveListProject.first();
        Boolean isRecursive = domainIdRecursiveListProject.second();
        ListProjectResourcesCriteria listProjectResourcesCriteria = domainIdRecursiveListProject.third();

        Filter searchFilter = new Filter(AsyncJobJoinVO.class, "id", true, cmd.getStartIndex(), cmd.getPageSizeVal());
        /*
        SearchBuilder<AsyncJobJoinVO> sb = _jobJoinDao.createSearchBuilder();
        sb.and("accountIdIN", sb.entity().getAccountId(), SearchCriteria.Op.IN);
        boolean accountJoinIsDone = false;
        if (permittedAccounts.isEmpty() && domainId != null) {
            sb.and("domainId", sb.entity().getDomainId(), SearchCriteria.Op.EQ);
            sb.and("path", sb.entity().getDomainPath(), SearchCriteria.Op.LIKE);
            accountJoinIsDone = true;
        }

        if (listProjectResourcesCriteria != null) {

            if (listProjectResourcesCriteria == Project.ListProjectResourcesCriteria.ListProjectResourcesOnly) {
                sb.and("type", sb.entity().getAccountType(), SearchCriteria.Op.EQ);
            } else if (listProjectResourcesCriteria == Project.ListProjectResourcesCriteria.SkipProjectResources) {
                sb.and("type", sb.entity().getAccountType(), SearchCriteria.Op.NEQ);
            }

            if (!accountJoinIsDone) {
                sb.and("domainId", sb.entity().getDomainId(), SearchCriteria.Op.EQ);
                sb.and("path", sb.entity().getDomainPath(), SearchCriteria.Op.LIKE);
            }
        }



        SearchCriteria<AsyncJobJoinVO> sc = sb.create();
        if (listProjectResourcesCriteria != null) {
            sc.setParameters("type", Account.ACCOUNT_TYPE_PROJECT);
        }

        if (!permittedAccounts.isEmpty()) {
            sc.setParameters("accountIdIN", permittedAccounts.toArray());
        } else if (domainId != null) {
            DomainVO domain = _domainDao.findById(domainId);
            if (isRecursive) {
                sc.setParameters("path", domain.getPath() + "%");
            } else {
                sc.setParameters("domainId", domainId);
            }
        }
        */

        Object keyword = cmd.getKeyword();
        Object startDate = cmd.getStartDate();

        // populate the search criteria with the values passed in
        SearchCriteria<AsyncJobJoinVO> sc = _jobJoinDao.createSearchCriteria();
        SearchCriteria<AsyncJobJoinVO> aclSc = _jobJoinDao.createSearchCriteria();

        // building ACL search criteria
        _accountMgr.buildACLViewSearchCriteria(sc, aclSc, isRecursive, permittedDomains, permittedAccounts, permittedResources, listProjectResourcesCriteria);

        if (keyword != null) {
            sc.addAnd("cmd", SearchCriteria.Op.LIKE, "%" + keyword + "%");
        }

        if (startDate != null) {
            sc.addAnd("created", SearchCriteria.Op.GTEQ, startDate);
        }

        return _jobJoinDao.searchAndCount(sc, searchFilter);
    }

    @Override
    public ListResponse<StoragePoolResponse> searchForStoragePools(ListStoragePoolsCmd cmd) {
        Pair<List<StoragePoolJoinVO>, Integer> result = searchForStoragePoolsInternal(cmd);
        ListResponse<StoragePoolResponse> response = new ListResponse<StoragePoolResponse>();

        List<StoragePoolResponse> poolResponses = ViewResponseHelper.createStoragePoolResponse(result.first().toArray(new StoragePoolJoinVO[result.first().size()]));
        for (StoragePoolResponse poolResponse : poolResponses) {
            DataStore store = dataStoreManager.getPrimaryDataStore(poolResponse.getId());
            if (store != null) {
                DataStoreDriver driver = store.getDriver();
                if (driver != null && driver.getCapabilities() != null) {
                    poolResponse.setCaps(driver.getCapabilities());
                }
            }
        }

        response.setResponses(poolResponses, result.second());
        return response;
    }

    private Pair<List<StoragePoolJoinVO>, Integer> searchForStoragePoolsInternal(ListStoragePoolsCmd cmd) {
        ScopeType scopeType = null;
        if (cmd.getScope() != null) {
            try {
                scopeType = Enum.valueOf(ScopeType.class, cmd.getScope().toUpperCase());
            } catch (Exception e) {
                throw new InvalidParameterValueException("Invalid scope type: " + cmd.getScope());
            }
        }

        Long zoneId = _accountMgr.checkAccessAndSpecifyAuthority(CallContext.current().getCallingAccount(), cmd.getZoneId());
        Object id = cmd.getId();
        Object name = cmd.getStoragePoolName();
        Object path = cmd.getPath();
        Object pod = cmd.getPodId();
        Object cluster = cmd.getClusterId();
        Object address = cmd.getIpAddress();
        Object keyword = cmd.getKeyword();
        Long startIndex = cmd.getStartIndex();
        Long pageSize = cmd.getPageSizeVal();

        Filter searchFilter = new Filter(StoragePoolJoinVO.class, "id", Boolean.TRUE, startIndex, pageSize);

        SearchBuilder<StoragePoolJoinVO> sb = _poolJoinDao.createSearchBuilder();
        sb.select(null, Func.DISTINCT, sb.entity().getId()); // select distinct
        // ids
        sb.and("id", sb.entity().getId(), SearchCriteria.Op.EQ);
        sb.and("name", sb.entity().getName(), SearchCriteria.Op.EQ);
        sb.and("path", sb.entity().getPath(), SearchCriteria.Op.EQ);
        sb.and("dataCenterId", sb.entity().getZoneId(), SearchCriteria.Op.EQ);
        sb.and("podId", sb.entity().getPodId(), SearchCriteria.Op.EQ);
        sb.and("clusterId", sb.entity().getClusterId(), SearchCriteria.Op.EQ);
        sb.and("hostAddress", sb.entity().getHostAddress(), SearchCriteria.Op.EQ);
        sb.and("scope", sb.entity().getScope(), SearchCriteria.Op.EQ);

        SearchCriteria<StoragePoolJoinVO> sc = sb.create();

        if (keyword != null) {
            SearchCriteria<StoragePoolJoinVO> ssc = _poolJoinDao.createSearchCriteria();
            ssc.addOr("name", SearchCriteria.Op.LIKE, "%" + keyword + "%");
            ssc.addOr("poolType", SearchCriteria.Op.LIKE, "%" + keyword + "%");

            sc.addAnd("name", SearchCriteria.Op.SC, ssc);
        }

        if (id != null) {
            sc.setParameters("id", id);
        }

        if (name != null) {
            sc.setParameters("name", name);
        }

        if (path != null) {
            sc.setParameters("path", path);
        }
        if (zoneId != null) {
            sc.setParameters("dataCenterId", zoneId);
        }
        if (pod != null) {
            sc.setParameters("podId", pod);
        }
        if (address != null) {
            sc.setParameters("hostAddress", address);
        }
        if (cluster != null) {
            sc.setParameters("clusterId", cluster);
        }
        if (scopeType != null) {
            sc.setParameters("scope", scopeType.toString());
        }

        // search Pool details by ids
        Pair<List<StoragePoolJoinVO>, Integer> uniquePoolPair = _poolJoinDao.searchAndCount(sc, searchFilter);
        Integer count = uniquePoolPair.second();
        if (count.intValue() == 0) {
            // empty result
            return uniquePoolPair;
        }
        List<StoragePoolJoinVO> uniquePools = uniquePoolPair.first();
        Long[] vrIds = new Long[uniquePools.size()];
        int i = 0;
        for (StoragePoolJoinVO v : uniquePools) {
            vrIds[i++] = v.getId();
        }
        List<StoragePoolJoinVO> vrs = _poolJoinDao.searchByIds(vrIds);
        return new Pair<List<StoragePoolJoinVO>, Integer>(vrs, count);

    }

    @Override
    public ListResponse<ImageStoreResponse> searchForImageStores(ListImageStoresCmd cmd) {
        Pair<List<ImageStoreJoinVO>, Integer> result = searchForImageStoresInternal(cmd);
        ListResponse<ImageStoreResponse> response = new ListResponse<ImageStoreResponse>();

        List<ImageStoreResponse> poolResponses = ViewResponseHelper.createImageStoreResponse(result.first().toArray(new ImageStoreJoinVO[result.first().size()]));
        response.setResponses(poolResponses, result.second());
        return response;
    }

    private Pair<List<ImageStoreJoinVO>, Integer> searchForImageStoresInternal(ListImageStoresCmd cmd) {

        Long zoneId = _accountMgr.checkAccessAndSpecifyAuthority(CallContext.current().getCallingAccount(), cmd.getZoneId());
        Object id = cmd.getId();
        Object name = cmd.getStoreName();
        String provider = cmd.getProvider();
        String protocol = cmd.getProtocol();
        Object keyword = cmd.getKeyword();
        Long startIndex = cmd.getStartIndex();
        Long pageSize = cmd.getPageSizeVal();

        Filter searchFilter = new Filter(ImageStoreJoinVO.class, "id", Boolean.TRUE, startIndex, pageSize);

        SearchBuilder<ImageStoreJoinVO> sb = _imageStoreJoinDao.createSearchBuilder();
        sb.select(null, Func.DISTINCT, sb.entity().getId()); // select distinct
        // ids
        sb.and("id", sb.entity().getId(), SearchCriteria.Op.EQ);
        sb.and("name", sb.entity().getName(), SearchCriteria.Op.EQ);
        sb.and("dataCenterId", sb.entity().getZoneId(), SearchCriteria.Op.EQ);
        sb.and("protocol", sb.entity().getProtocol(), SearchCriteria.Op.EQ);
        sb.and("provider", sb.entity().getProviderName(), SearchCriteria.Op.EQ);
        sb.and("role", sb.entity().getRole(), SearchCriteria.Op.EQ);

        SearchCriteria<ImageStoreJoinVO> sc = sb.create();
        sc.setParameters("role", DataStoreRole.Image);

        if (keyword != null) {
            SearchCriteria<ImageStoreJoinVO> ssc = _imageStoreJoinDao.createSearchCriteria();
            ssc.addOr("name", SearchCriteria.Op.LIKE, "%" + keyword + "%");
            ssc.addOr("providerName", SearchCriteria.Op.LIKE, "%" + keyword + "%");
            sc.addAnd("name", SearchCriteria.Op.SC, ssc);
        }

        if (id != null) {
            sc.setParameters("id", id);
        }

        if (name != null) {
            sc.setParameters("name", name);
        }

        if (zoneId != null) {
            sc.setParameters("dataCenterId", zoneId);
        }
        if (provider != null) {
            sc.setParameters("provider", provider);
        }
        if (protocol != null) {
            sc.setParameters("protocol", protocol);
        }

        // search Store details by ids
        Pair<List<ImageStoreJoinVO>, Integer> uniqueStorePair = _imageStoreJoinDao.searchAndCount(sc, searchFilter);
        Integer count = uniqueStorePair.second();
        if (count.intValue() == 0) {
            // empty result
            return uniqueStorePair;
        }
        List<ImageStoreJoinVO> uniqueStores = uniqueStorePair.first();
        Long[] vrIds = new Long[uniqueStores.size()];
        int i = 0;
        for (ImageStoreJoinVO v : uniqueStores) {
            vrIds[i++] = v.getId();
        }
        List<ImageStoreJoinVO> vrs = _imageStoreJoinDao.searchByIds(vrIds);
        return new Pair<List<ImageStoreJoinVO>, Integer>(vrs, count);

    }

    @Override
    public ListResponse<ImageStoreResponse> searchForSecondaryStagingStores(ListSecondaryStagingStoresCmd cmd) {
        Pair<List<ImageStoreJoinVO>, Integer> result = searchForCacheStoresInternal(cmd);
        ListResponse<ImageStoreResponse> response = new ListResponse<ImageStoreResponse>();

        List<ImageStoreResponse> poolResponses = ViewResponseHelper.createImageStoreResponse(result.first().toArray(new ImageStoreJoinVO[result.first().size()]));
        response.setResponses(poolResponses, result.second());
        return response;
    }

    private Pair<List<ImageStoreJoinVO>, Integer> searchForCacheStoresInternal(ListSecondaryStagingStoresCmd cmd) {

        Long zoneId = _accountMgr.checkAccessAndSpecifyAuthority(CallContext.current().getCallingAccount(), cmd.getZoneId());
        Object id = cmd.getId();
        Object name = cmd.getStoreName();
        String provider = cmd.getProvider();
        String protocol = cmd.getProtocol();
        Object keyword = cmd.getKeyword();
        Long startIndex = cmd.getStartIndex();
        Long pageSize = cmd.getPageSizeVal();

        Filter searchFilter = new Filter(ImageStoreJoinVO.class, "id", Boolean.TRUE, startIndex, pageSize);

        SearchBuilder<ImageStoreJoinVO> sb = _imageStoreJoinDao.createSearchBuilder();
        sb.select(null, Func.DISTINCT, sb.entity().getId()); // select distinct
        // ids
        sb.and("id", sb.entity().getId(), SearchCriteria.Op.EQ);
        sb.and("name", sb.entity().getName(), SearchCriteria.Op.EQ);
        sb.and("dataCenterId", sb.entity().getZoneId(), SearchCriteria.Op.EQ);
        sb.and("protocol", sb.entity().getProtocol(), SearchCriteria.Op.EQ);
        sb.and("provider", sb.entity().getProviderName(), SearchCriteria.Op.EQ);
        sb.and("role", sb.entity().getRole(), SearchCriteria.Op.EQ);

        SearchCriteria<ImageStoreJoinVO> sc = sb.create();
        sc.setParameters("role", DataStoreRole.ImageCache);

        if (keyword != null) {
            SearchCriteria<ImageStoreJoinVO> ssc = _imageStoreJoinDao.createSearchCriteria();
            ssc.addOr("name", SearchCriteria.Op.LIKE, "%" + keyword + "%");
            ssc.addOr("provider", SearchCriteria.Op.LIKE, "%" + keyword + "%");
            sc.addAnd("name", SearchCriteria.Op.SC, ssc);
        }

        if (id != null) {
            sc.setParameters("id", id);
        }

        if (name != null) {
            sc.setParameters("name", name);
        }

        if (zoneId != null) {
            sc.setParameters("dataCenterId", zoneId);
        }
        if (provider != null) {
            sc.setParameters("provider", provider);
        }
        if (protocol != null) {
            sc.setParameters("protocol", protocol);
        }

        // search Store details by ids
        Pair<List<ImageStoreJoinVO>, Integer> uniqueStorePair = _imageStoreJoinDao.searchAndCount(sc, searchFilter);
        Integer count = uniqueStorePair.second();
        if (count.intValue() == 0) {
            // empty result
            return uniqueStorePair;
        }
        List<ImageStoreJoinVO> uniqueStores = uniqueStorePair.first();
        Long[] vrIds = new Long[uniqueStores.size()];
        int i = 0;
        for (ImageStoreJoinVO v : uniqueStores) {
            vrIds[i++] = v.getId();
        }
        List<ImageStoreJoinVO> vrs = _imageStoreJoinDao.searchByIds(vrIds);
        return new Pair<List<ImageStoreJoinVO>, Integer>(vrs, count);

    }

    @Override
    public ListResponse<DiskOfferingResponse> searchForDiskOfferings(ListDiskOfferingsCmd cmd) {
        Pair<List<DiskOfferingJoinVO>, Integer> result = searchForDiskOfferingsInternal(cmd);
        ListResponse<DiskOfferingResponse> response = new ListResponse<DiskOfferingResponse>();
        List<DiskOfferingResponse> offeringResponses =
            ViewResponseHelper.createDiskOfferingResponse(result.first().toArray(new DiskOfferingJoinVO[result.first().size()]));
        response.setResponses(offeringResponses, result.second());
        return response;
    }

    private Pair<List<DiskOfferingJoinVO>, Integer> searchForDiskOfferingsInternal(ListDiskOfferingsCmd cmd) {
        // Note
        // The list method for offerings is being modified in accordance with
        // discussion with Will/Kevin
        // For now, we will be listing the following based on the usertype
        // 1. For root, we will list all offerings
        // 2. For domainAdmin and regular users, we will list everything in
        // their domains+parent domains ... all the way
        // till
        // root

        Boolean isAscending = Boolean.parseBoolean(_configDao.getValue("sortkey.algorithm"));
        isAscending = (isAscending == null ? true : isAscending);
        Filter searchFilter = new Filter(DiskOfferingJoinVO.class, "sortKey", isAscending, cmd.getStartIndex(), cmd.getPageSizeVal());
        SearchCriteria<DiskOfferingJoinVO> sc = _diskOfferingJoinDao.createSearchCriteria();
        sc.addAnd("type", Op.EQ, DiskOfferingVO.Type.Disk);

        Account account = CallContext.current().getCallingAccount();
        Object name = cmd.getDiskOfferingName();
        Object id = cmd.getId();
        Object keyword = cmd.getKeyword();
        Long domainId = cmd.getDomainId();
        Boolean isRootAdmin = _accountMgr.isRootAdmin(account.getAccountId());
        // Keeping this logic consistent with domain specific zones
        // if a domainId is provided, we just return the disk offering
        // associated with this domain
        if (domainId != null) {
            if (_accountMgr.isRootAdmin(account.getId()) || isPermissible(account.getDomainId(), domainId)) {
                // check if the user's domain == do's domain || user's domain is
                // a child of so's domain for non-root users
                sc.addAnd("domainId", SearchCriteria.Op.EQ, domainId);
                if (!isRootAdmin) {
                    sc.addAnd("displayOffering", SearchCriteria.Op.EQ, 1);
                }
                return _diskOfferingJoinDao.searchAndCount(sc, searchFilter);
            } else {
                throw new PermissionDeniedException("The account:" + account.getAccountName() + " does not fall in the same domain hierarchy as the disk offering");
            }
        }

        List<Long> domainIds = null;
        // For non-root users, only return all offerings for the user's domain,
        // and everything above till root
        if ((_accountMgr.isNormalUser(account.getId()) || _accountMgr.isDomainAdmin(account.getId()))
                || account.getType() == Account.ACCOUNT_TYPE_RESOURCE_DOMAIN_ADMIN) {
            // find all domain Id up to root domain for this account
            domainIds = new ArrayList<Long>();
            DomainVO domainRecord = _domainDao.findById(account.getDomainId());
            if (domainRecord == null) {
                s_logger.error("Could not find the domainId for account:" + account.getAccountName());
                throw new CloudAuthenticationException("Could not find the domainId for account:" + account.getAccountName());
            }
            domainIds.add(domainRecord.getId());
            while (domainRecord.getParent() != null) {
                domainRecord = _domainDao.findById(domainRecord.getParent());
                domainIds.add(domainRecord.getId());
            }

            SearchCriteria<DiskOfferingJoinVO> spc = _diskOfferingJoinDao.createSearchCriteria();

            spc.addOr("domainId", SearchCriteria.Op.IN, domainIds.toArray());
            spc.addOr("domainId", SearchCriteria.Op.NULL); // include public
            // offering as where
            sc.addAnd("domainId", SearchCriteria.Op.SC, spc);
            sc.addAnd("displayOffering", SearchCriteria.Op.EQ, 1);
            sc.addAnd("systemUse", SearchCriteria.Op.EQ, false); // non-root
            // users should
            // not see
            // system
            // offering at
            // all

        }

        if (keyword != null) {
            SearchCriteria<DiskOfferingJoinVO> ssc = _diskOfferingJoinDao.createSearchCriteria();
            ssc.addOr("displayText", SearchCriteria.Op.LIKE, "%" + keyword + "%");
            ssc.addOr("name", SearchCriteria.Op.LIKE, "%" + keyword + "%");

            sc.addAnd("name", SearchCriteria.Op.SC, ssc);
        }

        if (id != null) {
            sc.addAnd("id", SearchCriteria.Op.EQ, id);
        }

        if (name != null) {
            sc.addAnd("name", SearchCriteria.Op.EQ, name);
        }

        // FIXME: disk offerings should search back up the hierarchy for
        // available disk offerings...
        /*
         * sb.addAnd("domainId", sb.entity().getDomainId(),
         * SearchCriteria.Op.EQ); if (domainId != null) {
         * SearchBuilder<DomainVO> domainSearch =
         * _domainDao.createSearchBuilder(); domainSearch.addAnd("path",
         * domainSearch.entity().getPath(), SearchCriteria.Op.LIKE);
         * sb.join("domainSearch", domainSearch, sb.entity().getDomainId(),
         * domainSearch.entity().getId()); }
         */

        // FIXME: disk offerings should search back up the hierarchy for
        // available disk offerings...
        /*
         * if (domainId != null) { sc.setParameters("domainId", domainId); //
         * //DomainVO domain = _domainDao.findById((Long)domainId); // // I want
         * to join on user_vm.domain_id = domain.id where domain.path like
         * 'foo%' //sc.setJoinParameters("domainSearch", "path",
         * domain.getPath() + "%"); // }
         */

        return _diskOfferingJoinDao.searchAndCount(sc, searchFilter);
    }

    @Override
    public ListResponse<ServiceOfferingResponse> searchForServiceOfferings(ListServiceOfferingsCmd cmd) {
        Pair<List<ServiceOfferingJoinVO>, Integer> result = searchForServiceOfferingsInternal(cmd);
        ListResponse<ServiceOfferingResponse> response = new ListResponse<ServiceOfferingResponse>();
        List<ServiceOfferingResponse> offeringResponses =
            ViewResponseHelper.createServiceOfferingResponse(result.first().toArray(new ServiceOfferingJoinVO[result.first().size()]));
        response.setResponses(offeringResponses, result.second());
        return response;
    }

    private Pair<List<ServiceOfferingJoinVO>, Integer> searchForServiceOfferingsInternal(ListServiceOfferingsCmd cmd) {
        // Note
        // The list method for offerings is being modified in accordance with
        // discussion with Will/Kevin
        // For now, we will be listing the following based on the usertype
        // 1. For root, we will list all offerings
        // 2. For domainAdmin and regular users, we will list everything in
        // their domains+parent domains ... all the way
        // till
        // root
        Boolean isAscending = Boolean.parseBoolean(_configDao.getValue("sortkey.algorithm"));
        isAscending = (isAscending == null ? true : isAscending);
        Filter searchFilter = new Filter(ServiceOfferingJoinVO.class, "sortKey", isAscending, cmd.getStartIndex(), cmd.getPageSizeVal());

        Account caller = CallContext.current().getCallingAccount();
        Object name = cmd.getServiceOfferingName();
        Object id = cmd.getId();
        Object keyword = cmd.getKeyword();
        Long vmId = cmd.getVirtualMachineId();
        Long domainId = cmd.getDomainId();
        Boolean isSystem = cmd.getIsSystem();
        String vmTypeStr = cmd.getSystemVmType();

        SearchCriteria<ServiceOfferingJoinVO> sc = _srvOfferingJoinDao.createSearchCriteria();
        if (!_accountMgr.isRootAdmin(caller.getId()) && isSystem) {
            throw new InvalidParameterValueException("Only ROOT admins can access system's offering");
        }

        // Keeping this logic consistent with domain specific zones
        // if a domainId is provided, we just return the so associated with this
        // domain
        if (domainId != null && !_accountMgr.isRootAdmin(caller.getId())) {
            // check if the user's domain == so's domain || user's domain is a
            // child of so's domain
            if (!isPermissible(caller.getDomainId(), domainId)) {
                throw new PermissionDeniedException("The account:" + caller.getAccountName() + " does not fall in the same domain hierarchy as the service offering");
            }
        }

        if (vmId != null) {
            UserVmVO vmInstance = _userVmDao.findById(vmId);
            if ((vmInstance == null) || (vmInstance.getRemoved() != null)) {
                InvalidParameterValueException ex = new InvalidParameterValueException("unable to find a virtual machine with specified id");
                ex.addProxyObject(vmId.toString(), "vmId");
                throw ex;
            }

            _accountMgr.checkAccess(caller, null, true, vmInstance);

            ServiceOfferingVO offering = _srvOfferingDao.findByIdIncludingRemoved(vmInstance.getId(), vmInstance.getServiceOfferingId());
            sc.addAnd("id", SearchCriteria.Op.NEQ, offering.getId());

            // Only return offerings with the same Guest IP type and storage
            // pool preference
            // sc.addAnd("guestIpType", SearchCriteria.Op.EQ,
            // offering.getGuestIpType());
            sc.addAnd("useLocalStorage", SearchCriteria.Op.EQ, offering.getUseLocalStorage());
        }

        // boolean includePublicOfferings = false;
        if ((_accountMgr.isNormalUser(caller.getId()) || _accountMgr.isDomainAdmin(caller.getId()))
                || caller.getType() == Account.ACCOUNT_TYPE_RESOURCE_DOMAIN_ADMIN) {
            // For non-root users.
            if (isSystem) {
                throw new InvalidParameterValueException("Only root admins can access system's offering");
            }
            // find all domain Id up to root domain for this account
            List<Long> domainIds = new ArrayList<Long>();
            DomainVO domainRecord;
            if (vmId != null) {
                 UserVmVO vmInstance = _userVmDao.findById(vmId);
                 domainRecord = _domainDao.findById(vmInstance.getDomainId());
                if (domainRecord == null) {
                     s_logger.error("Could not find the domainId for vmId:" + vmId);
                     throw new CloudAuthenticationException("Could not find the domainId for vmId:" + vmId);
                 }
            } else {
                 domainRecord = _domainDao.findById(caller.getDomainId());
                if (domainRecord == null) {
                s_logger.error("Could not find the domainId for account:" + caller.getAccountName());
                     throw new CloudAuthenticationException("Could not find the domainId for account:" + caller.getAccountName());
                 }
            }
            domainIds.add(domainRecord.getId());
            while (domainRecord.getParent() != null) {
                domainRecord = _domainDao.findById(domainRecord.getParent());
                domainIds.add(domainRecord.getId());
            }
            SearchCriteria<ServiceOfferingJoinVO> spc = _srvOfferingJoinDao.createSearchCriteria();

            spc.addOr("domainId", SearchCriteria.Op.IN, domainIds.toArray());
            spc.addOr("domainId", SearchCriteria.Op.NULL); // include public
            // offering as where
            sc.addAnd("domainId", SearchCriteria.Op.SC, spc);

        } else {
            // for root users
            if (caller.getDomainId() != 1 && isSystem) { // NON ROOT admin
                throw new InvalidParameterValueException("Non ROOT admins cannot access system's offering");
            }
            if (domainId != null) {
                sc.addAnd("domainId", SearchCriteria.Op.EQ, domainId);
            }
        }

        if (keyword != null) {
            SearchCriteria<ServiceOfferingJoinVO> ssc = _srvOfferingJoinDao.createSearchCriteria();
            ssc.addOr("displayText", SearchCriteria.Op.LIKE, "%" + keyword + "%");
            ssc.addOr("name", SearchCriteria.Op.LIKE, "%" + keyword + "%");

            sc.addAnd("name", SearchCriteria.Op.SC, ssc);
        }

        if (id != null) {
            sc.addAnd("id", SearchCriteria.Op.EQ, id);
        }

        if (isSystem != null) {
            // note that for non-root users, isSystem is always false when
            // control comes to here
            sc.addAnd("systemUse", SearchCriteria.Op.EQ, isSystem);
        }

        if (name != null) {
            sc.addAnd("name", SearchCriteria.Op.EQ, name);
        }

        if (vmTypeStr != null) {
            sc.addAnd("vm_type", SearchCriteria.Op.EQ, vmTypeStr);
        }

        return _srvOfferingJoinDao.searchAndCount(sc, searchFilter);
    }

    @Override
    public ListResponse<ZoneResponse> listDataCenters(ListZonesCmd cmd) {
        Pair<List<DataCenterJoinVO>, Integer> result = listDataCentersInternal(cmd);
        ListResponse<ZoneResponse> response = new ListResponse<ZoneResponse>();

        ResponseView respView = ResponseView.Restricted;
        if (cmd instanceof ListZonesCmdByAdmin) {
            respView = ResponseView.Full;
        }

        List<ZoneResponse> dcResponses = ViewResponseHelper.createDataCenterResponse(respView, cmd.getShowCapacities(), result
                .first().toArray(new DataCenterJoinVO[result.first().size()]));
        response.setResponses(dcResponses, result.second());
        return response;
    }

    private Pair<List<DataCenterJoinVO>, Integer> listDataCentersInternal(ListZonesCmd cmd) {
        Account account = CallContext.current().getCallingAccount();
        Long domainId = cmd.getDomainId();
        Long id = cmd.getId();
        String keyword = cmd.getKeyword();
        String name = cmd.getName();
        String networkType = cmd.getNetworkType();
        Map<String, String> resourceTags = cmd.getTags();

        SearchBuilder<DataCenterJoinVO> sb = _dcJoinDao.createSearchBuilder();
        if (resourceTags != null && !resourceTags.isEmpty()) {
            SearchBuilder<ResourceTagVO> tagSearch = _resourceTagDao.createSearchBuilder();
            for (int count = 0; count < resourceTags.size(); count++) {
                tagSearch.or().op("key" + String.valueOf(count), tagSearch.entity().getKey(), SearchCriteria.Op.EQ);
                tagSearch.and("value" + String.valueOf(count), tagSearch.entity().getValue(), SearchCriteria.Op.EQ);
                tagSearch.cp();
            }
            tagSearch.and("resourceType", tagSearch.entity().getResourceType(), SearchCriteria.Op.EQ);
            sb.groupBy(sb.entity().getId());
            sb.join("tagSearch", tagSearch, sb.entity().getId(), tagSearch.entity().getResourceId(), JoinBuilder.JoinType.INNER);
        }

        Filter searchFilter = new Filter(DataCenterJoinVO.class, null, false, cmd.getStartIndex(), cmd.getPageSizeVal());
        SearchCriteria<DataCenterJoinVO> sc = sb.create();

        if (networkType != null) {
            sc.addAnd("networkType", SearchCriteria.Op.EQ, networkType);
        }

        if (id != null) {
            sc.addAnd("id", SearchCriteria.Op.EQ, id);
        } else if (name != null) {
            sc.addAnd("name", SearchCriteria.Op.EQ, name);
        } else {
            if (keyword != null) {
                SearchCriteria<DataCenterJoinVO> ssc = _dcJoinDao.createSearchCriteria();
                ssc.addOr("name", SearchCriteria.Op.LIKE, "%" + keyword + "%");
                ssc.addOr("description", SearchCriteria.Op.LIKE, "%" + keyword + "%");
                sc.addAnd("name", SearchCriteria.Op.SC, ssc);
            }

            /*
             * List all resources due to Explicit Dedication except the
             * dedicated resources of other account
             */
            if (domainId != null) { //
                // for domainId != null // right now, we made the decision to
                // only list zones associated // with this domain, private zone
                sc.addAnd("domainId", SearchCriteria.Op.EQ, domainId);

                if (_accountMgr.isNormalUser(account.getId())) {
                    // accountId == null (zones dedicated to a domain) or
                    // accountId = caller
                    SearchCriteria<DataCenterJoinVO> sdc = _dcJoinDao.createSearchCriteria();
                    sdc.addOr("accountId", SearchCriteria.Op.EQ, account.getId());
                    sdc.addOr("accountId", SearchCriteria.Op.NULL);

                    sc.addAnd("accountId", SearchCriteria.Op.SC, sdc);
                }

            } else if (_accountMgr.isNormalUser(account.getId())) {
                // it was decided to return all zones for the user's domain, and
                // everything above till root
                // list all zones belonging to this domain, and all of its
                // parents
                // check the parent, if not null, add zones for that parent to
                // list

                // find all domain Id up to root domain for this account
                List<Long> domainIds = new ArrayList<Long>();
                DomainVO domainRecord = _domainDao.findById(account.getDomainId());
                if (domainRecord == null) {
                    s_logger.error("Could not find the domainId for account:" + account.getAccountName());
                    throw new CloudAuthenticationException("Could not find the domainId for account:" + account.getAccountName());
                }
                domainIds.add(domainRecord.getId());
                while (domainRecord.getParent() != null) {
                    domainRecord = _domainDao.findById(domainRecord.getParent());
                    domainIds.add(domainRecord.getId());
                }
                // domainId == null (public zones) or domainId IN [all domain id
                // up to root domain]
                SearchCriteria<DataCenterJoinVO> sdc = _dcJoinDao.createSearchCriteria();
                sdc.addOr("domainId", SearchCriteria.Op.IN, domainIds.toArray());
                sdc.addOr("domainId", SearchCriteria.Op.NULL);
                sc.addAnd("domainId", SearchCriteria.Op.SC, sdc);

                // remove disabled zones
                sc.addAnd("allocationState", SearchCriteria.Op.NEQ, Grouping.AllocationState.Disabled);

                // accountId == null (zones dedicated to a domain) or
                // accountId = caller
                SearchCriteria<DataCenterJoinVO> sdc2 = _dcJoinDao.createSearchCriteria();
                sdc2.addOr("accountId", SearchCriteria.Op.EQ, account.getId());
                sdc2.addOr("accountId", SearchCriteria.Op.NULL);

                sc.addAnd("accountId", SearchCriteria.Op.SC, sdc2);

                // remove Dedicated zones not dedicated to this domainId or
                // subdomainId
                List<Long> dedicatedZoneIds = removeDedicatedZoneNotSuitabe(domainIds);
                if (!dedicatedZoneIds.isEmpty()) {
                    sdc.addAnd("id", SearchCriteria.Op.NIN, dedicatedZoneIds.toArray(new Object[dedicatedZoneIds.size()]));
                }

            } else if (_accountMgr.isDomainAdmin(account.getId())
                    || account.getType() == Account.ACCOUNT_TYPE_RESOURCE_DOMAIN_ADMIN) {
                // it was decided to return all zones for the domain admin, and
                // everything above till root, as well as zones till the domain
                // leaf
                List<Long> domainIds = new ArrayList<Long>();
                DomainVO domainRecord = _domainDao.findById(account.getDomainId());
                if (domainRecord == null) {
                    s_logger.error("Could not find the domainId for account:" + account.getAccountName());
                    throw new CloudAuthenticationException("Could not find the domainId for account:" + account.getAccountName());
                }
                domainIds.add(domainRecord.getId());
                // find all domain Ids till leaf
                List<DomainVO> allChildDomains = _domainDao.findAllChildren(domainRecord.getPath(), domainRecord.getId());
                for (DomainVO domain : allChildDomains) {
                    domainIds.add(domain.getId());
                }
                // then find all domain Id up to root domain for this account
                while (domainRecord.getParent() != null) {
                    domainRecord = _domainDao.findById(domainRecord.getParent());
                    domainIds.add(domainRecord.getId());
                }

                // domainId == null (public zones) or domainId IN [all domain id
                // up to root domain]
                SearchCriteria<DataCenterJoinVO> sdc = _dcJoinDao.createSearchCriteria();
                sdc.addOr("domainId", SearchCriteria.Op.IN, domainIds.toArray());
                sdc.addOr("domainId", SearchCriteria.Op.NULL);
                sc.addAnd("domainId", SearchCriteria.Op.SC, sdc);

                // remove disabled zones
                sc.addAnd("allocationState", SearchCriteria.Op.NEQ, Grouping.AllocationState.Disabled);

                // remove Dedicated zones not dedicated to this domainId or
                // subdomainId
                List<Long> dedicatedZoneIds = removeDedicatedZoneNotSuitabe(domainIds);
                if (!dedicatedZoneIds.isEmpty()) {
                    sdc.addAnd("id", SearchCriteria.Op.NIN, dedicatedZoneIds.toArray(new Object[dedicatedZoneIds.size()]));
                }
            }

            // handle available=FALSE option, only return zones with at least
            // one VM running there
            Boolean available = cmd.isAvailable();
            if (account != null) {
                if ((available != null) && Boolean.FALSE.equals(available)) {
                    Set<Long> dcIds = new HashSet<Long>(); // data centers with
                    // at least one VM
                    // running
                    List<DomainRouterVO> routers = _routerDao.listBy(account.getId());
                    for (DomainRouterVO router : routers) {
                        dcIds.add(router.getDataCenterId());
                    }
                    if (dcIds.size() == 0) {
                        return new Pair<List<DataCenterJoinVO>, Integer>(new ArrayList<DataCenterJoinVO>(), 0);
                    } else {
                        sc.addAnd("id", SearchCriteria.Op.IN, dcIds.toArray());
                    }

                }
            }
        }

        if (resourceTags != null && !resourceTags.isEmpty()) {
            int count = 0;
            sc.setJoinParameters("tagSearch", "resourceType", ResourceObjectType.Zone.toString());
            for (String key : resourceTags.keySet()) {
                sc.setJoinParameters("tagSearch", "key" + String.valueOf(count), key);
                sc.setJoinParameters("tagSearch", "value" + String.valueOf(count), resourceTags.get(key));
                count++;
            }
        }

        return _dcJoinDao.searchAndCount(sc, searchFilter);
    }

    private List<Long> removeDedicatedZoneNotSuitabe(List<Long> domainIds) {
        // remove dedicated zone of other domain
        List<Long> dedicatedZoneIds = new ArrayList<Long>();
        List<DedicatedResourceVO> dedicatedResources = _dedicatedDao.listZonesNotInDomainIds(domainIds);
        for (DedicatedResourceVO dr : dedicatedResources) {
            if (dr != null) {
                dedicatedZoneIds.add(dr.getDataCenterId());
            }
        }
        return dedicatedZoneIds;
    }

    // This method is used for permissions check for both disk and service
    // offerings
    private boolean isPermissible(Long accountDomainId, Long offeringDomainId) {

        if (accountDomainId.equals(offeringDomainId)) {
            return true; // account and service offering in same domain
        }

        DomainVO domainRecord = _domainDao.findById(accountDomainId);

        if (domainRecord != null) {
            while (true) {
                if (domainRecord.getId() == offeringDomainId) {
                    return true;
                }

                // try and move on to the next domain
                if (domainRecord.getParent() != null) {
                    domainRecord = _domainDao.findById(domainRecord.getParent());
                } else {
                    break;
                }
            }
        }

        return false;
    }

    @Override
    public ListResponse<TemplateResponse> listTemplates(ListTemplatesCmd cmd) {
        Pair<List<TemplateJoinVO>, Integer> result = searchForTemplatesInternal(cmd);
        ListResponse<TemplateResponse> response = new ListResponse<TemplateResponse>();

        ResponseView respView = ResponseView.Restricted;
        if (cmd instanceof ListTemplatesCmdByAdmin) {
            respView = ResponseView.Full;
        }

        List<TemplateResponse> templateResponses = ViewResponseHelper.createTemplateResponse(respView, result.first().toArray(
                new TemplateJoinVO[result.first().size()]));
        response.setResponses(templateResponses, result.second());
        return response;
    }

    private Pair<List<TemplateJoinVO>, Integer> searchForTemplatesInternal(ListTemplatesCmd cmd) {
        TemplateFilter templateFilter = TemplateFilter.valueOf(cmd.getTemplateFilter());
        Long id = cmd.getId();
        Map<String, String> tags = cmd.getTags();
        boolean showRemovedTmpl = cmd.getShowRemoved();
        Account caller = CallContext.current().getCallingAccount();

        // TODO: listAll flag has some conflicts with TemplateFilter parameter
        boolean listAll = false;
        if (templateFilter != null && templateFilter == TemplateFilter.all) {
            if (_accountMgr.isNormalUser(caller.getId())) {
                throw new InvalidParameterValueException("Filter " + TemplateFilter.all
                        + " can be specified by admin only");
            }
            listAll = true;
        }

        List<Long> permittedDomains = new ArrayList<Long>();
        List<Long> permittedAccounts = new ArrayList<Long>();
        List<Long> permittedResources = new ArrayList<Long>();

        Ternary<Long, Boolean, ListProjectResourcesCriteria> domainIdRecursiveListProject = new Ternary<Long, Boolean, ListProjectResourcesCriteria>(
                cmd.getDomainId(), cmd.isRecursive(), null);
        _accountMgr.buildACLSearchParameters(caller, id, cmd.getAccountName(), cmd.getProjectId(), permittedDomains, permittedAccounts, permittedResources,
                domainIdRecursiveListProject, listAll, false, "listTemplates");

        Boolean isRecursive = domainIdRecursiveListProject.second();
        ListProjectResourcesCriteria listProjectResourcesCriteria = domainIdRecursiveListProject.third();

        boolean showDomr = ((templateFilter != TemplateFilter.selfexecutable) && (templateFilter != TemplateFilter.featured));
        HypervisorType hypervisorType = HypervisorType.getType(cmd.getHypervisor());

        return searchForTemplatesInternal(id, cmd.getTemplateName(), cmd.getKeyword(), templateFilter, false, null,
                cmd.getPageSizeVal(), cmd.getStartIndex(), cmd.getZoneId(), hypervisorType, showDomr,
                cmd.listInReadyState(), permittedDomains, permittedAccounts, permittedResources, isRecursive, caller, listProjectResourcesCriteria, tags, showRemovedTmpl);
    }

    private Pair<List<TemplateJoinVO>, Integer> searchForTemplatesInternal(Long templateId, String name,
            String keyword, TemplateFilter templateFilter, boolean isIso, Boolean bootable, Long pageSize,
            Long startIndex, Long zoneId, HypervisorType hyperType, boolean showDomr, boolean onlyReady,
            List<Long> permittedDomains, List<Long> permittedAccounts, List<Long> permittedResources, boolean isRecursive, Account caller,
            ListProjectResourcesCriteria listProjectResourcesCriteria,
            Map<String, String> tags, boolean showRemovedTmpl) {

        // check if zone is configured, if not, just return empty list
        List<HypervisorType> hypers = null;
        if (!isIso) {
            hypers = _resourceMgr.listAvailHypervisorInZone(null, null);
            if (hypers == null || hypers.isEmpty()) {
                return new Pair<List<TemplateJoinVO>, Integer>(new ArrayList<TemplateJoinVO>(), 0);
            }
        }

        VMTemplateVO template = null;

        Boolean isAscending = Boolean.parseBoolean(_configDao.getValue("sortkey.algorithm"));
        isAscending = (isAscending == null ? true : isAscending);
        Filter searchFilter = new Filter(TemplateJoinVO.class, "sortKey", isAscending, startIndex, pageSize);

        SearchBuilder<TemplateJoinVO> sb = _templateJoinDao.createSearchBuilder();
        sb.select(null, Func.DISTINCT, sb.entity().getTempZonePair()); // select distinct (templateId, zoneId) pair
        SearchCriteria<TemplateJoinVO> sc = sb.create();

        // verify templateId parameter and specially handle it
        if (templateId != null) {
            template = _templateDao.findByIdIncludingRemoved(templateId); // Done for backward compatibility - Bug-5221
            if (template == null) {
                throw new InvalidParameterValueException("Please specify a valid template ID.");
            }// If ISO requested then it should be ISO.
            if (isIso && template.getFormat() != ImageFormat.ISO) {
                s_logger.error("Template Id " + templateId + " is not an ISO");
                InvalidParameterValueException ex = new InvalidParameterValueException("Specified Template Id is not an ISO");
                ex.addProxyObject(template.getUuid(), "templateId");
                throw ex;
            }// If ISO not requested then it shouldn't be an ISO.
            if (!isIso && template.getFormat() == ImageFormat.ISO) {
                s_logger.error("Incorrect format of the template id " + templateId);
                InvalidParameterValueException ex = new InvalidParameterValueException("Incorrect format " + template.getFormat() + " of the specified template id");
                ex.addProxyObject(template.getUuid(), "templateId");
                throw ex;
            }

            // if template is not public, perform permission check here
            if (!template.isPublicTemplate() && !_accountMgr.isRootAdmin(caller.getId())) {
                Account owner = _accountMgr.getAccount(template.getAccountId());
                _accountMgr.checkAccess(caller, null, true, owner);
            }

            // if templateId is specified, then we will just use the id to
            // search and ignore other query parameters
            sc.addAnd("id", SearchCriteria.Op.EQ, templateId);
        } else {
            if (!isIso) {
                // add hypervisor criteria for template case
                if (hypers != null && !hypers.isEmpty()) {
                    String[] relatedHypers = new String[hypers.size()];
                    for (int i = 0; i < hypers.size(); i++) {
                        relatedHypers[i] = hypers.get(i).toString();
                    }
                    sc.addAnd("hypervisorType", SearchCriteria.Op.IN, relatedHypers);
                }
            }

            // control different template filters
            DomainVO callerDomain = _domainDao.findById(caller.getDomainId());
            if (templateFilter == TemplateFilter.featured || templateFilter == TemplateFilter.community) {
                sc.addAnd("publicTemplate", SearchCriteria.Op.EQ, true);
                if (templateFilter == TemplateFilter.featured) {
                    sc.addAnd("featured", SearchCriteria.Op.EQ, true);
                } else {
                    sc.addAnd("featured", SearchCriteria.Op.EQ, false);
                }

                /* We don't need this any more to check domain id, based on CLOUDSTACK-5987
                // for public templates, we should get all public templates from all domains in the system
                // get all parent domain ID's all the way till root domain
                List<Long> domainTree = new ArrayList<Long>();
                DomainVO domainTreeNode = _domainDao.findById(Domain.ROOT_DOMAIN); // fix for CLOUDSTACK-5987
                domainTree.add(domainTreeNode.getId());

                // get all child domain ID's under root
                List<DomainVO> allChildDomains = _domainDao.findAllChildren(domainTreeNode.getPath(), domainTreeNode.getId());
                for (DomainVO childDomain : allChildDomains) {
                    domainTree.add(childDomain.getId());
                }

                SearchCriteria<TemplateJoinVO> scc = _templateJoinDao.createSearchCriteria();
                scc.addOr("domainId", SearchCriteria.Op.IN, domainTree.toArray());
                scc.addOr("domainId", SearchCriteria.Op.NULL);
                sc.addAnd("domainId", SearchCriteria.Op.SC, scc);
                */
            } else if (templateFilter == TemplateFilter.self || templateFilter == TemplateFilter.selfexecutable) {
                if (permittedDomains.contains(caller.getDomainId())) {
                    // this caller acts like a domain admin

                    sc.addAnd("domainPath", SearchCriteria.Op.LIKE, callerDomain.getPath() + "%");
                } else {
                    // only display templates owned by caller for resource owner only
                    sc.addAnd("accountId", SearchCriteria.Op.EQ, caller.getAccountId());
                }
            } else if (templateFilter == TemplateFilter.sharedexecutable || templateFilter == TemplateFilter.shared) {
                // exclude the caller, only include those granted and not owned by self
                permittedDomains.remove(caller.getDomainId());
                permittedAccounts.remove(caller.getAccountId());
                for (Long tid : permittedResources) {
                    // remove it if it is owned by the caller
                    VMTemplateVO tmpl = _templateDao.findById(tid);
                    if (tmpl != null && tmpl.getAccountId() == caller.getAccountId()) {
                        permittedResources.remove(tid);
                    }
                }
                // building ACL search criteria
                SearchCriteria<TemplateJoinVO> aclSc = _templateJoinDao.createSearchCriteria();
                _accountMgr.buildACLViewSearchCriteria(sc, aclSc, isRecursive, permittedDomains, permittedAccounts, permittedResources, listProjectResourcesCriteria);
            } else if (templateFilter == TemplateFilter.executable) {
                // public template + self template
                SearchCriteria<TemplateJoinVO> scc = _templateJoinDao.createSearchCriteria();
                scc.addOr("publicTemplate", SearchCriteria.Op.EQ, true);
                // plus self owned templates or domain tree templates for domain admin
                if (permittedDomains.contains(caller.getDomainId())) {
                    // this caller acts like a domain admin
                    sc.addOr("domainPath", SearchCriteria.Op.LIKE, callerDomain.getPath() + "%");
                } else {
                    // only display templates owned by caller for resource owner only
                    sc.addOr("accountId", SearchCriteria.Op.EQ, caller.getAccountId());
                }
                sc.addAnd("publicTemplate", SearchCriteria.Op.SC, scc);
            }

            // add tags criteria
            if (tags != null && !tags.isEmpty()) {
                SearchCriteria<TemplateJoinVO> scc = _templateJoinDao.createSearchCriteria();
                for (String key : tags.keySet()) {
                    SearchCriteria<TemplateJoinVO> scTag = _templateJoinDao.createSearchCriteria();
                    scTag.addAnd("tagKey", SearchCriteria.Op.EQ, key);
                    scTag.addAnd("tagValue", SearchCriteria.Op.EQ, tags.get(key));
                    if (isIso) {
                        scTag.addAnd("tagResourceType", SearchCriteria.Op.EQ, ResourceObjectType.ISO);
                    } else {
                        scTag.addAnd("tagResourceType", SearchCriteria.Op.EQ, ResourceObjectType.Template);
                    }
                    scc.addOr("tagKey", SearchCriteria.Op.SC, scTag);
                }
                sc.addAnd("tagKey", SearchCriteria.Op.SC, scc);
            }

            // other criteria

            if (keyword != null) {
                sc.addAnd("name", SearchCriteria.Op.LIKE, "%" + keyword + "%");
            } else if (name != null) {
                sc.addAnd("name", SearchCriteria.Op.EQ, name);
            }

            if (isIso) {
                sc.addAnd("format", SearchCriteria.Op.EQ, "ISO");

            } else {
                sc.addAnd("format", SearchCriteria.Op.NEQ, "ISO");
            }

            if (!hyperType.equals(HypervisorType.None)) {
                sc.addAnd("hypervisorType", SearchCriteria.Op.EQ, hyperType);
            }

            if (bootable != null) {
                sc.addAnd("bootable", SearchCriteria.Op.EQ, bootable);
            }

            if (onlyReady) {
                SearchCriteria<TemplateJoinVO> readySc = _templateJoinDao.createSearchCriteria();
                readySc.addOr("state", SearchCriteria.Op.EQ, TemplateState.Ready);
                readySc.addOr("format", SearchCriteria.Op.EQ, ImageFormat.BAREMETAL);
                SearchCriteria<TemplateJoinVO> isoPerhostSc = _templateJoinDao.createSearchCriteria();
                isoPerhostSc.addAnd("format", SearchCriteria.Op.EQ, ImageFormat.ISO);
                isoPerhostSc.addAnd("templateType", SearchCriteria.Op.EQ, TemplateType.PERHOST);
                readySc.addOr("templateType", SearchCriteria.Op.SC, isoPerhostSc);
                sc.addAnd("state", SearchCriteria.Op.SC, readySc);
            }

            if (!showDomr) {
                // excluding system template
                sc.addAnd("templateType", SearchCriteria.Op.NEQ, Storage.TemplateType.SYSTEM);
            }
        }

        if (zoneId != null) {
            SearchCriteria<TemplateJoinVO> zoneSc = _templateJoinDao.createSearchCriteria();
            zoneSc.addOr("dataCenterId", SearchCriteria.Op.EQ, zoneId);
            zoneSc.addOr("dataStoreScope", SearchCriteria.Op.EQ, ScopeType.REGION);
            // handle the case where xs-tools.iso and vmware-tools.iso do not
            // have data_center information in template_view
            SearchCriteria<TemplateJoinVO> isoPerhostSc = _templateJoinDao.createSearchCriteria();
            isoPerhostSc.addAnd("format", SearchCriteria.Op.EQ, ImageFormat.ISO);
            isoPerhostSc.addAnd("templateType", SearchCriteria.Op.EQ, TemplateType.PERHOST);
            zoneSc.addOr("templateType", SearchCriteria.Op.SC, isoPerhostSc);
            sc.addAnd("dataCenterId", SearchCriteria.Op.SC, zoneSc);
        }

        // don't return removed template, this should not be needed since we
        // changed annotation for removed field in TemplateJoinVO.
        // sc.addAnd("removed", SearchCriteria.Op.NULL);

        // search unique templates and find details by Ids
        Pair<List<TemplateJoinVO>, Integer> uniqueTmplPair = null;
        if(showRemovedTmpl){
            uniqueTmplPair = _templateJoinDao.searchIncludingRemovedAndCount(sc, searchFilter);
        } else {
            sc.addAnd("templateState", SearchCriteria.Op.EQ, State.Active);
            uniqueTmplPair = _templateJoinDao.searchAndCount(sc, searchFilter);
        }

        Integer count = uniqueTmplPair.second();
        if (count.intValue() == 0) {
            // empty result
            return uniqueTmplPair;
        }
        List<TemplateJoinVO> uniqueTmpls = uniqueTmplPair.first();
        String[] tzIds = new String[uniqueTmpls.size()];
        int i = 0;
        for (TemplateJoinVO v : uniqueTmpls) {
            tzIds[i++] = v.getTempZonePair();
        }
        List<TemplateJoinVO> vrs = _templateJoinDao.searchByTemplateZonePair(showRemovedTmpl, tzIds);
        return new Pair<List<TemplateJoinVO>, Integer>(vrs, count);

        // TODO: revisit the special logic for iso search in
        // VMTemplateDaoImpl.searchForTemplates and understand why we need to
        // specially handle ISO. The original logic is very twisted and no idea
        // about what the code was doing.

    }

    @Override
    public ListResponse<TemplateResponse> listIsos(ListIsosCmd cmd) {
        Pair<List<TemplateJoinVO>, Integer> result = searchForIsosInternal(cmd);
        ListResponse<TemplateResponse> response = new ListResponse<TemplateResponse>();

        ResponseView respView = ResponseView.Restricted;
        if (cmd instanceof ListIsosCmdByAdmin) {
            respView = ResponseView.Full;
        }

        List<TemplateResponse> templateResponses = ViewResponseHelper.createIsoResponse(respView, result.first().toArray(
                new TemplateJoinVO[result.first().size()]));
        response.setResponses(templateResponses, result.second());
        return response;
    }

    private Pair<List<TemplateJoinVO>, Integer> searchForIsosInternal(ListIsosCmd cmd) {
        TemplateFilter isoFilter = TemplateFilter.valueOf(cmd.getIsoFilter());
        Long id = cmd.getId();
        Map<String, String> tags = cmd.getTags();
        boolean showRemovedISO = cmd.getShowRemoved();
        Account caller = CallContext.current().getCallingAccount();

        boolean listAll = false;
        if (isoFilter != null && isoFilter == TemplateFilter.all) {
            if (_accountMgr.isNormalUser(caller.getId())) {
                throw new InvalidParameterValueException("Filter " + TemplateFilter.all
                        + " can be specified by admin only");
            }
            listAll = true;
        }

        List<Long> permittedDomains = new ArrayList<Long>();
        List<Long> permittedAccounts = new ArrayList<Long>();
        List<Long> permittedResources = new ArrayList<Long>();

        Ternary<Long, Boolean, ListProjectResourcesCriteria> domainIdRecursiveListProject = new Ternary<Long, Boolean, ListProjectResourcesCriteria>(
                cmd.getDomainId(), cmd.isRecursive(), null);
        _accountMgr.buildACLSearchParameters(caller, id, cmd.getAccountName(), cmd.getProjectId(), permittedDomains, permittedAccounts, permittedResources,
                domainIdRecursiveListProject, cmd.listAll(), false, "listIsos");
        Boolean isRecursive = domainIdRecursiveListProject.second();
        ListProjectResourcesCriteria listProjectResourcesCriteria = domainIdRecursiveListProject.third();
//        List<Account> permittedAccounts = new ArrayList<Account>();
//        for (Long accountId : permittedAccountIds) {
//            permittedAccounts.add(_accountMgr.getAccount(accountId));
//        }

        HypervisorType hypervisorType = HypervisorType.getType(cmd.getHypervisor());

        return searchForTemplatesInternal(cmd.getId(), cmd.getIsoName(), cmd.getKeyword(), isoFilter, true,
                cmd.isBootable(), cmd.getPageSizeVal(), cmd.getStartIndex(), cmd.getZoneId(), hypervisorType, true,
                cmd.listInReadyState(), permittedDomains, permittedAccounts, permittedResources, isRecursive, caller, listProjectResourcesCriteria, tags, showRemovedISO);
    }

    @Override
    public ListResponse<AffinityGroupResponse> listAffinityGroups(Long affinityGroupId, String affinityGroupName,
            String affinityGroupType, Long vmId, String accountName, Long domainId, boolean isRecursive,
            boolean listAll, Long startIndex, Long pageSize, String keyword) {
        Pair<List<AffinityGroupJoinVO>, Integer> result = listAffinityGroupsInternal(affinityGroupId,
                affinityGroupName, affinityGroupType, vmId, accountName, domainId, isRecursive, listAll, startIndex,
                pageSize, keyword);
        ListResponse<AffinityGroupResponse> response = new ListResponse<AffinityGroupResponse>();
        List<AffinityGroupResponse> agResponses = ViewResponseHelper.createAffinityGroupResponses(result.first());
        response.setResponses(agResponses, result.second());
        return response;
    }

    public Pair<List<AffinityGroupJoinVO>, Integer> listAffinityGroupsInternal(Long affinityGroupId,
            String affinityGroupName, String affinityGroupType, Long vmId, String accountName, Long domainId,
            boolean isRecursive, boolean listAll, Long startIndex, Long pageSize, String keyword) {

        Account caller = CallContext.current().getCallingAccount();

        caller.getAccountId();

        if (vmId != null) {
            UserVmVO userVM = _userVmDao.findById(vmId);
            if (userVM == null) {
                throw new InvalidParameterValueException("Unable to list affinity groups for virtual machine instance " + vmId + "; instance not found.");
            }
            _accountMgr.checkAccess(caller, null, true, userVM);
            return listAffinityGroupsByVM(vmId.longValue(), startIndex, pageSize);
        }

        List<Long> permittedDomains = new ArrayList<Long>();
        List<Long> permittedAccounts = new ArrayList<Long>();
        List<Long> permittedResources = new ArrayList<Long>();
        Ternary<Long, Boolean, ListProjectResourcesCriteria> domainIdRecursiveListProject = new Ternary<Long, Boolean, ListProjectResourcesCriteria>(
                domainId, isRecursive, null);
        _accountMgr.buildACLSearchParameters(caller, affinityGroupId, accountName, null, permittedDomains, permittedAccounts, permittedResources,
                domainIdRecursiveListProject, listAll, true, "listAffinityGroups");
        //domainId = domainIdRecursiveListProject.first();
        isRecursive = domainIdRecursiveListProject.second();
        ListProjectResourcesCriteria listProjectResourcesCriteria = domainIdRecursiveListProject.third();

        Filter searchFilter = new Filter(AffinityGroupJoinVO.class, "id", true, startIndex, pageSize);
        SearchCriteria<AffinityGroupJoinVO> sc = buildAffinityGroupSearchCriteria(isRecursive,
                permittedDomains, permittedAccounts, permittedResources, listProjectResourcesCriteria, affinityGroupId, affinityGroupName, affinityGroupType, keyword);

        Pair<List<AffinityGroupJoinVO>, Integer> uniqueGroupsPair = _affinityGroupJoinDao.searchAndCount(sc, searchFilter);
        // search group details by ids
        List<AffinityGroupJoinVO> vrs = new ArrayList<AffinityGroupJoinVO>();
        Integer count = uniqueGroupsPair.second();
        if (count.intValue() != 0) {
            List<AffinityGroupJoinVO> uniqueGroups = uniqueGroupsPair.first();
            Long[] vrIds = new Long[uniqueGroups.size()];
            int i = 0;
            for (AffinityGroupJoinVO v : uniqueGroups) {
                vrIds[i++] = v.getId();
            }
            vrs = _affinityGroupJoinDao.searchByIds(vrIds);
        }

        /*  TODO: confirm with Prachi if we still need this complicated logic with new ACL model
        if (!permittedAccounts.isEmpty()) {
            // add domain level affinity groups
            if (domainId != null) {
                SearchCriteria<AffinityGroupJoinVO> scDomain = buildAffinityGroupSearchCriteria(null, isRecursive,
                        new ArrayList<Long>(), listProjectResourcesCriteria, affinityGroupId, affinityGroupName,
                        affinityGroupType, keyword);
                vrs.addAll(listDomainLevelAffinityGroups(scDomain, searchFilter, domainId));
            } else {

                for (Long permAcctId : permittedAccounts) {
                    Account permittedAcct = _accountDao.findById(permAcctId);
                    SearchCriteria<AffinityGroupJoinVO> scDomain = buildAffinityGroupSearchCriteria(
                            null, isRecursive, new ArrayList<Long>(),
                            listProjectResourcesCriteria, affinityGroupId, affinityGroupName, affinityGroupType, keyword);

                    vrs.addAll(listDomainLevelAffinityGroups(scDomain, searchFilter, permittedAcct.getDomainId()));
                }
            }
        } else if (((permittedAccounts.isEmpty()) && (domainId != null) && isRecursive)) {
            // list all domain level affinity groups for the domain admin case
            SearchCriteria<AffinityGroupJoinVO> scDomain = buildAffinityGroupSearchCriteria(null, isRecursive,
                    new ArrayList<Long>(), listProjectResourcesCriteria, affinityGroupId, affinityGroupName,
                    affinityGroupType, keyword);
            vrs.addAll(listDomainLevelAffinityGroups(scDomain, searchFilter, domainId));
        }
        */

        return new Pair<List<AffinityGroupJoinVO>, Integer>(vrs, vrs.size());

    }

    private SearchCriteria<AffinityGroupJoinVO> buildAffinityGroupSearchCriteria(boolean isRecursive,
            List<Long> permittedDomains, List<Long> permittedAccounts, List<Long> permittedResources, ListProjectResourcesCriteria listProjectResourcesCriteria,
            Long affinityGroupId, String affinityGroupName, String affinityGroupType, String keyword) {

        SearchBuilder<AffinityGroupJoinVO> groupSearch = _affinityGroupJoinDao.createSearchBuilder();
        groupSearch.select(null, Func.DISTINCT, groupSearch.entity().getId()); // select
        // distinct

        SearchCriteria<AffinityGroupJoinVO> sc = groupSearch.create();
        SearchCriteria<AffinityGroupJoinVO> aclSc = _affinityGroupJoinDao.createSearchCriteria();
        // building ACL search criteria
        _accountMgr.buildACLViewSearchCriteria(sc, aclSc, isRecursive, permittedDomains, permittedAccounts, permittedResources, listProjectResourcesCriteria);

        if (affinityGroupId != null) {
            sc.addAnd("id", SearchCriteria.Op.EQ, affinityGroupId);
        }

        if (affinityGroupName != null) {
            sc.addAnd("name", SearchCriteria.Op.EQ, affinityGroupName);
        }

        if (affinityGroupType != null) {
            sc.addAnd("type", SearchCriteria.Op.EQ, affinityGroupType);
        }

        if (keyword != null) {
            SearchCriteria<AffinityGroupJoinVO> ssc = _affinityGroupJoinDao.createSearchCriteria();
            ssc.addOr("name", SearchCriteria.Op.LIKE, "%" + keyword + "%");
            ssc.addOr("type", SearchCriteria.Op.LIKE, "%" + keyword + "%");

            sc.addAnd("name", SearchCriteria.Op.SC, ssc);
        }

        return sc;

    }

    private Pair<List<AffinityGroupJoinVO>, Integer> listAffinityGroupsByVM(long vmId, long pageInd, long pageSize) {
        Filter sf = new Filter(SecurityGroupVMMapVO.class, null, true, pageInd, pageSize);
        Pair<List<AffinityGroupVMMapVO>, Integer> agVmMappingPair = _affinityGroupVMMapDao.listByInstanceId(vmId, sf);
        Integer count = agVmMappingPair.second();
        if (count.intValue() == 0) {
            // handle empty result cases
            return new Pair<List<AffinityGroupJoinVO>, Integer>(new ArrayList<AffinityGroupJoinVO>(), count);
        }
        List<AffinityGroupVMMapVO> agVmMappings = agVmMappingPair.first();
        Long[] agIds = new Long[agVmMappings.size()];
        int i = 0;
        for (AffinityGroupVMMapVO agVm : agVmMappings) {
            agIds[i++] = agVm.getAffinityGroupId();
        }
        List<AffinityGroupJoinVO> ags = _affinityGroupJoinDao.searchByIds(agIds);
        return new Pair<List<AffinityGroupJoinVO>, Integer>(ags, count);
    }

    private List<AffinityGroupJoinVO> listDomainLevelAffinityGroups(SearchCriteria<AffinityGroupJoinVO> sc, Filter searchFilter, long domainId) {
        List<Long> affinityGroupIds = new ArrayList<Long>();
        Set<Long> allowedDomains = _domainMgr.getDomainParentIds(domainId);
        List<AffinityGroupDomainMapVO> maps = _affinityGroupDomainMapDao.listByDomain(allowedDomains.toArray());

        for (AffinityGroupDomainMapVO map : maps) {
            boolean subdomainAccess = map.isSubdomainAccess();
            if (map.getDomainId() == domainId || subdomainAccess) {
                affinityGroupIds.add(map.getAffinityGroupId());
            }
        }

        if (!affinityGroupIds.isEmpty()) {
            SearchCriteria<AffinityGroupJoinVO> domainSC = _affinityGroupJoinDao.createSearchCriteria();
            domainSC.addAnd("id", SearchCriteria.Op.IN, affinityGroupIds.toArray());
            domainSC.addAnd("aclType", SearchCriteria.Op.EQ, ACLType.Domain.toString());

            sc.addAnd("id", SearchCriteria.Op.SC, domainSC);

            Pair<List<AffinityGroupJoinVO>, Integer> uniqueGroupsPair = _affinityGroupJoinDao.searchAndCount(sc, searchFilter);
            // search group by ids
            Integer count = uniqueGroupsPair.second();
            if (count.intValue() == 0) {
                // empty result
                return new ArrayList<AffinityGroupJoinVO>();
            }
            List<AffinityGroupJoinVO> uniqueGroups = uniqueGroupsPair.first();
            Long[] vrIds = new Long[uniqueGroups.size()];
            int i = 0;
            for (AffinityGroupJoinVO v : uniqueGroups) {
                vrIds[i++] = v.getId();
            }
            List<AffinityGroupJoinVO> vrs = _affinityGroupJoinDao.searchByIds(vrIds);
            return vrs;
        } else {
            return new ArrayList<AffinityGroupJoinVO>();
        }
    }

    @Override
    public List<ResourceDetailResponse> listResourceDetails(ListResourceDetailsCmd cmd) {
        String key = cmd.getKey();
        Boolean forDisplay = cmd.forDisplay();
        ResourceTag.ResourceObjectType resourceType = cmd.getResourceType();
        String resourceIdStr = cmd.getResourceId();
        Long resourceId = null;
        if (resourceIdStr != null) {
            resourceId = _taggedResourceMgr.getResourceId(resourceIdStr, resourceType);
        }
        if (resourceId == null) {
            throw new InvalidParameterValueException("Cannot find resource with resourceId " + resourceIdStr + " and of resource type " + resourceType);
        }
        List<? extends ResourceDetail> detailList = new ArrayList<ResourceDetail>();
        ResourceDetail requestedDetail = null;

        if (key == null) {
            detailList = _resourceMetaDataMgr.getDetailsList(resourceId, resourceType, forDisplay);
        } else {
            requestedDetail = _resourceMetaDataMgr.getDetail(resourceId, resourceType, key);
            if (forDisplay != null && requestedDetail.isDisplay() != forDisplay) {
                requestedDetail = null;
            }
        }

        List<ResourceDetailResponse> responseList = new ArrayList<ResourceDetailResponse>();
        if (requestedDetail != null) {
            ResourceDetailResponse detailResponse = createResourceDetailsResponse(requestedDetail, resourceType);
            responseList.add(detailResponse);
        } else {
            for (ResourceDetail detail : detailList) {
                ResourceDetailResponse detailResponse = createResourceDetailsResponse(detail, resourceType);
                responseList.add(detailResponse);
            }
            }

        return responseList;
        }

    protected ResourceDetailResponse createResourceDetailsResponse(ResourceDetail requestedDetail, ResourceTag.ResourceObjectType resourceType) {
        ResourceDetailResponse resourceDetailResponse = new ResourceDetailResponse();
        resourceDetailResponse.setResourceId(String.valueOf(requestedDetail.getResourceId()));
        resourceDetailResponse.setName(requestedDetail.getName());
        resourceDetailResponse.setValue(requestedDetail.getValue());
        resourceDetailResponse.setForDisplay(requestedDetail.isDisplay());
        resourceDetailResponse.setResourceType(resourceType.toString().toString());
        resourceDetailResponse.setObjectName("resourcedetail");
        return resourceDetailResponse;
    }

}<|MERGE_RESOLUTION|>--- conflicted
+++ resolved
@@ -751,10 +751,9 @@
         Boolean isRecursive = domainIdRecursiveListProject.second();
         ListProjectResourcesCriteria listProjectResourcesCriteria = domainIdRecursiveListProject.third();
 
-<<<<<<< HEAD
         Filter searchFilter = new Filter(UserVmJoinVO.class, "id", true, cmd.getStartIndex(),
                 cmd.getPageSizeVal());
-=======
+
         List<Long> ids = null;
         if (cmd.getId() != null) {
             if (cmd.getIds() != null && !cmd.getIds().isEmpty()) {
@@ -765,29 +764,6 @@
         } else {
             ids = cmd.getIds();
         }
-
-        Criteria c = new Criteria("id", Boolean.TRUE, cmd.getStartIndex(), cmd.getPageSizeVal());
-        // Criteria c = new Criteria(null, Boolean.FALSE, cmd.getStartIndex(),
-        // cmd.getPageSizeVal()); //version without default sorting
-        c.addCriteria(Criteria.KEYWORD, cmd.getKeyword());
-        c.addCriteria(Criteria.ID, ids);
-        c.addCriteria(Criteria.NAME, cmd.getName());
-        c.addCriteria(Criteria.STATE, cmd.getState());
-        c.addCriteria(Criteria.DATACENTERID, cmd.getZoneId());
-        c.addCriteria(Criteria.GROUPID, cmd.getGroupId());
-        c.addCriteria(Criteria.FOR_VIRTUAL_NETWORK, cmd.getForVirtualNetwork());
-        c.addCriteria(Criteria.NETWORKID, cmd.getNetworkId());
-        c.addCriteria(Criteria.TEMPLATE_ID, cmd.getTemplateId());
-        c.addCriteria(Criteria.ISO_ID, cmd.getIsoId());
-        c.addCriteria(Criteria.VPC_ID, cmd.getVpcId());
-        c.addCriteria(Criteria.AFFINITY_GROUP_ID, cmd.getAffinityGroupId());
-        c.addCriteria(Criteria.SERVICE_OFFERING_ID, cmd.getServiceOfferingId());
-        c.addCriteria(Criteria.DISPLAY, cmd.getDisplay());
-
-        if (domainId != null) {
-            c.addCriteria(Criteria.DOMAINID, domainId);
-        }
->>>>>>> 5779292e
 
         // first search distinct vm id by using query criteria and pagination
         SearchBuilder<UserVmJoinVO> sb = _userVmJoinDao.createSearchBuilder();
@@ -912,8 +888,8 @@
             sc.setParameters("display", display);
         }
 
-        if (id != null) {
-            List<?> idList = (id instanceof List<?> ? (List<?>)id : null);
+        if (ids != null) {
+            List<?> idList = (ids instanceof List<?> ? (List<?>)ids : null);
             if (idList != null && !idList.isEmpty()) {
                 sc.setParameters("idIN", idList.toArray());
             }
