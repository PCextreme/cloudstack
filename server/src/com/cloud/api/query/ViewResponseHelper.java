--- conflicted
+++ resolved
@@ -40,11 +40,8 @@
 import org.apache.cloudstack.api.response.SecurityGroupResponse;
 import org.apache.cloudstack.api.response.ServiceOfferingResponse;
 import org.apache.cloudstack.api.response.StoragePoolResponse;
-<<<<<<< HEAD
 import org.apache.cloudstack.api.response.TemplateResponse;
-=======
 import org.apache.cloudstack.api.response.StoragePoolForMigrationResponse;
->>>>>>> 3c597476
 import org.apache.cloudstack.api.response.UserResponse;
 import org.apache.cloudstack.api.response.UserVmResponse;
 import org.apache.cloudstack.api.response.VolumeResponse;
@@ -292,7 +289,6 @@
         return new ArrayList<StoragePoolResponse>(vrDataList.values());
     }
 
-<<<<<<< HEAD
     public static List<ImageStoreResponse> createImageStoreResponse(ImageStoreJoinVO... stores) {
         Hashtable<Long, ImageStoreResponse> vrDataList = new Hashtable<Long, ImageStoreResponse>();
         // Initialise the vrdatalist with the input data
@@ -309,7 +305,8 @@
             vrDataList.put(vr.getId(), vrData);
         }
         return new ArrayList<ImageStoreResponse>(vrDataList.values());
-=======
+    }
+    
     public static List<StoragePoolForMigrationResponse> createStoragePoolForMigrationResponse(StoragePoolJoinVO... pools) {
         Hashtable<Long, StoragePoolForMigrationResponse> vrDataList = new Hashtable<Long, StoragePoolForMigrationResponse>();
         // Initialise the vrdatalist with the input data
@@ -325,7 +322,6 @@
             vrDataList.put(vr.getId(), vrData);
         }
         return new ArrayList<StoragePoolForMigrationResponse>(vrDataList.values());
->>>>>>> 3c597476
     }
 
 
@@ -369,7 +365,6 @@
         return respList;
     }
 
-<<<<<<< HEAD
     public static List<TemplateResponse> createTemplateResponse(TemplateJoinVO... templates) {
         Hashtable<Long, TemplateResponse> vrDataList = new Hashtable<Long, TemplateResponse>();
         for (TemplateJoinVO vr : templates) {
@@ -419,7 +414,8 @@
             vrDataList.put(vr.getId(), vrData);
         }
         return new ArrayList<TemplateResponse>(vrDataList.values());
-=======
+    }
+    
     public static List<AffinityGroupResponse> createAffinityGroupResponses(List<AffinityGroupJoinVO> groups) {
         Hashtable<Long, AffinityGroupResponse> vrDataList = new Hashtable<Long, AffinityGroupResponse>();
         for (AffinityGroupJoinVO vr : groups) {
@@ -434,6 +430,5 @@
             vrDataList.put(vr.getId(), vrData);
         }
         return new ArrayList<AffinityGroupResponse>(vrDataList.values());
->>>>>>> 3c597476
     }
 }