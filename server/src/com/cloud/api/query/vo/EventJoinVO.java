--- conflicted
+++ resolved
@@ -222,19 +222,12 @@
         return archived;
     }
 
-<<<<<<< HEAD
-=======
     public boolean getDisplayEvent() {
         return displayEvent;
     }
 
->>>>>>> 63e3eea7
     @Override
     public IAMEntityType getEntityType() {
         return IAMEntityType.Event;
     }
-<<<<<<< HEAD
-=======
-
->>>>>>> 63e3eea7
 }