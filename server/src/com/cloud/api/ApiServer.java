// Licensed to the Apache Software Foundation (ASF) under one
// or more contributor license agreements.  See the NOTICE file
// distributed with this work for additional information
// regarding copyright ownership.  The ASF licenses this file
// to you under the Apache License, Version 2.0 (the
// "License"); you may not use this file except in compliance
// with the License.  You may obtain a copy of the License at
//
//   http://www.apache.org/licenses/LICENSE-2.0
//
// Unless required by applicable law or agreed to in writing,
// software distributed under the License is distributed on an
// "AS IS" BASIS, WITHOUT WARRANTIES OR CONDITIONS OF ANY
// KIND, either express or implied.  See the License for the
// specific language governing permissions and limitations
// under the License.
package com.cloud.api;

import java.io.ByteArrayInputStream;
import java.io.IOException;
import java.io.InterruptedIOException;
import java.lang.reflect.Type;
import java.net.InetAddress;
import java.net.ServerSocket;
import java.net.Socket;
import java.net.URI;
import java.net.URISyntaxException;
import java.net.URLEncoder;
import java.security.SecureRandom;
import java.text.DateFormat;
import java.text.ParseException;
import java.text.SimpleDateFormat;
import java.util.ArrayList;
import java.util.Collections;
import java.util.Date;
import java.util.Enumeration;
import java.util.HashMap;
import java.util.HashSet;
import java.util.Iterator;
import java.util.List;
import java.util.Map;
import java.util.Set;
import java.util.TimeZone;
import java.util.concurrent.ExecutorService;
import java.util.concurrent.LinkedBlockingQueue;
import java.util.concurrent.ThreadPoolExecutor;
import java.util.concurrent.TimeUnit;
import java.util.regex.Matcher;
import java.util.regex.Pattern;

import javax.crypto.Mac;
import javax.crypto.spec.SecretKeySpec;
import javax.inject.Inject;
import javax.naming.ConfigurationException;
import javax.servlet.http.HttpServletResponse;
import javax.servlet.http.HttpSession;

import org.apache.cloudstack.acl.APIChecker;
import org.apache.cloudstack.api.APICommand;
import org.apache.cloudstack.api.ApiConstants;
import org.apache.cloudstack.api.ApiErrorCode;
import org.apache.cloudstack.api.ApiServerService;
import org.apache.cloudstack.api.BaseAsyncCmd;
import org.apache.cloudstack.api.BaseAsyncCreateCmd;
import org.apache.cloudstack.api.BaseCmd;
import org.apache.cloudstack.api.BaseListCmd;
import org.apache.cloudstack.api.ResponseObject;
import org.apache.cloudstack.api.ResponseObject.ResponseView;
import org.apache.cloudstack.api.ServerApiException;
import org.apache.cloudstack.api.auth.APIAuthenticationManager;
import org.apache.cloudstack.api.command.admin.account.ListAccountsCmdByAdmin;
import org.apache.cloudstack.api.command.admin.host.ListHostsCmd;
import org.apache.cloudstack.api.command.admin.router.ListRoutersCmd;
import org.apache.cloudstack.api.command.admin.storage.ListStoragePoolsCmd;
import org.apache.cloudstack.api.command.admin.user.ListUsersCmd;
import org.apache.cloudstack.api.command.admin.vm.ListVMsCmdByAdmin;
import org.apache.cloudstack.api.command.admin.volume.ListVolumesCmdByAdmin;
import org.apache.cloudstack.api.command.admin.zone.ListZonesCmdByAdmin;
import org.apache.cloudstack.api.command.user.account.ListAccountsCmd;
import org.apache.cloudstack.api.command.user.account.ListProjectAccountsCmd;
import org.apache.cloudstack.api.command.user.event.ListEventsCmd;
import org.apache.cloudstack.api.command.user.offering.ListDiskOfferingsCmd;
import org.apache.cloudstack.api.command.user.offering.ListServiceOfferingsCmd;
import org.apache.cloudstack.api.command.user.project.ListProjectInvitationsCmd;
import org.apache.cloudstack.api.command.user.project.ListProjectsCmd;
import org.apache.cloudstack.api.command.user.securitygroup.ListSecurityGroupsCmd;
import org.apache.cloudstack.api.command.user.tag.ListTagsCmd;
import org.apache.cloudstack.api.command.user.vm.ListVMsCmd;
import org.apache.cloudstack.api.command.user.vmgroup.ListVMGroupsCmd;
import org.apache.cloudstack.api.command.user.volume.ListVolumesCmd;
import org.apache.cloudstack.api.command.user.zone.ListZonesCmd;
import org.apache.cloudstack.api.response.AsyncJobResponse;
import org.apache.cloudstack.api.response.CreateCmdResponse;
import org.apache.cloudstack.api.response.ExceptionResponse;
import org.apache.cloudstack.api.response.ListResponse;
import org.apache.cloudstack.api.response.LoginCmdResponse;
import org.apache.cloudstack.context.CallContext;
import org.apache.cloudstack.framework.config.dao.ConfigurationDao;
import org.apache.cloudstack.framework.config.impl.ConfigurationVO;
import org.apache.cloudstack.framework.events.EventBus;
import org.apache.cloudstack.framework.events.EventBusException;
import org.apache.cloudstack.framework.jobs.AsyncJob;
import org.apache.cloudstack.framework.jobs.AsyncJobManager;
import org.apache.cloudstack.framework.jobs.impl.AsyncJobVO;
import org.apache.cloudstack.framework.messagebus.MessageBus;
import org.apache.cloudstack.framework.messagebus.MessageDispatcher;
import org.apache.cloudstack.framework.messagebus.MessageHandler;
import org.apache.cloudstack.managed.context.ManagedContextRunnable;
import org.apache.commons.codec.binary.Base64;
import org.apache.http.ConnectionClosedException;
import org.apache.http.HttpException;
import org.apache.http.HttpRequest;
import org.apache.http.HttpResponse;
import org.apache.http.HttpServerConnection;
import org.apache.http.HttpStatus;
import org.apache.http.NameValuePair;
import org.apache.http.client.utils.URLEncodedUtils;
import org.apache.http.entity.BasicHttpEntity;
import org.apache.http.impl.DefaultHttpResponseFactory;
import org.apache.http.impl.DefaultHttpServerConnection;
import org.apache.http.impl.NoConnectionReuseStrategy;
import org.apache.http.impl.SocketHttpServerConnection;
import org.apache.http.params.BasicHttpParams;
import org.apache.http.params.CoreConnectionPNames;
import org.apache.http.params.CoreProtocolPNames;
import org.apache.http.params.HttpParams;
import org.apache.http.protocol.BasicHttpContext;
import org.apache.http.protocol.BasicHttpProcessor;
import org.apache.http.protocol.HttpContext;
import org.apache.http.protocol.HttpRequestHandler;
import org.apache.http.protocol.HttpRequestHandlerRegistry;
import org.apache.http.protocol.HttpService;
import org.apache.http.protocol.ResponseConnControl;
import org.apache.http.protocol.ResponseContent;
import org.apache.http.protocol.ResponseDate;
import org.apache.http.protocol.ResponseServer;
import org.apache.log4j.Logger;
import org.springframework.beans.factory.NoSuchBeanDefinitionException;
import org.springframework.stereotype.Component;

import com.cloud.api.dispatch.DispatchChainFactory;
import com.cloud.api.dispatch.DispatchTask;
import com.cloud.api.response.ApiResponseSerializer;
import com.cloud.configuration.Config;
import com.cloud.domain.Domain;
import com.cloud.domain.DomainVO;
import com.cloud.domain.dao.DomainDao;
import com.cloud.event.ActionEventUtils;
import com.cloud.event.EventCategory;
import com.cloud.event.EventTypes;
import com.cloud.exception.AccountLimitException;
import com.cloud.exception.CloudAuthenticationException;
import com.cloud.exception.InsufficientCapacityException;
import com.cloud.exception.InvalidParameterValueException;
import com.cloud.exception.PermissionDeniedException;
import com.cloud.exception.RequestLimitException;
import com.cloud.exception.ResourceAllocationException;
import com.cloud.exception.ResourceUnavailableException;
import com.cloud.user.Account;
import com.cloud.user.AccountManager;
import com.cloud.user.DomainManager;
import com.cloud.user.User;
import com.cloud.user.UserAccount;
import com.cloud.user.UserVO;
import com.cloud.utils.ConstantTimeComparator;
import com.cloud.utils.HttpUtils;
import com.cloud.utils.NumbersUtil;
import com.cloud.utils.Pair;
import com.cloud.utils.StringUtils;
import com.cloud.utils.component.ComponentContext;
import com.cloud.utils.component.ManagerBase;
import com.cloud.utils.component.PluggableService;
import com.cloud.utils.concurrency.NamedThreadFactory;
import com.cloud.utils.db.EntityManager;
import com.cloud.utils.db.SearchCriteria;
import com.cloud.utils.db.TransactionLegacy;
import com.cloud.utils.db.UUIDManager;
import com.cloud.utils.exception.CloudRuntimeException;
import com.cloud.utils.exception.ExceptionProxyObject;
import com.google.gson.reflect.TypeToken;

@Component
public class ApiServer extends ManagerBase implements HttpRequestHandler, ApiServerService {
    private static final Logger s_logger = Logger.getLogger(ApiServer.class.getName());
    private static final Logger s_accessLogger = Logger.getLogger("apiserver." + ApiServer.class.getName());

    private static boolean encodeApiResponse = false;
    private boolean enableSecureCookie = false;
    private String jsonContentType = HttpUtils.JSON_CONTENT_TYPE;

    /**
     * Non-printable ASCII characters - numbers 0 to 31 and 127 decimal
     */
    private static final String CONTROL_CHARACTERS = "[\000-\011\013-\014\016-\037\177]";

    @Inject
    private ApiDispatcher dispatcher;
    @Inject
    private DispatchChainFactory dispatchChainFactory;
    @Inject
    private AccountManager accountMgr;
    @Inject
    private DomainManager domainMgr;
    @Inject
    private DomainDao domainDao;
    @Inject
    private UUIDManager uuidMgr;
    @Inject
    private AsyncJobManager asyncMgr;
    @Inject
    private ConfigurationDao configDao;
    @Inject
    private EntityManager entityMgr;
    @Inject
    private APIAuthenticationManager authManager;

    private List<PluggableService> pluggableServices;

    private List<APIChecker> apiAccessCheckers;

    @Inject
    private ApiAsyncJobDispatcher asyncDispatcher;

    private static int s_workerCount = 0;
    private static final DateFormat DateFormatToUse = new SimpleDateFormat("yyyy-MM-dd'T'HH:mm:ssZ");
    private static Map<String, List<Class<?>>> s_apiNameCmdClassMap = new HashMap<String, List<Class<?>>>();

    private static ExecutorService s_executor = new ThreadPoolExecutor(10, 150, 60, TimeUnit.SECONDS, new LinkedBlockingQueue<Runnable>(), new NamedThreadFactory(
            "ApiServer"));
    @Inject
    private MessageBus messageBus;

    @Override
    public boolean configure(final String name, final Map<String, Object> params) throws ConfigurationException {
        messageBus.subscribe(AsyncJob.Topics.JOB_EVENT_PUBLISH, MessageDispatcher.getDispatcher(this));
        return true;
    }

    @MessageHandler(topic = AsyncJob.Topics.JOB_EVENT_PUBLISH)
    public void handleAsyncJobPublishEvent(String subject, String senderAddress, Object args) {
        assert (args != null);

        @SuppressWarnings("unchecked")
        Pair<AsyncJob, String> eventInfo = (Pair<AsyncJob, String>)args;
        AsyncJob job = eventInfo.first();
        String jobEvent = eventInfo.second();

        if (s_logger.isTraceEnabled())
            s_logger.trace("Handle asyjob publish event " + jobEvent);

        EventBus eventBus = null;
        try {
            eventBus = ComponentContext.getComponent(EventBus.class);
        } catch (NoSuchBeanDefinitionException nbe) {
            return; // no provider is configured to provide events bus, so just return
        }

        if (!job.getDispatcher().equalsIgnoreCase("ApiAsyncJobDispatcher")) {
            return;
        }

        User userJobOwner = accountMgr.getUserIncludingRemoved(job.getUserId());
        Account jobOwner = accountMgr.getAccount(userJobOwner.getAccountId());

        // Get the event type from the cmdInfo json string
        String info = job.getCmdInfo();
        String cmdEventType = "unknown";
        if (info != null) {
            Type type = new TypeToken<Map<String, String>>(){}.getType();
            Map<String, String> cmdInfo = ApiGsonHelper.getBuilder().create().fromJson(info, type);
            String eventTypeObj = cmdInfo.get("cmdEventType");
            if (eventTypeObj != null) {
                cmdEventType = eventTypeObj;

                if (s_logger.isDebugEnabled())
                    s_logger.debug("Retrieved cmdEventType from job info: " + cmdEventType);
            } else {
                if (s_logger.isDebugEnabled())
                    s_logger.debug("Unable to locate cmdEventType marker in job info. publish as unknown event");
            }
        }
        // For some reason, the instanceType / instanceId are not abstract, which means we may get null values.
        String instanceType = job.getInstanceType() != null ? job.getInstanceType() : "unknown";
        String instanceUuid = job.getInstanceId() != null ? ApiDBUtils.findJobInstanceUuid(job) : "";
        org.apache.cloudstack.framework.events.Event event = new org.apache.cloudstack.framework.events.Event("management-server", EventCategory.ASYNC_JOB_CHANGE_EVENT.getName(),
                jobEvent, instanceType, instanceUuid);

        Map<String, String> eventDescription = new HashMap<String, String>();
        eventDescription.put("command", job.getCmd());
        eventDescription.put("user", userJobOwner.getUuid());
        eventDescription.put("account", jobOwner.getUuid());
        eventDescription.put("processStatus", "" + job.getProcessStatus());
        eventDescription.put("resultCode", "" + job.getResultCode());
        eventDescription.put("instanceUuid", instanceUuid);
        eventDescription.put("instanceType", instanceType);
        eventDescription.put("commandEventType", cmdEventType);
        eventDescription.put("jobId", job.getUuid());
        eventDescription.put("jobResult", job.getResult());
        eventDescription.put("cmdInfo", job.getCmdInfo());
        eventDescription.put("status", "" + job.getStatus() );
        // If the event.accountinfo boolean value is set, get the human readable value for the username / domainname
        Map<String, String> configs = configDao.getConfiguration("management-server", new HashMap<String, String>());
        if (Boolean.valueOf(configs.get("event.accountinfo"))) {
            DomainVO domain = domainDao.findById(jobOwner.getDomainId());
            eventDescription.put("username", userJobOwner.getUsername());
            eventDescription.put("accountname", jobOwner.getAccountName());
            eventDescription.put("domainname", domain.getName());
        }
        event.setDescription(eventDescription);

        try {
            eventBus.publish(event);
        } catch (EventBusException evx) {
            String errMsg = "Failed to publish async job event on the the event bus.";
            s_logger.warn(errMsg, evx);
        }
    }

    @Override
    public boolean start() {
        Integer apiPort = null; // api port, null by default
        final SearchCriteria<ConfigurationVO> sc = configDao.createSearchCriteria();
        sc.addAnd("name", SearchCriteria.Op.EQ, Config.IntegrationAPIPort.key());
        final List<ConfigurationVO> values = configDao.search(sc, null);
        if ((values != null) && (values.size() > 0)) {
            final ConfigurationVO apiPortConfig = values.get(0);
            if (apiPortConfig.getValue() != null) {
                apiPort = Integer.parseInt(apiPortConfig.getValue());
            }
        }

        final Map<String, String> configs = configDao.getConfiguration();
        final String strSnapshotLimit = configs.get(Config.ConcurrentSnapshotsThresholdPerHost.key());
        if (strSnapshotLimit != null) {
            final Long snapshotLimit = NumbersUtil.parseLong(strSnapshotLimit, 1L);
            if (snapshotLimit.longValue() <= 0) {
                s_logger.debug("Global config parameter " + Config.ConcurrentSnapshotsThresholdPerHost.toString() + " is less or equal 0; defaulting to unlimited");
            } else {
                dispatcher.setCreateSnapshotQueueSizeLimit(snapshotLimit);
            }
        }

        final Set<Class<?>> cmdClasses = new HashSet<Class<?>>();
        for (final PluggableService pluggableService : pluggableServices) {
            cmdClasses.addAll(pluggableService.getCommands());
            if (s_logger.isDebugEnabled()) {
                s_logger.debug("Discovered plugin " + pluggableService.getClass().getSimpleName());
            }
        }

        for (final Class<?> cmdClass : cmdClasses) {
            final APICommand at = cmdClass.getAnnotation(APICommand.class);
            if (at == null) {
                throw new CloudRuntimeException(String.format("%s is claimed as a API command, but it doesn't have @APICommand annotation", cmdClass.getName()));
            }

            String apiName = at.name();
            List<Class<?>> apiCmdList = s_apiNameCmdClassMap.get(apiName);
            if (apiCmdList == null) {
                apiCmdList = new ArrayList<Class<?>>();
                s_apiNameCmdClassMap.put(apiName, apiCmdList);
            }
            apiCmdList.add(cmdClass);

        }

        setEncodeApiResponse(Boolean.valueOf(configDao.getValue(Config.EncodeApiResponse.key())));
        final String jsonType = configDao.getValue(Config.JSONDefaultContentType.key());
        if (jsonType != null) {
            jsonContentType = jsonType;
        }
        final Boolean enableSecureSessionCookie = Boolean.valueOf(configDao.getValue(Config.EnableSecureSessionCookie.key()));
        if (enableSecureSessionCookie != null) {
            enableSecureCookie = enableSecureSessionCookie;
        }

        if (apiPort != null) {
            final ListenerThread listenerThread = new ListenerThread(this, apiPort);
            listenerThread.start();
        }

        return true;
    }

    // NOTE: handle() only handles over the wire (OTW) requests from integration.api.port 8096
    // If integration api port is not configured, actual OTW requests will be received by ApiServlet
    @SuppressWarnings({"unchecked", "rawtypes"})
    @Override
    public void handle(final HttpRequest request, final HttpResponse response, final HttpContext context) throws HttpException, IOException {

        // Create StringBuffer to log information in access log
        final StringBuilder sb = new StringBuilder();
        final HttpServerConnection connObj = (HttpServerConnection)context.getAttribute("http.connection");
        if (connObj instanceof SocketHttpServerConnection) {
            final InetAddress remoteAddr = ((SocketHttpServerConnection)connObj).getRemoteAddress();
            sb.append(remoteAddr.toString() + " -- ");
        }
        sb.append(StringUtils.cleanString(request.getRequestLine().toString()));

        try {
            List<NameValuePair> paramList = null;
            try {
                paramList = URLEncodedUtils.parse(new URI(request.getRequestLine().getUri()), HttpUtils.UTF_8);
            } catch (final URISyntaxException e) {
                s_logger.error("Error parsing url request", e);
            }

            // Use Multimap as the parameter map should be in the form (name=String, value=String[])
            // So parameter values are stored in a list for the same name key
            // APITODO: Use Guava's (import com.google.common.collect.Multimap;)
            // (Immutable)Multimap<String, String> paramMultiMap = HashMultimap.create();
            // Map<String, Collection<String>> parameterMap = paramMultiMap.asMap();
            final Map parameterMap = new HashMap<String, String[]>();
            String responseType = HttpUtils.RESPONSE_TYPE_XML;
            if(paramList != null) {
                for (final NameValuePair param : paramList) {
                    if (param.getName().equalsIgnoreCase("response")) {
                        responseType = param.getValue();
                        continue;
                    }
                    parameterMap.put(param.getName(), new String[]{param.getValue()});
                }
            }

            // Get the type of http method being used.
            parameterMap.put("httpmethod", new String[] {request.getRequestLine().getMethod()});

            // Check responseType, if not among valid types, fallback to JSON
            if (!(responseType.equals(HttpUtils.RESPONSE_TYPE_JSON) || responseType.equals(HttpUtils.RESPONSE_TYPE_XML))) {
                responseType = HttpUtils.RESPONSE_TYPE_XML;
            }

            try {
                // always trust commands from API port, user context will always be UID_SYSTEM/ACCOUNT_ID_SYSTEM
                CallContext.register(accountMgr.getSystemUser(), accountMgr.getSystemAccount());
                sb.insert(0, "(userId=" + User.UID_SYSTEM + " accountId=" + Account.ACCOUNT_ID_SYSTEM + " sessionId=" + null + ") ");
                final String responseText = handleRequest(parameterMap, responseType, sb);
                sb.append(" 200 " + ((responseText == null) ? 0 : responseText.length()));

                writeResponse(response, responseText, HttpStatus.SC_OK, responseType, null);
            } catch (final ServerApiException se) {
                final String responseText = getSerializedApiError(se, parameterMap, responseType);
                writeResponse(response, responseText, se.getErrorCode().getHttpCode(), responseType, se.getDescription());
                sb.append(" " + se.getErrorCode() + " " + se.getDescription());
            } catch (final RuntimeException e) {
                // log runtime exception like NullPointerException to help identify the source easier
                s_logger.error("Unhandled exception, ", e);
                throw e;
            }
        } finally {
            s_accessLogger.info(sb.toString());
            CallContext.unregister();
        }
    }

    @SuppressWarnings({"unchecked", "rawtypes"})
    public void checkCharacterInkParams(final Map params) {
        final Map<String, String> stringMap = new HashMap<String, String>();
        final Set keys = params.keySet();
        final Iterator keysIter = keys.iterator();
        while (keysIter.hasNext()) {
            final String key = (String)keysIter.next();
            final String[] value = (String[])params.get(key);
            // fail if parameter value contains ASCII control (non-printable) characters
            if (value[0] != null) {
                final Pattern pattern = Pattern.compile(CONTROL_CHARACTERS);
                final Matcher matcher = pattern.matcher(value[0]);
                if (matcher.find()) {
                    throw new ServerApiException(ApiErrorCode.PARAM_ERROR, "Received value " + value[0] + " for parameter " + key +
                            " is invalid, contains illegal ASCII non-printable characters");
                }
            }
            stringMap.put(key, value[0]);
        }
    }

    @Override
    @SuppressWarnings("rawtypes")
    public String handleRequest(final Map params, final String responseType, final StringBuilder auditTrailSb) throws ServerApiException {
        checkCharacterInkParams(params);

        String response = null;
        String[] command = null;

        try {
            command = (String[])params.get("command");
            if (command == null) {
                s_logger.error("invalid request, no command sent");
                if (s_logger.isTraceEnabled()) {
                    s_logger.trace("dumping request parameters");
                    for (final  Object key : params.keySet()) {
                        final String keyStr = (String)key;
                        final String[] value = (String[])params.get(key);
                        s_logger.trace("   key: " + keyStr + ", value: " + ((value == null) ? "'null'" : value[0]));
                    }
                }
                throw new ServerApiException(ApiErrorCode.UNSUPPORTED_ACTION_ERROR, "Invalid request, no command sent");
            } else {
                // Don't allow Login/Logout APIs to go past this point
                if (authManager.getAPIAuthenticator(command[0]) != null) {
                    return null;
                }
                final Map<String, String> paramMap = new HashMap<String, String>();
                final Set keys = params.keySet();
                final Iterator keysIter = keys.iterator();
                while (keysIter.hasNext()) {
                    final String key = (String)keysIter.next();
                    if ("command".equalsIgnoreCase(key)) {
                        continue;
                    }
                    final String[] value = (String[])params.get(key);
                    paramMap.put(key, value[0]);
                }

                Class<?> cmdClass = getCmdClass(command[0]);
                if (cmdClass != null) {
                    APICommand annotation = cmdClass.getAnnotation(APICommand.class);
                    if (annotation == null) {
                        s_logger.error("No APICommand annotation found for class " + cmdClass.getCanonicalName());
                        throw new CloudRuntimeException("No APICommand annotation found for class " + cmdClass.getCanonicalName());
                    }

                    BaseCmd cmdObj = (BaseCmd)cmdClass.newInstance();
                    cmdObj = ComponentContext.inject(cmdObj);
                    cmdObj.configure();
                    cmdObj.setFullUrlParams(paramMap);
                    cmdObj.setResponseType(responseType);
                    cmdObj.setHttpMethod(paramMap.get(ApiConstants.HTTPMETHOD).toString());

                    // This is where the command is either serialized, or directly dispatched
                    StringBuilder log = new StringBuilder();
                    response = queueCommand(cmdObj, paramMap, log);
                    buildAuditTrail(auditTrailSb, command[0], log.toString());
                } else {
                    final String errorString = "Unknown API command: " + command[0];
                    s_logger.warn(errorString);
                    auditTrailSb.append(" " + errorString);
                    throw new ServerApiException(ApiErrorCode.UNSUPPORTED_ACTION_ERROR, errorString);
                }
            }
        } catch (final InvalidParameterValueException ex) {
            s_logger.info(ex.getMessage());
            throw new ServerApiException(ApiErrorCode.PARAM_ERROR, ex.getMessage(), ex);
        } catch (final IllegalArgumentException ex) {
            s_logger.info(ex.getMessage());
            throw new ServerApiException(ApiErrorCode.PARAM_ERROR, ex.getMessage(), ex);
        } catch (final PermissionDeniedException ex) {
            final ArrayList<ExceptionProxyObject> idList = ex.getIdProxyList();
            if (idList != null) {
                final StringBuffer buf = new StringBuffer();
                for (final ExceptionProxyObject obj : idList) {
                    buf.append(obj.getDescription());
                    buf.append(":");
                    buf.append(obj.getUuid());
                    buf.append(" ");
                }
                s_logger.info("PermissionDenied: " + ex.getMessage() + " on objs: [" + buf.toString() + "]");
            } else {
                s_logger.info("PermissionDenied: " + ex.getMessage());
            }
            throw new ServerApiException(ApiErrorCode.ACCOUNT_ERROR, ex.getMessage(), ex);
        } catch (final AccountLimitException ex) {
            s_logger.info(ex.getMessage());
            throw new ServerApiException(ApiErrorCode.ACCOUNT_RESOURCE_LIMIT_ERROR, ex.getMessage(), ex);
        } catch (final InsufficientCapacityException ex) {
            s_logger.info(ex.getMessage());
            String errorMsg = ex.getMessage();
            if (!accountMgr.isRootAdmin(CallContext.current().getCallingAccount().getId())) {
                // hide internal details to non-admin user for security reason
                errorMsg = BaseCmd.USER_ERROR_MESSAGE;
            }
            throw new ServerApiException(ApiErrorCode.INSUFFICIENT_CAPACITY_ERROR, errorMsg, ex);
        } catch (final ResourceAllocationException ex) {
            s_logger.info(ex.getMessage());
            throw new ServerApiException(ApiErrorCode.RESOURCE_ALLOCATION_ERROR, ex.getMessage(), ex);
        } catch (final ResourceUnavailableException ex) {
            s_logger.info(ex.getMessage());
            String errorMsg = ex.getMessage();
            if (!accountMgr.isRootAdmin(CallContext.current().getCallingAccount().getId())) {
                // hide internal details to non-admin user for security reason
                errorMsg = BaseCmd.USER_ERROR_MESSAGE;
            }
            throw new ServerApiException(ApiErrorCode.RESOURCE_UNAVAILABLE_ERROR, errorMsg, ex);
        } catch (final ServerApiException ex) {
            s_logger.info(ex.getDescription());
            throw ex;
        } catch (final Exception ex) {
            s_logger.error("unhandled exception executing api command: " + ((command == null) ? "null" : command), ex);
            String errorMsg = ex.getMessage();
            if (!accountMgr.isRootAdmin(CallContext.current().getCallingAccount().getId())) {
                // hide internal details to non-admin user for security reason
                errorMsg = BaseCmd.USER_ERROR_MESSAGE;
            }
            throw new ServerApiException(ApiErrorCode.INTERNAL_ERROR, errorMsg, ex);
        }

        return response;
    }

    private String getBaseAsyncResponse(final long jobId, final BaseAsyncCmd cmd) {
        final AsyncJobResponse response = new AsyncJobResponse();

        final AsyncJob job = entityMgr.findById(AsyncJob.class, jobId);
        response.setJobId(job.getUuid());
        response.setResponseName(cmd.getCommandName());
        return ApiResponseSerializer.toSerializedString(response, cmd.getResponseType());
    }

    private String getBaseAsyncCreateResponse(final long jobId, final BaseAsyncCreateCmd cmd, final String objectUuid) {
        final CreateCmdResponse response = new CreateCmdResponse();
        final AsyncJob job = entityMgr.findById(AsyncJob.class, jobId);
        response.setJobId(job.getUuid());
        response.setId(objectUuid);
        response.setResponseName(cmd.getCommandName());
        return ApiResponseSerializer.toSerializedString(response, cmd.getResponseType());
    }

    private String queueCommand(final BaseCmd cmdObj, final Map<String, String> params, StringBuilder log) throws Exception {
        final CallContext ctx = CallContext.current();
        final Long callerUserId = ctx.getCallingUserId();
        final Account caller = ctx.getCallingAccount();

        // Queue command based on Cmd super class:
        // BaseCmd: cmd is dispatched to ApiDispatcher, executed, serialized and returned.
        // BaseAsyncCreateCmd: cmd params are processed and create() is called, then same workflow as BaseAsyncCmd.
        // BaseAsyncCmd: cmd is processed and submitted as an AsyncJob, job related info is serialized and returned.
        if (cmdObj instanceof BaseAsyncCmd) {
            Long objectId = null;
            String objectUuid = null;
            if (cmdObj instanceof BaseAsyncCreateCmd) {
                final BaseAsyncCreateCmd createCmd = (BaseAsyncCreateCmd)cmdObj;
                dispatcher.dispatchCreateCmd(createCmd, params);
                objectId = createCmd.getEntityId();
                objectUuid = createCmd.getEntityUuid();
                params.put("id", objectId.toString());
                Class entityClass = EventTypes.getEntityClassForEvent(createCmd.getEventType());
                if (entityClass != null)
                    ctx.putContextParameter(entityClass, objectUuid);
            } else {
                // Extract the uuid before params are processed and id reflects internal db id
                objectUuid = params.get(ApiConstants.ID);
                dispatchChainFactory.getStandardDispatchChain().dispatch(new DispatchTask(cmdObj, params));
            }

            final BaseAsyncCmd asyncCmd = (BaseAsyncCmd)cmdObj;

            if (callerUserId != null) {
                params.put("ctxUserId", callerUserId.toString());
            }
            if (caller != null) {
                params.put("ctxAccountId", String.valueOf(caller.getId()));
            }
            if (objectUuid != null) {
                params.put("uuid", objectUuid);
            }

            long startEventId = ctx.getStartEventId();
            asyncCmd.setStartEventId(startEventId);

            // save the scheduled event
            final Long eventId =
                    ActionEventUtils.onScheduledActionEvent((callerUserId == null) ? (Long)User.UID_SYSTEM : callerUserId, asyncCmd.getEntityOwnerId(), asyncCmd.getEventType(),
                            asyncCmd.getEventDescription(), asyncCmd.isDisplay(), startEventId);
            if (startEventId == 0) {
                // There was no create event before, set current event id as start eventId
                startEventId = eventId;
            }

            params.put("ctxStartEventId", String.valueOf(startEventId));
            params.put("cmdEventType", asyncCmd.getEventType().toString());
            params.put("ctxDetails", ApiGsonHelper.getBuilder().create().toJson(ctx.getContextParameters()));

            Long instanceId = (objectId == null) ? asyncCmd.getInstanceId() : objectId;

            // users can provide the job id they want to use, so log as it is a uuid and is unique
            String injectedJobId = asyncCmd.getInjectedJobId();
            uuidMgr.checkUuidSimple(injectedJobId, AsyncJob.class);

            AsyncJobVO job = new AsyncJobVO("", callerUserId, caller.getId(), cmdObj.getClass().getName(),
                    ApiGsonHelper.getBuilder().create().toJson(params), instanceId,
                    asyncCmd.getInstanceType() != null ? asyncCmd.getInstanceType().toString() : null,
                            injectedJobId);
            job.setDispatcher(asyncDispatcher.getName());

            final long jobId = asyncMgr.submitAsyncJob(job);

            if (jobId == 0L) {
                final String errorMsg = "Unable to schedule async job for command " + job.getCmd();
                s_logger.warn(errorMsg);
                throw new ServerApiException(ApiErrorCode.INTERNAL_ERROR, errorMsg);
            }
            final String response;
            if (objectId != null) {
                final String objUuid = (objectUuid == null) ? objectId.toString() : objectUuid;
                response = getBaseAsyncCreateResponse(jobId, (BaseAsyncCreateCmd)asyncCmd, objUuid);
            } else {
                SerializationContext.current().setUuidTranslation(true);
                response = getBaseAsyncResponse(jobId, asyncCmd);
            }
            // Always log response for async for now, I don't think any sensitive data will be in here.
            // It might be nice to send this through scrubbing similar to how
            // ApiResponseSerializer.toSerializedStringWithSecureLogs works. For now, this gets jobid's
            // in the api logs.
            log.append(response);
            return response;

        } else {
            dispatcher.dispatch(cmdObj, params, false);

            // if the command is of the listXXXCommand, we will need to also return the
            // the job id and status if possible
            // For those listXXXCommand which we have already created DB views, this step is not needed since async job is joined in their db views.
            if (cmdObj instanceof BaseListCmd && !(cmdObj instanceof ListVMsCmd) && !(cmdObj instanceof ListVMsCmdByAdmin) && !(cmdObj instanceof ListRoutersCmd)
                    && !(cmdObj instanceof ListSecurityGroupsCmd) &&
                    !(cmdObj instanceof ListTagsCmd) && !(cmdObj instanceof ListEventsCmd) && !(cmdObj instanceof ListVMGroupsCmd) && !(cmdObj instanceof ListProjectsCmd) &&
                    !(cmdObj instanceof ListProjectAccountsCmd) && !(cmdObj instanceof ListProjectInvitationsCmd) && !(cmdObj instanceof ListHostsCmd) &&
                    !(cmdObj instanceof ListVolumesCmd) && !(cmdObj instanceof ListVolumesCmdByAdmin) && !(cmdObj instanceof ListUsersCmd) && !(cmdObj instanceof ListAccountsCmd)
                    && !(cmdObj instanceof ListAccountsCmdByAdmin) &&
                    !(cmdObj instanceof ListStoragePoolsCmd) && !(cmdObj instanceof ListDiskOfferingsCmd) && !(cmdObj instanceof ListServiceOfferingsCmd) &&
                    !(cmdObj instanceof ListZonesCmd) && !(cmdObj instanceof ListZonesCmdByAdmin)) {
                buildAsyncListResponse((BaseListCmd)cmdObj, caller);
            }

            SerializationContext.current().setUuidTranslation(true);
            return ApiResponseSerializer.toSerializedStringWithSecureLogs((ResponseObject)cmdObj.getResponseObject(), cmdObj.getResponseType(), log);
        }
    }

    @SuppressWarnings("unchecked")
    private void buildAsyncListResponse(final BaseListCmd command, final Account account) {
        final List<ResponseObject> responses = ((ListResponse)command.getResponseObject()).getResponses();
        if (responses != null && responses.size() > 0) {
            List<? extends AsyncJob> jobs = null;

            // list all jobs for ROOT admin
            if (accountMgr.isRootAdmin(account.getId())) {
                jobs = asyncMgr.findInstancePendingAsyncJobs(command.getInstanceType().toString(), null);
            } else {
                jobs = asyncMgr.findInstancePendingAsyncJobs(command.getInstanceType().toString(), account.getId());
            }

            if (jobs.size() == 0) {
                return;
            }

            final Map<String, AsyncJob> objectJobMap = new HashMap<String, AsyncJob>();
            for (final AsyncJob job : jobs) {
                if (job.getInstanceId() == null) {
                    continue;
                }
                final String instanceUuid = ApiDBUtils.findJobInstanceUuid(job);
                objectJobMap.put(instanceUuid, job);
            }

            for (final ResponseObject response : responses) {
                if (response.getObjectId() != null && objectJobMap.containsKey(response.getObjectId())) {
                    final AsyncJob job = objectJobMap.get(response.getObjectId());
                    response.setJobId(job.getUuid());
                    response.setJobStatus(job.getStatus().ordinal());
                }
            }
        }
    }

    private void buildAuditTrail(final StringBuilder auditTrailSb, final String command, final String result) {
        if (result == null) {
            return;
        }
        auditTrailSb.append(" " + HttpServletResponse.SC_OK + " ");
        if (command.equals("createSSHKeyPair")) {
            auditTrailSb.append("This result was not logged because it contains sensitive data.");
        } else {
            auditTrailSb.append(result);
        }
    }

    @Override
    public boolean verifyRequest(final Map<String, Object[]> requestParameters, final Long userId) throws ServerApiException {
        try {
            String apiKey = null;
            String secretKey = null;
            String signature = null;
            String unsignedRequest = null;

            final String[] command = (String[])requestParameters.get(ApiConstants.COMMAND);
            if (command == null) {
                s_logger.info("missing command, ignoring request...");
                return false;
            }

            final String commandName = command[0];

            // if userId not null, that mean that user is logged in
            if (userId != null) {
                final User user = ApiDBUtils.findUserById(userId);

                try {
                    checkCommandAvailable(user, commandName);
                } catch (final RequestLimitException ex) {
                    s_logger.debug(ex.getMessage());
                    throw new ServerApiException(ApiErrorCode.API_LIMIT_EXCEED, ex.getMessage());
                } catch (final PermissionDeniedException ex) {
                    s_logger.debug("The user with id:" + userId + " is not allowed to request the API command or the API command does not exist: " + commandName);
                    throw new ServerApiException(ApiErrorCode.UNSUPPORTED_ACTION_ERROR, "The user is not allowed to request the API command or the API command does not exist");
                }
                return true;
            } else {
                // check against every available command to see if the command exists or not
                if (!s_apiNameCmdClassMap.containsKey(commandName) && !commandName.equals("login") && !commandName.equals("logout")) {
                    s_logger.debug("The user with id:" + userId + " is not allowed to request the API command or the API command does not exist: " + commandName);
                    throw new ServerApiException(ApiErrorCode.UNSUPPORTED_ACTION_ERROR, "The user is not allowed to request the API command or the API command does not exist");
                }
            }

            // - build a request string with sorted params, make sure it's all lowercase
            // - sign the request, verify the signature is the same
            final List<String> parameterNames = new ArrayList<String>();

            for (final Object paramNameObj : requestParameters.keySet()) {
                parameterNames.add((String)paramNameObj); // put the name in a list that we'll sort later
            }

            Collections.sort(parameterNames);

            String signatureVersion = null;
            String expires = null;

            for (final String paramName : parameterNames) {
                // parameters come as name/value pairs in the form String/String[]
                final String paramValue = ((String[])requestParameters.get(paramName))[0];

                if (ApiConstants.SIGNATURE.equalsIgnoreCase(paramName)) {
                    signature = paramValue;
                } else {
                    if (ApiConstants.API_KEY.equalsIgnoreCase(paramName)) {
                        apiKey = paramValue;
                    } else if (ApiConstants.SIGNATURE_VERSION.equalsIgnoreCase(paramName)) {
                        signatureVersion = paramValue;
                    } else if (ApiConstants.EXPIRES.equalsIgnoreCase(paramName)) {
                        expires = paramValue;
                    }

                    if (unsignedRequest == null) {
                        unsignedRequest = paramName + "=" + URLEncoder.encode(paramValue, HttpUtils.UTF_8).replaceAll("\\+", "%20");
                    } else {
                        unsignedRequest = unsignedRequest + "&" + paramName + "=" + URLEncoder.encode(paramValue, HttpUtils.UTF_8).replaceAll("\\+", "%20");
                    }
                }
            }

            // if api/secret key are passed to the parameters
            if ((signature == null) || (apiKey == null)) {
                s_logger.debug("Expired session, missing signature, or missing apiKey -- ignoring request. Signature: " + signature + ", apiKey: " + apiKey);
                return false; // no signature, bad request
            }

            Date expiresTS = null;
            // FIXME: Hard coded signature, why not have an enum
            if ("3".equals(signatureVersion)) {
                // New signature authentication. Check for expire parameter and its validity
                if (expires == null) {
                    s_logger.debug("Missing Expires parameter -- ignoring request. Signature: " + signature + ", apiKey: " + apiKey);
                    return false;
                }
                synchronized (DateFormatToUse) {
                    try {
                        expiresTS = DateFormatToUse.parse(expires);
                    } catch (final ParseException pe) {
                        s_logger.debug("Incorrect date format for Expires parameter", pe);
                        return false;
                    }
                }
                final Date now = new Date(System.currentTimeMillis());
                if (expiresTS.before(now)) {
                    s_logger.debug("Request expired -- ignoring ...sig: " + signature + ", apiKey: " + apiKey);
                    return false;
                }
            }

            final TransactionLegacy txn = TransactionLegacy.open(TransactionLegacy.CLOUD_DB);
            txn.close();
            User user = null;
            // verify there is a user with this api key
            final Pair<User, Account> userAcctPair = accountMgr.findUserByApiKey(apiKey);
            if (userAcctPair == null) {
                s_logger.debug("apiKey does not map to a valid user -- ignoring request, apiKey: " + apiKey);
                return false;
            }

            user = userAcctPair.first();
            final Account account = userAcctPair.second();

            if (user.getState() != Account.State.enabled || !account.getState().equals(Account.State.enabled)) {
                s_logger.info("disabled or locked user accessing the api, userid = " + user.getId() + "; name = " + user.getUsername() + "; state: " + user.getState() +
                        "; accountState: " + account.getState());
                return false;
            }

            try {
                checkCommandAvailable(user, commandName);
            } catch (final RequestLimitException ex) {
                s_logger.debug(ex.getMessage());
                throw new ServerApiException(ApiErrorCode.API_LIMIT_EXCEED, ex.getMessage());
            } catch (final PermissionDeniedException ex) {
                s_logger.debug("The given command:" + commandName + " does not exist or it is not available for user");
                throw new ServerApiException(ApiErrorCode.UNSUPPORTED_ACTION_ERROR, "The given command:" + commandName + " does not exist or it is not available for user with id:"
                        + userId);
            }

            // verify secret key exists
            secretKey = user.getSecretKey();
            if (secretKey == null) {
                s_logger.info("User does not have a secret key associated with the account -- ignoring request, username: " + user.getUsername());
                return false;
            }

            unsignedRequest = unsignedRequest.toLowerCase();

            final Mac mac = Mac.getInstance("HmacSHA1");
            final SecretKeySpec keySpec = new SecretKeySpec(secretKey.getBytes(), "HmacSHA1");
            mac.init(keySpec);
            mac.update(unsignedRequest.getBytes());

            final byte[] encryptedBytes = mac.doFinal();
            final String computedSignature = Base64.encodeBase64String(encryptedBytes);
            final boolean equalSig = ConstantTimeComparator.compareStrings(signature, computedSignature);

            if (!equalSig) {
                s_logger.info("User signature: " + signature + " is not equaled to computed signature: " + computedSignature);
            } else {
                CallContext.register(user, account);
            }
            return equalSig;
        } catch (final ServerApiException ex) {
            throw ex;
        } catch (final Exception ex) {
            s_logger.error("unable to verify request signature");
        }
        return false;
    }

    @Override
    public Long fetchDomainId(final String domainUUID) {
        final Domain domain = domainMgr.getDomain(domainUUID);
        if (domain != null)
            return domain.getId();
        else
            return null;
    }

    private ResponseObject createLoginResponse(HttpSession session) {
        LoginCmdResponse response = new LoginCmdResponse();
        response.setTimeout(session.getMaxInactiveInterval());

        final String user_UUID = (String)session.getAttribute("user_UUID");
        response.setUserId(user_UUID);

        final String domain_UUID = (String)session.getAttribute("domain_UUID");
        response.setDomainId(domain_UUID);

        synchronized (session) {
            session.removeAttribute("user_UUID");
            session.removeAttribute("domain_UUID");
        }

        final Enumeration attrNames = session.getAttributeNames();
        if (attrNames != null) {
            while (attrNames.hasMoreElements()) {
                final String attrName = (String) attrNames.nextElement();
                final Object attrObj = session.getAttribute(attrName);
                if (ApiConstants.USERNAME.equalsIgnoreCase(attrName)) {
                    response.setUsername(attrObj.toString());
                }
                if (ApiConstants.ACCOUNT.equalsIgnoreCase(attrName)) {
                    response.setAccount(attrObj.toString());
                }
                if (ApiConstants.FIRSTNAME.equalsIgnoreCase(attrName)) {
                    response.setFirstName(attrObj.toString());
                }
                if (ApiConstants.LASTNAME.equalsIgnoreCase(attrName)) {
                    response.setLastName(attrObj.toString());
                }
                if (ApiConstants.TYPE.equalsIgnoreCase(attrName)) {
                    response.setType((attrObj.toString()));
                }
                if (ApiConstants.TIMEZONE.equalsIgnoreCase(attrName)) {
                    response.setTimeZone(attrObj.toString());
                }
                if (ApiConstants.REGISTERED.equalsIgnoreCase(attrName)) {
                    response.setRegistered(attrObj.toString());
                }
                if (ApiConstants.SESSIONKEY.equalsIgnoreCase(attrName)) {
                    response.setSessionKey(attrObj.toString());
                }
            }
        }
        response.setResponseName("loginresponse");
        return response;
    }

    @Override
    public ResponseObject loginUser(final HttpSession session, final String username, final String password, Long domainId, final String domainPath, final InetAddress loginIpAddress,
            final Map<String, Object[]> requestParameters) throws CloudAuthenticationException {
        // We will always use domainId first. If that does not exist, we will use domain name. If THAT doesn't exist
        // we will default to ROOT
<<<<<<< HEAD
        if (domainId == null) {
            if (domainPath == null || domainPath.trim().length() == 0) {
                domainId = Domain.ROOT_DOMAIN;
            } else {
                final Domain domainObj = domainMgr.findDomainByPath(domainPath);
                if (domainObj != null) {
                    domainId = domainObj.getId();
                } else { // if an unknown path is passed in, fail the login call
                    throw new CloudAuthenticationException("Unable to find the domain from the path " + domainPath);
                }
            }
=======
        final Domain userDomain = _domainMgr.findDomainByIdOrPath(domainId, domainPath);
        if (userDomain == null || userDomain.getId() < 1L) {
            throw new CloudAuthenticationException("Unable to find the domain from the path " + domainPath);
        } else {
            domainId = userDomain.getId();
>>>>>>> 744f9d56
        }

        final UserAccount userAcct = accountMgr.authenticateUser(username, password, domainId, loginIpAddress, requestParameters);
        if (userAcct != null) {
            final String timezone = userAcct.getTimezone();
            float offsetInHrs = 0f;
            if (timezone != null) {
                final TimeZone t = TimeZone.getTimeZone(timezone);
                s_logger.info("Current user logged in under " + timezone + " timezone");

                final java.util.Date date = new java.util.Date();
                final long longDate = date.getTime();
                final float offsetInMs = (t.getOffset(longDate));
                offsetInHrs = offsetInMs / (1000 * 60 * 60);
                s_logger.info("Timezone offset from UTC is: " + offsetInHrs);
            }

            final Account account = accountMgr.getAccount(userAcct.getAccountId());

            // set the userId and account object for everyone
            session.setAttribute("userid", userAcct.getId());
            final UserVO user = (UserVO)accountMgr.getActiveUser(userAcct.getId());
            if (user.getUuid() != null) {
                session.setAttribute("user_UUID", user.getUuid());
            }

            session.setAttribute("username", userAcct.getUsername());
            session.setAttribute("firstname", userAcct.getFirstname());
            session.setAttribute("lastname", userAcct.getLastname());
            session.setAttribute("accountobj", account);
            session.setAttribute("account", account.getAccountName());

            session.setAttribute("domainid", account.getDomainId());
            final DomainVO domain = (DomainVO)domainMgr.getDomain(account.getDomainId());
            if (domain.getUuid() != null) {
                session.setAttribute("domain_UUID", domain.getUuid());
            }

            session.setAttribute("type", Short.valueOf(account.getType()).toString());
            session.setAttribute("registrationtoken", userAcct.getRegistrationToken());
            session.setAttribute("registered", Boolean.toString(userAcct.isRegistered()));

            if (timezone != null) {
                session.setAttribute("timezone", timezone);
                session.setAttribute("timezoneoffset", Float.valueOf(offsetInHrs).toString());
            }

            // (bug 5483) generate a session key that the user must submit on every request to prevent CSRF, add that
            // to the login response so that session-based authenticators know to send the key back
            final SecureRandom sesssionKeyRandom = new SecureRandom();
            final byte sessionKeyBytes[] = new byte[20];
            sesssionKeyRandom.nextBytes(sessionKeyBytes);
            final String sessionKey = Base64.encodeBase64URLSafeString(sessionKeyBytes);
            session.setAttribute(ApiConstants.SESSIONKEY, sessionKey);

            return createLoginResponse(session);
        }
        throw new CloudAuthenticationException("Failed to authenticate user " + username + " in domain " + domainId + "; please provide valid credentials");
    }

    @Override
    public void logoutUser(final long userId) {
        accountMgr.logoutUser(userId);
        return;
    }

    @Override
    public boolean verifyUser(final Long userId) {
        final User user = accountMgr.getUserIncludingRemoved(userId);
        Account account = null;
        if (user != null) {
            account = accountMgr.getAccount(user.getAccountId());
        }

        if ((user == null) || (user.getRemoved() != null) || !user.getState().equals(Account.State.enabled) || (account == null) ||
                !account.getState().equals(Account.State.enabled)) {
            s_logger.warn("Deleted/Disabled/Locked user with id=" + userId + " attempting to access public API");
            return false;
        }
        return true;
    }

    private void checkCommandAvailable(final User user, final String commandName) throws PermissionDeniedException {
        if (user == null) {
            throw new PermissionDeniedException("User is null for role based API access check for command" + commandName);
        }

        for (final APIChecker apiChecker : apiAccessCheckers) {
            apiChecker.checkAccess(user, commandName);
        }
    }

    @Override
    public Class<?> getCmdClass(String cmdName) {
        List<Class<?>> cmdList = s_apiNameCmdClassMap.get(cmdName);
        if (cmdList == null || cmdList.size() == 0)
            return null;
        else if (cmdList.size() == 1)
            return cmdList.get(0);
        else {
            // determine the cmd class based on calling context
            ResponseView view = ResponseView.Restricted;
            if (CallContext.current() != null
                    && accountMgr.isRootAdmin(CallContext.current().getCallingAccount().getId())) {
                view = ResponseView.Full;
            }
            for (Class<?> cmdClass : cmdList) {
                APICommand at = cmdClass.getAnnotation(APICommand.class);
                if (at == null) {
                    throw new CloudRuntimeException(String.format("%s is claimed as a API command, but it doesn't have @APICommand annotation", cmdClass.getName()));
                }
                if (at.responseView() == null) {
                    throw new CloudRuntimeException(String.format(
                            "%s @APICommand annotation should specify responseView attribute to distinguish multiple command classes for a single api name", cmdClass.getName()));
                } else if (at.responseView() == view) {
                    return cmdClass;
                }
            }
            return null;
        }
    }

    // FIXME: rather than isError, we might was to pass in the status code to give more flexibility
    private void writeResponse(final HttpResponse resp, final String responseText, final int statusCode, final String responseType, final String reasonPhrase) {
        try {
            resp.setStatusCode(statusCode);
            resp.setReasonPhrase(reasonPhrase);

            final BasicHttpEntity body = new BasicHttpEntity();
            if (HttpUtils.RESPONSE_TYPE_JSON.equalsIgnoreCase(responseType)) {
                // JSON response
                body.setContentType(getJSONContentType());
                if (responseText == null) {
                    body.setContent(new ByteArrayInputStream("{ \"error\" : { \"description\" : \"Internal Server Error\" } }".getBytes(HttpUtils.UTF_8)));
                }
            } else {
                body.setContentType("text/xml");
                if (responseText == null) {
                    body.setContent(new ByteArrayInputStream("<error>Internal Server Error</error>".getBytes(HttpUtils.UTF_8)));
                }
            }

            if (responseText != null) {
                body.setContent(new ByteArrayInputStream(responseText.getBytes(HttpUtils.UTF_8)));
            }
            resp.setEntity(body);
        } catch (final Exception ex) {
            s_logger.error("error!", ex);
        }
    }

    // FIXME: the following two threads are copied from
    // http://svn.apache.org/repos/asf/httpcomponents/httpcore/trunk/httpcore/src/examples/org/apache/http/examples/ElementalHttpServer.java
    // we have to cite a license if we are using this code directly, so we need to add the appropriate citation or
    // modify the
    // code to be very specific to our needs
    static class ListenerThread extends Thread {
        private HttpService _httpService = null;
        private ServerSocket _serverSocket = null;
        private HttpParams _params = null;

        public ListenerThread(final ApiServer requestHandler, final int port) {
            try {
                _serverSocket = new ServerSocket(port);
            } catch (final IOException ioex) {
                s_logger.error("error initializing api server", ioex);
                return;
            }

            _params = new BasicHttpParams();
            _params.setIntParameter(CoreConnectionPNames.SO_TIMEOUT, 30000)
            .setIntParameter(CoreConnectionPNames.SOCKET_BUFFER_SIZE, 8 * 1024)
            .setBooleanParameter(CoreConnectionPNames.STALE_CONNECTION_CHECK, false)
            .setBooleanParameter(CoreConnectionPNames.TCP_NODELAY, true)
            .setParameter(CoreProtocolPNames.ORIGIN_SERVER, "HttpComponents/1.1");

            // Set up the HTTP protocol processor
            final BasicHttpProcessor httpproc = new BasicHttpProcessor();
            httpproc.addInterceptor(new ResponseDate());
            httpproc.addInterceptor(new ResponseServer());
            httpproc.addInterceptor(new ResponseContent());
            httpproc.addInterceptor(new ResponseConnControl());

            // Set up request handlers
            final HttpRequestHandlerRegistry reqistry = new HttpRequestHandlerRegistry();
            reqistry.register("*", requestHandler);

            // Set up the HTTP service
            _httpService = new HttpService(httpproc, new NoConnectionReuseStrategy(), new DefaultHttpResponseFactory());
            _httpService.setParams(_params);
            _httpService.setHandlerResolver(reqistry);
        }

        @Override
        public void run() {
            s_logger.info("ApiServer listening on port " + _serverSocket.getLocalPort());
            while (!Thread.interrupted()) {
                try {
                    // Set up HTTP connection
                    final Socket socket = _serverSocket.accept();
                    final DefaultHttpServerConnection conn = new DefaultHttpServerConnection();
                    conn.bind(socket, _params);

                    // Execute a new worker task to handle the request
                    s_executor.execute(new WorkerTask(_httpService, conn, s_workerCount++));
                } catch (final InterruptedIOException ex) {
                    break;
                } catch (final IOException e) {
                    s_logger.error("I/O error initializing connection thread", e);
                    break;
                }
            }
        }
    }

    static class WorkerTask extends ManagedContextRunnable {
        private final HttpService _httpService;
        private final HttpServerConnection _conn;

        public WorkerTask(final HttpService httpService, final HttpServerConnection conn, final int count) {
            _httpService = httpService;
            _conn = conn;
        }

        @Override
        protected void runInContext() {
            final HttpContext context = new BasicHttpContext(null);
            try {
                while (!Thread.interrupted() && _conn.isOpen()) {
                    _httpService.handleRequest(_conn, context);
                    _conn.close();
                }
            } catch (final ConnectionClosedException ex) {
                if (s_logger.isTraceEnabled()) {
                    s_logger.trace("ApiServer:  Client closed connection");
                }
            } catch (final IOException ex) {
                if (s_logger.isTraceEnabled()) {
                    s_logger.trace("ApiServer:  IOException - " + ex);
                }
            } catch (final HttpException ex) {
                s_logger.warn("ApiServer:  Unrecoverable HTTP protocol violation" + ex);
            } finally {
                try {
                    _conn.shutdown();
                } catch (final IOException ignore) {
                }
            }
        }
    }

    @Override
    public String getSerializedApiError(final int errorCode, final String errorText, final Map<String, Object[]> apiCommandParams, final String responseType) {
        String responseName = null;
        Class<?> cmdClass = null;
        String responseText = null;

        try {
            if (apiCommandParams == null || apiCommandParams.isEmpty()) {
                responseName = "errorresponse";
            } else {
                final Object cmdObj = apiCommandParams.get(ApiConstants.COMMAND);
                // cmd name can be null when "command" parameter is missing in the request
                if (cmdObj != null) {
                    final String cmdName = ((String[])cmdObj)[0];
                    cmdClass = getCmdClass(cmdName);
                    if (cmdClass != null) {
                        responseName = ((BaseCmd)cmdClass.newInstance()).getCommandName();
                    } else {
                        responseName = "errorresponse";
                    }
                }
            }
            final ExceptionResponse apiResponse = new ExceptionResponse();
            apiResponse.setErrorCode(errorCode);
            apiResponse.setErrorText(errorText);
            apiResponse.setResponseName(responseName);
            SerializationContext.current().setUuidTranslation(true);
            responseText = ApiResponseSerializer.toSerializedString(apiResponse, responseType);

        } catch (final Exception e) {
            s_logger.error("Exception responding to http request", e);
        }
        return responseText;
    }

    @Override
    public String getSerializedApiError(final ServerApiException ex, final Map<String, Object[]> apiCommandParams, final String responseType) {
        String responseName = null;
        Class<?> cmdClass = null;
        String responseText = null;

        if (ex == null) {
            // this call should not be invoked with null exception
            return getSerializedApiError(HttpServletResponse.SC_INTERNAL_SERVER_ERROR, "Some internal error happened", apiCommandParams, responseType);
        }
        try {
            if (ex.getErrorCode() == ApiErrorCode.UNSUPPORTED_ACTION_ERROR || apiCommandParams == null || apiCommandParams.isEmpty()) {
                responseName = "errorresponse";
            } else {
                final Object cmdObj = apiCommandParams.get(ApiConstants.COMMAND);
                // cmd name can be null when "command" parameter is missing in
                // the request
                if (cmdObj != null) {
                    final String cmdName = ((String[])cmdObj)[0];
                    cmdClass = getCmdClass(cmdName);
                    if (cmdClass != null) {
                        responseName = ((BaseCmd)cmdClass.newInstance()).getCommandName();
                    } else {
                        responseName = "errorresponse";
                    }
                }
            }
            final ExceptionResponse apiResponse = new ExceptionResponse();
            apiResponse.setErrorCode(ex.getErrorCode().getHttpCode());
            apiResponse.setErrorText(ex.getDescription());
            apiResponse.setResponseName(responseName);
            final ArrayList<ExceptionProxyObject> idList = ex.getIdProxyList();
            if (idList != null) {
                for (int i = 0; i < idList.size(); i++) {
                    apiResponse.addProxyObject(idList.get(i));
                }
            }
            // Also copy over the cserror code and the function/layer in which
            // it was thrown.
            apiResponse.setCSErrorCode(ex.getCSErrorCode());

            SerializationContext.current().setUuidTranslation(true);
            responseText = ApiResponseSerializer.toSerializedString(apiResponse, responseType);

        } catch (final Exception e) {
            s_logger.error("Exception responding to http request", e);
        }
        return responseText;
    }

    @Inject
    public void setPluggableServices(final List<PluggableService> pluggableServices) {
        this.pluggableServices = pluggableServices;
    }

    @Inject
    public void setApiAccessCheckers(final List<APIChecker> apiAccessCheckers) {
        this.apiAccessCheckers = apiAccessCheckers;
    }

    public static boolean isEncodeApiResponse() {
        return ApiServer.encodeApiResponse;
    }

    private static void setEncodeApiResponse(final boolean encodeApiResponse) {
        ApiServer.encodeApiResponse = encodeApiResponse;
    }

    @Override
    public boolean isSecureSessionCookieEnabled() {
        return enableSecureCookie;
    }

    @Override
    public String getJSONContentType() {
        return jsonContentType;
    }
}<|MERGE_RESOLUTION|>--- conflicted
+++ resolved
@@ -1003,25 +1003,11 @@
             final Map<String, Object[]> requestParameters) throws CloudAuthenticationException {
         // We will always use domainId first. If that does not exist, we will use domain name. If THAT doesn't exist
         // we will default to ROOT
-<<<<<<< HEAD
-        if (domainId == null) {
-            if (domainPath == null || domainPath.trim().length() == 0) {
-                domainId = Domain.ROOT_DOMAIN;
-            } else {
-                final Domain domainObj = domainMgr.findDomainByPath(domainPath);
-                if (domainObj != null) {
-                    domainId = domainObj.getId();
-                } else { // if an unknown path is passed in, fail the login call
-                    throw new CloudAuthenticationException("Unable to find the domain from the path " + domainPath);
-                }
-            }
-=======
         final Domain userDomain = _domainMgr.findDomainByIdOrPath(domainId, domainPath);
         if (userDomain == null || userDomain.getId() < 1L) {
             throw new CloudAuthenticationException("Unable to find the domain from the path " + domainPath);
         } else {
             domainId = userDomain.getId();
->>>>>>> 744f9d56
         }
 
         final UserAccount userAcct = accountMgr.authenticateUser(username, password, domainId, loginIpAddress, requestParameters);
