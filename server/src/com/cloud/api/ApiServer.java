// Licensed to the Apache Software Foundation (ASF) under one
// or more contributor license agreements.  See the NOTICE file
// distributed with this work for additional information
// regarding copyright ownership.  The ASF licenses this file
// to you under the Apache License, Version 2.0 (the
// "License"); you may not use this file except in compliance
// with the License.  You may obtain a copy of the License at
//
//   http://www.apache.org/licenses/LICENSE-2.0
//
// Unless required by applicable law or agreed to in writing,
// software distributed under the License is distributed on an
// "AS IS" BASIS, WITHOUT WARRANTIES OR CONDITIONS OF ANY
// KIND, either express or implied.  See the License for the
// specific language governing permissions and limitations
// under the License.
package com.cloud.api;

import java.io.ByteArrayInputStream;
import java.io.IOException;
import java.io.InterruptedIOException;
import java.io.UnsupportedEncodingException;
import java.net.InetAddress;
import java.net.ServerSocket;
import java.net.Socket;
import java.net.URI;
import java.net.URISyntaxException;
import java.net.URLDecoder;
import java.net.URLEncoder;
import java.security.SecureRandom;
import java.text.DateFormat;
import java.text.ParseException;
import java.text.SimpleDateFormat;
import java.util.ArrayList;
import java.util.Collections;
import java.util.Date;
import java.util.HashMap;
import java.util.Iterator;
import java.util.List;
import java.util.Map;
import java.util.Set;
import java.util.TimeZone;
import java.util.concurrent.ExecutorService;
import java.util.concurrent.LinkedBlockingQueue;
import java.util.concurrent.ThreadPoolExecutor;
import java.util.concurrent.TimeUnit;

import javax.crypto.Mac;
import javax.crypto.spec.SecretKeySpec;
import javax.servlet.http.HttpServletResponse;
import javax.servlet.http.HttpSession;

import com.cloud.utils.ReflectUtil;
import org.apache.cloudstack.acl.APILimitChecker;
import org.apache.cloudstack.acl.APIChecker;
import org.apache.cloudstack.acl.RoleType;
import org.apache.cloudstack.api.*;
import org.apache.cloudstack.api.command.user.account.ListAccountsCmd;
import org.apache.cloudstack.api.command.user.account.ListProjectAccountsCmd;
import org.apache.cloudstack.api.command.user.event.ListEventsCmd;
import org.apache.cloudstack.api.command.user.vm.ListVMsCmd;
import org.apache.cloudstack.api.command.user.vmgroup.ListVMGroupsCmd;
import org.apache.cloudstack.api.command.user.volume.ListVolumesCmd;
import org.apache.commons.codec.binary.Base64;
import org.apache.http.client.utils.URLEncodedUtils;
import org.apache.http.ConnectionClosedException;
import org.apache.http.HttpException;
import org.apache.http.HttpRequest;
import org.apache.http.HttpResponse;
import org.apache.http.HttpServerConnection;
import org.apache.http.HttpStatus;
import org.apache.http.NameValuePair;
import org.apache.http.entity.BasicHttpEntity;
import org.apache.http.impl.DefaultHttpResponseFactory;
import org.apache.http.impl.DefaultHttpServerConnection;
import org.apache.http.impl.NoConnectionReuseStrategy;
import org.apache.http.impl.SocketHttpServerConnection;
import org.apache.http.params.BasicHttpParams;
import org.apache.http.params.CoreConnectionPNames;
import org.apache.http.params.CoreProtocolPNames;
import org.apache.http.params.HttpParams;
import org.apache.http.protocol.BasicHttpContext;
import org.apache.http.protocol.BasicHttpProcessor;
import org.apache.http.protocol.HttpContext;
import org.apache.http.protocol.HttpRequestHandler;
import org.apache.http.protocol.HttpRequestHandlerRegistry;
import org.apache.http.protocol.HttpService;
import org.apache.http.protocol.ResponseConnControl;
import org.apache.http.protocol.ResponseContent;
import org.apache.http.protocol.ResponseDate;
import org.apache.http.protocol.ResponseServer;
import org.apache.log4j.Logger;

import org.apache.cloudstack.api.command.admin.host.ListHostsCmd;
import org.apache.cloudstack.api.command.admin.router.ListRoutersCmd;
import org.apache.cloudstack.api.command.admin.storage.ListStoragePoolsCmd;
import org.apache.cloudstack.api.command.admin.user.ListUsersCmd;
import org.apache.cloudstack.api.command.user.offering.ListDiskOfferingsCmd;
import org.apache.cloudstack.api.command.user.offering.ListServiceOfferingsCmd;
import org.apache.cloudstack.api.command.user.project.ListProjectInvitationsCmd;
import org.apache.cloudstack.api.command.user.project.ListProjectsCmd;
import org.apache.cloudstack.api.command.user.securitygroup.ListSecurityGroupsCmd;
import org.apache.cloudstack.api.command.user.tag.ListTagsCmd;
import com.cloud.api.response.ApiResponseSerializer;
import org.apache.cloudstack.api.response.ExceptionResponse;
import org.apache.cloudstack.api.response.ListResponse;

import com.cloud.async.AsyncCommandQueued;
import com.cloud.async.AsyncJob;
import com.cloud.async.AsyncJobManager;
import com.cloud.async.AsyncJobVO;
import com.cloud.cluster.StackMaid;
import com.cloud.configuration.Config;
import com.cloud.configuration.ConfigurationVO;
import com.cloud.configuration.dao.ConfigurationDao;
import com.cloud.domain.Domain;
import com.cloud.domain.DomainVO;
import com.cloud.event.EventUtils;
import com.cloud.exception.AccountLimitException;
import com.cloud.exception.CloudAuthenticationException;
import com.cloud.exception.InsufficientCapacityException;
import com.cloud.exception.InvalidParameterValueException;
import com.cloud.exception.PermissionDeniedException;
<<<<<<< HEAD
import com.cloud.region.RegionManager;
=======
import com.cloud.exception.RequestLimitException;
import com.cloud.exception.ResourceAllocationException;
import com.cloud.exception.ResourceUnavailableException;
>>>>>>> 3bac7b8c
import com.cloud.server.ManagementServer;
import com.cloud.user.Account;
import com.cloud.user.AccountManager;
import com.cloud.user.DomainManager;
import com.cloud.user.User;
import com.cloud.user.UserAccount;
import com.cloud.user.UserContext;
import com.cloud.user.UserVO;
import com.cloud.utils.Pair;
import com.cloud.utils.component.Adapters;
import com.cloud.utils.StringUtils;
import com.cloud.utils.component.ComponentLocator;
import com.cloud.utils.component.Inject;
import com.cloud.utils.concurrency.NamedThreadFactory;
import com.cloud.utils.db.SearchCriteria;
import com.cloud.utils.db.Transaction;


public class ApiServer implements HttpRequestHandler {
    private static final Logger s_logger = Logger.getLogger(ApiServer.class.getName());
    private static final Logger s_accessLogger = Logger.getLogger("apiserver." + ApiServer.class.getName());

    public static boolean encodeApiResponse = false;
    public static String jsonContentType = "text/javascript";
    private ApiDispatcher _dispatcher;

    @Inject private AccountManager _accountMgr = null;
    @Inject private DomainManager _domainMgr = null;
    @Inject private AsyncJobManager _asyncMgr = null;

    @Inject(adapter = APILimitChecker.class)
    protected Adapters<APILimitChecker> _apiLimitCheckers;
    @Inject(adapter = APIChecker.class)
    protected Adapters<APIChecker> _apiAccessCheckers;

    private Account _systemAccount = null;
    private User _systemUser = null;
<<<<<<< HEAD
    private RegionManager _regionMgr = null;
    
=======
>>>>>>> 3bac7b8c
    private static int _workerCount = 0;
    private static ApiServer s_instance = null;
    private static final DateFormat _dateFormat = new SimpleDateFormat("yyyy-MM-dd'T'HH:mm:ssZ");
    private static Map<String, Class<?>> _apiNameCmdClassMap = new HashMap<String, Class<?>>();

    private static ExecutorService _executor = new ThreadPoolExecutor(10, 150, 60, TimeUnit.SECONDS, new LinkedBlockingQueue<Runnable>(), new NamedThreadFactory("ApiServer"));

    protected ApiServer() {
        super();
    }

    public static void initApiServer() {
        if (s_instance == null) {
            //Injection will create ApiServer and all its fields which have @Inject
            s_instance = ComponentLocator.inject(ApiServer.class);
            s_instance.init();
        }
    }

    public static ApiServer getInstance() {
        if (s_instance == null) {
            ApiServer.initApiServer();
        }
        return s_instance;
    }

    public void init() {
        BaseCmd.setComponents(new ApiResponseHelper());
        BaseListCmd.configure();

        _systemAccount = _accountMgr.getSystemAccount();
        _systemUser = _accountMgr.getSystemUser();
        _dispatcher = ApiDispatcher.getInstance();
<<<<<<< HEAD
        _domainMgr = locator.getManager(DomainManager.class);
        _regionMgr = locator.getManager(RegionManager.class);
=======
>>>>>>> 3bac7b8c

        Integer apiPort = null; // api port, null by default
        ComponentLocator locator = ComponentLocator.getLocator(ManagementServer.Name);
        ConfigurationDao configDao = locator.getDao(ConfigurationDao.class);
        SearchCriteria<ConfigurationVO> sc = configDao.createSearchCriteria();
        sc.addAnd("name", SearchCriteria.Op.EQ, "integration.api.port");
        List<ConfigurationVO> values = configDao.search(sc, null);
        if ((values != null) && (values.size() > 0)) {
            ConfigurationVO apiPortConfig = values.get(0);
            if (apiPortConfig.getValue() != null) {
                apiPort = Integer.parseInt(apiPortConfig.getValue());
            }
        }

        Set<Class<?>> cmdClasses = ReflectUtil.getClassesWithAnnotation(APICommand.class,
                new String[]{"org.apache.cloudstack.api", "com.cloud.api"});

        for(Class<?> cmdClass: cmdClasses) {
            String apiName = cmdClass.getAnnotation(APICommand.class).name();
            if (_apiNameCmdClassMap.containsKey(apiName)) {
                s_logger.error("API Cmd class " + cmdClass.getName() + " has non-unique apiname" + apiName);
                continue;
            }
            _apiNameCmdClassMap.put(apiName, cmdClass);
        }

        encodeApiResponse = Boolean.valueOf(configDao.getValue(Config.EncodeApiResponse.key()));
        String jsonType = configDao.getValue(Config.JavaScriptDefaultContentType.key());
        if (jsonType != null) {
            jsonContentType = jsonType;
        }

        if (apiPort != null) {
            ListenerThread listenerThread = new ListenerThread(this, apiPort);
            listenerThread.start();
        }
    }

    // NOTE: handle() only handles over the wire (OTW) requests from integration.api.port 8096
    // If integration api port is not configured, actual OTW requests will be received by ApiServlet
    @SuppressWarnings({ "unchecked", "rawtypes" })
    @Override
    public void handle(HttpRequest request, HttpResponse response, HttpContext context)
            throws HttpException, IOException {

        // Create StringBuffer to log information in access log
        StringBuffer sb = new StringBuffer();
        HttpServerConnection connObj = (HttpServerConnection) context.getAttribute("http.connection");
        if (connObj instanceof SocketHttpServerConnection) {
            InetAddress remoteAddr = ((SocketHttpServerConnection) connObj).getRemoteAddress();
            sb.append(remoteAddr.toString() + " -- ");
        }
        sb.append(StringUtils.cleanString(request.getRequestLine().toString()));

        try {
            List<NameValuePair> paramList = null;
            try {
                paramList = URLEncodedUtils.parse(new URI(request.getRequestLine().getUri()), "UTF-8");
            } catch (URISyntaxException e) {
                s_logger.error("Error parsing url request", e);
            }

            // Use Multimap as the parameter map should be in the form (name=String, value=String[])
            // So parameter values are stored in a list for the same name key
            // APITODO: Use Guava's (import com.google.common.collect.Multimap;)
            // (Immutable)Multimap<String, String> paramMultiMap = HashMultimap.create();
            // Map<String, Collection<String>> parameterMap = paramMultiMap.asMap();
            Map parameterMap = new HashMap<String, String[]>();
            String responseType = BaseCmd.RESPONSE_TYPE_XML;
            for (NameValuePair param : paramList) {
                if (param.getName().equalsIgnoreCase("response")) {
                    responseType = param.getValue();
                    continue;
                }
                parameterMap.put(param.getName(), new String[] { param.getValue() });
            }

            // Check responseType, if not among valid types, fallback to JSON
            if (!(responseType.equals(BaseCmd.RESPONSE_TYPE_JSON) || responseType.equals(BaseCmd.RESPONSE_TYPE_XML)))
                responseType = BaseCmd.RESPONSE_TYPE_XML;

            try {
                // always trust commands from API port, user context will always be UID_SYSTEM/ACCOUNT_ID_SYSTEM
                UserContext.registerContext(_systemUser.getId(), _systemAccount, null, true);
                sb.insert(0, "(userId=" + User.UID_SYSTEM + " accountId=" + Account.ACCOUNT_ID_SYSTEM + " sessionId=" + null + ") ");
                String responseText = handleRequest(parameterMap, true, responseType, sb);
                sb.append(" 200 " + ((responseText == null) ? 0 : responseText.length()));

                writeResponse(response, responseText, HttpStatus.SC_OK, responseType, null);
            } catch (ServerApiException se) {
                String responseText = getSerializedApiError(se, parameterMap, responseType);
                writeResponse(response, responseText, se.getErrorCode().getHttpCode(), responseType, se.getDescription());
                sb.append(" " + se.getErrorCode() + " " + se.getDescription());
            } catch (RuntimeException e) {
                // log runtime exception like NullPointerException to help identify the source easier
                s_logger.error("Unhandled exception, ", e);
                throw e;
            }
        } finally {
            s_accessLogger.info(sb.toString());
            UserContext.unregisterContext();
        }
    }

    @SuppressWarnings("rawtypes")
    public String handleRequest(Map params, boolean decode, String responseType, StringBuffer auditTrailSb) throws ServerApiException {
        String response = null;
        String[] command = null;
        try {
            command = (String[]) params.get("command");
            if (command == null) {
                s_logger.error("invalid request, no command sent");
                if (s_logger.isTraceEnabled()) {
                    s_logger.trace("dumping request parameters");
                    for (Object key : params.keySet()) {
                        String keyStr = (String) key;
                        String[] value = (String[]) params.get(key);
                        s_logger.trace("   key: " + keyStr + ", value: " + ((value == null) ? "'null'" : value[0]));
                    }
                }
                throw new ServerApiException(ApiErrorCode.UNSUPPORTED_ACTION_ERROR, "Invalid request, no command sent");
            } else {
                Map<String, String> paramMap = new HashMap<String, String>();
                Set keys = params.keySet();
                Iterator keysIter = keys.iterator();
                while (keysIter.hasNext()) {
                    String key = (String) keysIter.next();
                    if ("command".equalsIgnoreCase(key)) {
                        continue;
                    }
                    String[] value = (String[]) params.get(key);

                    String decodedValue = null;
                    if (decode) {
                        try {
                            decodedValue = URLDecoder.decode(value[0], "UTF-8");
                        } catch (UnsupportedEncodingException usex) {
                            s_logger.warn(key + " could not be decoded, value = " + value[0]);
                            throw new ServerApiException(ApiErrorCode.PARAM_ERROR, key + " could not be decoded, received value " + value[0]);
                        } catch (IllegalArgumentException iae) {
                            s_logger.warn(key + " could not be decoded, value = " + value[0]);
                            throw new ServerApiException(ApiErrorCode.PARAM_ERROR, key + " could not be decoded, received value " + value[0] + " which contains illegal characters eg.%");
                        }
                    } else {
                        decodedValue = value[0];
                    }
                    paramMap.put(key, decodedValue);
                }

                Class<?> cmdClass = getCmdClass(command[0]);
                if (cmdClass != null) {
                    BaseCmd cmdObj = (BaseCmd) cmdClass.newInstance();
                    cmdObj.setFullUrlParams(paramMap);
                    cmdObj.setResponseType(responseType);
                    // This is where the command is either serialized, or directly dispatched
                    response = queueCommand(cmdObj, paramMap);
                    buildAuditTrail(auditTrailSb, command[0], response);
                } else {
                    if (!command[0].equalsIgnoreCase("login") && !command[0].equalsIgnoreCase("logout")) {
                        String errorString = "Unknown API command: " + ((command == null) ? "null" : command[0]);
                        s_logger.warn(errorString);
                        auditTrailSb.append(" " + errorString);
                        throw new ServerApiException(ApiErrorCode.UNSUPPORTED_ACTION_ERROR, errorString);
                    }
                }
            }
        }
        catch (InvalidParameterValueException ex){
            s_logger.info(ex.getMessage());
            throw new ServerApiException(ApiErrorCode.PARAM_ERROR, ex.getMessage(), ex);
        }
        catch (IllegalArgumentException ex){
            s_logger.info(ex.getMessage());
            throw new ServerApiException(ApiErrorCode.PARAM_ERROR, ex.getMessage(), ex);
        }
        catch (PermissionDeniedException ex){
            ArrayList<String> idList = ex.getIdProxyList();
            if (idList != null) {
                s_logger.info("PermissionDenied: " + ex.getMessage() + " on uuids: [" + StringUtils.listToCsvTags(idList) + "]");
             } else {
                s_logger.info("PermissionDenied: " + ex.getMessage());
             }
            throw new ServerApiException(ApiErrorCode.ACCOUNT_ERROR, ex.getMessage(), ex);
        }
        catch (AccountLimitException ex){
            s_logger.info(ex.getMessage());
            throw new ServerApiException(ApiErrorCode.ACCOUNT_RESOURCE_LIMIT_ERROR, ex.getMessage(), ex);
        }
        catch (InsufficientCapacityException ex){
            s_logger.info(ex.getMessage());
            String errorMsg = ex.getMessage();
            if (UserContext.current().getCaller().getType() != Account.ACCOUNT_TYPE_ADMIN){
                // hide internal details to non-admin user for security reason
                errorMsg = BaseCmd.USER_ERROR_MESSAGE;

            }
            throw new ServerApiException(ApiErrorCode.INSUFFICIENT_CAPACITY_ERROR, errorMsg, ex);
        }
        catch (ResourceAllocationException ex){
            s_logger.info(ex.getMessage());
            String errorMsg = ex.getMessage();
            if (UserContext.current().getCaller().getType() != Account.ACCOUNT_TYPE_ADMIN){
                // hide internal details to non-admin user for security reason
                errorMsg = BaseCmd.USER_ERROR_MESSAGE;
            }
            throw new ServerApiException(ApiErrorCode.RESOURCE_ALLOCATION_ERROR, errorMsg, ex);
        }
        catch (ResourceUnavailableException ex){
            s_logger.info(ex.getMessage());
            String errorMsg = ex.getMessage();
            if (UserContext.current().getCaller().getType() != Account.ACCOUNT_TYPE_ADMIN){
                // hide internal details to non-admin user for security reason
                errorMsg = BaseCmd.USER_ERROR_MESSAGE;
            }
            throw new ServerApiException(ApiErrorCode.RESOURCE_UNAVAILABLE_ERROR, errorMsg, ex);
        }
        catch (AsyncCommandQueued ex){
            s_logger.error("unhandled exception executing api command: " + ((command == null) ? "null" : command[0]), ex);
            throw new ServerApiException(ApiErrorCode.INTERNAL_ERROR, "Internal server error, unable to execute request.");
        }
        catch (ServerApiException ex){
            s_logger.info(ex.getDescription());
            throw ex;
        }
        catch (Exception ex){
            s_logger.error("unhandled exception executing api command: " + ((command == null) ? "null" : command[0]), ex);
            String errorMsg = ex.getMessage();
            if (UserContext.current().getCaller().getType() != Account.ACCOUNT_TYPE_ADMIN){
                // hide internal details to non-admin user for security reason
                errorMsg = BaseCmd.USER_ERROR_MESSAGE;
            }
            throw new ServerApiException(ApiErrorCode.INTERNAL_ERROR, errorMsg, ex);
        }

        return response;
    }

    private String queueCommand(BaseCmd cmdObj, Map<String, String> params) throws Exception {
        UserContext ctx = UserContext.current();
        Long callerUserId = ctx.getCallerUserId();
        Account caller = ctx.getCaller();

        // Queue command based on Cmd super class:
        // BaseCmd: cmd is dispatched to ApiDispatcher, executed, serialized and returned.
        // BaseAsyncCreateCmd: cmd params are processed and create() is called, then same workflow as BaseAsyncCmd.
        // BaseAsyncCmd: cmd is processed and submitted as an AsyncJob, job related info is serialized and returned.
        if (cmdObj instanceof BaseAsyncCmd) {
            Long objectId = null;
            String objectUuid = null;
            if (cmdObj instanceof BaseAsyncCreateCmd) {
                BaseAsyncCreateCmd createCmd = (BaseAsyncCreateCmd) cmdObj;
                _dispatcher.dispatchCreateCmd(createCmd, params);
                objectId = createCmd.getEntityId();
                objectUuid = createCmd.getEntityUuid();
                params.put("id", objectId.toString());
            } else {
                ApiDispatcher.processParameters(cmdObj, params);
            }

            BaseAsyncCmd asyncCmd = (BaseAsyncCmd) cmdObj;

            if (callerUserId != null) {
                params.put("ctxUserId", callerUserId.toString());
            }
            if (caller != null) {
                params.put("ctxAccountId", String.valueOf(caller.getId()));
            }

            long startEventId = ctx.getStartEventId();
            asyncCmd.setStartEventId(startEventId);

            // save the scheduled event
            Long eventId = EventUtils.saveScheduledEvent((callerUserId == null) ? User.UID_SYSTEM : callerUserId,
                    asyncCmd.getEntityOwnerId(), asyncCmd.getEventType(), asyncCmd.getEventDescription(),
                    startEventId);
            if (startEventId == 0) {
                // There was no create event before, set current event id as start eventId
                startEventId = eventId;
            }

            params.put("ctxStartEventId", String.valueOf(startEventId));

            ctx.setAccountId(asyncCmd.getEntityOwnerId());

            Long instanceId = (objectId == null) ? asyncCmd.getInstanceId() : objectId;
            AsyncJobVO job = new AsyncJobVO(callerUserId, caller.getId(), cmdObj.getClass().getName(),
                    ApiGsonHelper.getBuilder().create().toJson(params), instanceId, asyncCmd.getInstanceType());

            long jobId = _asyncMgr.submitAsyncJob(job);

            if (jobId == 0L) {
                String errorMsg = "Unable to schedule async job for command " + job.getCmd();
                s_logger.warn(errorMsg);
                throw new ServerApiException(ApiErrorCode.INTERNAL_ERROR, errorMsg);
            }

            if (objectId != null) {
                String objUuid = (objectUuid == null) ? objectId.toString() : objectUuid;
                return ((BaseAsyncCreateCmd) asyncCmd).getResponse(jobId, objUuid);
            }

            SerializationContext.current().setUuidTranslation(true);
            return ApiResponseSerializer.toSerializedString(asyncCmd.getResponse(jobId), asyncCmd.getResponseType());
        } else {
            _dispatcher.dispatch(cmdObj, params);

            // if the command is of the listXXXCommand, we will need to also return the
            // the job id and status if possible
            // For those listXXXCommand which we have already created DB views, this step is not needed since async job is joined in their db views.
            if (cmdObj instanceof BaseListCmd && !(cmdObj instanceof ListVMsCmd) && !(cmdObj instanceof ListRoutersCmd)
                    && !(cmdObj instanceof ListSecurityGroupsCmd)
                    && !(cmdObj instanceof ListTagsCmd)
                    && !(cmdObj instanceof ListEventsCmd)
                    && !(cmdObj instanceof ListVMGroupsCmd)
                    && !(cmdObj instanceof ListProjectsCmd)
                    && !(cmdObj instanceof ListProjectAccountsCmd)
                    && !(cmdObj instanceof ListProjectInvitationsCmd)
                    && !(cmdObj instanceof ListHostsCmd)
                    && !(cmdObj instanceof ListVolumesCmd)
                    && !(cmdObj instanceof ListUsersCmd)
                    && !(cmdObj instanceof ListAccountsCmd)
                    && !(cmdObj instanceof ListStoragePoolsCmd)
                    && !(cmdObj instanceof ListDiskOfferingsCmd)
                    && !(cmdObj instanceof ListServiceOfferingsCmd)
                    ) {
                buildAsyncListResponse((BaseListCmd) cmdObj, caller);
            }

            SerializationContext.current().setUuidTranslation(true);
            return ApiResponseSerializer.toSerializedString((ResponseObject) cmdObj.getResponseObject(), cmdObj.getResponseType());
        }
    }

    private void buildAsyncListResponse(BaseListCmd command, Account account) {
        List<ResponseObject> responses = ((ListResponse) command.getResponseObject()).getResponses();
        if (responses != null && responses.size() > 0) {
            List<? extends AsyncJob> jobs = null;

            // list all jobs for ROOT admin
            if (account.getType() == Account.ACCOUNT_TYPE_ADMIN) {
                jobs = _asyncMgr.findInstancePendingAsyncJobs(command.getInstanceType(), null);
            } else {
                jobs = _asyncMgr.findInstancePendingAsyncJobs(command.getInstanceType(), account.getId());
            }

            if (jobs.size() == 0) {
                return;
            }

            Map<String, AsyncJob> objectJobMap = new HashMap<String, AsyncJob>();
            for (AsyncJob job : jobs) {
                if (job.getInstanceId() == null) {
                    continue;
                }
                String instanceUuid = ApiDBUtils.findJobInstanceUuid(job);
                if (instanceUuid != null) {
                    objectJobMap.put(instanceUuid, job);
                }
            }

            for (ResponseObject response : responses) {
                if (response.getObjectId() != null && objectJobMap.containsKey(response.getObjectId())) {
                    AsyncJob job = objectJobMap.get(response.getObjectId());
                    response.setJobId(job.getUuid());
                    response.setJobStatus(job.getStatus());
                }
            }
        }
    }

    private void buildAuditTrail(StringBuffer auditTrailSb, String command, String result) {
        if (result == null) {
            return;
        }
        auditTrailSb.append(" " + HttpServletResponse.SC_OK + " ");
        if (command.equals("createSSHKeyPair")){
            auditTrailSb.append("This result was not logged because it contains sensitive data.");
        } else {
            auditTrailSb.append(StringUtils.cleanString(result));
        }
    }

    public boolean verifyRequest(Map<String, Object[]> requestParameters, Long userId) throws ServerApiException {
        try {
            String apiKey = null;
            String secretKey = null;
            String signature = null;
            String unsignedRequest = null;

            String[] command = (String[]) requestParameters.get("command");
            if (command == null) {
                s_logger.info("missing command, ignoring request...");
                return false;
            }

            String commandName = command[0];

            // if userId not null, that mean that user is logged in
            if (userId != null) {
            	User user = ApiDBUtils.findUserById(userId);

            	try{
            	    checkCommandAvailable(user, commandName);
            	}
            	catch (PermissionDeniedException ex){
                    s_logger.debug("The given command:" + commandName + " does not exist or it is not available for user with id:" + userId);
                    throw new ServerApiException(ApiErrorCode.UNSUPPORTED_ACTION_ERROR, "The given command does not exist or it is not available for user");
                }
                catch (RequestLimitException ex){
                    s_logger.debug(ex.getMessage());
                    throw new ServerApiException(ApiErrorCode.API_LIMIT_EXCEED, ex.getMessage());
                }
                return true;
            } else {
                // check against every available command to see if the command exists or not
                if (!_apiNameCmdClassMap.containsKey(commandName) && !commandName.equals("login") && !commandName.equals("logout")) {
                    s_logger.debug("The given command:" + commandName + " does not exist or it is not available for user with id:" + userId);
                    throw new ServerApiException(ApiErrorCode.UNSUPPORTED_ACTION_ERROR, "The given command does not exist or it is not available for user");
                }
            }

            // - build a request string with sorted params, make sure it's all lowercase
            // - sign the request, verify the signature is the same
            List<String> parameterNames = new ArrayList<String>();

            for (Object paramNameObj : requestParameters.keySet()) {
                parameterNames.add((String) paramNameObj); // put the name in a list that we'll sort later
            }

            Collections.sort(parameterNames);

            String signatureVersion = null;
            String expires = null;

            for (String paramName : parameterNames) {
                // parameters come as name/value pairs in the form String/String[]
                String paramValue = ((String[]) requestParameters.get(paramName))[0];

                if ("signature".equalsIgnoreCase(paramName)) {
                    signature = paramValue;
                } else {
                    if ("apikey".equalsIgnoreCase(paramName)) {
                        apiKey = paramValue;
                    }
                    else if ("signatureversion".equalsIgnoreCase(paramName)) {
                        signatureVersion = paramValue;
                    } else if ("expires".equalsIgnoreCase(paramName)) {
                        expires = paramValue;
                    }

                    if (unsignedRequest == null) {
                        unsignedRequest = paramName + "=" + URLEncoder.encode(paramValue, "UTF-8").replaceAll("\\+", "%20");
                    } else {
                        unsignedRequest = unsignedRequest + "&" + paramName + "=" + URLEncoder.encode(paramValue, "UTF-8").replaceAll("\\+", "%20");
                    }
                }
            }

            // if api/secret key are passed to the parameters
            if ((signature == null) || (apiKey == null)) {
                s_logger.debug("Expired session, missing signature, or missing apiKey -- ignoring request. Signature: " + signature + ", apiKey: " + apiKey);
                return false; // no signature, bad request
            }

            Date expiresTS = null;
            // FIXME: Hard coded signature, why not have an enum
            if ("3".equals(signatureVersion)) {
                // New signature authentication. Check for expire parameter and its validity
                if (expires == null) {
                    s_logger.debug("Missing Expires parameter -- ignoring request. Signature: " + signature + ", apiKey: " + apiKey);
                    return false;
                }
                synchronized (_dateFormat) {
                    try {
                        expiresTS = _dateFormat.parse(expires);
                    } catch (ParseException pe) {
                        s_logger.debug("Incorrect date format for Expires parameter", pe);
                        return false;
                    }
                }
                Date now = new Date(System.currentTimeMillis());
                if (expiresTS.before(now)) {
                    s_logger.debug("Request expired -- ignoring ...sig: " + signature + ", apiKey: " + apiKey);
                    return false;
                }
            }

            Transaction txn = Transaction.open(Transaction.CLOUD_DB);
            txn.close();
            User user = null;
            // verify there is a user with this api key
            Pair<User, Account> userAcctPair = _accountMgr.findUserByApiKey(apiKey);
            if (userAcctPair == null) {
                s_logger.debug("apiKey does not map to a valid user -- ignoring request, apiKey: " + apiKey);
                return false;
            }

            user = userAcctPair.first();
            Account account = userAcctPair.second();

            if (user.getState() != Account.State.enabled || !account.getState().equals(Account.State.enabled)) {
                s_logger.info("disabled or locked user accessing the api, userid = " + user.getId() + "; name = " + user.getUsername() + "; state: " + user.getState() + "; accountState: "
                        + account.getState());
                return false;
            }

            UserContext.updateContext(user.getId(), account, null);

            try{
                checkCommandAvailable(user, commandName);
            }
            catch (PermissionDeniedException ex){
                s_logger.debug("The given command:" + commandName + " does not exist or it is not available for user");
                throw new ServerApiException(ApiErrorCode.UNSUPPORTED_ACTION_ERROR, "The given command:" + commandName + " does not exist or it is not available for user with id:" + userId);
            }

            // verify secret key exists
            secretKey = user.getSecretKey();
            if (secretKey == null) {
                s_logger.info("User does not have a secret key associated with the account -- ignoring request, username: " + user.getUsername());
                return false;
            }

            unsignedRequest = unsignedRequest.toLowerCase();

            Mac mac = Mac.getInstance("HmacSHA1");
            SecretKeySpec keySpec = new SecretKeySpec(secretKey.getBytes(), "HmacSHA1");
            mac.init(keySpec);
            mac.update(unsignedRequest.getBytes());
            byte[] encryptedBytes = mac.doFinal();
            String computedSignature = Base64.encodeBase64String(encryptedBytes);
            boolean equalSig = signature.equals(computedSignature);
            if (!equalSig) {
                s_logger.info("User signature: " + signature + " is not equaled to computed signature: " + computedSignature);
            }
            return equalSig;
        } catch (ServerApiException ex){
            throw ex;
        } catch (Exception ex){
            s_logger.error("unable to verify request signature");
        }
        return false;
    }

    public Long fetchDomainId(String domainUUID) {
        return _domainMgr.getDomain(domainUUID).getId();
    }

    public void loginUser(HttpSession session, String username, String password, Long domainId, String domainPath, String loginIpAddress ,Map<String, Object[]> requestParameters) throws CloudAuthenticationException {
        // We will always use domainId first. If that does not exist, we will use domain name. If THAT doesn't exist
        // we will default to ROOT
        if (domainId == null) {
            if (domainPath == null || domainPath.trim().length() == 0) {
                domainId = DomainVO.ROOT_DOMAIN;
            } else {
                Domain domainObj = _regionMgr.findDomainByPath(domainPath);
                if (domainObj != null) {
                    domainId = domainObj.getId();
                } else { // if an unknown path is passed in, fail the login call
                    throw new CloudAuthenticationException("Unable to find the domain from the path " + domainPath);
                }
            }
        }

        UserAccount userAcct = _accountMgr.authenticateUser(username, password, domainId, loginIpAddress, requestParameters);
        if (userAcct != null) {
            String timezone = userAcct.getTimezone();
            float offsetInHrs = 0f;
            if (timezone != null) {
                TimeZone t = TimeZone.getTimeZone(timezone);
                s_logger.info("Current user logged in under " + timezone + " timezone");

                java.util.Date date = new java.util.Date();
                long longDate = date.getTime();
                float offsetInMs = (t.getOffset(longDate));
                offsetInHrs = offsetInMs / (1000 * 60 * 60);
                s_logger.info("Timezone offset from UTC is: " + offsetInHrs);
            }

            Account account = _accountMgr.getAccount(userAcct.getAccountId());

            // set the userId and account object for everyone
            session.setAttribute("userid", userAcct.getId());
            UserVO user = (UserVO) _accountMgr.getActiveUser(userAcct.getId());
            if(user.getUuid() != null){
                session.setAttribute("user_UUID", user.getUuid());
            }

            session.setAttribute("username", userAcct.getUsername());
            session.setAttribute("firstname", userAcct.getFirstname());
            session.setAttribute("lastname", userAcct.getLastname());
            session.setAttribute("accountobj", account);
            session.setAttribute("account", account.getAccountName());

            session.setAttribute("domainid", account.getDomainId());
            DomainVO domain = (DomainVO) _domainMgr.getDomain(account.getDomainId());
            if(domain.getUuid() != null){
                session.setAttribute("domain_UUID", domain.getUuid());
            }

            session.setAttribute("type", Short.valueOf(account.getType()).toString());
            session.setAttribute("registrationtoken", userAcct.getRegistrationToken());
            session.setAttribute("registered", new Boolean(userAcct.isRegistered()).toString());

            if (timezone != null) {
                session.setAttribute("timezone", timezone);
                session.setAttribute("timezoneoffset", Float.valueOf(offsetInHrs).toString());
            }

            // (bug 5483) generate a session key that the user must submit on every request to prevent CSRF, add that
            // to the login response so that session-based authenticators know to send the key back
            SecureRandom sesssionKeyRandom = new SecureRandom();
            byte sessionKeyBytes[] = new byte[20];
            sesssionKeyRandom.nextBytes(sessionKeyBytes);
            String sessionKey = Base64.encodeBase64String(sessionKeyBytes);
            session.setAttribute("sessionkey", sessionKey);

            return;
        }
        throw new CloudAuthenticationException("Failed to authenticate user " + username + " in domain " + domainId + "; please provide valid credentials");
    }

    public void logoutUser(long userId) {
        _accountMgr.logoutUser(Long.valueOf(userId));
        return;
    }

    public boolean verifyUser(Long userId) {
        User user = _accountMgr.getUserIncludingRemoved(userId);
        Account account = null;
        if (user != null) {
            account = _accountMgr.getAccount(user.getAccountId());
        }

        if ((user == null) || (user.getRemoved() != null) || !user.getState().equals(Account.State.enabled) || (account == null) || !account.getState().equals(Account.State.enabled)) {
            s_logger.warn("Deleted/Disabled/Locked user with id=" + userId + " attempting to access public API");
            return false;
        }
        return true;
    }


    private void checkCommandAvailable(User user, String commandName) throws PermissionDeniedException {
        if (user == null) {
            throw new PermissionDeniedException("User is null for role based API access check for command" + commandName);
        }

        for (APIChecker apiChecker : _apiAccessCheckers) {
            apiChecker.checkAccess(user, commandName);
        }
    }

    private Class<?> getCmdClass(String cmdName) {
        return _apiNameCmdClassMap.get(cmdName);
    }

    // FIXME: rather than isError, we might was to pass in the status code to give more flexibility
    private void writeResponse(HttpResponse resp, final String responseText, final int statusCode, String responseType, String reasonPhrase) {
        try {
            resp.setStatusCode(statusCode);
            resp.setReasonPhrase(reasonPhrase);

            BasicHttpEntity body = new BasicHttpEntity();
            if (BaseCmd.RESPONSE_TYPE_JSON.equalsIgnoreCase(responseType)) {
                // JSON response
                body.setContentType(jsonContentType);
                if (responseText == null) {
                    body.setContent(new ByteArrayInputStream("{ \"error\" : { \"description\" : \"Internal Server Error\" } }".getBytes("UTF-8")));
                }
            } else {
                body.setContentType("text/xml");
                if (responseText == null) {
                    body.setContent(new ByteArrayInputStream("<error>Internal Server Error</error>".getBytes("UTF-8")));
                }
            }

            if (responseText != null) {
                body.setContent(new ByteArrayInputStream(responseText.getBytes("UTF-8")));
            }
            resp.setEntity(body);
        } catch (Exception ex) {
            s_logger.error("error!", ex);
        }
    }

    // FIXME: the following two threads are copied from
    // http://svn.apache.org/repos/asf/httpcomponents/httpcore/trunk/httpcore/src/examples/org/apache/http/examples/ElementalHttpServer.java
    // we have to cite a license if we are using this code directly, so we need to add the appropriate citation or
    // modify the
    // code to be very specific to our needs
    static class ListenerThread extends Thread {
        private HttpService _httpService = null;
        private ServerSocket _serverSocket = null;
        private HttpParams _params = null;

        public ListenerThread(ApiServer requestHandler, int port) {
            try {
                _serverSocket = new ServerSocket(port);
            } catch (IOException ioex) {
                s_logger.error("error initializing api server", ioex);
                return;
            }

            _params = new BasicHttpParams();
            _params.setIntParameter(CoreConnectionPNames.SO_TIMEOUT, 30000).setIntParameter(CoreConnectionPNames.SOCKET_BUFFER_SIZE, 8 * 1024)
                    .setBooleanParameter(CoreConnectionPNames.STALE_CONNECTION_CHECK, false).setBooleanParameter(CoreConnectionPNames.TCP_NODELAY, true)
                    .setParameter(CoreProtocolPNames.ORIGIN_SERVER, "HttpComponents/1.1");

            // Set up the HTTP protocol processor
            BasicHttpProcessor httpproc = new BasicHttpProcessor();
            httpproc.addInterceptor(new ResponseDate());
            httpproc.addInterceptor(new ResponseServer());
            httpproc.addInterceptor(new ResponseContent());
            httpproc.addInterceptor(new ResponseConnControl());

            // Set up request handlers
            HttpRequestHandlerRegistry reqistry = new HttpRequestHandlerRegistry();
            reqistry.register("*", requestHandler);

            // Set up the HTTP service
            _httpService = new HttpService(httpproc, new NoConnectionReuseStrategy(), new DefaultHttpResponseFactory());
            _httpService.setParams(_params);
            _httpService.setHandlerResolver(reqistry);
        }

        @Override
        public void run() {
            s_logger.info("ApiServer listening on port " + _serverSocket.getLocalPort());
            while (!Thread.interrupted()) {
                try {
                    // Set up HTTP connection
                    Socket socket = _serverSocket.accept();
                    DefaultHttpServerConnection conn = new DefaultHttpServerConnection();
                    conn.bind(socket, _params);

                    // Execute a new worker task to handle the request
                    _executor.execute(new WorkerTask(_httpService, conn, _workerCount++));
                } catch (InterruptedIOException ex) {
                    break;
                } catch (IOException e) {
                    s_logger.error("I/O error initializing connection thread", e);
                    break;
                }
            }
        }
    }

    static class WorkerTask implements Runnable {
        private final HttpService _httpService;
        private final HttpServerConnection _conn;

        public WorkerTask(final HttpService httpService, final HttpServerConnection conn, final int count) {
            _httpService = httpService;
            _conn = conn;
        }

        @Override
        public void run() {
            HttpContext context = new BasicHttpContext(null);
            try {
                while (!Thread.interrupted() && _conn.isOpen()) {
                    try {
                        _httpService.handleRequest(_conn, context);
                        _conn.close();
                    } finally {
                        StackMaid.current().exitCleanup();
                    }
                }
            } catch (ConnectionClosedException ex) {
                if (s_logger.isTraceEnabled()) {
                    s_logger.trace("ApiServer:  Client closed connection");
                }
            } catch (IOException ex) {
                if (s_logger.isTraceEnabled()) {
                    s_logger.trace("ApiServer:  IOException - " + ex);
                }
            } catch (HttpException ex) {
                s_logger.warn("ApiServer:  Unrecoverable HTTP protocol violation" + ex);
            } finally {
                try {
                    _conn.shutdown();
                } catch (IOException ignore) {
                }
            }
        }
    }

    public String getSerializedApiError(int errorCode, String errorText, Map<String, Object[]> apiCommandParams, String responseType) {
        String responseName = null;
        Class<?> cmdClass = null;
        String responseText = null;

        try {
            if (apiCommandParams == null || apiCommandParams.isEmpty()) {
                responseName = "errorresponse";
            } else {
                Object cmdObj = apiCommandParams.get("command");
                // cmd name can be null when "command" parameter is missing in the request
                if (cmdObj != null) {
                    String cmdName = ((String[]) cmdObj)[0];
                    cmdClass = getCmdClass(cmdName);
                    if (cmdClass != null) {
                        responseName = ((BaseCmd) cmdClass.newInstance()).getCommandName();
                    } else {
                        responseName = "errorresponse";
                    }
                }
            }
            ExceptionResponse apiResponse = new ExceptionResponse();
            apiResponse.setErrorCode(errorCode);
            apiResponse.setErrorText(errorText);
            apiResponse.setResponseName(responseName);
            SerializationContext.current().setUuidTranslation(true);
            responseText = ApiResponseSerializer.toSerializedString(apiResponse, responseType);

        } catch (Exception e) {
            s_logger.error("Exception responding to http request", e);
        }
        return responseText;
    }

    public String getSerializedApiError(ServerApiException ex, Map<String, Object[]> apiCommandParams, String responseType) {
        String responseName = null;
        Class<?> cmdClass = null;
        String responseText = null;

        if (ex == null){
            // this call should not be invoked with null exception
            return getSerializedApiError(HttpServletResponse.SC_INTERNAL_SERVER_ERROR, "Some internal error happened", apiCommandParams, responseType);
        }
        try {
            if (ex.getErrorCode() == ApiErrorCode.UNSUPPORTED_ACTION_ERROR || apiCommandParams == null || apiCommandParams.isEmpty()) {
                responseName = "errorresponse";
            } else {
                Object cmdObj = apiCommandParams.get("command");
                // cmd name can be null when "command" parameter is missing in
                // the request
                if (cmdObj != null) {
                    String cmdName = ((String[]) cmdObj)[0];
                    cmdClass = getCmdClass(cmdName);
                    if (cmdClass != null) {
                        responseName = ((BaseCmd) cmdClass.newInstance()).getCommandName();
                    } else {
                        responseName = "errorresponse";
                    }
                }
            }
            ExceptionResponse apiResponse = new ExceptionResponse();
            apiResponse.setErrorCode(ex.getErrorCode().getHttpCode());
            apiResponse.setErrorText(ex.getDescription());
            apiResponse.setResponseName(responseName);
            ArrayList<String> idList = ex.getIdProxyList();
            if (idList != null) {
                for (int i = 0; i < idList.size(); i++) {
                    apiResponse.addProxyObject(idList.get(i));
                }
            }
            // Also copy over the cserror code and the function/layer in which
            // it was thrown.
            apiResponse.setCSErrorCode(ex.getCSErrorCode());

            SerializationContext.current().setUuidTranslation(true);
            responseText = ApiResponseSerializer.toSerializedString(apiResponse, responseType);

        } catch (Exception e) {
            s_logger.error("Exception responding to http request", e);
        }
        return responseText;
    }
}<|MERGE_RESOLUTION|>--- conflicted
+++ resolved
@@ -121,13 +121,10 @@
 import com.cloud.exception.InsufficientCapacityException;
 import com.cloud.exception.InvalidParameterValueException;
 import com.cloud.exception.PermissionDeniedException;
-<<<<<<< HEAD
 import com.cloud.region.RegionManager;
-=======
 import com.cloud.exception.RequestLimitException;
 import com.cloud.exception.ResourceAllocationException;
 import com.cloud.exception.ResourceUnavailableException;
->>>>>>> 3bac7b8c
 import com.cloud.server.ManagementServer;
 import com.cloud.user.Account;
 import com.cloud.user.AccountManager;
@@ -165,11 +162,8 @@
 
     private Account _systemAccount = null;
     private User _systemUser = null;
-<<<<<<< HEAD
     private RegionManager _regionMgr = null;
     
-=======
->>>>>>> 3bac7b8c
     private static int _workerCount = 0;
     private static ApiServer s_instance = null;
     private static final DateFormat _dateFormat = new SimpleDateFormat("yyyy-MM-dd'T'HH:mm:ssZ");
@@ -203,11 +197,8 @@
         _systemAccount = _accountMgr.getSystemAccount();
         _systemUser = _accountMgr.getSystemUser();
         _dispatcher = ApiDispatcher.getInstance();
-<<<<<<< HEAD
-        _domainMgr = locator.getManager(DomainManager.class);
-        _regionMgr = locator.getManager(RegionManager.class);
-=======
->>>>>>> 3bac7b8c
+        _domainMgr = ComponentLocator.inject(DomainManager.class);
+        _regionMgr = ComponentLocator.inject(RegionManager.class);
 
         Integer apiPort = null; // api port, null by default
         ComponentLocator locator = ComponentLocator.getLocator(ManagementServer.Name);
