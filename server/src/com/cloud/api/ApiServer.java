--- conflicted
+++ resolved
@@ -182,15 +182,10 @@
 
     @Inject
     protected ApiAsyncJobDispatcher _asyncDispatcher;
-<<<<<<< HEAD
-    private static int _workerCount = 0;
-    private static final DateFormat _dateFormat = new SimpleDateFormat("yyyy-MM-dd'T'HH:mm:ssZ");
-    private static Map<String, List<Class<?>>> _apiNameCmdClassMap = new HashMap<String, List<Class<?>>>();
-=======
+
     private static int s_workerCount = 0;
     private static final DateFormat DateFormatToUse = new SimpleDateFormat("yyyy-MM-dd'T'HH:mm:ssZ");
-    private static Map<String, Class<?>> s_apiNameCmdClassMap = new HashMap<String, Class<?>>();
->>>>>>> da8ee45a
+    private static Map<String, List<Class<?>>> s_apiNameCmdClassMap = new HashMap<String, List<Class<?>>>();
 
     private static ExecutorService s_executor = new ThreadPoolExecutor(10, 150, 60, TimeUnit.SECONDS, new LinkedBlockingQueue<Runnable>(), new NamedThreadFactory(
         "ApiServer"));
@@ -241,20 +236,13 @@
                 throw new CloudRuntimeException(String.format("%s is claimed as a API command, but it doesn't have @APICommand annotation", cmdClass.getName()));
             }
             String apiName = at.name();
-<<<<<<< HEAD
-            List<Class<?>> apiCmdList = _apiNameCmdClassMap.get(apiName);
+            List<Class<?>> apiCmdList = s_apiNameCmdClassMap.get(apiName);
             if (apiCmdList == null) {
                 apiCmdList = new ArrayList<Class<?>>();
-                _apiNameCmdClassMap.put(apiName, apiCmdList);
+                s_apiNameCmdClassMap.put(apiName, apiCmdList);
             }
             apiCmdList.add(cmdClass);
-=======
-            if (s_apiNameCmdClassMap.containsKey(apiName)) {
-                s_logger.error("API Cmd class " + cmdClass.getName() + " has non-unique apiname" + apiName);
-                continue;
-            }
-            s_apiNameCmdClassMap.put(apiName, cmdClass);
->>>>>>> da8ee45a
+
         }
 
         encodeApiResponse = Boolean.valueOf(_configDao.getValue(Config.EncodeApiResponse.key()));
@@ -429,11 +417,7 @@
         } catch (InsufficientCapacityException ex) {
             s_logger.info(ex.getMessage());
             String errorMsg = ex.getMessage();
-<<<<<<< HEAD
             if (!_accountMgr.isRootAdmin(CallContext.current().getCallingAccount().getId())) {
-=======
-            if (CallContext.current().getCallingAccount().getType() != Account.ACCOUNT_TYPE_ADMIN) {
->>>>>>> da8ee45a
                 // hide internal details to non-admin user for security reason
                 errorMsg = BaseCmd.USER_ERROR_MESSAGE;
             }
@@ -444,11 +428,7 @@
         } catch (ResourceUnavailableException ex) {
             s_logger.info(ex.getMessage());
             String errorMsg = ex.getMessage();
-<<<<<<< HEAD
             if (!_accountMgr.isRootAdmin(CallContext.current().getCallingAccount().getId())) {
-=======
-            if (CallContext.current().getCallingAccount().getType() != Account.ACCOUNT_TYPE_ADMIN) {
->>>>>>> da8ee45a
                 // hide internal details to non-admin user for security reason
                 errorMsg = BaseCmd.USER_ERROR_MESSAGE;
             }
@@ -459,11 +439,7 @@
         } catch (Exception ex) {
             s_logger.error("unhandled exception executing api command: " + ((command == null) ? "null" : command[0]), ex);
             String errorMsg = ex.getMessage();
-<<<<<<< HEAD
             if (!_accountMgr.isRootAdmin(CallContext.current().getCallingAccount().getId())) {
-=======
-            if (CallContext.current().getCallingAccount().getType() != Account.ACCOUNT_TYPE_ADMIN) {
->>>>>>> da8ee45a
                 // hide internal details to non-admin user for security reason
                 errorMsg = BaseCmd.USER_ERROR_MESSAGE;
             }
@@ -564,7 +540,6 @@
             // if the command is of the listXXXCommand, we will need to also return the
             // the job id and status if possible
             // For those listXXXCommand which we have already created DB views, this step is not needed since async job is joined in their db views.
-<<<<<<< HEAD
             if (cmdObj instanceof BaseListCmd && !(cmdObj instanceof ListVMsCmd) && !(cmdObj instanceof ListRoutersCmd)
                     && !(cmdObj instanceof ListSecurityGroupsCmd)
                     && !(cmdObj instanceof ListTagsCmd)
@@ -583,15 +558,6 @@
                     && !(cmdObj instanceof ListZonesCmd)
                     ) {
                 buildAsyncListResponse((BaseListCmd) cmdObj, caller);
-=======
-            if (cmdObj instanceof BaseListCmd && !(cmdObj instanceof ListVMsCmd) && !(cmdObj instanceof ListRoutersCmd) && !(cmdObj instanceof ListSecurityGroupsCmd) &&
-                !(cmdObj instanceof ListTagsCmd) && !(cmdObj instanceof ListEventsCmd) && !(cmdObj instanceof ListVMGroupsCmd) && !(cmdObj instanceof ListProjectsCmd) &&
-                !(cmdObj instanceof ListProjectAccountsCmd) && !(cmdObj instanceof ListProjectInvitationsCmd) && !(cmdObj instanceof ListHostsCmd) &&
-                !(cmdObj instanceof ListVolumesCmd) && !(cmdObj instanceof ListUsersCmd) && !(cmdObj instanceof ListAccountsCmd) &&
-                !(cmdObj instanceof ListStoragePoolsCmd) && !(cmdObj instanceof ListDiskOfferingsCmd) && !(cmdObj instanceof ListServiceOfferingsCmd) &&
-                !(cmdObj instanceof ListZonesByCmd)) {
-                buildAsyncListResponse((BaseListCmd)cmdObj, caller);
->>>>>>> da8ee45a
             }
 
             SerializationContext.current().setUuidTranslation(true);
@@ -924,10 +890,9 @@
         }
     }
 
-<<<<<<< HEAD
     @Override
     public Class<?> getCmdClass(String cmdName) {
-        List<Class<?>> cmdList = _apiNameCmdClassMap.get(cmdName);
+        List<Class<?>> cmdList = s_apiNameCmdClassMap.get(cmdName);
         if (cmdList == null || cmdList.size() == 0)
             return null;
         else if (cmdList.size() == 1)
@@ -953,10 +918,6 @@
             }
             return null;
         }
-=======
-    private Class<?> getCmdClass(String cmdName) {
-        return s_apiNameCmdClassMap.get(cmdName);
->>>>>>> da8ee45a
     }
 
     // FIXME: rather than isError, we might was to pass in the status code to give more flexibility
@@ -1011,7 +972,7 @@
                 .setIntParameter(CoreConnectionPNames.SOCKET_BUFFER_SIZE, 8 * 1024)
                 .setBooleanParameter(CoreConnectionPNames.STALE_CONNECTION_CHECK, false)
                 .setBooleanParameter(CoreConnectionPNames.TCP_NODELAY, true)
-                .setParameter(CoreProtocolPNames.ORIGIN_SERVER, "HttpComponents/1.1");
+            .setParameter(CoreProtocolPNames.ORIGIN_SERVER, "HttpComponents/1.1");
 
             // Set up the HTTP protocol processor
             BasicHttpProcessor httpproc = new BasicHttpProcessor();
@@ -1179,7 +1140,7 @@
 
     @Inject
     public void setPluggableServices(List<PluggableService> pluggableServices) {
-        this._pluggableServices = pluggableServices;
+        _pluggableServices = pluggableServices;
     }
 
     public List<APIChecker> getApiAccessCheckers() {
@@ -1188,6 +1149,6 @@
 
     @Inject
     public void setApiAccessCheckers(List<APIChecker> apiAccessCheckers) {
-        this._apiAccessCheckers = apiAccessCheckers;
+        _apiAccessCheckers = apiAccessCheckers;
     }
 }