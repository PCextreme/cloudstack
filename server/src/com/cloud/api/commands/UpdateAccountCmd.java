/**
 *  Copyright (C) 2010 Cloud.com, Inc.  All rights reserved.
 * 
 * This software is licensed under the GNU General Public License v3 or later.
 * 
 * It is free software: you can redistribute it and/or modify
 * it under the terms of the GNU General Public License as published by
 * the Free Software Foundation, either version 3 of the License, or any later version.
 * This program is distributed in the hope that it will be useful,
 * but WITHOUT ANY WARRANTY; without even the implied warranty of
 * MERCHANTABILITY or FITNESS FOR A PARTICULAR PURPOSE.  See the
 * GNU General Public License for more details.
 * 
 * You should have received a copy of the GNU General Public License
 * along with this program.  If not, see <http://www.gnu.org/licenses/>.
 * 
 */

package com.cloud.api.commands;

<<<<<<< HEAD
=======
import java.util.ArrayList;
import java.util.List;
import java.util.Map;

>>>>>>> 9228088c
import org.apache.log4j.Logger;

import com.cloud.api.BaseCmd;
import com.cloud.api.BaseCmd.Manager;
import com.cloud.api.Implementation;
import com.cloud.api.Parameter;
import com.cloud.api.ResponseObject;
import com.cloud.api.ServerApiException;
import com.cloud.api.response.SuccessResponse;

@Implementation(method="updateAccount", manager=Manager.ManagementServer)
public class UpdateAccountCmd extends BaseCmd{
    public static final Logger s_logger = Logger.getLogger(UpdateAccountCmd.class.getName());
    private static final String s_name = "updateaccountresponse";
 
    /////////////////////////////////////////////////////
    //////////////// API parameters /////////////////////
    /////////////////////////////////////////////////////

    @Parameter(name="account", type=CommandType.STRING, required=true)
    private String accountName;

    @Parameter(name="domainid", type=CommandType.LONG, required=true)
    private Long domainId;

    @Parameter(name="newname", type=CommandType.STRING, required=true)
    private String newName;

    /////////////////////////////////////////////////////
    /////////////////// Accessors ///////////////////////
    /////////////////////////////////////////////////////

    public String getAccountName() {
        return accountName;
    }

    public Long getDomainId() {
        return domainId;
    }

    public String getNewName() {
        return newName;
    }

    /////////////////////////////////////////////////////
    /////////////// API Implementation///////////////////
    /////////////////////////////////////////////////////

    @Override
    public String getName() {
        return s_name;
<<<<<<< HEAD
    }
    
    @Override
    public ResponseObject getResponse() {
        SuccessResponse response = new SuccessResponse();
        Boolean responseObject = (Boolean)getResponseObject();
      
        if (responseObject != null) {
        	response.setSuccess(responseObject);
        } else {
            throw new ServerApiException(BaseCmd.INTERNAL_ERROR, "Failed to update account");
        }

        response.setResponseName(getName());
        return response;
=======
    }
    @Override
    public List<Pair<Enum, Boolean>> getProperties() {
        return s_properties;
    }

    @Override
    public List<Pair<String, Object>> execute(Map<String, Object> params) {
        Long domainId = (Long)params.get(BaseCmd.Properties.DOMAIN_ID.getName());
        String accountName = (String)params.get(BaseCmd.Properties.ACCOUNT.getName());
        String newAccountName = (String)params.get(BaseCmd.Properties.NEW_NAME.getName());
        Account adminAccount = (Account)params.get(BaseCmd.Properties.ACCOUNT_OBJ.getName());;
        Boolean updateAccountResult = false;
        Account account = null;

        // check if account exists in the system
        account = getManagementServer().findAccountByName(accountName, domainId);
    	if (account == null) {
    		throw new ServerApiException(BaseCmd.PARAM_ERROR, "unable to find account " + accountName + " in domain " + domainId);
    	}

    	if ((adminAccount != null) && !getManagementServer().isChildDomain(adminAccount.getDomainId(), account.getDomainId())) {
            throw new ServerApiException(BaseCmd.PARAM_ERROR, "Invalid account " + accountName + " in domain " + domainId + " given, unable to update account.");
    	}

    	// don't allow modify system account
    	if (account.getId() == Account.ACCOUNT_ID_SYSTEM) {
    		throw new ServerApiException(BaseCmd.INTERNAL_ERROR, "can not modify system account");
    	}

        try {
        	getManagementServer().updateAccount(account.getId(), newAccountName);
        	account = getManagementServer().findAccountById(account.getId());
        	if (account.getAccountName().equals(newAccountName)) {
        		updateAccountResult = true;
        	}
        } catch (Exception ex) {
            s_logger.error("Exception updating account", ex);
            throw new ServerApiException(BaseCmd.INTERNAL_ERROR, "Failed to update account " + accountName + " in domain " + domainId + ":  internal error.");
        }

        List<Pair<String, Object>> returnValues = new ArrayList<Pair<String, Object>>();
        if (updateAccountResult == true) {
        	returnValues.add(new Pair<String, Object>(BaseCmd.Properties.SUCCESS.getName(), new Boolean(true)));
        } else {
        	throw new ServerApiException(BaseCmd.INTERNAL_ERROR, "Failed to update account " + accountName + " in domain " + domainId);
        }
        return returnValues;
>>>>>>> 9228088c
    }
}
<|MERGE_RESOLUTION|>--- conflicted
+++ resolved
@@ -15,16 +15,8 @@
  * along with this program.  If not, see <http://www.gnu.org/licenses/>.
  * 
  */
-
-package com.cloud.api.commands;
-
-<<<<<<< HEAD
-=======
-import java.util.ArrayList;
-import java.util.List;
-import java.util.Map;
-
->>>>>>> 9228088c
+package com.cloud.api.commands;
+
 import org.apache.log4j.Logger;
 
 import com.cloud.api.BaseCmd;
@@ -35,11 +27,11 @@
 import com.cloud.api.ServerApiException;
 import com.cloud.api.response.SuccessResponse;
 
-@Implementation(method="updateAccount", manager=Manager.ManagementServer)
-public class UpdateAccountCmd extends BaseCmd{
-    public static final Logger s_logger = Logger.getLogger(UpdateAccountCmd.class.getName());
-    private static final String s_name = "updateaccountresponse";
- 
+@Implementation(method="updateAccount", manager=Manager.ManagementServer)
+public class UpdateAccountCmd extends BaseCmd{
+    public static final Logger s_logger = Logger.getLogger(UpdateAccountCmd.class.getName());
+    private static final String s_name = "updateaccountresponse";
+ 
     /////////////////////////////////////////////////////
     //////////////// API parameters /////////////////////
     /////////////////////////////////////////////////////
@@ -73,12 +65,11 @@
     /////////////// API Implementation///////////////////
     /////////////////////////////////////////////////////
 
-    @Override
-    public String getName() {
+    @Override
+    public String getName() {
         return s_name;
-<<<<<<< HEAD
     }
-    
+
     @Override
     public ResponseObject getResponse() {
         SuccessResponse response = new SuccessResponse();
@@ -92,55 +83,5 @@
 
         response.setResponseName(getName());
         return response;
-=======
-    }
-    @Override
-    public List<Pair<Enum, Boolean>> getProperties() {
-        return s_properties;
-    }
-
-    @Override
-    public List<Pair<String, Object>> execute(Map<String, Object> params) {
-        Long domainId = (Long)params.get(BaseCmd.Properties.DOMAIN_ID.getName());
-        String accountName = (String)params.get(BaseCmd.Properties.ACCOUNT.getName());
-        String newAccountName = (String)params.get(BaseCmd.Properties.NEW_NAME.getName());
-        Account adminAccount = (Account)params.get(BaseCmd.Properties.ACCOUNT_OBJ.getName());;
-        Boolean updateAccountResult = false;
-        Account account = null;
-
-        // check if account exists in the system
-        account = getManagementServer().findAccountByName(accountName, domainId);
-    	if (account == null) {
-    		throw new ServerApiException(BaseCmd.PARAM_ERROR, "unable to find account " + accountName + " in domain " + domainId);
-    	}
-
-    	if ((adminAccount != null) && !getManagementServer().isChildDomain(adminAccount.getDomainId(), account.getDomainId())) {
-            throw new ServerApiException(BaseCmd.PARAM_ERROR, "Invalid account " + accountName + " in domain " + domainId + " given, unable to update account.");
-    	}
-
-    	// don't allow modify system account
-    	if (account.getId() == Account.ACCOUNT_ID_SYSTEM) {
-    		throw new ServerApiException(BaseCmd.INTERNAL_ERROR, "can not modify system account");
-    	}
-
-        try {
-        	getManagementServer().updateAccount(account.getId(), newAccountName);
-        	account = getManagementServer().findAccountById(account.getId());
-        	if (account.getAccountName().equals(newAccountName)) {
-        		updateAccountResult = true;
-        	}
-        } catch (Exception ex) {
-            s_logger.error("Exception updating account", ex);
-            throw new ServerApiException(BaseCmd.INTERNAL_ERROR, "Failed to update account " + accountName + " in domain " + domainId + ":  internal error.");
-        }
-
-        List<Pair<String, Object>> returnValues = new ArrayList<Pair<String, Object>>();
-        if (updateAccountResult == true) {
-        	returnValues.add(new Pair<String, Object>(BaseCmd.Properties.SUCCESS.getName(), new Boolean(true)));
-        } else {
-        	throw new ServerApiException(BaseCmd.INTERNAL_ERROR, "Failed to update account " + accountName + " in domain " + domainId);
-        }
-        return returnValues;
->>>>>>> 9228088c
-    }
-}
+    }
+}