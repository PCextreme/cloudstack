--- conflicted
+++ resolved
@@ -15,8 +15,8 @@
  * along with this program.  If not, see <http://www.gnu.org/licenses/>.
  * 
  */
-package com.cloud.api.commands;
-
+package com.cloud.api.commands;
+
 import java.util.ArrayList;
 import java.util.List;
 
@@ -38,12 +38,12 @@
 import com.cloud.user.Account;
 import com.cloud.vm.VMInstanceVO;
 
-@Implementation(method="searchForVolumes")
-public class ListVolumesCmd extends BaseListCmd {
-    public static final Logger s_logger = Logger.getLogger(ListVolumesCmd.class.getName());
-
-    private static final String s_name = "listvolumesresponse";
-
+@Implementation(method="searchForVolumes")
+public class ListVolumesCmd extends BaseListCmd {
+    public static final Logger s_logger = Logger.getLogger(ListVolumesCmd.class.getName());
+
+    private static final String s_name = "listvolumesresponse";
+
     /////////////////////////////////////////////////////
     //////////////// API parameters /////////////////////
     /////////////////////////////////////////////////////
@@ -120,87 +120,16 @@
     /////////////////////////////////////////////////////
 
     @Override
-    public String getName() {
-        return s_name;
-    }
-
-<<<<<<< HEAD
+    public String getName() {
+        return s_name;
+    }
+
     @Override @SuppressWarnings("unchecked")
     public ResponseObject getResponse() {
         List<VolumeVO> volumes = (List<VolumeVO>)getResponseObject();
 
         ListResponse response = new ListResponse();
         List<VolumeResponse> volResponses = new ArrayList<VolumeResponse>();
-=======
-        Long accountId = null;
-        boolean isAdmin = false;
-        if ((account == null) || isAdmin(account.getType())) {
-            isAdmin = true;
-            if (domainId != null) {
-                if ((account != null) && !getManagementServer().isChildDomain(account.getDomainId(), domainId)) {
-                    throw new ServerApiException(BaseCmd.PARAM_ERROR, "Invalid domain id (" + domainId + ") given, unable to list volumes.");
-                }
-                if (accountName != null) {
-                    Account userAccount = getManagementServer().findActiveAccount(accountName, domainId);
-                    if (userAccount != null) {
-                        accountId = userAccount.getId();
-                    } else {
-                        throw new ServerApiException(BaseCmd.ACCOUNT_ERROR, "could not find account " + accountName + " in domain " + domainId);
-                    }
-                }
-            } else {
-                domainId = ((account == null) ? DomainVO.ROOT_DOMAIN : account.getDomainId());
-            }
-        } else {
-            accountId = account.getId();
-        }
-
-        Long[] accountIds = null;
-        if (accountId != null) {
-            accountIds = new Long[1];
-            accountIds[0] = accountId;   
-        }
-
-        Long startIndex = Long.valueOf(0);
-        int pageSizeNum = 50;
-        if (pageSize != null) {
-            pageSizeNum = pageSize.intValue();
-        }
-        if (page != null) {
-            int pageNum = page.intValue();
-            if (pageNum > 0) {
-                startIndex = Long.valueOf(pageSizeNum * (pageNum-1));
-            }
-        }
-
-        Criteria c = new Criteria("created", Boolean.FALSE, startIndex, Long.valueOf(pageSizeNum));
-
-        c.addCriteria(Criteria.ACCOUNTID, accountIds);
-        if (keyword != null) {
-            c.addCriteria(Criteria.KEYWORD, keyword);
-        } else {
-            c.addCriteria(Criteria.ID, id);
-            c.addCriteria(Criteria.INSTANCEID, vmId);
-            c.addCriteria(Criteria.NAME, name);
-            c.addCriteria(Criteria.VTYPE, type);
-            if (isAdmin) {                
-                c.addCriteria(Criteria.DATACENTERID, zoneId);
-                c.addCriteria(Criteria.PODID, podId);
-                c.addCriteria(Criteria.HOSTID, hostId);
-                c.addCriteria(Criteria.DOMAINID, domainId);
-            }
-        }
-
-        List<VolumeVO> volumes = getManagementServer().searchForVolumes(c);
-
-        if (volumes == null) {
-            throw new ServerApiException(BaseCmd.INTERNAL_ERROR, "unable to find volumes");
-        }
-
-        List<Pair<String, Object>> volumeTags = new ArrayList<Pair<String, Object>>();
-        Object[] vTag = new Object[volumes.size()];
-        int i = 0;
->>>>>>> 9228088c
         for (VolumeVO volume : volumes) {
             VolumeResponse volResponse = new VolumeResponse();
             volResponse.setId(volume.getId());
@@ -217,7 +146,6 @@
                 volResponse.setName("");
             }
             
-<<<<<<< HEAD
             volResponse.setZoneId(volume.getDataCenterId());
             volResponse.setZoneName(ApiDBUtils.findZoneById(volume.getDataCenterId()).getName());
 
@@ -247,45 +175,6 @@
             }
 
             String storageType;
-=======
-            volumeData.add(new Pair<String, Object>(BaseCmd.Properties.ZONE_ID.getName(), Long.valueOf(volume.getDataCenterId()).toString()));
-            volumeData.add(new Pair<String, Object>(BaseCmd.Properties.ZONE_NAME.getName(), getManagementServer().findDataCenterById(volume.getDataCenterId()).getName()));
-
-            volumeData.add(new Pair<String, Object>(BaseCmd.Properties.TYPE.getName(), volume.getVolumeType()));
-            //volumeData.add(new Pair<String, Object>(BaseCmd.Properties.HOST_NAME.getName(), getManagementServer().getHostBy(volume.getHostId()).getName()));
-
-//            //volume.getDeviceId() might be null	
-//            if(volume.getDeviceId() != null)
-//                volumeData.add(new Pair<String, Object>(BaseCmd.Properties.DEVICE_ID.getName(), Long.valueOf(volume.getDeviceId()).toString()));
-            
-            Long instanceId = volume.getInstanceId();
-            if (instanceId != null) {
-                VMInstanceVO vm = getManagementServer().findVMInstanceById(instanceId);
-                volumeData.add(new Pair<String, Object>(BaseCmd.Properties.VIRTUAL_MACHINE_ID.getName(), vm.getId()));
-                volumeData.add(new Pair<String, Object>(BaseCmd.Properties.VIRTUAL_MACHINE_NAME.getName(), vm.getName()));
-                volumeData.add(new Pair<String, Object>(BaseCmd.Properties.VIRTUAL_MACHINE_DISPLAYNAME.getName(), vm.getName()));
-                volumeData.add(new Pair<String, Object>(BaseCmd.Properties.VIRTUAL_MACHINE_STATE.getName(), vm.getState()));
-                volumeData.add(new Pair<String, Object>(BaseCmd.Properties.DEVICE_ID.getName(), volume.getDeviceId()));
-            }
-
-            // Show the virtual size of the volume
-            long virtualSizeInBytes = volume.getSize();
-            volumeData.add(new Pair<String, Object>(BaseCmd.Properties.SIZE.getName(), virtualSizeInBytes));
-
-            volumeData.add(new Pair<String, Object>(BaseCmd.Properties.CREATED.getName(), getDateString(volume.getCreated())));
-            volumeData.add(new Pair<String, Object>(BaseCmd.Properties.ATTACHED.getName(), getDateString(volume.getAttached())));
-            volumeData.add(new Pair<String, Object>(BaseCmd.Properties.STATE.getName(),volume.getStatus()));
-            
-            Account accountTemp = getManagementServer().findAccountById(volume.getAccountId());
-
-            if (accountTemp != null) {
-                volumeData.add(new Pair<String, Object>(BaseCmd.Properties.ACCOUNT.getName(), accountTemp.getAccountName()));
-                volumeData.add(new Pair<String, Object>(BaseCmd.Properties.DOMAIN_ID.getName(), accountTemp.getDomainId()));
-                volumeData.add(new Pair<String, Object>(BaseCmd.Properties.DOMAIN.getName(), getManagementServer().findDomainIdById(accountTemp.getDomainId()).getName()));
-            }
-
-            String storageType;
->>>>>>> 9228088c
             try {
                 if(volume.getPoolId() == null){
                     storageType = "unknown";
@@ -299,13 +188,11 @@
 
             volResponse.setStorageType(storageType);
             
-<<<<<<< HEAD
             volResponse.setDiskOfferingId(volume.getDiskOfferingId());
-            if (volume.getDiskOfferingId() != null) {
-                DiskOfferingVO diskOffering = ApiDBUtils.findDiskOfferingById(volume.getDiskOfferingId());
-                volResponse.setDiskOfferingName(diskOffering.getName());
-                volResponse.setDiskOfferingDisplayText(diskOffering.getDisplayText());
-            }
+
+            DiskOfferingVO diskOffering = ApiDBUtils.findDiskOfferingById(volume.getDiskOfferingId());
+            volResponse.setDiskOfferingName(diskOffering.getName());
+            volResponse.setDiskOfferingDisplayText(diskOffering.getDisplayText());
 
             Long poolId = volume.getPoolId();
             String poolName = (poolId == null) ? "none" : ApiDBUtils.findStoragePoolById(poolId).getName();
@@ -318,21 +205,5 @@
         response.setResponses(volResponses);
         response.setResponseName(getName());
         return response;
-=======
-            volumeData.add(new Pair<String, Object>(BaseCmd.Properties.DISK_OFFERING_ID.getName(),volume.getDiskOfferingId()));
-        	volumeData.add(new Pair<String, Object>(BaseCmd.Properties.DISK_OFFERING_NAME.getName(),getManagementServer().findDiskOfferingById(volume.getDiskOfferingId()).getName()));
-        	volumeData.add(new Pair<String, Object>(BaseCmd.Properties.DISK_OFFERING_DISPLAY_TEXT.getName(),getManagementServer().findDiskOfferingById(volume.getDiskOfferingId()).getDisplayText()));
-            Long poolId = volume.getPoolId();
-            String poolName = (poolId == null) ? "none" : getManagementServer().findPoolById(poolId).getName();
-            volumeData.add(new Pair<String, Object>(BaseCmd.Properties.STORAGE.getName(), poolName));
-            volumeData.add(new Pair<String, Object>(BaseCmd.Properties.SOURCE_ID.getName(),volume.getSourceId()));
-            volumeData.add(new Pair<String, Object>(BaseCmd.Properties.SOURCE_TYPE.getName(),volume.getSourceType().toString()));
-            
-            vTag[i++] = volumeData;
-        }
-        Pair<String, Object> volumeTag = new Pair<String, Object>("volume", vTag);
-        volumeTags.add(volumeTag);
-        return volumeTags;
->>>>>>> 9228088c
-    }
-}
+    }
+}