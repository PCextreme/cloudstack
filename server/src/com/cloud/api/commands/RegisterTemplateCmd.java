/**
 *  Copyright (C) 2010 Cloud.com, Inc.  All rights reserved.
 * 
 * This software is licensed under the GNU General Public License v3 or later.
 * 
 * It is free software: you can redistribute it and/or modify
 * it under the terms of the GNU General Public License as published by
 * the Free Software Foundation, either version 3 of the License, or any later version.
 * This program is distributed in the hope that it will be useful,
 * but WITHOUT ANY WARRANTY; without even the implied warranty of
 * MERCHANTABILITY or FITNESS FOR A PARTICULAR PURPOSE.  See the
 * GNU General Public License for more details.
 * 
 * You should have received a copy of the GNU General Public License
 * along with this program.  If not, see <http://www.gnu.org/licenses/>.
 * 
 */
package com.cloud.api.commands;

import java.util.ArrayList;
import java.util.List;

import org.apache.log4j.Logger;

import com.cloud.api.ApiDBUtils;
import com.cloud.api.BaseCmd;
import com.cloud.api.BaseCmd.Manager;
import com.cloud.api.Implementation;
import com.cloud.api.Parameter;
import com.cloud.api.response.ListResponse;
import com.cloud.api.response.TemplateResponse;
import com.cloud.dc.DataCenterVO;
<<<<<<< HEAD
=======
import com.cloud.exception.InvalidParameterValueException;
import com.cloud.exception.ResourceAllocationException;
import com.cloud.hypervisor.Hypervisor.HypervisorType;
>>>>>>> cde98c9b
import com.cloud.storage.GuestOS;
import com.cloud.storage.VMTemplateHostVO;
import com.cloud.storage.VMTemplateStorageResourceAssoc.Status;
import com.cloud.storage.VMTemplateVO;
import com.cloud.user.Account;

@Implementation(method="registerTemplate", manager=Manager.TemplateManager, description="Registers an existing template into the Cloud.com cloud. ")
public class RegisterTemplateCmd extends BaseCmd {
	public static final Logger s_logger = Logger.getLogger(RegisterTemplateCmd.class.getName());

    private static final String s_name = "registertemplateresponse";
<<<<<<< HEAD
=======
    private static final List<Pair<Enum, Boolean>> s_properties = new ArrayList<Pair<Enum, Boolean>>();

    static {
        s_properties.add(new Pair<Enum, Boolean>(BaseCmd.Properties.NAME, Boolean.TRUE));
        s_properties.add(new Pair<Enum, Boolean>(BaseCmd.Properties.DISPLAY_TEXT, Boolean.TRUE));
        s_properties.add(new Pair<Enum, Boolean>(BaseCmd.Properties.URL, Boolean.TRUE));
        s_properties.add(new Pair<Enum, Boolean>(BaseCmd.Properties.BITS, Boolean.FALSE));
        s_properties.add(new Pair<Enum, Boolean>(BaseCmd.Properties.PASSWORD_ENABLED, Boolean.FALSE));
        s_properties.add(new Pair<Enum, Boolean>(BaseCmd.Properties.REQUIRES_HVM, Boolean.FALSE));
        s_properties.add(new Pair<Enum, Boolean>(BaseCmd.Properties.IS_PUBLIC, Boolean.FALSE));
        s_properties.add(new Pair<Enum, Boolean>(BaseCmd.Properties.IS_FEATURED, Boolean.FALSE));
        s_properties.add(new Pair<Enum, Boolean>(BaseCmd.Properties.ACCOUNT_OBJ, Boolean.FALSE));
        s_properties.add(new Pair<Enum, Boolean>(BaseCmd.Properties.ACCOUNT, Boolean.FALSE));
        s_properties.add(new Pair<Enum, Boolean>(BaseCmd.Properties.USER_ID, Boolean.FALSE));
        s_properties.add(new Pair<Enum, Boolean>(BaseCmd.Properties.DOMAIN_ID, Boolean.FALSE));
        s_properties.add(new Pair<Enum, Boolean>(BaseCmd.Properties.FORMAT, Boolean.TRUE));
        s_properties.add(new Pair<Enum, Boolean>(BaseCmd.Properties.OS_TYPE_ID, Boolean.TRUE));
        s_properties.add(new Pair<Enum, Boolean>(BaseCmd.Properties.ZONE_ID, Boolean.TRUE));
        s_properties.add(new Pair<Enum, Boolean>(BaseCmd.Properties.HYPERVISOR, Boolean.TRUE));
        
    }
>>>>>>> cde98c9b

    /////////////////////////////////////////////////////
    //////////////// API parameters /////////////////////
    /////////////////////////////////////////////////////

    @Parameter(name="bits", type=CommandType.INTEGER)
    private Integer bits;

    @Parameter(name="displaytext", type=CommandType.STRING, required=true)
    private String displayText;

    @Parameter(name="format", type=CommandType.STRING, required=true)
    private String format;

    @Parameter(name="isfeatured", type=CommandType.BOOLEAN)
    private Boolean featured;

    @Parameter(name="ispublic", type=CommandType.BOOLEAN)
    private Boolean publicTemplate;

    @Parameter(name="name", type=CommandType.STRING, required=true)
    private String templateName;

    @Parameter(name="ostypeid", type=CommandType.LONG, required=true)
    private Long osTypeId;

    @Parameter(name="passwordenabled", type=CommandType.BOOLEAN)
    private Boolean passwordEnabled;

    @Parameter(name="requireshvm", type=CommandType.BOOLEAN)
    private Boolean requiresHvm;

    @Parameter(name="url", type=CommandType.STRING, required=true)
    private String url;

    @Parameter(name="zoneid", type=CommandType.LONG, required=true)
    private Long zoneId;

    /////////////////////////////////////////////////////
    /////////////////// Accessors ///////////////////////
    /////////////////////////////////////////////////////

    public Integer getBits() {
        return bits;
    }

    public String getDisplayText() {
        return displayText;
    }

    public String getFormat() {
        return format;
    }

    public Boolean isFeatured() {
        return featured;
    }

    public Boolean isPublic() {
        return publicTemplate;
    }

    public String getTemplateName() {
        return templateName;
    }

    public Long getOsTypeId() {
        return osTypeId;
    }

    public Boolean isPasswordEnabled() {
        return passwordEnabled;
    }

    public Boolean getRequiresHvm() {
        return requiresHvm;
    }

    public String getUrl() {
        return url;
    }

    public Long getZoneId() {
        return zoneId;
    }

    /////////////////////////////////////////////////////
    /////////////// API Implementation///////////////////
    /////////////////////////////////////////////////////

    @Override
    public String getName() {
        return s_name;
<<<<<<< HEAD
    }

	@Override @SuppressWarnings("unchecked")
	public ListResponse<TemplateResponse> getResponse() {
        VMTemplateVO template = (VMTemplateVO)getResponseObject();

        ListResponse<TemplateResponse> response = new ListResponse<TemplateResponse>();
        List<TemplateResponse> responses = new ArrayList<TemplateResponse>();
        List<DataCenterVO> zones = null;

        if (zoneId != null) {
            zones = new ArrayList<DataCenterVO>();
            zones.add(ApiDBUtils.findZoneById(zoneId));
        } else {
            zones = ApiDBUtils.listZones();   
=======
    }
    @Override
    public List<Pair<Enum, Boolean>> getProperties() {
        return s_properties;
    }

    @Override
    public List<Pair<String, Object>> execute(Map<String, Object> params) {
        Account account = (Account)params.get(BaseCmd.Properties.ACCOUNT_OBJ.getName());
        String accountName = (String)params.get(BaseCmd.Properties.ACCOUNT.getName());
        Long domainId = (Long)params.get(BaseCmd.Properties.DOMAIN_ID.getName());
        Long userId = (Long)params.get(BaseCmd.Properties.USER_ID.getName());
        String name = (String)params.get(BaseCmd.Properties.NAME.getName());
        String displayText = (String)params.get(BaseCmd.Properties.DISPLAY_TEXT.getName()); 
        Integer bits = (Integer)params.get(BaseCmd.Properties.BITS.getName());
        Boolean passwordEnabled = (Boolean)params.get(BaseCmd.Properties.PASSWORD_ENABLED.getName());
        Boolean requiresHVM = (Boolean)params.get(BaseCmd.Properties.REQUIRES_HVM.getName());
        String url = (String)params.get(BaseCmd.Properties.URL.getName());
        Boolean isPublic = (Boolean)params.get(BaseCmd.Properties.IS_PUBLIC.getName());
        Boolean featured = (Boolean)params.get(BaseCmd.Properties.IS_FEATURED.getName());
        String format = (String)params.get(BaseCmd.Properties.FORMAT.getName());
        Long guestOSId = (Long) params.get(BaseCmd.Properties.OS_TYPE_ID.getName());
        Long zoneId = (Long) params.get(BaseCmd.Properties.ZONE_ID.getName());
        HypervisorType hyperType = HypervisorType.getType((String)params.get(BaseCmd.Properties.HYPERVISOR.getName()));

        //parameters verification
        if (bits == null) {
            bits = Integer.valueOf(64);
        }
        if (passwordEnabled == null) {
            passwordEnabled = false;
        }
        if (requiresHVM == null) {
            requiresHVM = true;
        }
        if (isPublic == null) {
            isPublic = Boolean.FALSE;
        }
        
        if (zoneId.longValue() == -1) {
        	zoneId = null;
        }
                
        Long accountId = null;
        if ((account == null) || isAdmin(account.getType())) {
            if (domainId != null) {
                if ((account != null) && !getManagementServer().isChildDomain(account.getDomainId(), domainId)) {
                    throw new ServerApiException(BaseCmd.PARAM_ERROR, "Invalid domain id (" + domainId + ") ");
                }
                if (accountName != null) {
                    Account userAccount = getManagementServer().findActiveAccount(accountName, domainId);
                    if (userAccount == null) {
                        throw new ServerApiException(BaseCmd.PARAM_ERROR, "Unable to find account " + accountName + " in domain " + domainId);
                    }
                    accountId = userAccount.getId();
                }
            } else {
                accountId = ((account != null) ? account.getId() : null);
            }
        } else {
            accountId = account.getId();
        }

        if (accountId == null) {
            throw new ServerApiException(BaseCmd.ACCOUNT_ERROR, "No valid account specified for registering template.");
        }
        
        boolean isAdmin = getManagementServer().findAccountById(accountId).getType() == Account.ACCOUNT_TYPE_ADMIN;
        if (!isAdmin && zoneId == null) {
        	throw new ServerApiException(BaseCmd.PARAM_ERROR, "Please specify a valid zone Id.");
        }
        
        if(url.toLowerCase().contains("file://")){
        	throw new ServerApiException(BaseCmd.PARAM_ERROR, "File:// type urls are currently unsupported");
        }
        
        if((!url.toLowerCase().endsWith("vhd"))&&(!url.toLowerCase().endsWith("vhd.zip"))
        	&&(!url.toLowerCase().endsWith("vhd.bz2"))&&(!url.toLowerCase().endsWith("vhd.gz") 
        	&&(!url.toLowerCase().endsWith("qcow2"))&&(!url.toLowerCase().endsWith("qcow2.zip"))
        	&&(!url.toLowerCase().endsWith("qcow2.bz2"))&&(!url.toLowerCase().endsWith("qcow2.gz")))){
        	throw new ServerApiException(BaseCmd.PARAM_ERROR, "Please specify a valid "+format.toLowerCase());
        }
       
        boolean allowPublicUserTemplates = Boolean.parseBoolean(getManagementServer().getConfigurationValue("allow.public.user.templates"));        
        if (!isAdmin && !allowPublicUserTemplates && isPublic) {
        	throw new ServerApiException(BaseCmd.PARAM_ERROR, "Only private templates can be created.");
        }
        
        if (!isAdmin || featured == null) {
        	featured = Boolean.FALSE;
        }

        //If command is executed via 8096 port, set userId to the id of System account (1)
        if (userId == null) {
            userId = Long.valueOf(1);
        }

        Long templateId;
        try {
        	templateId = getManagementServer().createTemplate(userId, accountId, zoneId, name, displayText, isPublic, featured, format, null, url, null, requiresHVM, bits, passwordEnabled, guestOSId, true, hyperType);
        } catch (InvalidParameterValueException ipve) {
            throw new ServerApiException(BaseCmd.PARAM_ERROR, "Internal error registering template " + name + "; " + ipve.getMessage());
        } catch (IllegalArgumentException iae) {
            throw new ServerApiException(BaseCmd.PARAM_ERROR, "Internal error registering template " + name + "; " + iae.getMessage());
        } catch (ResourceAllocationException rae) {
            throw new ServerApiException(BaseCmd.INTERNAL_ERROR, "Internal error registering template " + name + "; " + rae.getMessage());
        } catch (Exception ex) {
            throw new ServerApiException(BaseCmd.INTERNAL_ERROR, "Internal error registering template " + name);
        }
        	
    	VMTemplateVO template = getManagementServer().findTemplateById(templateId);
    	List<Pair<String, Object>> templateTags = new ArrayList<Pair<String, Object>>();
    	List<Object> tTagList = new ArrayList<Object>();
    	if (template != null) {
    		List<DataCenterVO> zones = null;
        	
        	if (zoneId != null) {
        		zones = new ArrayList<DataCenterVO>();
        		zones.add(getManagementServer().findDataCenterById(zoneId));
        	} else {
        		zones = getManagementServer().listDataCenters();   
        	}
        	        	
        	for (DataCenterVO zone : zones) {
        		VMTemplateHostVO templateHostRef = getManagementServer().findTemplateHostRef(templateId, zone.getId());        		
    		
        		// Use embeded object for response
        		List<Pair<String, Object>> listForEmbeddedObject = new ArrayList<Pair<String, Object>>();
        		listForEmbeddedObject.add(new Pair<String, Object>(BaseCmd.Properties.ID.getName(), template.getId().toString()));
        		listForEmbeddedObject.add(new Pair<String, Object>(BaseCmd.Properties.NAME.getName(), template.getName()));
        		listForEmbeddedObject.add(new Pair<String, Object>(BaseCmd.Properties.DISPLAY_TEXT.getName(), template.getDisplayText()));
        		listForEmbeddedObject.add(new Pair<String, Object>(BaseCmd.Properties.IS_PUBLIC.getName(), Boolean.valueOf(template.isPublicTemplate()).toString()));
        		listForEmbeddedObject.add(new Pair<String, Object>(BaseCmd.Properties.CROSS_ZONES.getName(), Boolean.valueOf(template.isCrossZones()).toString()));
        		
        		if (templateHostRef != null) {
        			listForEmbeddedObject.add(new Pair<String, Object>(BaseCmd.Properties.CREATED.getName(), getDateString(templateHostRef.getCreated())));
        		}
        	
        		listForEmbeddedObject.add(new Pair<String, Object>(BaseCmd.Properties.IS_READY.getName(), (templateHostRef != null && templateHostRef.getDownloadState() == VMTemplateStorageResourceAssoc.Status.DOWNLOADED)));
        		listForEmbeddedObject.add(new Pair<String, Object>(BaseCmd.Properties.IS_FEATURED.getName(), Boolean.valueOf(template.isFeatured()).toString()));
        		listForEmbeddedObject.add(new Pair<String, Object>(BaseCmd.Properties.PASSWORD_ENABLED.getName(), Boolean.valueOf(template.getEnablePassword()).toString()));
        		listForEmbeddedObject.add(new Pair<String, Object>(BaseCmd.Properties.FORMAT.getName(), template.getFormat().toString()));
        		listForEmbeddedObject.add(new Pair<String, Object>(BaseCmd.Properties.TEMPLATE_STATUS.getName(), "Processing"));
        		GuestOS os = getManagementServer().findGuestOSById(template.getGuestOSId());
        		if (os != null) {
        			listForEmbeddedObject.add(new Pair<String, Object>(BaseCmd.Properties.OS_TYPE_ID.getName(), os.getId()));
        			listForEmbeddedObject.add(new Pair<String, Object>(BaseCmd.Properties.OS_TYPE_NAME.getName(), os.getDisplayName()));
        		} else {
        			listForEmbeddedObject.add(new Pair<String, Object>(BaseCmd.Properties.OS_TYPE_ID.getName(), -1));
        			listForEmbeddedObject.add(new Pair<String, Object>(BaseCmd.Properties.OS_TYPE_NAME.getName(), ""));
        		}

        		Account owner = getManagementServer().findAccountById(template.getAccountId());
        		if (owner != null) {
        			listForEmbeddedObject.add(new Pair<String, Object>(BaseCmd.Properties.ACCOUNT_ID.getName(), owner.getId()));
        			listForEmbeddedObject.add(new Pair<String, Object>(BaseCmd.Properties.ACCOUNT.getName(), owner.getAccountName()));
        			listForEmbeddedObject.add(new Pair<String, Object>(BaseCmd.Properties.DOMAIN_ID.getName(), owner.getDomainId()));
        		}

        		listForEmbeddedObject.add(new Pair<String, Object>(BaseCmd.Properties.ZONE_ID.getName(), zone.getId()));
    			listForEmbeddedObject.add(new Pair<String, Object>(BaseCmd.Properties.ZONE_NAME.getName(), zone.getName()));

    			tTagList.add(listForEmbeddedObject);            		
        	}    	
    	}
    	
    	Object[] tTag = new Object[tTagList.size()];
        for (int i = 0; i < tTagList.size(); i++) {
        	tTag[i] = tTagList.get(i);
>>>>>>> cde98c9b
        }

        for (DataCenterVO zone : zones) {
            TemplateResponse templateResponse = new TemplateResponse();
            templateResponse.setId(template.getId());
            templateResponse.setName(template.getName());
            templateResponse.setDisplayText(template.getDisplayText());
            templateResponse.setPublic(template.isPublicTemplate());
            templateResponse.setCrossZones(template.isCrossZones());

            VMTemplateHostVO isoHostRef = ApiDBUtils.findTemplateHostRef(template.getId(), zone.getId());
            if (isoHostRef != null) {
                templateResponse.setCreated(isoHostRef.getCreated());
                templateResponse.setReady(isoHostRef.getDownloadState() == Status.DOWNLOADED);
            }

            templateResponse.setFeatured(template.isFeatured());
            templateResponse.setPasswordEnabled(template.getEnablePassword());
            templateResponse.setFormat(template.getFormat());
            templateResponse.setStatus("Processing");

            GuestOS os = ApiDBUtils.findGuestOSById(template.getGuestOSId());
            if (os != null) {
                templateResponse.setOsTypeId(os.getId());
                templateResponse.setOsTypeName(os.getDisplayName());
            } else {
                templateResponse.setOsTypeId(-1L);
                templateResponse.setOsTypeName("");
            }
              
            Account owner = ApiDBUtils.findAccountById(template.getAccountId());
            if (owner != null) {
                templateResponse.setAccountId(owner.getId());
                templateResponse.setAccount(owner.getAccountName());
                templateResponse.setDomainId(owner.getDomainId());
            }

            templateResponse.setZoneId(zone.getId());
            templateResponse.setZoneName(zone.getName());
            templateResponse.setResponseName("template");

            responses.add(templateResponse);
        }
        response.setResponseName(getName());
        response.setResponses(responses);
        return response;
	}
}
<|MERGE_RESOLUTION|>--- conflicted
+++ resolved
@@ -15,8 +15,8 @@
  * along with this program.  If not, see <http://www.gnu.org/licenses/>.
  * 
  */
-package com.cloud.api.commands;
-
+package com.cloud.api.commands;
+
 import java.util.ArrayList;
 import java.util.List;
 
@@ -30,48 +30,18 @@
 import com.cloud.api.response.ListResponse;
 import com.cloud.api.response.TemplateResponse;
 import com.cloud.dc.DataCenterVO;
-<<<<<<< HEAD
-=======
-import com.cloud.exception.InvalidParameterValueException;
-import com.cloud.exception.ResourceAllocationException;
-import com.cloud.hypervisor.Hypervisor.HypervisorType;
->>>>>>> cde98c9b
 import com.cloud.storage.GuestOS;
 import com.cloud.storage.VMTemplateHostVO;
 import com.cloud.storage.VMTemplateStorageResourceAssoc.Status;
 import com.cloud.storage.VMTemplateVO;
 import com.cloud.user.Account;
 
-@Implementation(method="registerTemplate", manager=Manager.TemplateManager, description="Registers an existing template into the Cloud.com cloud. ")
-public class RegisterTemplateCmd extends BaseCmd {
-	public static final Logger s_logger = Logger.getLogger(RegisterTemplateCmd.class.getName());
-
+@Implementation(method="registerTemplate", manager=Manager.TemplateManager, description="Registers an existing template into the Cloud.com cloud. ")
+public class RegisterTemplateCmd extends BaseCmd {
+	public static final Logger s_logger = Logger.getLogger(RegisterTemplateCmd.class.getName());
+
     private static final String s_name = "registertemplateresponse";
-<<<<<<< HEAD
-=======
-    private static final List<Pair<Enum, Boolean>> s_properties = new ArrayList<Pair<Enum, Boolean>>();
-
-    static {
-        s_properties.add(new Pair<Enum, Boolean>(BaseCmd.Properties.NAME, Boolean.TRUE));
-        s_properties.add(new Pair<Enum, Boolean>(BaseCmd.Properties.DISPLAY_TEXT, Boolean.TRUE));
-        s_properties.add(new Pair<Enum, Boolean>(BaseCmd.Properties.URL, Boolean.TRUE));
-        s_properties.add(new Pair<Enum, Boolean>(BaseCmd.Properties.BITS, Boolean.FALSE));
-        s_properties.add(new Pair<Enum, Boolean>(BaseCmd.Properties.PASSWORD_ENABLED, Boolean.FALSE));
-        s_properties.add(new Pair<Enum, Boolean>(BaseCmd.Properties.REQUIRES_HVM, Boolean.FALSE));
-        s_properties.add(new Pair<Enum, Boolean>(BaseCmd.Properties.IS_PUBLIC, Boolean.FALSE));
-        s_properties.add(new Pair<Enum, Boolean>(BaseCmd.Properties.IS_FEATURED, Boolean.FALSE));
-        s_properties.add(new Pair<Enum, Boolean>(BaseCmd.Properties.ACCOUNT_OBJ, Boolean.FALSE));
-        s_properties.add(new Pair<Enum, Boolean>(BaseCmd.Properties.ACCOUNT, Boolean.FALSE));
-        s_properties.add(new Pair<Enum, Boolean>(BaseCmd.Properties.USER_ID, Boolean.FALSE));
-        s_properties.add(new Pair<Enum, Boolean>(BaseCmd.Properties.DOMAIN_ID, Boolean.FALSE));
-        s_properties.add(new Pair<Enum, Boolean>(BaseCmd.Properties.FORMAT, Boolean.TRUE));
-        s_properties.add(new Pair<Enum, Boolean>(BaseCmd.Properties.OS_TYPE_ID, Boolean.TRUE));
-        s_properties.add(new Pair<Enum, Boolean>(BaseCmd.Properties.ZONE_ID, Boolean.TRUE));
-        s_properties.add(new Pair<Enum, Boolean>(BaseCmd.Properties.HYPERVISOR, Boolean.TRUE));
-        
-    }
->>>>>>> cde98c9b
-
+
     /////////////////////////////////////////////////////
     //////////////// API parameters /////////////////////
     /////////////////////////////////////////////////////
@@ -85,6 +55,9 @@
     @Parameter(name="format", type=CommandType.STRING, required=true)
     private String format;
 
+    @Parameter(name="hypervisor", type=CommandType.STRING, required=true)
+    private String hypervisor;
+
     @Parameter(name="isfeatured", type=CommandType.BOOLEAN)
     private Boolean featured;
 
@@ -125,6 +98,10 @@
         return format;
     }
 
+    public String getHypervisor() {
+        return hypervisor;
+    }
+
     public Boolean isFeatured() {
         return featured;
     }
@@ -161,10 +138,9 @@
     /////////////// API Implementation///////////////////
     /////////////////////////////////////////////////////
 
-    @Override
-    public String getName() {
+    @Override
+    public String getName() {
         return s_name;
-<<<<<<< HEAD
     }
 
 	@Override @SuppressWarnings("unchecked")
@@ -179,178 +155,7 @@
             zones = new ArrayList<DataCenterVO>();
             zones.add(ApiDBUtils.findZoneById(zoneId));
         } else {
-            zones = ApiDBUtils.listZones();   
-=======
-    }
-    @Override
-    public List<Pair<Enum, Boolean>> getProperties() {
-        return s_properties;
-    }
-
-    @Override
-    public List<Pair<String, Object>> execute(Map<String, Object> params) {
-        Account account = (Account)params.get(BaseCmd.Properties.ACCOUNT_OBJ.getName());
-        String accountName = (String)params.get(BaseCmd.Properties.ACCOUNT.getName());
-        Long domainId = (Long)params.get(BaseCmd.Properties.DOMAIN_ID.getName());
-        Long userId = (Long)params.get(BaseCmd.Properties.USER_ID.getName());
-        String name = (String)params.get(BaseCmd.Properties.NAME.getName());
-        String displayText = (String)params.get(BaseCmd.Properties.DISPLAY_TEXT.getName()); 
-        Integer bits = (Integer)params.get(BaseCmd.Properties.BITS.getName());
-        Boolean passwordEnabled = (Boolean)params.get(BaseCmd.Properties.PASSWORD_ENABLED.getName());
-        Boolean requiresHVM = (Boolean)params.get(BaseCmd.Properties.REQUIRES_HVM.getName());
-        String url = (String)params.get(BaseCmd.Properties.URL.getName());
-        Boolean isPublic = (Boolean)params.get(BaseCmd.Properties.IS_PUBLIC.getName());
-        Boolean featured = (Boolean)params.get(BaseCmd.Properties.IS_FEATURED.getName());
-        String format = (String)params.get(BaseCmd.Properties.FORMAT.getName());
-        Long guestOSId = (Long) params.get(BaseCmd.Properties.OS_TYPE_ID.getName());
-        Long zoneId = (Long) params.get(BaseCmd.Properties.ZONE_ID.getName());
-        HypervisorType hyperType = HypervisorType.getType((String)params.get(BaseCmd.Properties.HYPERVISOR.getName()));
-
-        //parameters verification
-        if (bits == null) {
-            bits = Integer.valueOf(64);
-        }
-        if (passwordEnabled == null) {
-            passwordEnabled = false;
-        }
-        if (requiresHVM == null) {
-            requiresHVM = true;
-        }
-        if (isPublic == null) {
-            isPublic = Boolean.FALSE;
-        }
-        
-        if (zoneId.longValue() == -1) {
-        	zoneId = null;
-        }
-                
-        Long accountId = null;
-        if ((account == null) || isAdmin(account.getType())) {
-            if (domainId != null) {
-                if ((account != null) && !getManagementServer().isChildDomain(account.getDomainId(), domainId)) {
-                    throw new ServerApiException(BaseCmd.PARAM_ERROR, "Invalid domain id (" + domainId + ") ");
-                }
-                if (accountName != null) {
-                    Account userAccount = getManagementServer().findActiveAccount(accountName, domainId);
-                    if (userAccount == null) {
-                        throw new ServerApiException(BaseCmd.PARAM_ERROR, "Unable to find account " + accountName + " in domain " + domainId);
-                    }
-                    accountId = userAccount.getId();
-                }
-            } else {
-                accountId = ((account != null) ? account.getId() : null);
-            }
-        } else {
-            accountId = account.getId();
-        }
-
-        if (accountId == null) {
-            throw new ServerApiException(BaseCmd.ACCOUNT_ERROR, "No valid account specified for registering template.");
-        }
-        
-        boolean isAdmin = getManagementServer().findAccountById(accountId).getType() == Account.ACCOUNT_TYPE_ADMIN;
-        if (!isAdmin && zoneId == null) {
-        	throw new ServerApiException(BaseCmd.PARAM_ERROR, "Please specify a valid zone Id.");
-        }
-        
-        if(url.toLowerCase().contains("file://")){
-        	throw new ServerApiException(BaseCmd.PARAM_ERROR, "File:// type urls are currently unsupported");
-        }
-        
-        if((!url.toLowerCase().endsWith("vhd"))&&(!url.toLowerCase().endsWith("vhd.zip"))
-        	&&(!url.toLowerCase().endsWith("vhd.bz2"))&&(!url.toLowerCase().endsWith("vhd.gz") 
-        	&&(!url.toLowerCase().endsWith("qcow2"))&&(!url.toLowerCase().endsWith("qcow2.zip"))
-        	&&(!url.toLowerCase().endsWith("qcow2.bz2"))&&(!url.toLowerCase().endsWith("qcow2.gz")))){
-        	throw new ServerApiException(BaseCmd.PARAM_ERROR, "Please specify a valid "+format.toLowerCase());
-        }
-       
-        boolean allowPublicUserTemplates = Boolean.parseBoolean(getManagementServer().getConfigurationValue("allow.public.user.templates"));        
-        if (!isAdmin && !allowPublicUserTemplates && isPublic) {
-        	throw new ServerApiException(BaseCmd.PARAM_ERROR, "Only private templates can be created.");
-        }
-        
-        if (!isAdmin || featured == null) {
-        	featured = Boolean.FALSE;
-        }
-
-        //If command is executed via 8096 port, set userId to the id of System account (1)
-        if (userId == null) {
-            userId = Long.valueOf(1);
-        }
-
-        Long templateId;
-        try {
-        	templateId = getManagementServer().createTemplate(userId, accountId, zoneId, name, displayText, isPublic, featured, format, null, url, null, requiresHVM, bits, passwordEnabled, guestOSId, true, hyperType);
-        } catch (InvalidParameterValueException ipve) {
-            throw new ServerApiException(BaseCmd.PARAM_ERROR, "Internal error registering template " + name + "; " + ipve.getMessage());
-        } catch (IllegalArgumentException iae) {
-            throw new ServerApiException(BaseCmd.PARAM_ERROR, "Internal error registering template " + name + "; " + iae.getMessage());
-        } catch (ResourceAllocationException rae) {
-            throw new ServerApiException(BaseCmd.INTERNAL_ERROR, "Internal error registering template " + name + "; " + rae.getMessage());
-        } catch (Exception ex) {
-            throw new ServerApiException(BaseCmd.INTERNAL_ERROR, "Internal error registering template " + name);
-        }
-        	
-    	VMTemplateVO template = getManagementServer().findTemplateById(templateId);
-    	List<Pair<String, Object>> templateTags = new ArrayList<Pair<String, Object>>();
-    	List<Object> tTagList = new ArrayList<Object>();
-    	if (template != null) {
-    		List<DataCenterVO> zones = null;
-        	
-        	if (zoneId != null) {
-        		zones = new ArrayList<DataCenterVO>();
-        		zones.add(getManagementServer().findDataCenterById(zoneId));
-        	} else {
-        		zones = getManagementServer().listDataCenters();   
-        	}
-        	        	
-        	for (DataCenterVO zone : zones) {
-        		VMTemplateHostVO templateHostRef = getManagementServer().findTemplateHostRef(templateId, zone.getId());        		
-    		
-        		// Use embeded object for response
-        		List<Pair<String, Object>> listForEmbeddedObject = new ArrayList<Pair<String, Object>>();
-        		listForEmbeddedObject.add(new Pair<String, Object>(BaseCmd.Properties.ID.getName(), template.getId().toString()));
-        		listForEmbeddedObject.add(new Pair<String, Object>(BaseCmd.Properties.NAME.getName(), template.getName()));
-        		listForEmbeddedObject.add(new Pair<String, Object>(BaseCmd.Properties.DISPLAY_TEXT.getName(), template.getDisplayText()));
-        		listForEmbeddedObject.add(new Pair<String, Object>(BaseCmd.Properties.IS_PUBLIC.getName(), Boolean.valueOf(template.isPublicTemplate()).toString()));
-        		listForEmbeddedObject.add(new Pair<String, Object>(BaseCmd.Properties.CROSS_ZONES.getName(), Boolean.valueOf(template.isCrossZones()).toString()));
-        		
-        		if (templateHostRef != null) {
-        			listForEmbeddedObject.add(new Pair<String, Object>(BaseCmd.Properties.CREATED.getName(), getDateString(templateHostRef.getCreated())));
-        		}
-        	
-        		listForEmbeddedObject.add(new Pair<String, Object>(BaseCmd.Properties.IS_READY.getName(), (templateHostRef != null && templateHostRef.getDownloadState() == VMTemplateStorageResourceAssoc.Status.DOWNLOADED)));
-        		listForEmbeddedObject.add(new Pair<String, Object>(BaseCmd.Properties.IS_FEATURED.getName(), Boolean.valueOf(template.isFeatured()).toString()));
-        		listForEmbeddedObject.add(new Pair<String, Object>(BaseCmd.Properties.PASSWORD_ENABLED.getName(), Boolean.valueOf(template.getEnablePassword()).toString()));
-        		listForEmbeddedObject.add(new Pair<String, Object>(BaseCmd.Properties.FORMAT.getName(), template.getFormat().toString()));
-        		listForEmbeddedObject.add(new Pair<String, Object>(BaseCmd.Properties.TEMPLATE_STATUS.getName(), "Processing"));
-        		GuestOS os = getManagementServer().findGuestOSById(template.getGuestOSId());
-        		if (os != null) {
-        			listForEmbeddedObject.add(new Pair<String, Object>(BaseCmd.Properties.OS_TYPE_ID.getName(), os.getId()));
-        			listForEmbeddedObject.add(new Pair<String, Object>(BaseCmd.Properties.OS_TYPE_NAME.getName(), os.getDisplayName()));
-        		} else {
-        			listForEmbeddedObject.add(new Pair<String, Object>(BaseCmd.Properties.OS_TYPE_ID.getName(), -1));
-        			listForEmbeddedObject.add(new Pair<String, Object>(BaseCmd.Properties.OS_TYPE_NAME.getName(), ""));
-        		}
-
-        		Account owner = getManagementServer().findAccountById(template.getAccountId());
-        		if (owner != null) {
-        			listForEmbeddedObject.add(new Pair<String, Object>(BaseCmd.Properties.ACCOUNT_ID.getName(), owner.getId()));
-        			listForEmbeddedObject.add(new Pair<String, Object>(BaseCmd.Properties.ACCOUNT.getName(), owner.getAccountName()));
-        			listForEmbeddedObject.add(new Pair<String, Object>(BaseCmd.Properties.DOMAIN_ID.getName(), owner.getDomainId()));
-        		}
-
-        		listForEmbeddedObject.add(new Pair<String, Object>(BaseCmd.Properties.ZONE_ID.getName(), zone.getId()));
-    			listForEmbeddedObject.add(new Pair<String, Object>(BaseCmd.Properties.ZONE_NAME.getName(), zone.getName()));
-
-    			tTagList.add(listForEmbeddedObject);            		
-        	}    	
-    	}
-    	
-    	Object[] tTag = new Object[tTagList.size()];
-        for (int i = 0; i < tTagList.size(); i++) {
-        	tTag[i] = tTagList.get(i);
->>>>>>> cde98c9b
+            zones = ApiDBUtils.listZones();
         }
 
         for (DataCenterVO zone : zones) {
@@ -390,6 +195,7 @@
 
             templateResponse.setZoneId(zone.getId());
             templateResponse.setZoneName(zone.getName());
+            templateResponse.setHypervisor(template.getHypervisorType().toString());
             templateResponse.setResponseName("template");
 
             responses.add(templateResponse);
@@ -398,4 +204,4 @@
         response.setResponses(responses);
         return response;
 	}
-}
+}