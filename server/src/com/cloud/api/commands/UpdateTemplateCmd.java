/**
 *  Copyright (C) 2010 Cloud.com, Inc.  All rights reserved.
 * 
 * This software is licensed under the GNU General Public License v3 or later.
 * 
 * It is free software: you can redistribute it and/or modify
 * it under the terms of the GNU General Public License as published by
 * the Free Software Foundation, either version 3 of the License, or any later version.
 * This program is distributed in the hope that it will be useful,
 * but WITHOUT ANY WARRANTY; without even the implied warranty of
 * MERCHANTABILITY or FITNESS FOR A PARTICULAR PURPOSE.  See the
 * GNU General Public License for more details.
 * 
 * You should have received a copy of the GNU General Public License
 * along with this program.  If not, see <http://www.gnu.org/licenses/>.
 * 
 */

package com.cloud.api.commands;

import org.apache.log4j.Logger;

import com.cloud.api.BaseCmd;
import com.cloud.api.BaseCmd.Manager;
import com.cloud.api.Implementation;
import com.cloud.api.ResponseObject;
import com.cloud.api.ServerApiException;
<<<<<<< HEAD
import com.cloud.api.response.TemplateResponse;
=======
import com.cloud.storage.GuestOS;
>>>>>>> 9228088c
import com.cloud.storage.VMTemplateVO;

@Implementation(method="updateTemplate", manager=Manager.ManagementServer)
public class UpdateTemplateCmd extends UpdateTemplateOrIsoCmd {
	public static final Logger s_logger = Logger.getLogger(UpdateTemplateCmd.class.getName());
    private static final String s_name = "updatetemplateresponse";

<<<<<<< HEAD
    /////////////////////////////////////////////////////
    /////////////////// Accessors ///////////////////////
    /////////////////////////////////////////////////////
    
    public Boolean isBootable() {
        return null;
    }

    /////////////////////////////////////////////////////
    /////////////// API Implementation///////////////////
    /////////////////////////////////////////////////////

    @Override
    public String getName() {
        return s_name;
    }

    public ResponseObject getResponse() {
        TemplateResponse response = new TemplateResponse();
        VMTemplateVO responseObject = (VMTemplateVO)getResponseObject();
        if (responseObject != null) {
            response.setId(responseObject.getId());
            response.setName(responseObject.getName());
            response.setDisplayText(responseObject.getDisplayText());
            response.setPublic(responseObject.isPublicTemplate());
            response.setCreated(responseObject.getCreated());
            response.setFormat(responseObject.getFormat());
            response.setOsTypeId(responseObject.getGuestOSId());
            response.setPasswordEnabled(responseObject.getEnablePassword());
            response.setCrossZones(responseObject.isCrossZones());
=======
        
        boolean success = false;
        try {
        	success = getManagementServer().updateTemplate(templateId, name, displayText, format, guestOSId, passwordEnabled, null);
        } catch (Exception ex) {
        	 s_logger.error("Exception editing template", ex);
             throw new ServerApiException(BaseCmd.INTERNAL_ERROR, "Failed to update template " + templateId + ": " + ex.getMessage());
        }

        VMTemplateVO updatedTemplate = getManagementServer().findTemplateById(templateId);
        if (success) {
            List<Pair<String, Object>> templateData = new ArrayList<Pair<String, Object>>();
            templateData.add(new Pair<String, Object>(BaseCmd.Properties.ID.getName(), updatedTemplate.getId().toString()));
            templateData.add(new Pair<String, Object>(BaseCmd.Properties.NAME.getName(), updatedTemplate.getName()));
            templateData.add(new Pair<String, Object>(BaseCmd.Properties.DISPLAY_TEXT.getName(), updatedTemplate.getDisplayText()));
            templateData.add(new Pair<String, Object>(BaseCmd.Properties.IS_PUBLIC.getName(), Boolean.valueOf(updatedTemplate.isPublicTemplate()).toString()));
            templateData.add(new Pair<String, Object>(BaseCmd.Properties.CREATED.getName(), getDateString(updatedTemplate.getCreated())));
            templateData.add(new Pair<String, Object>(BaseCmd.Properties.FORMAT.getName(), updatedTemplate.getFormat()));
            GuestOS os = getManagementServer().findGuestOSById(updatedTemplate.getGuestOSId());
            if (os != null) {
            	templateData.add(new Pair<String, Object>(BaseCmd.Properties.OS_TYPE_ID.getName(), os.getId()));
                templateData.add(new Pair<String, Object>(BaseCmd.Properties.OS_TYPE_NAME.getName(), os.getDisplayName()));
            } else {
            	templateData.add(new Pair<String, Object>(BaseCmd.Properties.OS_TYPE_ID.getName(), -1));
                templateData.add(new Pair<String, Object>(BaseCmd.Properties.OS_TYPE_NAME.getName(), ""));
            }            
            templateData.add(new Pair<String, Object>(BaseCmd.Properties.PASSWORD_ENABLED.getName(), updatedTemplate.getEnablePassword()));
            templateData.add(new Pair<String, Object>(BaseCmd.Properties.CROSS_ZONES.getName(), Boolean.valueOf(updatedTemplate.isCrossZones()).toString()));            
            templateData.add(new Pair<String, Object>(BaseCmd.Properties.IS_FEATURED.getName(), Boolean.valueOf(updatedTemplate.isFeatured()).toString()));
            
            // add account ID and name
            Account owner = getManagementServer().findAccountById(updatedTemplate.getAccountId());
            if (owner != null) {
                templateData.add(new Pair<String, Object>(BaseCmd.Properties.ACCOUNT.getName(), owner.getAccountName()));
                templateData.add(new Pair<String, Object>(BaseCmd.Properties.DOMAIN_ID.getName(), owner.getDomainId()));
                templateData.add(new Pair<String, Object>(BaseCmd.Properties.DOMAIN.getName(), getManagementServer().findDomainIdById(owner.getDomainId()).getName()));
            } 
            return templateData;
>>>>>>> 9228088c
        } else {
            throw new ServerApiException(BaseCmd.INTERNAL_ERROR, "Failed to update template");
        }

        response.setResponseName(getName());
        return response;
    }
}
<|MERGE_RESOLUTION|>--- conflicted
+++ resolved
@@ -15,9 +15,8 @@
  * along with this program.  If not, see <http://www.gnu.org/licenses/>.
  * 
  */
-
-package com.cloud.api.commands;
-
+package com.cloud.api.commands;
+
 import org.apache.log4j.Logger;
 
 import com.cloud.api.BaseCmd;
@@ -25,19 +24,14 @@
 import com.cloud.api.Implementation;
 import com.cloud.api.ResponseObject;
 import com.cloud.api.ServerApiException;
-<<<<<<< HEAD
 import com.cloud.api.response.TemplateResponse;
-=======
-import com.cloud.storage.GuestOS;
->>>>>>> 9228088c
 import com.cloud.storage.VMTemplateVO;
 
-@Implementation(method="updateTemplate", manager=Manager.ManagementServer)
-public class UpdateTemplateCmd extends UpdateTemplateOrIsoCmd {
-	public static final Logger s_logger = Logger.getLogger(UpdateTemplateCmd.class.getName());
+@Implementation(method="updateTemplate", manager=Manager.ManagementServer)
+public class UpdateTemplateCmd extends UpdateTemplateOrIsoCmd {
+	public static final Logger s_logger = Logger.getLogger(UpdateTemplateCmd.class.getName());
     private static final String s_name = "updatetemplateresponse";
 
-<<<<<<< HEAD
     /////////////////////////////////////////////////////
     /////////////////// Accessors ///////////////////////
     /////////////////////////////////////////////////////
@@ -68,51 +62,11 @@
             response.setOsTypeId(responseObject.getGuestOSId());
             response.setPasswordEnabled(responseObject.getEnablePassword());
             response.setCrossZones(responseObject.isCrossZones());
-=======
-        
-        boolean success = false;
-        try {
-        	success = getManagementServer().updateTemplate(templateId, name, displayText, format, guestOSId, passwordEnabled, null);
-        } catch (Exception ex) {
-        	 s_logger.error("Exception editing template", ex);
-             throw new ServerApiException(BaseCmd.INTERNAL_ERROR, "Failed to update template " + templateId + ": " + ex.getMessage());
-        }
-
-        VMTemplateVO updatedTemplate = getManagementServer().findTemplateById(templateId);
-        if (success) {
-            List<Pair<String, Object>> templateData = new ArrayList<Pair<String, Object>>();
-            templateData.add(new Pair<String, Object>(BaseCmd.Properties.ID.getName(), updatedTemplate.getId().toString()));
-            templateData.add(new Pair<String, Object>(BaseCmd.Properties.NAME.getName(), updatedTemplate.getName()));
-            templateData.add(new Pair<String, Object>(BaseCmd.Properties.DISPLAY_TEXT.getName(), updatedTemplate.getDisplayText()));
-            templateData.add(new Pair<String, Object>(BaseCmd.Properties.IS_PUBLIC.getName(), Boolean.valueOf(updatedTemplate.isPublicTemplate()).toString()));
-            templateData.add(new Pair<String, Object>(BaseCmd.Properties.CREATED.getName(), getDateString(updatedTemplate.getCreated())));
-            templateData.add(new Pair<String, Object>(BaseCmd.Properties.FORMAT.getName(), updatedTemplate.getFormat()));
-            GuestOS os = getManagementServer().findGuestOSById(updatedTemplate.getGuestOSId());
-            if (os != null) {
-            	templateData.add(new Pair<String, Object>(BaseCmd.Properties.OS_TYPE_ID.getName(), os.getId()));
-                templateData.add(new Pair<String, Object>(BaseCmd.Properties.OS_TYPE_NAME.getName(), os.getDisplayName()));
-            } else {
-            	templateData.add(new Pair<String, Object>(BaseCmd.Properties.OS_TYPE_ID.getName(), -1));
-                templateData.add(new Pair<String, Object>(BaseCmd.Properties.OS_TYPE_NAME.getName(), ""));
-            }            
-            templateData.add(new Pair<String, Object>(BaseCmd.Properties.PASSWORD_ENABLED.getName(), updatedTemplate.getEnablePassword()));
-            templateData.add(new Pair<String, Object>(BaseCmd.Properties.CROSS_ZONES.getName(), Boolean.valueOf(updatedTemplate.isCrossZones()).toString()));            
-            templateData.add(new Pair<String, Object>(BaseCmd.Properties.IS_FEATURED.getName(), Boolean.valueOf(updatedTemplate.isFeatured()).toString()));
-            
-            // add account ID and name
-            Account owner = getManagementServer().findAccountById(updatedTemplate.getAccountId());
-            if (owner != null) {
-                templateData.add(new Pair<String, Object>(BaseCmd.Properties.ACCOUNT.getName(), owner.getAccountName()));
-                templateData.add(new Pair<String, Object>(BaseCmd.Properties.DOMAIN_ID.getName(), owner.getDomainId()));
-                templateData.add(new Pair<String, Object>(BaseCmd.Properties.DOMAIN.getName(), getManagementServer().findDomainIdById(owner.getDomainId()).getName()));
-            } 
-            return templateData;
->>>>>>> 9228088c
         } else {
             throw new ServerApiException(BaseCmd.INTERNAL_ERROR, "Failed to update template");
         }
 
         response.setResponseName(getName());
         return response;
-    }
-}
+    }
+}