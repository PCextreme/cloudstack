/**
 *  Copyright (C) 2010 Cloud.com, Inc.  All rights reserved.
 * 
 * This software is licensed under the GNU General Public License v3 or later.
 * 
 * It is free software: you can redistribute it and/or modify
 * it under the terms of the GNU General Public License as published by
 * the Free Software Foundation, either version 3 of the License, or any later version.
 * This program is distributed in the hope that it will be useful,
 * but WITHOUT ANY WARRANTY; without even the implied warranty of
 * MERCHANTABILITY or FITNESS FOR A PARTICULAR PURPOSE.  See the
 * GNU General Public License for more details.
 * 
 * You should have received a copy of the GNU General Public License
 * along with this program.  If not, see <http://www.gnu.org/licenses/>.
 * 
 */

package com.cloud.api.commands;

import org.apache.log4j.Logger;

import com.cloud.api.ApiDBUtils;
import com.cloud.api.BaseCmd;
import com.cloud.api.BaseCmd.Manager;
import com.cloud.api.Implementation;
import com.cloud.api.Parameter;
import com.cloud.api.ResponseObject;
import com.cloud.api.response.ApiResponseSerializer;
import com.cloud.api.response.IPAddressResponse;
import com.cloud.dc.Vlan.VlanType;
import com.cloud.dc.VlanVO;
import com.cloud.network.IPAddressVO;
import com.cloud.user.Account;
import com.cloud.user.UserContext;

@Implementation(method="associateIP", manager=Manager.NetworkManager)
public class AssociateIPAddrCmd extends BaseCmd {
    public static final Logger s_logger = Logger.getLogger(AssociateIPAddrCmd.class.getName());
    private static final String s_name = "associateipaddressresponse";
<<<<<<< HEAD

    /////////////////////////////////////////////////////
    //////////////// API parameters /////////////////////
    /////////////////////////////////////////////////////

    @Parameter(name="account", type=CommandType.STRING)
    private String accountName;

    @Parameter(name="domainid", type=CommandType.LONG)
    private Long domainId;

    @Parameter(name="zoneid", type=CommandType.LONG, required=true)
    private Long zoneId;


    /////////////////////////////////////////////////////
    /////////////////// Accessors ///////////////////////
    /////////////////////////////////////////////////////

    public String getAccountName() {
        return accountName;
    }

    public Long getDomainId() {
        return domainId;
    }

    public Long getZoneId() {
        return zoneId;
    }


    /////////////////////////////////////////////////////
    /////////////// API Implementation///////////////////
    /////////////////////////////////////////////////////

=======
    private static final List<Pair<Enum, Boolean>> s_properties = new ArrayList<Pair<Enum, Boolean>>();

    static {
        s_properties.add(new Pair<Enum, Boolean>(BaseCmd.Properties.ACCOUNT, Boolean.FALSE));
        s_properties.add(new Pair<Enum, Boolean>(BaseCmd.Properties.DOMAIN_ID, Boolean.FALSE));
        s_properties.add(new Pair<Enum, Boolean>(BaseCmd.Properties.ACCOUNT_OBJ, Boolean.FALSE));
        s_properties.add(new Pair<Enum, Boolean>(BaseCmd.Properties.USER_ID, Boolean.FALSE));
        s_properties.add(new Pair<Enum, Boolean>(BaseCmd.Properties.ZONE_ID, Boolean.TRUE));
        s_properties.add(new Pair<Enum, Boolean>(BaseCmd.Properties.VIRTUAL_MACHINE_ID, Boolean.FALSE));
    }

>>>>>>> 9228088c
    public String getName() {
        return s_name;
    }

    public static String getResultObjectName() {
    	return "addressinfo";
<<<<<<< HEAD
    }
    
    public ResponseObject getResponse() {
    	IPAddressVO ipAddress = (IPAddressVO)getResponseObject();

        VlanVO vlan  = ApiDBUtils.findVlanById(ipAddress.getVlanDbId());
        boolean forVirtualNetworks = vlan.getVlanType().equals(VlanType.VirtualNetwork);

        IPAddressResponse ipResponse = new IPAddressResponse();
        ipResponse.setIpAddress(ipAddress.getAddress());
        if (ipAddress.getAllocated() != null) {
            ipResponse.setAllocated(ipAddress.getAllocated());
        }
        ipResponse.setZoneId(ipAddress.getDataCenterId());
        ipResponse.setZoneName(ApiDBUtils.findZoneById(ipAddress.getDataCenterId()).getName());
        ipResponse.setSourceNat(ipAddress.isSourceNat());

        //get account information
        Account accountTemp = ApiDBUtils.findAccountById(ipAddress.getAccountId());
        if (accountTemp !=null){
            ipResponse.setAccountName(accountTemp.getAccountName());
            ipResponse.setDomainId(accountTemp.getDomainId());
            ipResponse.setDomainName(ApiDBUtils.findDomainById(accountTemp.getDomainId()).getName());
        } 
        
        ipResponse.setForVirtualNetwork(forVirtualNetworks);

        //show this info to admin only
        Account account = (Account)UserContext.current().getAccountObject();
        if ((account == null)  || isAdmin(account.getType())) {
            ipResponse.setVlanId(ipAddress.getVlanDbId());
            ipResponse.setVlanName(ApiDBUtils.findVlanById(ipAddress.getVlanDbId()).getVlanId());
        }

        ipResponse.setResponseName(getName());
        return ipResponse;
=======
    }

    public List<Pair<Enum, Boolean>> getProperties() {
        return s_properties;
    }

    @Override
    public List<Pair<String, Object>> execute(Map<String, Object> params) {
    	Long zoneId = (Long)params.get(BaseCmd.Properties.ZONE_ID.getName());
    	Account account = (Account)params.get(BaseCmd.Properties.ACCOUNT_OBJ.getName());
        Long userId = (Long)params.get(BaseCmd.Properties.USER_ID.getName());
        String accountName = (String)params.get(BaseCmd.Properties.ACCOUNT.getName());
        Long domainId = (Long)params.get(BaseCmd.Properties.DOMAIN_ID.getName());
        Long vmId = (Long)params.get(BaseCmd.Properties.VIRTUAL_MACHINE_ID.getName());
 
        String newIpAddr = null;
        String errorDesc = null;
        Long accountId = null;
        boolean isAdmin = false;

        if ((account == null) || isAdmin(account.getType())) {
            isAdmin = true;
            if (domainId != null) {
                if ((account != null) && !getManagementServer().isChildDomain(account.getDomainId(), domainId)) {
                    throw new ServerApiException(BaseCmd.PARAM_ERROR, "Invalid domain id (" + domainId + ") given, unable to associate IP address.");
                }
                if (accountName != null) {
                    Account userAccount = getManagementServer().findAccountByName(accountName, domainId);
                    if (userAccount != null) {
                        accountId = userAccount.getId();
                    } else {
                        throw new ServerApiException(BaseCmd.ACCOUNT_ERROR, "Unable to find account " + accountName + " in domain " + domainId);
                    }
                }
            } else if (account != null) {
                // the admin is acquiring an IP address
                accountId = account.getId();
                domainId = account.getDomainId();
            } else {
                throw new ServerApiException(BaseCmd.PARAM_ERROR, "Account information is not specified.");
            }
        } else {
            accountId = account.getId();
            domainId = account.getDomainId();
        }

        if (userId == null) {
            userId = Long.valueOf(1);
        }

        //vmId == 0 => general flow
        //vmId != 0 => 1:1 NAT
        if(vmId == null){
        	vmId = Long.valueOf(0);
        }
        
        try {
            newIpAddr = getManagementServer().associateIpAddress(userId.longValue(), accountId.longValue(), domainId.longValue(), zoneId.longValue(), vmId.longValue());
        } catch (ResourceAllocationException rae) {
        	if (rae.getResourceType().equals("vm")) throw new ServerApiException (BaseCmd.VM_ALLOCATION_ERROR, rae.getMessage());
        	else if (rae.getResourceType().equals("ip")) throw new ServerApiException (BaseCmd.IP_ALLOCATION_ERROR, rae.getMessage());
        } catch (InvalidParameterValueException ex1) {
            s_logger.error("error associated IP Address with userId: " + userId, ex1);
            throw new ServerApiException (BaseCmd.NET_INVALID_PARAM_ERROR, ex1.getMessage());
        } catch (InsufficientAddressCapacityException ex2) {
        	throw new ServerApiException (BaseCmd.NET_IP_ASSOC_ERROR, ex2.getMessage());
        } catch (InternalErrorException ex3){
        	throw new ServerApiException (BaseCmd.NET_IP_ASSOC_ERROR, ex3.getMessage());
        } catch (Exception ex4) {
        	throw new ServerApiException (BaseCmd.NET_IP_ASSOC_ERROR, "Unable to associate IP address");
        }

        if (newIpAddr == null) {
            s_logger.warn("unable to associate IP address for user " + ((errorDesc != null) ? (", reason: " + errorDesc) : null));
            throw new ServerApiException(BaseCmd.NET_IP_ASSOC_ERROR, "unable to associate IP address for user " + ((errorDesc != null) ? (", reason: " + errorDesc) : null));
        }
        List<Pair<String, Object>> embeddedObject = new ArrayList<Pair<String, Object>>();
        List<Pair<String, Object>> returnValues = new ArrayList<Pair<String, Object>>();

        try {
        	returnValues.add(new Pair<String, Object>(BaseCmd.Properties.IP_ADDRESS.getName(), newIpAddr));
        	List<IPAddressVO> ipAddresses = getManagementServer().listPublicIpAddressesBy(accountId.longValue(), true, null, null);
        	IPAddressVO ipAddress = null;
        	for (Iterator<IPAddressVO> iter = ipAddresses.iterator(); iter.hasNext();) {
        		IPAddressVO current = iter.next();
        		if (current.getAddress().equals(newIpAddr)) {
        			ipAddress = current;
        			break;
        		}
        	}
        	if (ipAddress == null) {
        		return returnValues;
        	}
            if (ipAddress.getAllocated() != null) {
            	returnValues.add(new Pair<String, Object>(BaseCmd.Properties.ALLOCATED.getName(), getDateString(ipAddress.getAllocated())));
            }
            returnValues.add(new Pair<String, Object>(BaseCmd.Properties.ZONE_ID.getName(), Long.valueOf(ipAddress.getDataCenterId()).toString()));
            returnValues.add(new Pair<String, Object>(BaseCmd.Properties.ZONE_NAME.getName(), getManagementServer().findDataCenterById(ipAddress.getDataCenterId()).getName()));
            returnValues.add(new Pair<String, Object>(BaseCmd.Properties.IS_SOURCE_NAT.getName(), Boolean.valueOf(ipAddress.isSourceNat()).toString()));
            //get account information
            Account accountTemp = getManagementServer().findAccountById(ipAddress.getAccountId());
            returnValues.add(new Pair<String, Object>(BaseCmd.Properties.ACCOUNT.getName(), accountTemp.getAccountName()));
            returnValues.add(new Pair<String, Object>(BaseCmd.Properties.DOMAIN_ID.getName(), accountTemp.getDomainId()));
            returnValues.add(new Pair<String, Object>(BaseCmd.Properties.DOMAIN.getName(), getManagementServer().findDomainIdById(accountTemp.getDomainId()).getName()));
        	VlanVO vlan  = getManagementServer().findVlanById(ipAddress.getVlanDbId());
        	boolean forVirtualNetworks = vlan.getVlanType().equals(VlanType.VirtualNetwork);
            returnValues.add(new Pair<String, Object>(BaseCmd.Properties.FOR_VIRTUAL_NETWORK.getName(), forVirtualNetworks));
            //show this info to admin only
            if (isAdmin == true) {
            	returnValues.add(new Pair<String, Object>(BaseCmd.Properties.VLAN_DB_ID.getName(), Long.valueOf(ipAddress.getVlanDbId()).toString()));
                returnValues.add(new Pair<String, Object>(BaseCmd.Properties.VLAN_ID.getName(), vlan.getVlanId()));
            }
            embeddedObject.add(new Pair<String, Object>("publicipaddress", new Object[] { returnValues } ));
        } catch (Exception ex) {
            s_logger.error("error!", ex);
            throw new ServerApiException(BaseCmd.INTERNAL_ERROR, "Internal Error encountered while assigning IP address " + newIpAddr + " to account " + accountId);
        }
        return embeddedObject;
>>>>>>> 9228088c
    }
}
<|MERGE_RESOLUTION|>--- conflicted
+++ resolved
@@ -15,9 +15,8 @@
  * along with this program.  If not, see <http://www.gnu.org/licenses/>.
  * 
  */
-
-package com.cloud.api.commands;
-
+package com.cloud.api.commands;
+
 import org.apache.log4j.Logger;
 
 import com.cloud.api.ApiDBUtils;
@@ -26,19 +25,17 @@
 import com.cloud.api.Implementation;
 import com.cloud.api.Parameter;
 import com.cloud.api.ResponseObject;
-import com.cloud.api.response.ApiResponseSerializer;
 import com.cloud.api.response.IPAddressResponse;
 import com.cloud.dc.Vlan.VlanType;
 import com.cloud.dc.VlanVO;
 import com.cloud.network.IPAddressVO;
 import com.cloud.user.Account;
 import com.cloud.user.UserContext;
-
+
 @Implementation(method="associateIP", manager=Manager.NetworkManager)
-public class AssociateIPAddrCmd extends BaseCmd {
-    public static final Logger s_logger = Logger.getLogger(AssociateIPAddrCmd.class.getName());
+public class AssociateIPAddrCmd extends BaseCmd {
+    public static final Logger s_logger = Logger.getLogger(AssociateIPAddrCmd.class.getName());
     private static final String s_name = "associateipaddressresponse";
-<<<<<<< HEAD
 
     /////////////////////////////////////////////////////
     //////////////// API parameters /////////////////////
@@ -75,26 +72,12 @@
     /////////////// API Implementation///////////////////
     /////////////////////////////////////////////////////
 
-=======
-    private static final List<Pair<Enum, Boolean>> s_properties = new ArrayList<Pair<Enum, Boolean>>();
-
-    static {
-        s_properties.add(new Pair<Enum, Boolean>(BaseCmd.Properties.ACCOUNT, Boolean.FALSE));
-        s_properties.add(new Pair<Enum, Boolean>(BaseCmd.Properties.DOMAIN_ID, Boolean.FALSE));
-        s_properties.add(new Pair<Enum, Boolean>(BaseCmd.Properties.ACCOUNT_OBJ, Boolean.FALSE));
-        s_properties.add(new Pair<Enum, Boolean>(BaseCmd.Properties.USER_ID, Boolean.FALSE));
-        s_properties.add(new Pair<Enum, Boolean>(BaseCmd.Properties.ZONE_ID, Boolean.TRUE));
-        s_properties.add(new Pair<Enum, Boolean>(BaseCmd.Properties.VIRTUAL_MACHINE_ID, Boolean.FALSE));
-    }
-
->>>>>>> 9228088c
-    public String getName() {
-        return s_name;
-    }
-
-    public static String getResultObjectName() {
-    	return "addressinfo";
-<<<<<<< HEAD
+    public String getName() {
+        return s_name;
+    }
+
+    public static String getResultObjectName() {
+    	return "addressinfo";
     }
     
     public ResponseObject getResponse() {
@@ -131,125 +114,5 @@
 
         ipResponse.setResponseName(getName());
         return ipResponse;
-=======
-    }
-
-    public List<Pair<Enum, Boolean>> getProperties() {
-        return s_properties;
-    }
-
-    @Override
-    public List<Pair<String, Object>> execute(Map<String, Object> params) {
-    	Long zoneId = (Long)params.get(BaseCmd.Properties.ZONE_ID.getName());
-    	Account account = (Account)params.get(BaseCmd.Properties.ACCOUNT_OBJ.getName());
-        Long userId = (Long)params.get(BaseCmd.Properties.USER_ID.getName());
-        String accountName = (String)params.get(BaseCmd.Properties.ACCOUNT.getName());
-        Long domainId = (Long)params.get(BaseCmd.Properties.DOMAIN_ID.getName());
-        Long vmId = (Long)params.get(BaseCmd.Properties.VIRTUAL_MACHINE_ID.getName());
- 
-        String newIpAddr = null;
-        String errorDesc = null;
-        Long accountId = null;
-        boolean isAdmin = false;
-
-        if ((account == null) || isAdmin(account.getType())) {
-            isAdmin = true;
-            if (domainId != null) {
-                if ((account != null) && !getManagementServer().isChildDomain(account.getDomainId(), domainId)) {
-                    throw new ServerApiException(BaseCmd.PARAM_ERROR, "Invalid domain id (" + domainId + ") given, unable to associate IP address.");
-                }
-                if (accountName != null) {
-                    Account userAccount = getManagementServer().findAccountByName(accountName, domainId);
-                    if (userAccount != null) {
-                        accountId = userAccount.getId();
-                    } else {
-                        throw new ServerApiException(BaseCmd.ACCOUNT_ERROR, "Unable to find account " + accountName + " in domain " + domainId);
-                    }
-                }
-            } else if (account != null) {
-                // the admin is acquiring an IP address
-                accountId = account.getId();
-                domainId = account.getDomainId();
-            } else {
-                throw new ServerApiException(BaseCmd.PARAM_ERROR, "Account information is not specified.");
-            }
-        } else {
-            accountId = account.getId();
-            domainId = account.getDomainId();
-        }
-
-        if (userId == null) {
-            userId = Long.valueOf(1);
-        }
-
-        //vmId == 0 => general flow
-        //vmId != 0 => 1:1 NAT
-        if(vmId == null){
-        	vmId = Long.valueOf(0);
-        }
-        
-        try {
-            newIpAddr = getManagementServer().associateIpAddress(userId.longValue(), accountId.longValue(), domainId.longValue(), zoneId.longValue(), vmId.longValue());
-        } catch (ResourceAllocationException rae) {
-        	if (rae.getResourceType().equals("vm")) throw new ServerApiException (BaseCmd.VM_ALLOCATION_ERROR, rae.getMessage());
-        	else if (rae.getResourceType().equals("ip")) throw new ServerApiException (BaseCmd.IP_ALLOCATION_ERROR, rae.getMessage());
-        } catch (InvalidParameterValueException ex1) {
-            s_logger.error("error associated IP Address with userId: " + userId, ex1);
-            throw new ServerApiException (BaseCmd.NET_INVALID_PARAM_ERROR, ex1.getMessage());
-        } catch (InsufficientAddressCapacityException ex2) {
-        	throw new ServerApiException (BaseCmd.NET_IP_ASSOC_ERROR, ex2.getMessage());
-        } catch (InternalErrorException ex3){
-        	throw new ServerApiException (BaseCmd.NET_IP_ASSOC_ERROR, ex3.getMessage());
-        } catch (Exception ex4) {
-        	throw new ServerApiException (BaseCmd.NET_IP_ASSOC_ERROR, "Unable to associate IP address");
-        }
-
-        if (newIpAddr == null) {
-            s_logger.warn("unable to associate IP address for user " + ((errorDesc != null) ? (", reason: " + errorDesc) : null));
-            throw new ServerApiException(BaseCmd.NET_IP_ASSOC_ERROR, "unable to associate IP address for user " + ((errorDesc != null) ? (", reason: " + errorDesc) : null));
-        }
-        List<Pair<String, Object>> embeddedObject = new ArrayList<Pair<String, Object>>();
-        List<Pair<String, Object>> returnValues = new ArrayList<Pair<String, Object>>();
-
-        try {
-        	returnValues.add(new Pair<String, Object>(BaseCmd.Properties.IP_ADDRESS.getName(), newIpAddr));
-        	List<IPAddressVO> ipAddresses = getManagementServer().listPublicIpAddressesBy(accountId.longValue(), true, null, null);
-        	IPAddressVO ipAddress = null;
-        	for (Iterator<IPAddressVO> iter = ipAddresses.iterator(); iter.hasNext();) {
-        		IPAddressVO current = iter.next();
-        		if (current.getAddress().equals(newIpAddr)) {
-        			ipAddress = current;
-        			break;
-        		}
-        	}
-        	if (ipAddress == null) {
-        		return returnValues;
-        	}
-            if (ipAddress.getAllocated() != null) {
-            	returnValues.add(new Pair<String, Object>(BaseCmd.Properties.ALLOCATED.getName(), getDateString(ipAddress.getAllocated())));
-            }
-            returnValues.add(new Pair<String, Object>(BaseCmd.Properties.ZONE_ID.getName(), Long.valueOf(ipAddress.getDataCenterId()).toString()));
-            returnValues.add(new Pair<String, Object>(BaseCmd.Properties.ZONE_NAME.getName(), getManagementServer().findDataCenterById(ipAddress.getDataCenterId()).getName()));
-            returnValues.add(new Pair<String, Object>(BaseCmd.Properties.IS_SOURCE_NAT.getName(), Boolean.valueOf(ipAddress.isSourceNat()).toString()));
-            //get account information
-            Account accountTemp = getManagementServer().findAccountById(ipAddress.getAccountId());
-            returnValues.add(new Pair<String, Object>(BaseCmd.Properties.ACCOUNT.getName(), accountTemp.getAccountName()));
-            returnValues.add(new Pair<String, Object>(BaseCmd.Properties.DOMAIN_ID.getName(), accountTemp.getDomainId()));
-            returnValues.add(new Pair<String, Object>(BaseCmd.Properties.DOMAIN.getName(), getManagementServer().findDomainIdById(accountTemp.getDomainId()).getName()));
-        	VlanVO vlan  = getManagementServer().findVlanById(ipAddress.getVlanDbId());
-        	boolean forVirtualNetworks = vlan.getVlanType().equals(VlanType.VirtualNetwork);
-            returnValues.add(new Pair<String, Object>(BaseCmd.Properties.FOR_VIRTUAL_NETWORK.getName(), forVirtualNetworks));
-            //show this info to admin only
-            if (isAdmin == true) {
-            	returnValues.add(new Pair<String, Object>(BaseCmd.Properties.VLAN_DB_ID.getName(), Long.valueOf(ipAddress.getVlanDbId()).toString()));
-                returnValues.add(new Pair<String, Object>(BaseCmd.Properties.VLAN_ID.getName(), vlan.getVlanId()));
-            }
-            embeddedObject.add(new Pair<String, Object>("publicipaddress", new Object[] { returnValues } ));
-        } catch (Exception ex) {
-            s_logger.error("error!", ex);
-            throw new ServerApiException(BaseCmd.INTERNAL_ERROR, "Internal Error encountered while assigning IP address " + newIpAddr + " to account " + accountId);
-        }
-        return embeddedObject;
->>>>>>> 9228088c
-    }
-}
+    }
+}