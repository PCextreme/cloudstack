--- conflicted
+++ resolved
@@ -34,18 +34,9 @@
 
 import javax.inject.Inject;
 
-<<<<<<< HEAD
 import org.apache.log4j.Logger;
 import org.springframework.stereotype.Component;
 
-=======
-import com.cloud.network.vpc.NetworkACL;
-import com.cloud.network.vpc.NetworkACLItem;
-import com.cloud.network.vpc.PrivateGateway;
-import com.cloud.network.vpc.StaticRoute;
-import com.cloud.network.vpc.Vpc;
-import com.cloud.network.vpc.VpcOffering;
->>>>>>> 85d54cd1
 import org.apache.cloudstack.acl.ControlledEntity;
 import org.apache.cloudstack.acl.ControlledEntity.ACLType;
 import org.apache.cloudstack.affinity.AffinityGroup;
@@ -239,6 +230,12 @@
 import com.cloud.network.security.SecurityGroupVO;
 import com.cloud.network.security.SecurityRule;
 import com.cloud.network.security.SecurityRule.SecurityRuleType;
+import com.cloud.network.vpc.NetworkACL;
+import com.cloud.network.vpc.NetworkACLItem;
+import com.cloud.network.vpc.PrivateGateway;
+import com.cloud.network.vpc.StaticRoute;
+import com.cloud.network.vpc.Vpc;
+import com.cloud.network.vpc.VpcOffering;
 import com.cloud.offering.DiskOffering;
 import com.cloud.offering.NetworkOffering;
 import com.cloud.offering.NetworkOffering.Detail;
@@ -3822,7 +3819,7 @@
         }
     }
 
-
+    
     @Override
     public InternalLoadBalancerElementResponse createInternalLbElementResponse(VirtualRouterProvider result) {
         if (result.getType() != VirtualRouterProvider.VirtualRouterProviderType.InternalLbVm) {
@@ -3840,7 +3837,7 @@
         return response;
     }
 
-
+    
     @Override
     public IsolationMethodResponse createIsolationMethodResponse(IsolationType method) {
         IsolationMethodResponse response = new IsolationMethodResponse();
@@ -3850,6 +3847,7 @@
     }
 
 
+    @Override
     public NetworkACLResponse createNetworkACLResponse(NetworkACL networkACL) {
         NetworkACLResponse response = new NetworkACLResponse();
         response.setId(networkACL.getUuid());
