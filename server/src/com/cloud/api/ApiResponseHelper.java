--- conflicted
+++ resolved
@@ -26,6 +26,7 @@
 import java.util.List;
 import java.util.Map;
 import java.util.Set;
+import java.util.StringTokenizer;
 import java.util.TimeZone;
 
 import javax.inject.Inject;
@@ -136,6 +137,7 @@
 import org.apache.cloudstack.region.PortableIp;
 import org.apache.cloudstack.region.PortableIpRange;
 import org.apache.cloudstack.region.Region;
+import org.apache.cloudstack.storage.datastore.db.StoragePoolVO;
 import org.apache.cloudstack.usage.Usage;
 import org.apache.cloudstack.usage.UsageService;
 import org.apache.cloudstack.usage.UsageTypes;
@@ -249,6 +251,7 @@
 import com.cloud.projects.ProjectAccount;
 import com.cloud.projects.ProjectInvitation;
 import com.cloud.region.ha.GlobalLoadBalancerRule;
+import com.cloud.server.Criteria;
 import com.cloud.server.ResourceTag;
 import com.cloud.server.ResourceTag.TaggedResourceType;
 import com.cloud.service.ServiceOfferingVO;
@@ -259,13 +262,8 @@
 import com.cloud.storage.S3;
 import com.cloud.storage.Snapshot;
 import com.cloud.storage.SnapshotVO;
-<<<<<<< HEAD
 import com.cloud.storage.Upload;
 import com.cloud.storage.Storage.StoragePoolType;
-=======
-import com.cloud.storage.Storage.ImageFormat;
-import com.cloud.storage.Storage.TemplateType;
->>>>>>> c30d9be3
 import com.cloud.storage.StoragePool;
 import com.cloud.storage.Swift;
 import com.cloud.storage.UploadVO;
@@ -951,7 +949,6 @@
     }
 
     @Override
-<<<<<<< HEAD
     public ImageStoreResponse createImageStoreResponse(ImageStore os) {
         List<ImageStoreJoinVO> viewStores = ApiDBUtils.newImageStoreView(os);
         List<ImageStoreResponse> listStores = ViewResponseHelper
@@ -961,10 +958,7 @@
     }
 
     @Override
-    public StoragePoolForMigrationResponse createStoragePoolForMigrationResponse(StoragePool pool) {
-=======
     public StoragePoolResponse createStoragePoolForMigrationResponse(StoragePool pool) {
->>>>>>> c30d9be3
         List<StoragePoolJoinVO> viewPools = ApiDBUtils.newStoragePoolView(pool);
         List<StoragePoolResponse> listPools = ViewResponseHelper.createStoragePoolForMigrationResponse(
                 viewPools.toArray(new StoragePoolJoinVO[viewPools.size()]));
@@ -1689,7 +1683,7 @@
         return ApiDBUtils.newEventResponse(vEvent);
     }
 
-<<<<<<< HEAD
+
     private List<CapacityVO> sumCapacities(List<? extends Capacity> hostCapacities) {
         Map<String, Long> totalCapacityMap = new HashMap<String, Long>();
         Map<String, Long> usedCapacityMap = new HashMap<String, Long>();
@@ -1835,8 +1829,7 @@
         }
         return summedCapacities;
     }
-=======
->>>>>>> c30d9be3
+
 
     @Override
     public List<CapacityResponse> createCapacityResponse(List<? extends Capacity> result, DecimalFormat format) {
@@ -3278,7 +3271,6 @@
         return response;
     }
 
-<<<<<<< HEAD
 	@Override
 	public UsageRecordResponse createUsageResponse(Usage usageRecord) {
 		UsageRecordResponse usageRecResponse = new UsageRecordResponse();
@@ -3355,6 +3347,17 @@
 			NetworkVO network = _entityMgr.findByIdIncludingRemoved(NetworkVO.class, usageRecord.getNetworkId().toString());
 			usageRecResponse.setNetworkId(network.getUuid());
 
+        } else if(usageRecord.getUsageType() == UsageTypes.VM_DISK_IO_READ || usageRecord.getUsageType() == UsageTypes.VM_DISK_IO_WRITE ||
+                  usageRecord.getUsageType() == UsageTypes.VM_DISK_BYTES_READ || usageRecord.getUsageType() == UsageTypes.VM_DISK_BYTES_WRITE){
+            //Device Type
+            usageRecResponse.setType(usageRecord.getType());
+            //VM Instance Id
+            VMInstanceVO vm = _entityMgr.findByIdIncludingRemoved(VMInstanceVO.class, usageRecord.getUsageId().toString());
+            usageRecResponse.setUsageId(vm.getUuid());
+            //Volume ID
+            VolumeVO volume = _entityMgr.findByIdIncludingRemoved(VolumeVO.class, usageRecord.getUsageId().toString());
+            usageRecResponse.setUsageId(volume.getUuid());
+
 		} else if(usageRecord.getUsageType() == UsageTypes.VOLUME){
 			//Volume ID
 			VolumeVO volume = _entityMgr.findByIdIncludingRemoved(VolumeVO.class, usageRecord.getUsageId().toString());
@@ -3383,11 +3386,12 @@
 
 		} else if(usageRecord.getUsageType() == UsageTypes.LOAD_BALANCER_POLICY){
 			//Load Balancer Policy ID
-			usageRecResponse.setUsageId(usageRecord.getUsageId().toString());
-
+            LoadBalancerVO lb = _entityMgr.findByIdIncludingRemoved(LoadBalancerVO.class, usageRecord.getUsageId().toString());
+            usageRecResponse.setUsageId(lb.getUuid());
 		} else if(usageRecord.getUsageType() == UsageTypes.PORT_FORWARDING_RULE){
 			//Port Forwarding Rule ID
-			usageRecResponse.setUsageId(usageRecord.getUsageId().toString());
+            PortForwardingRuleVO pf = _entityMgr.findByIdIncludingRemoved(PortForwardingRuleVO.class, usageRecord.getUsageId().toString());
+            usageRecResponse.setUsageId(pf.getUuid());
 
 		} else if(usageRecord.getUsageType() == UsageTypes.NETWORK_OFFERING){
 			//Network Offering Id
@@ -3398,7 +3402,8 @@
 
 		} else if(usageRecord.getUsageType() == UsageTypes.VPN_USERS){
 			//VPN User ID
-			usageRecResponse.setUsageId(usageRecord.getUsageId().toString());
+            VpnUserVO vpnUser = _entityMgr.findByIdIncludingRemoved(VpnUserVO.class, usageRecord.getUsageId().toString());
+            usageRecResponse.setUsageId(vpnUser.getUuid());
 
 		} else if(usageRecord.getUsageType() == UsageTypes.SECURITY_GROUP){
 			//Security Group Id
@@ -3420,163 +3425,6 @@
 
 		return usageRecResponse;
 	}
-=======
-
-    @Override
-    public UsageRecordResponse createUsageResponse(Usage usageRecord) {
-        UsageRecordResponse usageRecResponse = new UsageRecordResponse();
-
-        Account account = ApiDBUtils.findAccountByIdIncludingRemoved(usageRecord.getAccountId());
-        if (account.getType() == Account.ACCOUNT_TYPE_PROJECT) {
-            //find the project
-            Project project = ApiDBUtils.findProjectByProjectAccountIdIncludingRemoved(account.getId());
-            usageRecResponse.setProjectId(project.getUuid());
-            usageRecResponse.setProjectName(project.getName());
-        } else {
-            usageRecResponse.setAccountId(account.getUuid());
-            usageRecResponse.setAccountName(account.getAccountName());
-        }
-
-        Domain domain = ApiDBUtils.findDomainById(usageRecord.getDomainId());
-        if (domain != null) {
-            usageRecResponse.setDomainId(domain.getUuid());
-        }
-
-        if (usageRecord.getZoneId() != null) {
-            DataCenter zone = ApiDBUtils.findZoneById(usageRecord.getZoneId());
-            if (zone != null) {
-                usageRecResponse.setZoneId(zone.getUuid());
-            }
-        }
-        usageRecResponse.setDescription(usageRecord.getDescription());
-        usageRecResponse.setUsage(usageRecord.getUsageDisplay());
-        usageRecResponse.setUsageType(usageRecord.getUsageType());
-        if (usageRecord.getVmInstanceId() != null) {
-            VMInstanceVO vm = _entityMgr.findByIdIncludingRemoved(VMInstanceVO.class, usageRecord.getVmInstanceId());
-            usageRecResponse.setVirtualMachineId(vm.getUuid());
-        }
-        usageRecResponse.setVmName(usageRecord.getVmName());
-        if (usageRecord.getTemplateId() != null) {
-            VMTemplateVO template = ApiDBUtils.findTemplateById(usageRecord.getTemplateId());
-            if (template != null) {
-                usageRecResponse.setTemplateId(template.getUuid());
-            }
-        }
-
-        if(usageRecord.getUsageType() == UsageTypes.RUNNING_VM || usageRecord.getUsageType() == UsageTypes.ALLOCATED_VM){
-            ServiceOfferingVO svcOffering = _entityMgr.findByIdIncludingRemoved(ServiceOfferingVO.class, usageRecord.getOfferingId().toString());
-            //Service Offering Id
-            usageRecResponse.setOfferingId(svcOffering.getUuid());
-            //VM Instance ID
-            VMInstanceVO vm = _entityMgr.findByIdIncludingRemoved(VMInstanceVO.class, usageRecord.getUsageId().toString());
-            usageRecResponse.setUsageId(vm.getUuid());
-            //Hypervisor Type
-            usageRecResponse.setType(usageRecord.getType());
-
-        } else if(usageRecord.getUsageType() == UsageTypes.IP_ADDRESS){
-            //isSourceNAT
-            usageRecResponse.setSourceNat((usageRecord.getType().equals("SourceNat"))?true:false);
-            //isSystem
-            usageRecResponse.setSystem((usageRecord.getSize() == 1)?true:false);
-            //IP Address ID
-            IPAddressVO ip = _entityMgr.findByIdIncludingRemoved(IPAddressVO.class, usageRecord.getUsageId().toString());
-            usageRecResponse.setUsageId(ip.getUuid());
-
-        } else if(usageRecord.getUsageType() == UsageTypes.NETWORK_BYTES_SENT || usageRecord.getUsageType() == UsageTypes.NETWORK_BYTES_RECEIVED){
-            //Device Type
-            usageRecResponse.setType(usageRecord.getType());
-            if(usageRecord.getType().equals("DomainRouter")){
-                //Domain Router Id
-                VMInstanceVO vm = _entityMgr.findByIdIncludingRemoved(VMInstanceVO.class, usageRecord.getUsageId().toString());
-                usageRecResponse.setUsageId(vm.getUuid());
-            } else {
-                //External Device Host Id
-                HostVO host = _entityMgr.findByIdIncludingRemoved(HostVO.class, usageRecord.getUsageId().toString());
-                usageRecResponse.setUsageId(host.getUuid());
-            }
-            //Network ID
-            NetworkVO network = _entityMgr.findByIdIncludingRemoved(NetworkVO.class, usageRecord.getNetworkId().toString());
-            usageRecResponse.setNetworkId(network.getUuid());
-
-        } else if(usageRecord.getUsageType() == UsageTypes.VM_DISK_IO_READ || usageRecord.getUsageType() == UsageTypes.VM_DISK_IO_WRITE ||
-                  usageRecord.getUsageType() == UsageTypes.VM_DISK_BYTES_READ || usageRecord.getUsageType() == UsageTypes.VM_DISK_BYTES_WRITE){
-            //Device Type
-            usageRecResponse.setType(usageRecord.getType());
-            //VM Instance Id
-            VMInstanceVO vm = _entityMgr.findByIdIncludingRemoved(VMInstanceVO.class, usageRecord.getUsageId().toString());
-            usageRecResponse.setUsageId(vm.getUuid());
-            //Volume ID
-            VolumeVO volume = _entityMgr.findByIdIncludingRemoved(VolumeVO.class, usageRecord.getUsageId().toString());
-            usageRecResponse.setUsageId(volume.getUuid());
-
-        } else if(usageRecord.getUsageType() == UsageTypes.VOLUME){
-            //Volume ID
-            VolumeVO volume = _entityMgr.findByIdIncludingRemoved(VolumeVO.class, usageRecord.getUsageId().toString());
-            usageRecResponse.setUsageId(volume.getUuid());
-            //Volume Size
-            usageRecResponse.setSize(usageRecord.getSize());
-            //Disk Offering Id
-            if(usageRecord.getOfferingId() != null){
-                DiskOfferingVO diskOff = _entityMgr.findByIdIncludingRemoved(DiskOfferingVO.class, usageRecord.getOfferingId().toString());
-                usageRecResponse.setOfferingId(diskOff.getUuid());
-            }
-
-        } else if(usageRecord.getUsageType() == UsageTypes.TEMPLATE || usageRecord.getUsageType() == UsageTypes.ISO){
-            //Template/ISO ID
-            VMTemplateVO tmpl = _entityMgr.findByIdIncludingRemoved(VMTemplateVO.class, usageRecord.getUsageId().toString());
-            usageRecResponse.setUsageId(tmpl.getUuid());
-            //Template/ISO Size
-            usageRecResponse.setSize(usageRecord.getSize());
-
-        } else if(usageRecord.getUsageType() == UsageTypes.SNAPSHOT){
-            //Snapshot ID
-            SnapshotVO snap = _entityMgr.findByIdIncludingRemoved(SnapshotVO.class, usageRecord.getUsageId().toString());
-            usageRecResponse.setUsageId(snap.getUuid());
-            //Snapshot Size
-            usageRecResponse.setSize(usageRecord.getSize());
-
-        } else if(usageRecord.getUsageType() == UsageTypes.LOAD_BALANCER_POLICY){
-            //Load Balancer Policy ID
-            LoadBalancerVO lb = _entityMgr.findByIdIncludingRemoved(LoadBalancerVO.class, usageRecord.getUsageId().toString());
-            usageRecResponse.setUsageId(lb.getUuid());
-        } else if(usageRecord.getUsageType() == UsageTypes.PORT_FORWARDING_RULE){
-            //Port Forwarding Rule ID
-            PortForwardingRuleVO pf = _entityMgr.findByIdIncludingRemoved(PortForwardingRuleVO.class, usageRecord.getUsageId().toString());
-            usageRecResponse.setUsageId(pf.getUuid());
-
-        } else if(usageRecord.getUsageType() == UsageTypes.NETWORK_OFFERING){
-            //Network Offering Id
-            NetworkOfferingVO netOff = _entityMgr.findByIdIncludingRemoved(NetworkOfferingVO.class, usageRecord.getOfferingId().toString());
-            usageRecResponse.setOfferingId(netOff.getUuid());
-            //is Default
-            usageRecResponse.setDefault((usageRecord.getUsageId() == 1)? true:false);
-
-        } else if(usageRecord.getUsageType() == UsageTypes.VPN_USERS){
-            //VPN User ID
-            VpnUserVO vpnUser = _entityMgr.findByIdIncludingRemoved(VpnUserVO.class, usageRecord.getUsageId().toString());
-            usageRecResponse.setUsageId(vpnUser.getUuid());
-
-        } else if(usageRecord.getUsageType() == UsageTypes.SECURITY_GROUP){
-            //Security Group Id
-            SecurityGroupVO sg = _entityMgr.findByIdIncludingRemoved(SecurityGroupVO.class, usageRecord.getUsageId().toString());
-            usageRecResponse.setUsageId(sg.getUuid());
-        }
-
-        if (usageRecord.getRawUsage() != null) {
-            DecimalFormat decimalFormat = new DecimalFormat("###########.######");
-            usageRecResponse.setRawUsage(decimalFormat.format(usageRecord.getRawUsage()));
-        }
-
-        if (usageRecord.getStartDate() != null) {
-            usageRecResponse.setStartDate(getDateStringInternal(usageRecord.getStartDate()));
-        }
-        if (usageRecord.getEndDate() != null) {
-            usageRecResponse.setEndDate(getDateStringInternal(usageRecord.getEndDate()));
-        }
-
-        return usageRecResponse;
-    }
->>>>>>> c30d9be3
 
     public String getDateStringInternal(Date inputDate) {
         if (inputDate == null)
