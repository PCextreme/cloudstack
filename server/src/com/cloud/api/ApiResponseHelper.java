--- conflicted
+++ resolved
@@ -71,6 +71,7 @@
 import org.apache.cloudstack.api.response.HostResponse;
 import org.apache.cloudstack.api.response.HypervisorCapabilitiesResponse;
 import org.apache.cloudstack.api.response.IPAddressResponse;
+import org.apache.cloudstack.api.response.ImageStoreResponse;
 import org.apache.cloudstack.api.response.InstanceGroupResponse;
 import org.apache.cloudstack.api.response.InternalLoadBalancerElementResponse;
 import org.apache.cloudstack.api.response.IpForwardingRuleResponse;
@@ -87,7 +88,6 @@
 import org.apache.cloudstack.api.response.NetworkResponse;
 import org.apache.cloudstack.api.response.NicResponse;
 import org.apache.cloudstack.api.response.NicSecondaryIpResponse;
-import org.apache.cloudstack.api.response.ImageStoreResponse;
 import org.apache.cloudstack.api.response.PhysicalNetworkResponse;
 import org.apache.cloudstack.api.response.PodResponse;
 import org.apache.cloudstack.api.response.PortableIpRangeResponse;
@@ -263,10 +263,10 @@
 import com.cloud.storage.S3;
 import com.cloud.storage.Snapshot;
 import com.cloud.storage.SnapshotVO;
-import com.cloud.storage.Upload;
 import com.cloud.storage.Storage.StoragePoolType;
 import com.cloud.storage.StoragePool;
 import com.cloud.storage.Swift;
+import com.cloud.storage.Upload;
 import com.cloud.storage.UploadVO;
 import com.cloud.storage.VMTemplateVO;
 import com.cloud.storage.Volume;
@@ -300,15 +300,10 @@
 
     public final Logger s_logger = Logger.getLogger(ApiResponseHelper.class);
     private static final DecimalFormat s_percentFormat = new DecimalFormat("##.##");
-<<<<<<< HEAD
-    @Inject private final EntityManager _entityMgr = null;
-    @Inject private final UsageService _usageSvc = null;
-=======
     @Inject
-    private EntityManager _entityMgr = null;
+    private final EntityManager _entityMgr = null;
     @Inject
-    private UsageService _usageSvc = null;
->>>>>>> f7b1d3d8
+    private final UsageService _usageSvc = null;
     @Inject NetworkModel _ntwkModel;
     @Inject
     AccountManager _accountMgr;
@@ -585,9 +580,9 @@
         // get start ip and end ip of corresponding vlan
         String ipRange = vlan.getIpRange();
         if (ipRange != null) {
-            String[] range = ipRange.split("-");
-            vlanResponse.setStartIp(range[0]);
-            vlanResponse.setEndIp(range[1]);
+        	String[] range = ipRange.split("-");
+        	vlanResponse.setStartIp(range[0]);
+        	vlanResponse.setEndIp(range[1]);
         }
 
         vlanResponse.setIp6Gateway(vlan.getIp6Gateway());
@@ -595,9 +590,9 @@
 
         String ip6Range = vlan.getIp6Range();
         if (ip6Range != null) {
-            String[] range = ip6Range.split("-");
-            vlanResponse.setStartIpv6(range[0]);
-            vlanResponse.setEndIpv6(range[1]);
+        	String[] range = ip6Range.split("-");
+        	vlanResponse.setStartIpv6(range[0]);
+        	vlanResponse.setEndIpv6(range[1]);
         }
 
         if (vlan.getNetworkId() != null) {
@@ -1149,12 +1144,12 @@
             if (vm.getPodIdToDeployIn() != null) {
                 HostPodVO pod = ApiDBUtils.findPodById(vm.getPodIdToDeployIn());
                 if (pod != null) {
-                    vmResponse.setPodId(pod.getUuid());
+            vmResponse.setPodId(pod.getUuid());
                 }
             }
             VMTemplateVO template = ApiDBUtils.findTemplateById(vm.getTemplateId());
             if (template != null) {
-                vmResponse.setTemplateId(template.getUuid());
+            vmResponse.setTemplateId(template.getUuid());
             }
             vmResponse.setCreated(vm.getCreated());
 
@@ -1278,58 +1273,11 @@
     }
 
     @Override
-<<<<<<< HEAD
-    public TemplateResponse createIsoResponse(VirtualMachineTemplate result) {
-        TemplateResponse response = new TemplateResponse();
-        response.setId(result.getUuid());
-        response.setName(result.getName());
-        response.setDisplayText(result.getDisplayText());
-        response.setPublic(result.isPublicTemplate());
-        response.setCreated(result.getCreated());
-        response.setFormat(result.getFormat());
-        GuestOS os = ApiDBUtils.findGuestOSById(result.getGuestOSId());
-        if (os != null) {
-            response.setOsTypeId(os.getUuid());
-            response.setOsTypeName(os.getDisplayName());
-        }
-        response.setDetails(result.getDetails());
-        Account caller = CallContext.current().getCallingAccount();
-
-        if (result.getFormat() == ImageFormat.ISO) { // Templates are always bootable
-            response.setBootable(result.isBootable());
-        } else {
-            response.setHypervisor(result.getHypervisorType().toString());// hypervisors are associated with templates
-        }
-
-        // add account ID and name
-        Account owner = ApiDBUtils.findAccountById(result.getAccountId());
-        populateAccount(response, owner.getId());
-        populateDomain(response, owner.getDomainId());
-
-        //set tag information
-        List<? extends ResourceTag> tags = null;
-        if (result.getFormat() == ImageFormat.ISO) {
-            tags = ApiDBUtils.listByResourceTypeAndId(TaggedResourceType.ISO, result.getId());
-        } else {
-            tags = ApiDBUtils.listByResourceTypeAndId(TaggedResourceType.Template, result.getId());
-        }
-
-        List<ResourceTagResponse> tagResponses = new ArrayList<ResourceTagResponse>();
-        for (ResourceTag tag : tags) {
-            ResourceTagResponse tagResponse = createResourceTagResponse(tag, true);
-            tagResponses.add(tagResponse);
-        }
-        response.setTags(tagResponses);
-
-        response.setObjectName("iso");
-        return response;
-=======
     public TemplateResponse createTemplateUpdateResponse(VirtualMachineTemplate result) {
         List<TemplateJoinVO> tvo = ApiDBUtils.newTemplateView(result);
         List<TemplateResponse> listVrs = ViewResponseHelper.createTemplateUpdateResponse(tvo.toArray(new TemplateJoinVO[tvo.size()]));
         assert listVrs != null && listVrs.size() == 1 : "There should be one template returned";
         return listVrs.get(0);
->>>>>>> f7b1d3d8
     }
 
     @Override
@@ -1340,17 +1288,6 @@
         } else {
             tvo = ApiDBUtils.newTemplateView(result, zoneId, readyOnly);
 
-<<<<<<< HEAD
-        Account account = ApiDBUtils.findAccountByIdIncludingRemoved(template.getAccountId());
-        populateAccount(templateResponse, account.getId());
-        populateDomain(templateResponse, account.getDomainId());
-
-        Account caller = CallContext.current().getCallingAccount();
-        boolean isAdmin = false;
-        if (BaseCmd.isAdmin(caller.getType())) {
-            isAdmin = true;
-=======
->>>>>>> f7b1d3d8
         }
         return ViewResponseHelper.createTemplateResponse(tvo.toArray(new TemplateJoinVO[tvo.size()]));
     }
@@ -1358,108 +1295,8 @@
     @Override
     public List<TemplateResponse> createTemplateResponses(long templateId, Long zoneId, boolean readyOnly) {
         VirtualMachineTemplate template = findTemplateById(templateId);
-<<<<<<< HEAD
-        List<TemplateResponse> responses = new ArrayList<TemplateResponse>();
-        VMTemplateHostVO templateHostRef = ApiDBUtils.findTemplateHostRef(templateId, zoneId, readyOnly);
-        if (templateHostRef == null) {
-            return responses;
-        }
-
-        HostVO host = ApiDBUtils.findHostById(templateHostRef.getHostId());
-        if (host.getType() == Host.Type.LocalSecondaryStorage && host.getStatus() != com.cloud.host.Status.Up) {
-            return responses;
-        }
-
-        TemplateResponse templateResponse = new TemplateResponse();
-        templateResponse.setId(template.getUuid());
-        templateResponse.setName(template.getName());
-        templateResponse.setDisplayText(template.getDisplayText());
-        templateResponse.setPublic(template.isPublicTemplate());
-        templateResponse.setCreated(templateHostRef.getCreated());
-
-        templateResponse.setReady(templateHostRef.getDownloadState() == Status.DOWNLOADED);
-        templateResponse.setFeatured(template.isFeatured());
-        templateResponse.setExtractable(template.isExtractable() && !(template.getTemplateType() == TemplateType.SYSTEM));
-        templateResponse.setPasswordEnabled(template.getEnablePassword());
-        templateResponse.setSshKeyEnabled(template.getEnableSshKey());
-        templateResponse.setCrossZones(template.isCrossZones());
-        templateResponse.setFormat(template.getFormat());
-        if (template.getTemplateType() != null) {
-            templateResponse.setTemplateType(template.getTemplateType().toString());
-        }
-
-        templateResponse.setHypervisor(template.getHypervisorType().toString());
-        templateResponse.setDetails(template.getDetails());
-
-        GuestOS os = ApiDBUtils.findGuestOSById(template.getGuestOSId());
-        if (os != null) {
-            templateResponse.setOsTypeId(os.getUuid());
-            templateResponse.setOsTypeName(os.getDisplayName());
-        } else {
-            templateResponse.setOsTypeId("-1");
-            templateResponse.setOsTypeName("");
-        }
-
-        Account account = ApiDBUtils.findAccountByIdIncludingRemoved(template.getAccountId());
-        populateAccount(templateResponse, account.getId());
-        populateDomain(templateResponse, account.getDomainId());
-
-        DataCenter datacenter = ApiDBUtils.findZoneById(zoneId);
-
-        if (datacenter != null) {
-            // Add the zone ID
-            templateResponse.setZoneId(datacenter.getUuid());
-            templateResponse.setZoneName(datacenter.getName());
-            templateResponse.setZoneType(datacenter.getNetworkType().toString());
-        }
-
-        boolean isAdmin = false;
-        Account caller = CallContext.current().getCallingAccount();
-        if ((caller == null) || BaseCmd.isAdmin(caller.getType())) {
-            isAdmin = true;
-        }
-
-        // If the user is an Admin, add the template download status
-        if (isAdmin || caller.getId() == template.getAccountId()) {
-            // add download status
-            if (templateHostRef.getDownloadState() != Status.DOWNLOADED) {
-                String templateStatus = "Processing";
-                if (templateHostRef.getDownloadState() == VMTemplateHostVO.Status.DOWNLOAD_IN_PROGRESS) {
-                    if (templateHostRef.getDownloadPercent() == 100) {
-                        templateStatus = "Installing Template";
-                    } else {
-                        templateStatus = templateHostRef.getDownloadPercent() + "% Downloaded";
-                    }
-                } else {
-                    templateStatus = templateHostRef.getErrorString();
-                }
-                templateResponse.setStatus(templateStatus);
-            } else if (templateHostRef.getDownloadState() == VMTemplateHostVO.Status.DOWNLOADED) {
-                templateResponse.setStatus("Download Complete");
-            } else {
-                templateResponse.setStatus("Successfully Installed");
-            }
-        }
-
-        Long templateSize = templateHostRef.getSize();
-        if (templateSize > 0) {
-            templateResponse.setSize(templateSize);
-        }
-
-        templateResponse.setChecksum(template.getChecksum());
-        if (template.getSourceTemplateId() != null) {
-            VirtualMachineTemplate tmpl = ApiDBUtils.findTemplateById(template.getSourceTemplateId());
-            if (tmpl != null) {
-                templateResponse.setSourceTemplateId(tmpl.getUuid());
-            }
-        }
-
-        templateResponse.setChecksum(template.getChecksum());
-=======
         return createTemplateResponses(template, zoneId, readyOnly);
     }
->>>>>>> f7b1d3d8
-
 
     @Override
     public List<TemplateResponse> createIsoResponses(VirtualMachineTemplate result, Long zoneId, boolean readyOnly) {
@@ -1502,7 +1339,7 @@
             populateDomain(isoResponse, owner.getDomainId());
 
             // set tag information
-            List<? extends ResourceTag> tags = ApiDBUtils.listByResourceTypeAndId(TaggedResourceType.ISO, iso.getId());
+            List<? extends ResourceTag> tags =  ApiDBUtils.listByResourceTypeAndId(TaggedResourceType.ISO, iso.getId());
             List<ResourceTagResponse> tagResponses = new ArrayList<ResourceTagResponse>();
             for (ResourceTag tag : tags) {
                 ResourceTagResponse tagResponse = createResourceTagResponse(tag, true);
@@ -1726,7 +1563,7 @@
         }
 
         // set tag information
-        List<? extends ResourceTag> tags = ApiDBUtils.listByResourceTypeAndId(TaggedResourceType.ISO, iso.getId());
+        List<? extends ResourceTag> tags =  ApiDBUtils.listByResourceTypeAndId(TaggedResourceType.ISO, iso.getId());
 
         List<ResourceTagResponse> tagResponses = new ArrayList<ResourceTagResponse>();
         for (ResourceTag tag : tags) {
@@ -1792,8 +1629,8 @@
             response.setState(Upload.Status.DOWNLOAD_URL_CREATED.toString());
         } else {
             UploadVO uploadInfo = ApiDBUtils.findUploadById(uploadId);
-            response.setUploadId(uploadInfo.getUuid());
-            response.setState(uploadInfo.getUploadState().toString());
+        response.setUploadId(uploadInfo.getUuid());
+        response.setState(uploadInfo.getUploadState().toString());
             response.setUrl(uploadInfo.getUploadUrl());
         }
         Account account = ApiDBUtils.findAccountById(accountId);
@@ -2240,10 +2077,10 @@
                 eLb.setValue(offering.getElasticLb() ? "true" : "false");
                 lbCapResponse.add(eLb);
 
-                CapabilityResponse inline = new CapabilityResponse();
-                inline.setName(Capability.InlineMode.getName());
-                inline.setValue(offering.isInline() ? "true" : "false");
-                lbCapResponse.add(inline);
+		CapabilityResponse inline = new CapabilityResponse();
+		inline.setName(Capability.InlineMode.getName());
+		inline.setValue(offering.isInline() ? "true" : "false");
+		lbCapResponse.add(inline);
 
                 svcRsp.setCapabilities(lbCapResponse);
             } else if (Service.SourceNat == service) {
@@ -2280,13 +2117,13 @@
         response.setForVpc(ApiDBUtils.isOfferingForVpc(offering));
 
         response.setServices(serviceResponses);
-
+        
         //set network offering details
         Map<Detail, String> details = _ntwkModel.getNtwkOffDetails(offering.getId());
         if (details != null && !details.isEmpty()) {
             response.setDetails(details);
         }
-
+        
         response.setObjectName("networkoffering");
         return response;
     }
@@ -2333,27 +2170,27 @@
 
         // create response for reserved IP ranges that can be used for
         // non-cloudstack purposes
-        String reservation = null;
+        String  reservation = null;
         if ((network.getCidr() != null) && (NetUtils.isNetworkAWithinNetworkB(network.getCidr(), network.getNetworkCidr()))) {
-            String[] guestVmCidrPair = network.getCidr().split("\\/");
-            String[] guestCidrPair = network.getNetworkCidr().split("\\/");
-
-            Long guestVmCidrSize = Long.valueOf(guestVmCidrPair[1]);
-            Long guestCidrSize = Long.valueOf(guestCidrPair[1]);
-
-            String[] guestVmIpRange = NetUtils.getIpRangeFromCidr(guestVmCidrPair[0], guestVmCidrSize);
-            String[] guestIpRange = NetUtils.getIpRangeFromCidr(guestCidrPair[0], guestCidrSize);
-            long startGuestIp = NetUtils.ip2Long(guestIpRange[0]);
-            long endGuestIp = NetUtils.ip2Long(guestIpRange[1]);
-            long startVmIp = NetUtils.ip2Long(guestVmIpRange[0]);
-            long endVmIp = NetUtils.ip2Long(guestVmIpRange[1]);
+                String[] guestVmCidrPair = network.getCidr().split("\\/");
+                String[] guestCidrPair = network.getNetworkCidr().split("\\/");
+
+                Long guestVmCidrSize = Long.valueOf(guestVmCidrPair[1]);
+                Long guestCidrSize = Long.valueOf(guestCidrPair[1]);
+
+                String[] guestVmIpRange = NetUtils.getIpRangeFromCidr(guestVmCidrPair[0], guestVmCidrSize);
+                String[] guestIpRange = NetUtils.getIpRangeFromCidr(guestCidrPair[0], guestCidrSize);
+                long startGuestIp = NetUtils.ip2Long(guestIpRange[0]);
+                long endGuestIp = NetUtils.ip2Long(guestIpRange[1]);
+                long startVmIp = NetUtils.ip2Long(guestVmIpRange[0]);
+                long endVmIp = NetUtils.ip2Long(guestVmIpRange[1]);
 
             if (startVmIp == startGuestIp && endVmIp < endGuestIp - 1) {
-                reservation = (NetUtils.long2Ip(endVmIp + 1) + "-" + NetUtils.long2Ip(endGuestIp));
-            }
-            if (endVmIp == endGuestIp && startVmIp > startGuestIp + 1) {
+                    reservation = (NetUtils.long2Ip(endVmIp + 1) + "-" + NetUtils.long2Ip(endGuestIp));
+                }
+                if (endVmIp == endGuestIp && startVmIp > startGuestIp + 1) {
                 reservation = (NetUtils.long2Ip(startGuestIp) + "-" + NetUtils.long2Ip(startVmIp - 1));
-            }
+                }
             if (startVmIp > startGuestIp + 1 && endVmIp < endGuestIp - 1) {
                 reservation = (NetUtils.long2Ip(startGuestIp) + "-" + NetUtils.long2Ip(startVmIp - 1) + " ,  " + NetUtils.long2Ip(endVmIp + 1) + "-" + NetUtils
                         .long2Ip(endGuestIp));
@@ -2361,13 +2198,8 @@
         }
         response.setReservedIpRange(reservation);
 
-<<<<<<< HEAD
-        //return vlan information only to Root admin
+        // return vlan information only to Root admin
         if (network.getBroadcastUri() != null && CallContext.current().getCallingAccount().getType() == Account.ACCOUNT_TYPE_ADMIN) {
-=======
-        // return vlan information only to Root admin
-        if (network.getBroadcastUri() != null && UserContext.current().getCaller().getType() == Account.ACCOUNT_TYPE_ADMIN) {
->>>>>>> f7b1d3d8
             String broadcastUri = network.getBroadcastUri().toString();
             response.setBroadcastUri(broadcastUri);
             String vlan = "N/A";
@@ -3020,15 +2852,15 @@
         return response;
     }
 
-    @Override
-    public RegionResponse createRegionResponse(Region region) {
-        RegionResponse response = new RegionResponse();
-        response.setId(region.getId());
-        response.setName(region.getName());
-        response.setEndPoint(region.getEndPoint());
-        response.setObjectName("region");
-        return response;
-    }
+	@Override
+	public RegionResponse createRegionResponse(Region region) {
+		RegionResponse response = new RegionResponse();
+		response.setId(region.getId());
+		response.setName(region.getName());
+		response.setEndPoint(region.getEndPoint());
+		response.setObjectName("region");
+		return response;
+	}
 
     @Override
     public ResourceTagResponse createResourceTagResponse(ResourceTag resourceTag, boolean keyValueOnly) {
@@ -3447,10 +3279,6 @@
         return response;
     }
 
-<<<<<<< HEAD
-
-=======
->>>>>>> f7b1d3d8
 	@Override
 	public UsageRecordResponse createUsageResponse(Usage usageRecord) {
 		UsageRecordResponse usageRecResponse = new UsageRecordResponse();
@@ -3605,10 +3433,6 @@
 
 		return usageRecResponse;
 	}
-<<<<<<< HEAD
-
-=======
->>>>>>> f7b1d3d8
 
     public String getDateStringInternal(Date inputDate) {
         if (inputDate == null)
@@ -3756,7 +3580,7 @@
         return response;
     }
 
-
+    
     @Override
     public ApplicationLoadBalancerResponse createLoadBalancerContainerReponse(ApplicationLoadBalancerRule lb, Map<Ip, UserVm> lbInstances) {
 
@@ -3768,7 +3592,7 @@
         Network nw = ApiDBUtils.findNetworkById(lb.getNetworkId());
         lbResponse.setNetworkId(nw.getUuid());
         populateOwner(lbResponse, lb);
-
+        
         if (lb.getScheme() == Scheme.Internal) {
             lbResponse.setSourceIp(lb.getSourceIp().addr());
             //TODO - create the view for the load balancer rule to reflect the network uuid
@@ -3781,7 +3605,7 @@
             Network ntwk = ApiDBUtils.findNetworkById(publicIp.getNetworkId());
             lbResponse.setSourceIpNetworkId(ntwk.getUuid());
         }
-
+        
         //set load balancer rules information (only one rule per load balancer in this release)
         List<ApplicationLoadBalancerRuleResponse> ruleResponses = new ArrayList<ApplicationLoadBalancerRuleResponse>();
         ApplicationLoadBalancerRuleResponse ruleResponse = new ApplicationLoadBalancerRuleResponse();
@@ -3795,7 +3619,7 @@
         ruleResponse.setObjectName("loadbalancerrule");
         ruleResponses.add(ruleResponse);
         lbResponse.setLbRules(ruleResponses);
-
+        
         //set Lb instances information
         List<ApplicationLoadBalancerInstanceResponse> instanceResponses = new ArrayList<ApplicationLoadBalancerInstanceResponse>();
         for (Ip ip : lbInstances.keySet()) {
@@ -3807,7 +3631,7 @@
             instanceResponse.setObjectName("loadbalancerinstance");
             instanceResponses.add(instanceResponse);
         }
-
+        
         lbResponse.setLbInstances(instanceResponses);
 
         //set tag information
