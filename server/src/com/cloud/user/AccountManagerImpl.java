--- conflicted
+++ resolved
@@ -53,15 +53,10 @@
 import com.cloud.api.ApiDBUtils;
 import com.cloud.api.query.dao.UserAccountJoinDao;
 import com.cloud.api.query.vo.ControlledViewEntity;
-<<<<<<< HEAD
-=======
-
-
-import org.apache.cloudstack.api.command.admin.user.DeleteUserCmd;
-import org.apache.cloudstack.api.command.admin.user.UpdateUserCmd;
+
+
 import org.apache.cloudstack.region.RegionManager;
 
->>>>>>> 4f53eb11
 import com.cloud.configuration.Config;
 import com.cloud.configuration.ConfigurationManager;
 import com.cloud.configuration.ResourceLimit;
@@ -811,22 +806,22 @@
         }
 
         if(regionId == null){
-            Transaction txn = Transaction.currentTxn();
-            txn.start();
-
-        	// create account
+        Transaction txn = Transaction.currentTxn();
+        txn.start();
+
+        // create account
         	AccountVO account = createAccount(accountName, accountType, domainId, networkDomain, details, UUID.randomUUID().toString(), _regionMgr.getId());
-        	long accountId = account.getId();
-
-        	// create the first user for the account
-        	UserVO user = createUser(accountId, userName, password, firstName, lastName, email, timezone);
-
-        	if (accountType == Account.ACCOUNT_TYPE_RESOURCE_DOMAIN_ADMIN) {
-        		// set registration token
-        		byte[] bytes = (domainId + accountName + userName + System.currentTimeMillis()).getBytes();
-        		String registrationToken = UUID.nameUUIDFromBytes(bytes).toString();
-        		user.setRegistrationToken(registrationToken);
-        	}
+        long accountId = account.getId();
+
+        // create the first user for the account
+        UserVO user = createUser(accountId, userName, password, firstName, lastName, email, timezone);
+
+        if (accountType == Account.ACCOUNT_TYPE_RESOURCE_DOMAIN_ADMIN) {
+            // set registration token
+            byte[] bytes = (domainId + accountName + userName + System.currentTimeMillis()).getBytes();
+            String registrationToken = UUID.nameUUIDFromBytes(bytes).toString();
+            user.setRegistrationToken(registrationToken);
+        }
         	txn.commit();
         	//Propagate Add account to other Regions
         	_regionMgr.propagateAddAccount(userName, password, firstName, lastName, email, timezone, accountName, accountType, domainId, 
@@ -852,9 +847,9 @@
                 String registrationToken = UUID.nameUUIDFromBytes(bytes).toString();
                 user.setRegistrationToken(registrationToken);
             }
-            txn.commit();
-            return _userAccountDao.findById(user.getId());
-        }
+        txn.commit();
+        return _userAccountDao.findById(user.getId());
+    }
     }
 
     @Override
@@ -1301,7 +1296,7 @@
         String newAccountName = cmd.getNewName();
         String networkDomain = cmd.getNetworkDomain();
         Map<String, String> details = cmd.getDetails();
-        
+
         boolean success = false;
         Account account = null;
         if (accountId != null) {
@@ -1753,7 +1748,7 @@
         if (s_logger.isDebugEnabled()) {
             s_logger.debug("Creating user: " + userName + ", accountId: " + accountId + " timezone:" + timezone);
         }
-        
+
         UserVO user = _userDao.persist(new UserVO(accountId, userName, password, firstName, lastName, email, timezone, UUID.randomUUID().toString(), _regionMgr.getId()));
 
         return user;
@@ -1776,7 +1771,7 @@
         if (encodedPassword == null) {
             throw new CloudRuntimeException("Failed to encode password");
         }
-        
+
         UserVO user = _userDao.persist(new UserVO(accountId, userName, encodedPassword, firstName, lastName, email, timezone, uuid, regionId));
 
         return user;
@@ -2236,7 +2231,7 @@
         }
     }
 
-	@Override
+    @Override
     public void buildACLViewSearchBuilder(SearchBuilder<? extends ControlledViewEntity> sb, Long domainId,
             boolean isRecursive, List<Long> permittedAccounts, ListProjectResourcesCriteria listProjectResourcesCriteria) {
 
