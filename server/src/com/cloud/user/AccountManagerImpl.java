--- conflicted
+++ resolved
@@ -49,13 +49,8 @@
 import org.apache.cloudstack.api.command.admin.user.DeleteUserCmd;
 import org.apache.cloudstack.api.command.admin.user.RegisterCmd;
 import org.apache.cloudstack.api.command.admin.user.UpdateUserCmd;
-<<<<<<< HEAD
 import org.apache.cloudstack.context.CallContext;
-=======
 import org.apache.cloudstack.region.gslb.GlobalLoadBalancerRuleDao;
-import org.apache.commons.codec.binary.Base64;
-import org.apache.log4j.Logger;
->>>>>>> 91edeb49
 
 import com.cloud.api.ApiDBUtils;
 import com.cloud.api.query.vo.ControlledViewEntity;
@@ -109,7 +104,6 @@
 import com.cloud.projects.ProjectVO;
 import com.cloud.projects.dao.ProjectAccountDao;
 import com.cloud.projects.dao.ProjectDao;
-import com.cloud.region.ha.GlobalLoadBalancingRulesService;
 import com.cloud.server.auth.UserAuthenticator;
 import com.cloud.storage.VMTemplateVO;
 import com.cloud.storage.Volume;
@@ -1623,13 +1617,13 @@
 
     @Override
     public Account getActiveAccountById(long accountId) {
-        return _accountDao.findById(accountId);
-    }
+            return _accountDao.findById(accountId);
+        }
 
     @Override
     public Account getAccount(long accountId) {
-        return _accountDao.findByIdIncludingRemoved(accountId);
-    }
+            return _accountDao.findByIdIncludingRemoved(accountId);
+        }
 
     @Override
     public RoleType getRoleType(Account account) {
