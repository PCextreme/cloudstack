// Licensed to the Apache Software Foundation (ASF) under one
// or more contributor license agreements.  See the NOTICE file
// distributed with this work for additional information
// regarding copyright ownership.  The ASF licenses this file
// to you under the Apache License, Version 2.0 (the
// "License"); you may not use this file except in compliance
// with the License.  You may obtain a copy of the License at
//
//   http://www.apache.org/licenses/LICENSE-2.0
//
// Unless required by applicable law or agreed to in writing,
// software distributed under the License is distributed on an
// "AS IS" BASIS, WITHOUT WARRANTIES OR CONDITIONS OF ANY
// KIND, either express or implied.  See the License for the
// specific language governing permissions and limitations
// under the License.
package com.cloud.vm;

import java.util.HashMap;
import java.util.List;
import java.util.Map;

import org.apache.cloudstack.api.BaseCmd.HTTPMethod;
import org.apache.cloudstack.framework.config.ConfigKey;

import com.cloud.agent.api.VmDiskStatsEntry;
import com.cloud.agent.api.VmStatsEntry;
import com.cloud.exception.ConcurrentOperationException;
import com.cloud.exception.InsufficientCapacityException;
import com.cloud.exception.ManagementServerException;
import com.cloud.exception.ResourceUnavailableException;
import com.cloud.exception.VirtualMachineMigrationException;
import com.cloud.offering.ServiceOffering;
import com.cloud.service.ServiceOfferingVO;
import com.cloud.user.Account;
import com.cloud.uservm.UserVm;
import com.cloud.utils.Pair;

/**
 *
 *
 */
public interface UserVmManager extends UserVmService {
    static final String EnableDynamicallyScaleVmCK = "enable.dynamic.scale.vm";
    static final ConfigKey<Boolean> EnableDynamicallyScaleVm = new ConfigKey<Boolean>("Advanced", Boolean.class, EnableDynamicallyScaleVmCK, "false",
        "Enables/Disables dynamically scaling a vm", true, ConfigKey.Scope.Zone);

    static final int MAX_USER_DATA_LENGTH_BYTES = 2048;

    /**
     * @param hostId get all of the virtual machines that belong to one host.
     * @return collection of VirtualMachine.
     */
    List<? extends UserVm> getVirtualMachines(long hostId);

    /**
     * @param vmId id of the virtual machine.
     * @return VirtualMachine
     */
    UserVmVO getVirtualMachine(long vmId);

    /**
     * Stops the virtual machine
     * @param userId the id of the user performing the action
     * @param vmId
     * @return true if stopped; false if problems.
     */
    boolean stopVirtualMachine(long userId, long vmId);

    /**
     * Obtains statistics for a list of host or VMs; CPU and network utilization
     * @param host ID
     * @param host name
     * @param list of VM IDs or host id
     * @return GetVmStatsAnswer
     */
    HashMap<Long, VmStatsEntry> getVirtualMachineStatistics(long hostId, String hostName, List<Long> vmIds);

    HashMap<Long, List<VmDiskStatsEntry>> getVmDiskStatistics(long hostId, String hostName, List<Long> vmIds);

    boolean deleteVmGroup(long groupId);

    boolean addInstanceToGroup(long userVmId, String group);

    InstanceGroupVO getGroupForVm(long vmId);

    void removeInstanceFromInstanceGroup(long vmId);

    boolean expunge(UserVmVO vm, long callerUserId, Account caller);

<<<<<<< HEAD
    Pair<UserVmVO, Map<VirtualMachineProfile.Param, Object>> startVirtualMachine(long vmId, Long hostId, Map<VirtualMachineProfile.Param, Object> additionalParams)
=======
    /**
     * Obtains a list of virtual machines by the specified search criteria.
     * Can search by: "userId", "name", "state", "dataCenterId", "podId", "hostId"
     * @param c
     * @param caller TODO
     * @param domainId TODO
     * @param isRecursive TODO
     * @param permittedAccounts TODO
     * @param listAll TODO
     * @param listProjectResourcesCriteria TODO
     * @param tags TODO
     * @return List of UserVMs + count
     */
    Pair<List<UserVmJoinVO>, Integer> searchForUserVMs(Criteria c, Account caller, Long domainId, boolean isRecursive, List<Long> permittedAccounts, boolean listAll,
        ListProjectResourcesCriteria listProjectResourcesCriteria, Map<String, String> tags);

    Pair<UserVmVO, Map<VirtualMachineProfile.Param, Object>> startVirtualMachine(long vmId, Long hostId, Map<VirtualMachineProfile.Param, Object> additionalParams, String deploymentPlannerToUse)
>>>>>>> 90c485e5
        throws ConcurrentOperationException, ResourceUnavailableException, InsufficientCapacityException;

    boolean upgradeVirtualMachine(Long id, Long serviceOfferingId, Map<String, String> customParameters) throws ResourceUnavailableException,
        ConcurrentOperationException, ManagementServerException,
        VirtualMachineMigrationException;

    boolean setupVmForPvlan(boolean add, Long hostId, NicProfile nic);

    void collectVmDiskStatistics(UserVmVO userVm);

    UserVm updateVirtualMachine(long id, String displayName, String group, Boolean ha, Boolean isDisplayVmEnabled, Long osTypeId, String userData,
        Boolean isDynamicallyScalable, HTTPMethod httpMethod, String customId, String hostName) throws ResourceUnavailableException, InsufficientCapacityException;

    //the validateCustomParameters, save and remove CustomOfferingDetils functions can be removed from the interface once we can
    //find a common place for all the scaling and upgrading code of both user and systemvms.
    void validateCustomParameters(ServiceOfferingVO serviceOffering, Map<String, String> customParameters);

    public void saveCustomOfferingDetails(long vmId, ServiceOffering serviceOffering);

    public void removeCustomOfferingDetails(long vmId);
}<|MERGE_RESOLUTION|>--- conflicted
+++ resolved
@@ -88,27 +88,7 @@
 
     boolean expunge(UserVmVO vm, long callerUserId, Account caller);
 
-<<<<<<< HEAD
-    Pair<UserVmVO, Map<VirtualMachineProfile.Param, Object>> startVirtualMachine(long vmId, Long hostId, Map<VirtualMachineProfile.Param, Object> additionalParams)
-=======
-    /**
-     * Obtains a list of virtual machines by the specified search criteria.
-     * Can search by: "userId", "name", "state", "dataCenterId", "podId", "hostId"
-     * @param c
-     * @param caller TODO
-     * @param domainId TODO
-     * @param isRecursive TODO
-     * @param permittedAccounts TODO
-     * @param listAll TODO
-     * @param listProjectResourcesCriteria TODO
-     * @param tags TODO
-     * @return List of UserVMs + count
-     */
-    Pair<List<UserVmJoinVO>, Integer> searchForUserVMs(Criteria c, Account caller, Long domainId, boolean isRecursive, List<Long> permittedAccounts, boolean listAll,
-        ListProjectResourcesCriteria listProjectResourcesCriteria, Map<String, String> tags);
-
     Pair<UserVmVO, Map<VirtualMachineProfile.Param, Object>> startVirtualMachine(long vmId, Long hostId, Map<VirtualMachineProfile.Param, Object> additionalParams, String deploymentPlannerToUse)
->>>>>>> 90c485e5
         throws ConcurrentOperationException, ResourceUnavailableException, InsufficientCapacityException;
 
     boolean upgradeVirtualMachine(Long id, Long serviceOfferingId, Map<String, String> customParameters) throws ResourceUnavailableException,
