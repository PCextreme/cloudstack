--- conflicted
+++ resolved
@@ -32,13 +32,9 @@
 import javax.inject.Inject;
 import javax.naming.ConfigurationException;
 
-<<<<<<< HEAD
 import org.apache.commons.codec.binary.Base64;
 import org.apache.log4j.Logger;
 
-=======
-import com.cloud.server.ConfigurationServer;
->>>>>>> 56535a7a
 import org.apache.cloudstack.acl.ControlledEntity.ACLType;
 import org.apache.cloudstack.acl.SecurityChecker.AccessType;
 import org.apache.cloudstack.affinity.AffinityGroupVO;
@@ -166,6 +162,7 @@
 import com.cloud.projects.ProjectManager;
 import com.cloud.resource.ResourceManager;
 import com.cloud.resource.ResourceState;
+import com.cloud.server.ConfigurationServer;
 import com.cloud.server.Criteria;
 import com.cloud.service.ServiceOfferingVO;
 import com.cloud.service.dao.ServiceOfferingDao;
@@ -1170,13 +1167,7 @@
                     // #3 scale the vm now
                     _itMgr.upgradeVmDb(vmId, newServiceOfferingId);
                     vmInstance = _vmInstanceDao.findById(vmId);
-<<<<<<< HEAD
-                    _itMgr.reConfigureVm(vmInstance, oldServiceOffering, existingHostHasCapacity);
-=======
-                    vmInstance = _itMgr.reConfigureVm(vmInstance, currentServiceOffering, existingHostHasCapacity);
->>>>>>> 56535a7a
-                    success = true;
-                    return success;
+                    return _itMgr.reConfigureVm(vmInstance, currentServiceOffering, existingHostHasCapacity);
                 }catch(InsufficientCapacityException e ){
                     s_logger.warn("Received exception while scaling ",e);
                 } catch (ResourceUnavailableException e) {
@@ -1193,7 +1184,7 @@
                         // Decrement CPU and Memory count accordingly.
                         if (newCpu > currentCpu) {
                             _resourceLimitMgr.decrementResourceCount(caller.getAccountId(), ResourceType.cpu, new Long (newCpu - currentCpu));
-                        }
+                    }
                         if (newMemory > currentMemory) {
                             _resourceLimitMgr.decrementResourceCount(caller.getAccountId(), ResourceType.memory, new Long (newMemory - currentMemory));
                         }
@@ -4332,20 +4323,11 @@
 
         if (needRestart) {
             try {
-<<<<<<< HEAD
                 _itMgr.stop(vm.getUuid(), user, caller);
             } catch (CloudRuntimeException e) {
                 s_logger.debug("Stop vm " + vm.getUuid() + " failed");
                 CloudRuntimeException ex = new CloudRuntimeException("Stop vm failed for specified vmId");
-                ex.addProxyObject(vm, vmId, "vmId");
-=======
-                _itMgr.stop(vm, user, caller);
-            } catch (ResourceUnavailableException e) {
-                s_logger.debug("Stop vm " + vm.getUuid() + " failed", e);
-                CloudRuntimeException ex = new CloudRuntimeException(
-                        "Stop vm failed for specified vmId");
                 ex.addProxyObject(vm.getUuid(), "vmId");
->>>>>>> 56535a7a
                 throw ex;
             }
         }
@@ -4360,10 +4342,10 @@
                 vm.setTemplateId(newTemplateId);
                 _vmDao.update(vmId, vm);
             } else {
-                newVol = volumeMgr.allocateDuplicateVolume(root, newTemplateId);
-                vm.setGuestOSId(template.getGuestOSId());
-                vm.setTemplateId(newTemplateId);
-                _vmDao.update(vmId, vm);
+            newVol = volumeMgr.allocateDuplicateVolume(root, newTemplateId);
+            vm.setGuestOSId(template.getGuestOSId());
+            vm.setTemplateId(newTemplateId);
+            _vmDao.update(vmId, vm);
             }
         } else {
             newVol = volumeMgr.allocateDuplicateVolume(root, null);
