// Licensed to the Apache Software Foundation (ASF) under one
// or more contributor license agreements.  See the NOTICE file
// distributed with this work for additional information
// regarding copyright ownership.  The ASF licenses this file
// to you under the Apache License, Version 2.0 (the
// "License"); you may not use this file except in compliance
// with the License.  You may obtain a copy of the License at
//
//   http://www.apache.org/licenses/LICENSE-2.0
//
// Unless required by applicable law or agreed to in writing,
// software distributed under the License is distributed on an
// "AS IS" BASIS, WITHOUT WARRANTIES OR CONDITIONS OF ANY
// KIND, either express or implied.  See the License for the
// specific language governing permissions and limitations
// under the License.
package com.cloud.vm;

import java.util.ArrayList;
import java.util.Date;
import java.util.HashMap;
import java.util.HashSet;
import java.util.List;
import java.util.Map;
import java.util.Set;
import java.util.UUID;
import java.util.concurrent.Executors;
import java.util.concurrent.ScheduledExecutorService;
import java.util.concurrent.TimeUnit;

import javax.ejb.Local;
import javax.inject.Inject;
import javax.naming.ConfigurationException;

import org.apache.cloudstack.acl.ControlledEntity.ACLType;
import org.apache.cloudstack.acl.SecurityChecker.AccessType;
import org.apache.cloudstack.api.BaseCmd;
import org.apache.cloudstack.api.command.admin.vm.AssignVMCmd;
import org.apache.cloudstack.api.command.admin.vm.RecoverVMCmd;
import org.apache.cloudstack.api.command.user.template.CreateTemplateCmd;
import org.apache.cloudstack.api.command.user.vm.AddNicToVMCmd;
import org.apache.cloudstack.api.command.user.vm.DeployVMCmd;
import org.apache.cloudstack.api.command.user.vm.DestroyVMCmd;
import org.apache.cloudstack.api.command.user.vm.RebootVMCmd;
import org.apache.cloudstack.api.command.user.vm.RemoveNicFromVMCmd;
import org.apache.cloudstack.api.command.user.vm.ResetVMPasswordCmd;
import org.apache.cloudstack.api.command.user.vm.ResetVMSSHKeyCmd;
import org.apache.cloudstack.api.command.user.vm.RestoreVMCmd;
import org.apache.cloudstack.api.command.user.vm.StartVMCmd;
import org.apache.cloudstack.api.command.user.vm.UpdateDefaultNicForVMCmd;
import org.apache.cloudstack.api.command.user.vm.UpdateVMCmd;
import org.apache.cloudstack.api.command.user.vm.UpgradeVMCmd;
import org.apache.cloudstack.api.command.user.vmgroup.CreateVMGroupCmd;
import org.apache.cloudstack.api.command.user.vmgroup.DeleteVMGroupCmd;
import org.apache.cloudstack.api.command.user.volume.AttachVolumeCmd;
import org.apache.cloudstack.api.command.user.volume.DetachVolumeCmd;

import org.apache.cloudstack.engine.cloud.entity.api.VirtualMachineEntity;
import org.apache.cloudstack.engine.service.api.OrchestrationService;
import org.apache.commons.codec.binary.Base64;
import org.apache.log4j.Logger;

import com.cloud.agent.AgentManager;
import com.cloud.agent.api.Answer;
import com.cloud.agent.api.AttachIsoCommand;
import com.cloud.agent.api.AttachVolumeAnswer;
import com.cloud.agent.api.AttachVolumeCommand;
import com.cloud.agent.api.ComputeChecksumCommand;
import com.cloud.agent.api.CreatePrivateTemplateFromSnapshotCommand;
import com.cloud.agent.api.CreatePrivateTemplateFromVolumeCommand;
import com.cloud.agent.api.GetVmStatsAnswer;
import com.cloud.agent.api.GetVmStatsCommand;
import com.cloud.agent.api.SnapshotCommand;
import com.cloud.agent.api.StartAnswer;
import com.cloud.agent.api.StopAnswer;
import com.cloud.agent.api.UpgradeSnapshotCommand;
import com.cloud.agent.api.VmStatsEntry;
import com.cloud.agent.AgentManager.OnError;
import com.cloud.agent.api.*;
import com.cloud.agent.api.storage.CreatePrivateTemplateAnswer;
import com.cloud.agent.api.to.NicTO;
import com.cloud.agent.api.to.VirtualMachineTO;
import com.cloud.agent.api.to.VolumeTO;
import com.cloud.agent.api.PlugNicAnswer;
import com.cloud.agent.api.PlugNicCommand;
import com.cloud.agent.api.UnPlugNicAnswer;
import com.cloud.agent.api.UnPlugNicCommand;
import com.cloud.agent.manager.Commands;
import com.cloud.alert.AlertManager;
import com.cloud.api.ApiDBUtils;
import com.cloud.api.query.dao.UserVmJoinDao;
import com.cloud.api.query.vo.UserVmJoinVO;
import com.cloud.async.AsyncJobExecutor;
import com.cloud.async.AsyncJobManager;
import com.cloud.async.AsyncJobVO;
import com.cloud.async.BaseAsyncJobExecutor;
import com.cloud.capacity.CapacityManager;
import com.cloud.configuration.Config;
import com.cloud.configuration.ConfigurationManager;
import com.cloud.configuration.Resource.ResourceType;
import com.cloud.configuration.dao.ConfigurationDao;
import com.cloud.dc.DataCenter;
import com.cloud.dc.DataCenter.NetworkType;
import com.cloud.dc.DataCenterVO;
import com.cloud.dc.HostPodVO;
import com.cloud.dc.dao.ClusterDao;
import com.cloud.dc.dao.DataCenterDao;
import com.cloud.dc.dao.HostPodDao;
import com.cloud.deploy.DataCenterDeployment;
import com.cloud.deploy.DeployDestination;
import com.cloud.deploy.DeploymentPlanner.ExcludeList;
import com.cloud.domain.DomainVO;
import com.cloud.domain.dao.DomainDao;
import com.cloud.event.ActionEvent;
import com.cloud.event.EventTypes;
import com.cloud.event.UsageEventUtils;
import com.cloud.event.dao.UsageEventDao;
import com.cloud.exception.AgentUnavailableException;
import com.cloud.exception.CloudException;
import com.cloud.exception.ConcurrentOperationException;
import com.cloud.exception.InsufficientCapacityException;
import com.cloud.exception.InvalidParameterValueException;
import com.cloud.exception.ManagementServerException;
import com.cloud.exception.OperationTimedoutException;
import com.cloud.exception.PermissionDeniedException;
import com.cloud.exception.ResourceAllocationException;
import com.cloud.exception.ResourceUnavailableException;
import com.cloud.exception.StorageUnavailableException;
import com.cloud.exception.VirtualMachineMigrationException;
import com.cloud.ha.HighAvailabilityManager;
import com.cloud.host.Host;
import com.cloud.host.HostVO;
import com.cloud.host.dao.HostDao;
import com.cloud.hypervisor.Hypervisor.HypervisorType;
import com.cloud.hypervisor.dao.HypervisorCapabilitiesDao;
import com.cloud.network.Network;
import com.cloud.network.*;
import com.cloud.network.Network.IpAddresses;
import com.cloud.network.Network.Provider;
import com.cloud.network.Network.Service;
import com.cloud.network.NetworkManager;
import com.cloud.network.NetworkModel;
import com.cloud.network.Networks.TrafficType;
import com.cloud.network.PhysicalNetwork;
import com.cloud.network.dao.FirewallRulesDao;
import com.cloud.network.dao.IPAddressDao;
import com.cloud.network.dao.IPAddressVO;
import com.cloud.network.dao.LoadBalancerVMMapDao;
import com.cloud.network.dao.LoadBalancerVMMapVO;
import com.cloud.network.dao.NetworkDao;
import com.cloud.network.dao.NetworkServiceMapDao;
import com.cloud.network.dao.NetworkVO;
import com.cloud.network.dao.PhysicalNetworkDao;
import com.cloud.network.element.UserDataServiceProvider;
import com.cloud.network.guru.NetworkGuru;
import com.cloud.network.lb.LoadBalancingRulesManager;
import com.cloud.network.rules.FirewallManager;
import com.cloud.network.rules.FirewallRuleVO;
import com.cloud.network.rules.PortForwardingRuleVO;
import com.cloud.network.rules.RulesManager;
import com.cloud.network.rules.dao.PortForwardingRulesDao;
import com.cloud.network.security.SecurityGroup;
import com.cloud.network.security.SecurityGroupManager;
import com.cloud.network.security.dao.SecurityGroupDao;
import com.cloud.network.security.dao.SecurityGroupVMMapDao;
import com.cloud.network.vpc.VpcManager;
import com.cloud.network.vpc.dao.VpcDao;
import com.cloud.offering.NetworkOffering;
import com.cloud.offering.NetworkOffering.Availability;
import com.cloud.offering.ServiceOffering;
import com.cloud.offerings.NetworkOfferingVO;
import com.cloud.offerings.dao.NetworkOfferingDao;
import com.cloud.org.Cluster;
import com.cloud.org.Grouping;
import com.cloud.projects.Project.ListProjectResourcesCriteria;
import com.cloud.projects.ProjectManager;
import com.cloud.resource.ResourceManager;
import com.cloud.resource.ResourceState;
import com.cloud.server.Criteria;
import com.cloud.service.ServiceOfferingVO;
import com.cloud.service.dao.ServiceOfferingDao;
import com.cloud.storage.DiskOfferingVO;
import com.cloud.storage.GuestOSCategoryVO;
import com.cloud.storage.GuestOSVO;
import com.cloud.storage.Snapshot;
import com.cloud.storage.SnapshotVO;
import com.cloud.storage.Storage;
import com.cloud.storage.Storage.ImageFormat;
import com.cloud.storage.Storage.StoragePoolType;
import com.cloud.storage.Storage.TemplateType;
import com.cloud.storage.StorageManager;
import com.cloud.storage.StoragePool;
import com.cloud.storage.StoragePoolStatus;
import com.cloud.storage.StoragePoolVO;
import com.cloud.storage.VMTemplateHostVO;
import com.cloud.storage.VMTemplateStorageResourceAssoc.Status;
import com.cloud.storage.VMTemplateVO;
import com.cloud.storage.VMTemplateZoneVO;
import com.cloud.storage.Volume;
import com.cloud.storage.Volume.Type;
import com.cloud.storage.VolumeHostVO;
import com.cloud.storage.VolumeVO;
import com.cloud.storage.dao.DiskOfferingDao;
import com.cloud.storage.dao.GuestOSCategoryDao;
import com.cloud.storage.dao.GuestOSDao;
import com.cloud.storage.dao.SnapshotDao;
import com.cloud.storage.dao.StoragePoolDao;
import com.cloud.storage.dao.VMTemplateDao;
import com.cloud.storage.dao.VMTemplateDetailsDao;
import com.cloud.storage.dao.VMTemplateHostDao;
import com.cloud.storage.dao.VMTemplateZoneDao;
import com.cloud.storage.dao.VolumeDao;
import com.cloud.storage.dao.VolumeHostDao;
import com.cloud.storage.snapshot.SnapshotManager;
import com.cloud.tags.dao.ResourceTagDao;
import com.cloud.template.VirtualMachineTemplate;
import com.cloud.template.VirtualMachineTemplate.BootloaderType;
import com.cloud.user.Account;
import com.cloud.user.AccountManager;
import com.cloud.user.AccountService;
import com.cloud.user.AccountVO;
import com.cloud.user.ResourceLimitService;
import com.cloud.user.SSHKeyPair;
import com.cloud.user.SSHKeyPairVO;
import com.cloud.user.User;
import com.cloud.user.UserContext;
import com.cloud.user.UserVO;
import com.cloud.user.dao.AccountDao;
import com.cloud.user.dao.SSHKeyPairDao;
import com.cloud.user.dao.UserDao;
import com.cloud.uservm.UserVm;
import com.cloud.utils.Journal;
import com.cloud.utils.NumbersUtil;
import com.cloud.utils.Pair;
import com.cloud.utils.PasswordGenerator;
import com.cloud.utils.component.Manager;
import com.cloud.utils.component.ManagerBase;
import com.cloud.utils.concurrency.NamedThreadFactory;
import com.cloud.utils.crypt.RSAHelper;
import com.cloud.utils.db.DB;
import com.cloud.utils.db.Filter;
import com.cloud.utils.db.GlobalLock;
import com.cloud.utils.db.SearchBuilder;
import com.cloud.utils.db.SearchCriteria;
import com.cloud.utils.db.SearchCriteria.Func;
import com.cloud.utils.db.Transaction;
import com.cloud.utils.exception.CloudRuntimeException;
import com.cloud.utils.exception.ExecutionException;
import com.cloud.utils.fsm.NoTransitionException;
import com.cloud.utils.net.NetUtils;
import com.cloud.vm.VirtualMachine.State;
import com.cloud.vm.dao.InstanceGroupDao;
import com.cloud.vm.dao.InstanceGroupVMMapDao;
import com.cloud.vm.dao.NicDao;
import com.cloud.vm.dao.UserVmDao;
import com.cloud.vm.dao.UserVmDetailsDao;
import com.cloud.vm.dao.VMInstanceDao;

@Local(value = { UserVmManager.class, UserVmService.class })
public class UserVmManagerImpl extends ManagerBase implements UserVmManager, UserVmService {
    private static final Logger s_logger = Logger
            .getLogger(UserVmManagerImpl.class);

    private static final int ACQUIRE_GLOBAL_LOCK_TIMEOUT_FOR_COOPERATION = 3; // 3
    // seconds

    @Inject
    protected HostDao _hostDao = null;
    @Inject
    protected ServiceOfferingDao _offeringDao = null;
    @Inject
    protected DiskOfferingDao _diskOfferingDao = null;
    @Inject
    protected VMTemplateDao _templateDao = null;
    @Inject
    protected VMTemplateDetailsDao _templateDetailsDao = null;
    @Inject
    protected VMTemplateHostDao _templateHostDao = null;
    @Inject
    protected VMTemplateZoneDao _templateZoneDao = null;
    @Inject
    protected DomainDao _domainDao = null;
    @Inject
    protected UserVmDao _vmDao = null;
    @Inject
    protected UserVmJoinDao _vmJoinDao = null;
    @Inject
    protected VolumeDao _volsDao = null;
    @Inject
    protected DataCenterDao _dcDao = null;
    @Inject
    protected FirewallRulesDao _rulesDao = null;
    @Inject
    protected LoadBalancerVMMapDao _loadBalancerVMMapDao = null;
    @Inject
    protected PortForwardingRulesDao _portForwardingDao;
    @Inject
    protected IPAddressDao _ipAddressDao = null;
    @Inject
    protected HostPodDao _podDao = null;
    @Inject
    protected NetworkModel _networkModel = null;
    @Inject
    protected NetworkManager _networkMgr = null;
    @Inject
    protected StorageManager _storageMgr = null;
    @Inject
    protected SnapshotManager _snapshotMgr = null;
    @Inject
    protected AgentManager _agentMgr = null;
    @Inject
    protected ConfigurationManager _configMgr = null;
    @Inject
    protected AccountDao _accountDao = null;
    @Inject
    protected UserDao _userDao = null;
    @Inject
    protected SnapshotDao _snapshotDao = null;
    @Inject
    protected GuestOSDao _guestOSDao = null;
    @Inject
    protected HighAvailabilityManager _haMgr = null;
    @Inject
    protected AlertManager _alertMgr = null;
    @Inject
    protected AccountManager _accountMgr;
    @Inject
    protected AccountService _accountService;
    @Inject
    protected AsyncJobManager _asyncMgr;
    @Inject
    protected ClusterDao _clusterDao;
    @Inject
    protected StoragePoolDao _storagePoolDao;
    @Inject
    protected SecurityGroupManager _securityGroupMgr;
    @Inject
    protected ServiceOfferingDao _serviceOfferingDao;
    @Inject
    protected NetworkOfferingDao _networkOfferingDao;
    @Inject
    protected InstanceGroupDao _vmGroupDao;
    @Inject
    protected InstanceGroupVMMapDao _groupVMMapDao;
    @Inject
    protected VirtualMachineManager _itMgr;
    @Inject
    protected NetworkDao _networkDao;
    @Inject
    protected NicDao _nicDao;
    @Inject
    protected VpcDao _vpcDao;
    @Inject
    protected RulesManager _rulesMgr;
    @Inject
    protected LoadBalancingRulesManager _lbMgr;
    @Inject
    protected SSHKeyPairDao _sshKeyPairDao;
    @Inject
    protected UserVmDetailsDao _vmDetailsDao;
    @Inject
    protected HypervisorCapabilitiesDao _hypervisorCapabilitiesDao;
    @Inject
    protected SecurityGroupDao _securityGroupDao;
    @Inject
    protected CapacityManager _capacityMgr;;
    @Inject
    protected VMInstanceDao _vmInstanceDao;
    @Inject
    protected ResourceLimitService _resourceLimitMgr;
    @Inject
    protected FirewallManager _firewallMgr;
    @Inject
    protected ProjectManager _projectMgr;
    @Inject
    protected ResourceManager _resourceMgr;
    @Inject
    protected NetworkServiceMapDao _ntwkSrvcDao;
    @Inject
    SecurityGroupVMMapDao _securityGroupVMMapDao;
    @Inject
    protected ItWorkDao _workDao;
    @Inject
    protected VolumeHostDao _volumeHostDao;
    @Inject
    ResourceTagDao _resourceTagDao;
    @Inject
    PhysicalNetworkDao _physicalNetworkDao;
    @Inject
    VpcManager _vpcMgr;
    @Inject
    protected GuestOSCategoryDao _guestOSCategoryDao;
    @Inject
    UsageEventDao _usageEventDao;

    protected ScheduledExecutorService _executor = null;
    protected int _expungeInterval;
    protected int _expungeDelay;

    protected String _name;
    protected String _instance;
    protected String _zone;

    @Inject ConfigurationDao _configDao;
    private int _createprivatetemplatefromvolumewait;
    private int _createprivatetemplatefromsnapshotwait;

    @Inject
    protected OrchestrationService _orchSrvc;

    @Override
    public UserVmVO getVirtualMachine(long vmId) {
        return _vmDao.findById(vmId);
    }

    @Override
    public List<? extends UserVm> getVirtualMachines(long hostId) {
        return _vmDao.listByHostId(hostId);
    }

    @Override
    @ActionEvent(eventType = EventTypes.EVENT_VM_RESETPASSWORD, eventDescription = "resetting Vm password", async = true)
    public UserVm resetVMPassword(ResetVMPasswordCmd cmd, String password)
            throws ResourceUnavailableException, InsufficientCapacityException {
        Account caller = UserContext.current().getCaller();
        Long vmId = cmd.getId();
        UserVmVO userVm = _vmDao.findById(cmd.getId());
        _vmDao.loadDetails(userVm);

        // Do parameters input validation
        if (userVm == null) {
            throw new InvalidParameterValueException(
                    "unable to find a virtual machine with id " + cmd.getId());
        }

        VMTemplateVO template = _templateDao.findByIdIncludingRemoved(userVm
                .getTemplateId());
        if (template == null || !template.getEnablePassword()) {
            throw new InvalidParameterValueException(
                    "Fail to reset password for the virtual machine, the template is not password enabled");
        }

        if (userVm.getState() == State.Error
                || userVm.getState() == State.Expunging) {
            s_logger.error("vm is not in the right state: " + vmId);
            throw new InvalidParameterValueException("Vm with id " + vmId
                    + " is not in the right state");
        }

        _accountMgr.checkAccess(caller, null, true, userVm);

        boolean result = resetVMPasswordInternal(cmd, password);

        if (result) {
            userVm.setPassword(password);
            // update the password in vm_details table too
            // Check if an SSH key pair was selected for the instance and if so
            // use it to encrypt & save the vm password
            String sshPublicKey = userVm.getDetail("SSH.PublicKey");
            if (sshPublicKey != null && !sshPublicKey.equals("")
                    && password != null && !password.equals("saved_password")) {
                String encryptedPasswd = RSAHelper.encryptWithSSHPublicKey(
                        sshPublicKey, password);
                if (encryptedPasswd == null) {
                    throw new CloudRuntimeException("Error encrypting password");
                }

                userVm.setDetail("Encrypted.Password", encryptedPasswd);
                _vmDao.saveDetails(userVm);
            }
        } else {
            throw new CloudRuntimeException(
                    "Failed to reset password for the virtual machine ");
        }

        return userVm;
    }

    private boolean resetVMPasswordInternal(ResetVMPasswordCmd cmd,
            String password) throws ResourceUnavailableException,
            InsufficientCapacityException {
        Long vmId = cmd.getId();
        Long userId = UserContext.current().getCallerUserId();
        VMInstanceVO vmInstance = _vmDao.findById(vmId);

        if (password == null || password.equals("")) {
            return false;
        }

        VMTemplateVO template = _templateDao
                .findByIdIncludingRemoved(vmInstance.getTemplateId());
        if (template.getEnablePassword()) {
            Nic defaultNic = _networkModel.getDefaultNic(vmId);
            if (defaultNic == null) {
                s_logger.error("Unable to reset password for vm " + vmInstance
                        + " as the instance doesn't have default nic");
                return false;
            }

            Network defaultNetwork = _networkDao.findById(defaultNic.getNetworkId());
            NicProfile defaultNicProfile = new NicProfile(defaultNic, defaultNetwork, null, null, null, _networkModel.isSecurityGroupSupportedInNetwork(defaultNetwork), _networkModel.getNetworkTag(template.getHypervisorType(), defaultNetwork));
            VirtualMachineProfile<VMInstanceVO> vmProfile = new VirtualMachineProfileImpl<VMInstanceVO>(vmInstance);
            vmProfile.setParameter(VirtualMachineProfile.Param.VmPassword, password);

            UserDataServiceProvider element = _networkMgr.getPasswordResetProvider(defaultNetwork);
            if (element == null) {
                throw new CloudRuntimeException(
                        "Can't find network element for "
                                + Service.UserData.getName()
                                + " provider needed for password reset");
            }

            boolean result = element.savePassword(defaultNetwork,
                    defaultNicProfile, vmProfile);

            // Need to reboot the virtual machine so that the password gets
            // redownloaded from the DomR, and reset on the VM
            if (!result) {
                s_logger.debug("Failed to reset password for the virutal machine; no need to reboot the vm");
                return false;
            } else {
                if (vmInstance.getState() == State.Stopped) {
                    s_logger.debug("Vm "
                            + vmInstance
                            + " is stopped, not rebooting it as a part of password reset");
                    return true;
                }

                if (rebootVirtualMachine(userId, vmId) == null) {
                    s_logger.warn("Failed to reboot the vm " + vmInstance);
                    return false;
                } else {
                    s_logger.debug("Vm "
                            + vmInstance
                            + " is rebooted successfully as a part of password reset");
                    return true;
                }
            }
        } else {
            if (s_logger.isDebugEnabled()) {
                s_logger.debug("Reset password called for a vm that is not using a password enabled template");
            }
            return false;
        }
    }

    @Override
    @ActionEvent(eventType = EventTypes.EVENT_VM_RESETSSHKEY, eventDescription = "resetting Vm SSHKey", async = true)
    public UserVm resetVMSSHKey(ResetVMSSHKeyCmd cmd)
            throws ResourceUnavailableException, InsufficientCapacityException {

        Account caller = UserContext.current().getCaller();
        Account owner = _accountMgr.finalizeOwner(caller, cmd.getAccountName(), cmd.getDomainId(), cmd.getProjectId());
        Long vmId = cmd.getId();

        UserVmVO userVm = _vmDao.findById(cmd.getId());
        _vmDao.loadDetails(userVm);
        VMTemplateVO template = _templateDao.findByIdIncludingRemoved(userVm.getTemplateId());

        // Do parameters input validation

        if (userVm == null) {
            throw new InvalidParameterValueException("unable to find a virtual machine by id" + cmd.getId());
        }

        if (userVm.getState() == State.Error || userVm.getState() == State.Expunging) {
            s_logger.error("vm is not in the right state: " + vmId);
            throw new InvalidParameterValueException("Vm with specified id is not in the right state");
        }
        if (userVm.getState() != State.Stopped) {
            s_logger.error("vm is not in the right state: " + vmId);
            throw new InvalidParameterValueException("Vm " + userVm + " should be stopped to do SSH Key reset");
        }

        SSHKeyPairVO s = _sshKeyPairDao.findByName(owner.getAccountId(), owner.getDomainId(), cmd.getName());
        if (s == null) {
            throw new InvalidParameterValueException("A key pair with name '" + cmd.getName() + "' does not exist for account " + owner.getAccountName() + " in specified domain id");
        }

        _accountMgr.checkAccess(caller, null, true, userVm);
        String password = null;
        String sshPublicKey = s.getPublicKey();
        if (template != null && template.getEnablePassword()) {
            password = generateRandomPassword();
        }

        boolean result = resetVMSSHKeyInternal(vmId, sshPublicKey, password);

        if (result) {
            userVm.setDetail("SSH.PublicKey", sshPublicKey);
            if (template != null && template.getEnablePassword()) {
                userVm.setPassword(password);
                //update the encrypted password in vm_details table too
                if (sshPublicKey != null && !sshPublicKey.equals("") && password != null && !password.equals("saved_password")) {
                    String encryptedPasswd = RSAHelper.encryptWithSSHPublicKey(sshPublicKey, password);
                    if (encryptedPasswd == null) {
                        throw new CloudRuntimeException("Error encrypting password");
                    }
                    userVm.setDetail("Encrypted.Password", encryptedPasswd);
                }
            }
            _vmDao.saveDetails(userVm);
        } else {
            throw new CloudRuntimeException("Failed to reset SSH Key for the virtual machine ");
        }
        return userVm;
    }

    private boolean resetVMSSHKeyInternal(Long vmId, String SSHPublicKey, String password) throws ResourceUnavailableException, InsufficientCapacityException {
        Long userId = UserContext.current().getCallerUserId();
        VMInstanceVO vmInstance = _vmDao.findById(vmId);

        VMTemplateVO template = _templateDao.findByIdIncludingRemoved(vmInstance.getTemplateId());
        Nic defaultNic = _networkModel.getDefaultNic(vmId);
        if (defaultNic == null) {
            s_logger.error("Unable to reset SSH Key for vm " + vmInstance + " as the instance doesn't have default nic");
            return false;
        }

        Network defaultNetwork = _networkDao.findById(defaultNic.getNetworkId());
        NicProfile defaultNicProfile = new NicProfile(defaultNic, defaultNetwork, null, null, null,
                _networkModel.isSecurityGroupSupportedInNetwork(defaultNetwork),
                _networkModel.getNetworkTag(template.getHypervisorType(), defaultNetwork));

        VirtualMachineProfile<VMInstanceVO> vmProfile = new VirtualMachineProfileImpl<VMInstanceVO>(vmInstance);

        if (template != null && template.getEnablePassword()) {
            vmProfile.setParameter(VirtualMachineProfile.Param.VmPassword, password);
        }

        UserDataServiceProvider element = _networkMgr.getSSHKeyResetProvider(defaultNetwork);
        if (element == null) {
            throw new CloudRuntimeException("Can't find network element for " + Service.UserData.getName() + " provider needed for SSH Key reset");
        }
        boolean result = element.saveSSHKey(defaultNetwork, defaultNicProfile, vmProfile, SSHPublicKey);

        // Need to reboot the virtual machine so that the password gets redownloaded from the DomR, and reset on the VM
        if (!result) {
            s_logger.debug("Failed to reset SSH Key for the virutal machine; no need to reboot the vm");
            return false;
        } else {
            if (vmInstance.getState() == State.Stopped) {
                s_logger.debug("Vm " + vmInstance + " is stopped, not rebooting it as a part of SSH Key reset");
                return true;
            }
            if (rebootVirtualMachine(userId, vmId) == null) {
                s_logger.warn("Failed to reboot the vm " + vmInstance);
                return false;
            } else {
                s_logger.debug("Vm " + vmInstance + " is rebooted successfully as a part of SSH Key reset");
                return true;
            }
        }
    }


    @Override
    public boolean stopVirtualMachine(long userId, long vmId) {
        boolean status = false;
        if (s_logger.isDebugEnabled()) {
            s_logger.debug("Stopping vm=" + vmId);
        }
        UserVmVO vm = _vmDao.findById(vmId);
        if (vm == null || vm.getRemoved() != null) {
            if (s_logger.isDebugEnabled()) {
                s_logger.debug("VM is either removed or deleted.");
            }
            return true;
        }

        User user = _userDao.findById(userId);
        Account account = _accountDao.findById(user.getAccountId());

        try {
            VirtualMachineEntity vmEntity = _orchSrvc.getVirtualMachine(vm.getUuid());
            status = vmEntity.stop(new Long(userId).toString());            
        } catch (ResourceUnavailableException e) {
            s_logger.debug("Unable to stop due to ", e);
            status = false;
        } catch (CloudException e) {
            throw new CloudRuntimeException(
                    "Unable to contact the agent to stop the virtual machine "
                            + vm, e);
        }

        if (status) {
            return status;
        } else {
            return status;
        }
    }

    private int getMaxDataVolumesSupported(UserVmVO vm) {
        Long hostId = vm.getHostId();
        if (hostId == null) {
            hostId = vm.getLastHostId();
        }
        HostVO host = _hostDao.findById(hostId);
        Integer maxDataVolumesSupported = null;
        if (host != null) {
            _hostDao.loadDetails(host);
            maxDataVolumesSupported = _hypervisorCapabilitiesDao
                    .getMaxDataVolumesLimit(host.getHypervisorType(),
                            host.getDetail("product_version"));
        }
        if (maxDataVolumesSupported == null) {
            maxDataVolumesSupported = 6; // 6 data disks by default if nothing
            // is specified in
            // 'hypervisor_capabilities' table
        }

        return maxDataVolumesSupported.intValue();
    }

    @Override
    @ActionEvent(eventType = EventTypes.EVENT_VOLUME_ATTACH, eventDescription = "attaching volume", async = true)
    public Volume attachVolumeToVM(AttachVolumeCmd command) {
        Long vmId = command.getVirtualMachineId();
        Long volumeId = command.getId();
        Long deviceId = command.getDeviceId();
        Account caller = UserContext.current().getCaller();

        // Check that the volume ID is valid
        VolumeVO volume = _volsDao.findById(volumeId);
        // Check that the volume is a data volume
        if (volume == null || volume.getVolumeType() != Volume.Type.DATADISK) {
            throw new InvalidParameterValueException(
                    "Please specify a valid data volume.");
        }

        // Check that the volume is not currently attached to any VM
        if (volume.getInstanceId() != null) {
            throw new InvalidParameterValueException(
                    "Please specify a volume that is not attached to any VM.");
        }

        // Check that the volume is not destroyed
        if (volume.getState() == Volume.State.Destroy) {
            throw new InvalidParameterValueException(
                    "Please specify a volume that is not destroyed.");
        }

        // Check that the virtual machine ID is valid and it's a user vm
        UserVmVO vm = _vmDao.findById(vmId);
        if (vm == null || vm.getType() != VirtualMachine.Type.User) {
            throw new InvalidParameterValueException(
                    "Please specify a valid User VM.");
        }

        // Check that the VM is in the correct state
        if (vm.getState() != State.Running && vm.getState() != State.Stopped) {
            throw new InvalidParameterValueException(
                    "Please specify a VM that is either running or stopped.");
        }

        // Check that the device ID is valid
        if (deviceId != null) {
            if (deviceId.longValue() == 0) {
                throw new InvalidParameterValueException(
                        "deviceId can't be 0, which is used by Root device");
            }
        }

        // Check that the number of data volumes attached to VM is less than
        // that supported by hypervisor
        List<VolumeVO> existingDataVolumes = _volsDao.findByInstanceAndType(
                vmId, Volume.Type.DATADISK);
        int maxDataVolumesSupported = getMaxDataVolumesSupported(vm);
        if (existingDataVolumes.size() >= maxDataVolumesSupported) {
            throw new InvalidParameterValueException(
                    "The specified VM already has the maximum number of data disks ("
                            + maxDataVolumesSupported
                            + "). Please specify another VM.");
        }

        // Check that the VM and the volume are in the same zone
        if (vm.getDataCenterId() != volume.getDataCenterId()) {
            throw new InvalidParameterValueException(
                    "Please specify a VM that is in the same zone as the volume.");
        }

        // If local storage is disabled then attaching a volume with local disk
        // offering not allowed
        DataCenterVO dataCenter = _dcDao.findById(volume.getDataCenterId());
        if (!dataCenter.isLocalStorageEnabled()) {
            DiskOfferingVO diskOffering = _diskOfferingDao.findById(volume
                    .getDiskOfferingId());
            if (diskOffering.getUseLocalStorage()) {
                throw new InvalidParameterValueException(
                        "Zone is not configured to use local storage but volume's disk offering "
                                + diskOffering.getName() + " uses it");
            }
        }

        // permission check
        _accountMgr.checkAccess(caller, null, true, volume, vm);

        // Check if volume is stored on secondary Storage.
        boolean isVolumeOnSec = false;
        VolumeHostVO  volHostVO = _volumeHostDao.findByVolumeId(volume.getId());
        if (volHostVO != null) {
            isVolumeOnSec = true;
            if (!(volHostVO.getDownloadState() == Status.DOWNLOADED)) {
                throw new InvalidParameterValueException(
                        "Volume is not uploaded yet. Please try this operation once the volume is uploaded");
            }
        }

        if (!(Volume.State.Allocated.equals(volume.getState())
                || Volume.State.Ready.equals(volume.getState()) || Volume.State.UploadOp
                .equals(volume.getState()))) {
            throw new InvalidParameterValueException(
                    "Volume state must be in Allocated, Ready or in Uploaded state");
        }

        VolumeVO rootVolumeOfVm = null;
        List<VolumeVO> rootVolumesOfVm = _volsDao.findByInstanceAndType(vmId,
                Volume.Type.ROOT);
        if (rootVolumesOfVm.size() != 1) {
            throw new CloudRuntimeException(
                    "The VM "
                            + vm.getHostName()
                            + " has more than one ROOT volume and is in an invalid state.");
        } else {
            rootVolumeOfVm = rootVolumesOfVm.get(0);
        }

        HypervisorType rootDiskHyperType = vm.getHypervisorType();

        HypervisorType dataDiskHyperType = _volsDao.getHypervisorType(volume
                .getId());
        if (dataDiskHyperType != HypervisorType.None
                && rootDiskHyperType != dataDiskHyperType) {
            throw new InvalidParameterValueException(
                    "Can't attach a volume created by: " + dataDiskHyperType
                    + " to a " + rootDiskHyperType + " vm");
        }

        // allocate deviceId
        List<VolumeVO> vols = _volsDao.findByInstance(vmId);
        if (deviceId != null) {
            if (deviceId.longValue() > 15 || deviceId.longValue() == 0
                    || deviceId.longValue() == 3) {
                throw new RuntimeException("deviceId should be 1,2,4-15");
            }
            for (VolumeVO vol : vols) {
                if (vol.getDeviceId().equals(deviceId)) {
                    throw new RuntimeException("deviceId " + deviceId
                            + " is used by VM " + vm.getHostName());
                }
            }
        } else {
            // allocate deviceId here
            List<String> devIds = new ArrayList<String>();
            for (int i = 1; i < 15; i++) {
                devIds.add(String.valueOf(i));
            }
            devIds.remove("3");
            for (VolumeVO vol : vols) {
                devIds.remove(vol.getDeviceId().toString().trim());
            }
            deviceId = Long.parseLong(devIds.iterator().next());
        }

        boolean createVolumeOnBackend = true;
        if (rootVolumeOfVm.getState() == Volume.State.Allocated) {
            createVolumeOnBackend = false;
            if (isVolumeOnSec) {
                throw new CloudRuntimeException(
                        "Cant attach uploaded volume to the vm which is not created. Please start it and then retry");
            }
        }

        // create volume on the backend only when vm's root volume is allocated
        if (createVolumeOnBackend) {
            if (volume.getState().equals(Volume.State.Allocated)
                    || isVolumeOnSec) {
                /* Need to create the volume */
                VMTemplateVO rootDiskTmplt = _templateDao.findById(vm
                        .getTemplateId());
                DataCenterVO dcVO = _dcDao.findById(vm
                        .getDataCenterId());
                HostPodVO pod = _podDao.findById(vm.getPodIdToDeployIn());
                StoragePoolVO rootDiskPool = _storagePoolDao
                        .findById(rootVolumeOfVm.getPoolId());
                ServiceOfferingVO svo = _serviceOfferingDao.findById(vm
                        .getServiceOfferingId());
                DiskOfferingVO diskVO = _diskOfferingDao.findById(volume
                        .getDiskOfferingId());
                Long clusterId = (rootDiskPool == null ? null : rootDiskPool
                        .getClusterId());

                if (!isVolumeOnSec) {
                    volume = _storageMgr.createVolume(volume, vm,
                            rootDiskTmplt, dcVO, pod, clusterId, svo, diskVO,
                            new ArrayList<StoragePoolVO>(), volume.getSize(),
                            rootDiskHyperType);
                } else {
                    try {
                        // Format of data disk should be the same as root disk
                        if (!volHostVO
                                .getFormat()
                                .getFileExtension()
                                .equals(_storageMgr
                                        .getSupportedImageFormatForCluster(rootDiskPool
                                                .getClusterId()))) {
                            throw new InvalidParameterValueException(
                                    "Failed to attach volume to VM since volumes format "
                                            + volHostVO.getFormat()
                                            .getFileExtension()
                                            + " is not compatible with the vm hypervisor type");
                        }

                        // Check that there is some shared storage.
                        StoragePoolVO vmRootVolumePool = _storagePoolDao
                                .findById(rootVolumeOfVm.getPoolId());
                        List<StoragePoolVO> sharedVMPools = _storagePoolDao
                                .findPoolsByTags(
                                        vmRootVolumePool.getDataCenterId(),
                                        vmRootVolumePool.getPodId(),
                                        vmRootVolumePool.getClusterId(), null,
                                        true);
                        if (sharedVMPools.size() == 0) {
                            throw new CloudRuntimeException(
                                    "Cannot attach volume since there are no shared storage pools in the VM's cluster to copy the uploaded volume to.");
                        }

                        volume = _storageMgr.copyVolumeFromSecToPrimary(volume,
                                vm, rootDiskTmplt, dcVO, pod,
                                rootDiskPool.getClusterId(), svo, diskVO,
                                new ArrayList<StoragePoolVO>(),
                                volume.getSize(), rootDiskHyperType);
                    } catch (NoTransitionException e) {
                        throw new CloudRuntimeException(
                                "Unable to transition the volume ", e);
                    }
                }

                if (volume == null) {
                    throw new CloudRuntimeException(
                            "Failed to create volume when attaching it to VM: "
                                    + vm.getHostName());
                }
            }

            StoragePoolVO vmRootVolumePool = _storagePoolDao
                    .findById(rootVolumeOfVm.getPoolId());
            DiskOfferingVO volumeDiskOffering = _diskOfferingDao
                    .findById(volume.getDiskOfferingId());
            String[] volumeTags = volumeDiskOffering.getTagsArray();

            boolean isVolumeOnSharedPool = !volumeDiskOffering
                    .getUseLocalStorage();
            StoragePoolVO sourcePool = _storagePoolDao.findById(volume
                    .getPoolId());
            List<StoragePoolVO> matchingVMPools = _storagePoolDao
                    .findPoolsByTags(vmRootVolumePool.getDataCenterId(),
                            vmRootVolumePool.getPodId(),
                            vmRootVolumePool.getClusterId(), volumeTags,
                            isVolumeOnSharedPool);
            boolean moveVolumeNeeded = true;
            if (matchingVMPools.size() == 0) {
                String poolType;
                if (vmRootVolumePool.getClusterId() != null) {
                    poolType = "cluster";
                } else if (vmRootVolumePool.getPodId() != null) {
                    poolType = "pod";
                } else {
                    poolType = "zone";
                }
                throw new CloudRuntimeException(
                        "There are no storage pools in the VM's " + poolType
                        + " with all of the volume's tags ("
                        + volumeDiskOffering.getTags() + ").");
            } else {
                long sourcePoolId = sourcePool.getId();
                Long sourcePoolDcId = sourcePool.getDataCenterId();
                Long sourcePoolPodId = sourcePool.getPodId();
                Long sourcePoolClusterId = sourcePool.getClusterId();
                for (StoragePoolVO vmPool : matchingVMPools) {
                    long vmPoolId = vmPool.getId();
                    Long vmPoolDcId = vmPool.getDataCenterId();
                    Long vmPoolPodId = vmPool.getPodId();
                    Long vmPoolClusterId = vmPool.getClusterId();

                    // Moving a volume is not required if storage pools belongs
                    // to same cluster in case of shared volume or
                    // identical storage pool in case of local
                    if (sourcePoolDcId == vmPoolDcId
                            && sourcePoolPodId == vmPoolPodId
                            && sourcePoolClusterId == vmPoolClusterId
                            && (isVolumeOnSharedPool || sourcePoolId == vmPoolId)) {
                        moveVolumeNeeded = false;
                        break;
                    }
                }
            }

            if (moveVolumeNeeded) {
                if (isVolumeOnSharedPool) {
                    // Move the volume to a storage pool in the VM's zone, pod,
                    // or cluster
                    try {
                        volume = _storageMgr.moveVolume(volume,
                                vmRootVolumePool.getDataCenterId(),
                                vmRootVolumePool.getPodId(),
                                vmRootVolumePool.getClusterId(),
                                dataDiskHyperType);
                    } catch (ConcurrentOperationException e) {
                        throw new CloudRuntimeException(e.toString());
                    }
                } else {
                    throw new CloudRuntimeException(
                            "Failed to attach local data volume "
                                    + volume.getName()
                                    + " to VM "
                                    + vm.getDisplayName()
                                    + " as migration of local data volume is not allowed");
                }
            }
        }

        AsyncJobExecutor asyncExecutor = BaseAsyncJobExecutor
                .getCurrentExecutor();
        if (asyncExecutor != null) {
            AsyncJobVO job = asyncExecutor.getJob();

            if (s_logger.isInfoEnabled()) {
                s_logger.info("Trying to attaching volume " + volumeId
                        + " to vm instance:" + vm.getId()
                        + ", update async job-" + job.getId()
                        + " progress status");
            }

            _asyncMgr.updateAsyncJobAttachment(job.getId(), "volume", volumeId);
            _asyncMgr.updateAsyncJobStatus(job.getId(),
                    BaseCmd.PROGRESS_INSTANCE_CREATED, volumeId);
        }

        String errorMsg = "Failed to attach volume: " + volume.getName()
                + " to VM: " + vm.getHostName();
        boolean sendCommand = (vm.getState() == State.Running);
        AttachVolumeAnswer answer = null;
        Long hostId = vm.getHostId();
        if (hostId == null) {
            hostId = vm.getLastHostId();
            HostVO host = _hostDao.findById(hostId);
            if (host != null
                    && host.getHypervisorType() == HypervisorType.VMware) {
                sendCommand = true;
            }
        }

        if (sendCommand) {
            StoragePoolVO volumePool = _storagePoolDao.findById(volume
                    .getPoolId());
            AttachVolumeCommand cmd = new AttachVolumeCommand(true,
                    vm.getInstanceName(), volume.getPoolType(),
                    volume.getFolder(), volume.getPath(), volume.getName(),
                    deviceId, volume.getChainInfo());
            cmd.setPoolUuid(volumePool.getUuid());

            try {
                answer = (AttachVolumeAnswer) _agentMgr.send(hostId, cmd);
            } catch (Exception e) {
                throw new CloudRuntimeException(errorMsg + " due to: "
                        + e.getMessage());
            }
        }

        if (!sendCommand || (answer != null && answer.getResult())) {
            // Mark the volume as attached
            if (sendCommand) {
                _volsDao.attachVolume(volume.getId(), vmId,
                        answer.getDeviceId());
            } else {
                _volsDao.attachVolume(volume.getId(), vmId, deviceId);
            }
            return _volsDao.findById(volumeId);
        } else {
            if (answer != null) {
                String details = answer.getDetails();
                if (details != null && !details.isEmpty()) {
                    errorMsg += "; " + details;
                }
            }
            throw new CloudRuntimeException(errorMsg);
        }
    }

    @Override
    @ActionEvent(eventType = EventTypes.EVENT_VOLUME_DETACH, eventDescription = "detaching volume",  async = true)
    public Volume detachVolumeFromVM(DetachVolumeCmd cmmd) {
        Account caller = UserContext.current().getCaller();
        if ((cmmd.getId() == null && cmmd.getDeviceId() == null && cmmd
                .getVirtualMachineId() == null)
                || (cmmd.getId() != null && (cmmd.getDeviceId() != null || cmmd
                .getVirtualMachineId() != null))
                || (cmmd.getId() == null && (cmmd.getDeviceId() == null || cmmd
                .getVirtualMachineId() == null))) {
            throw new InvalidParameterValueException(
                    "Please provide either a volume id, or a tuple(device id, instance id)");
        }

        Long volumeId = cmmd.getId();
        VolumeVO volume = null;

        if (volumeId != null) {
            volume = _volsDao.findById(volumeId);
        } else {
            volume = _volsDao.findByInstanceAndDeviceId(
                    cmmd.getVirtualMachineId(), cmmd.getDeviceId()).get(0);
        }

        Long vmId = null;

        if (cmmd.getVirtualMachineId() == null) {
            vmId = volume.getInstanceId();
        } else {
            vmId = cmmd.getVirtualMachineId();
        }

        // Check that the volume ID is valid
        if (volume == null) {
            throw new InvalidParameterValueException(
                    "Unable to find volume with ID: " + volumeId);
        }

        // Permissions check
        _accountMgr.checkAccess(caller, null, true, volume);

        // Check that the volume is a data volume
        if (volume.getVolumeType() != Volume.Type.DATADISK) {
            throw new InvalidParameterValueException(
                    "Please specify a data volume.");
        }

        // Check that the volume is currently attached to a VM
        if (vmId == null) {
            throw new InvalidParameterValueException(
                    "The specified volume is not attached to a VM.");
        }

        // Check that the VM is in the correct state
        UserVmVO vm = _vmDao.findById(vmId);
        if (vm.getState() != State.Running && vm.getState() != State.Stopped
                && vm.getState() != State.Destroyed) {
            throw new InvalidParameterValueException(
                    "Please specify a VM that is either running or stopped.");
        }

        AsyncJobExecutor asyncExecutor = BaseAsyncJobExecutor
                .getCurrentExecutor();
        if (asyncExecutor != null) {
            AsyncJobVO job = asyncExecutor.getJob();

            if (s_logger.isInfoEnabled()) {
                s_logger.info("Trying to attaching volume " + volumeId
                        + "to vm instance:" + vm.getId()
                        + ", update async job-" + job.getId()
                        + " progress status");
            }

            _asyncMgr.updateAsyncJobAttachment(job.getId(), "volume", volumeId);
            _asyncMgr.updateAsyncJobStatus(job.getId(),
                    BaseCmd.PROGRESS_INSTANCE_CREATED, volumeId);
        }

        String errorMsg = "Failed to detach volume: " + volume.getName()
                + " from VM: " + vm.getHostName();
        boolean sendCommand = (vm.getState() == State.Running);
        Answer answer = null;

        if (sendCommand) {
            AttachVolumeCommand cmd = new AttachVolumeCommand(false,
                    vm.getInstanceName(), volume.getPoolType(),
                    volume.getFolder(), volume.getPath(), volume.getName(),
                    cmmd.getDeviceId() != null ? cmmd.getDeviceId() : volume
                            .getDeviceId(), volume.getChainInfo());

            StoragePoolVO volumePool = _storagePoolDao.findById(volume
                    .getPoolId());
            cmd.setPoolUuid(volumePool.getUuid());

            try {
                answer = _agentMgr.send(vm.getHostId(), cmd);
            } catch (Exception e) {
                throw new CloudRuntimeException(errorMsg + " due to: "
                        + e.getMessage());
            }
        }

        if (!sendCommand || (answer != null && answer.getResult())) {
            // Mark the volume as detached
            _volsDao.detachVolume(volume.getId());
            if (answer != null && answer instanceof AttachVolumeAnswer) {
                volume.setChainInfo(((AttachVolumeAnswer) answer)
                        .getChainInfo());
                _volsDao.update(volume.getId(), volume);
            }

            return _volsDao.findById(volumeId);
        } else {

            if (answer != null) {
                String details = answer.getDetails();
                if (details != null && !details.isEmpty()) {
                    errorMsg += "; " + details;
                }
            }

            throw new CloudRuntimeException(errorMsg);
        }
    }

    @Override
    public boolean attachISOToVM(long vmId, long isoId, boolean attach) {
        UserVmVO vm = _vmDao.findById(vmId);

        if (vm == null) {
            return false;
        } else if (vm.getState() != State.Running) {
            return true;
        }
        String isoPath;
        VMTemplateVO tmplt = _templateDao.findById(isoId);
        if (tmplt == null) {
            s_logger.warn("ISO: " + isoId + " does not exist");
            return false;
        }
        // Get the path of the ISO
        Pair<String, String> isoPathPair = null;
        if (tmplt.getTemplateType() == TemplateType.PERHOST) {
            isoPath = tmplt.getName();
        } else {
            isoPathPair = _storageMgr.getAbsoluteIsoPath(isoId,
                    vm.getDataCenterId());
            if (isoPathPair == null) {
                s_logger.warn("Couldn't get absolute iso path");
                return false;
            } else {
                isoPath = isoPathPair.first();
            }
        }

        String vmName = vm.getInstanceName();

        HostVO host = _hostDao.findById(vm.getHostId());
        if (host == null) {
            s_logger.warn("Host: " + vm.getHostId() + " does not exist");
            return false;
        }
        AttachIsoCommand cmd = new AttachIsoCommand(vmName, isoPath, attach);
        if (isoPathPair != null) {
            cmd.setStoreUrl(isoPathPair.second());
        }
        Answer a = _agentMgr.easySend(vm.getHostId(), cmd);

        return (a != null && a.getResult());
    }

    private UserVm rebootVirtualMachine(long userId, long vmId)
            throws InsufficientCapacityException, ResourceUnavailableException {
        UserVmVO vm = _vmDao.findById(vmId);
        User caller = _accountMgr.getActiveUser(userId);
        Account owner = _accountMgr.getAccount(vm.getAccountId());

        if (vm == null || vm.getState() == State.Destroyed
                || vm.getState() == State.Expunging || vm.getRemoved() != null) {
            s_logger.warn("Vm id=" + vmId + " doesn't exist");
            return null;
        }

        if (vm.getState() == State.Running && vm.getHostId() != null) {
            return _itMgr.reboot(vm, null, caller, owner);
        } else {
            s_logger.error("Vm id=" + vmId
                    + " is not in Running state, failed to reboot");
            return null;
        }
    }

    @Override
    @ActionEvent(eventType = EventTypes.EVENT_VM_UPGRADE, eventDescription = "upgrading Vm")
    /*
     * TODO: cleanup eventually - Refactored API call
     */
    public UserVm upgradeVirtualMachine(UpgradeVMCmd cmd) {
        Long vmId = cmd.getId();
        Long svcOffId = cmd.getServiceOfferingId();
        Account caller = UserContext.current().getCaller();

        // Verify input parameters
        UserVmVO vmInstance = _vmDao.findById(vmId);
        if (vmInstance == null) {
            throw new InvalidParameterValueException(
                    "unable to find a virtual machine with id " + vmId);
        }

        _accountMgr.checkAccess(caller, null, true, vmInstance);

        // Check that the specified service offering ID is valid
        _itMgr.checkIfCanUpgrade(vmInstance, svcOffId);

        _itMgr.upgradeVmDb(vmId, svcOffId);

        return _vmDao.findById(vmInstance.getId());
    }

    @Override
    public UserVm addNicToVirtualMachine(AddNicToVMCmd cmd) throws InvalidParameterValueException, PermissionDeniedException, CloudRuntimeException {
        Long vmId = cmd.getVmId();
        Long networkId = cmd.getNetworkId();
        String ipAddress = cmd.getIpAddress();
        Account caller = UserContext.current().getCaller();

        UserVmVO vmInstance = _vmDao.findById(vmId);
        if(vmInstance == null) {
            throw new InvalidParameterValueException("unable to find a virtual machine with id " + vmId);
        }
        NetworkVO network = _networkDao.findById(networkId);
        if(network == null) {
            throw new InvalidParameterValueException("unable to find a network with id " + networkId);
        }
        NicProfile profile = new NicProfile(null, null);
        if(ipAddress != null) {
          profile = new NicProfile(ipAddress, null);
        }

        // Perform permission check on VM
        _accountMgr.checkAccess(caller, null, true, vmInstance);

        // Verify that zone is not Basic
        DataCenterVO dc = _dcDao.findById(vmInstance.getDataCenterId());
        if (dc.getNetworkType() == DataCenter.NetworkType.Basic) {
            throw new CloudRuntimeException("Zone " + vmInstance.getDataCenterId() + ", has a NetworkType of Basic. Can't add a new NIC to a VM on a Basic Network");
        }

        // Perform account permission check on network
        if (network.getGuestType() != Network.GuestType.Shared) {
            // Check account permissions
            List<NetworkVO> networkMap = _networkDao.listBy(caller.getId(), network.getId());
            if ((networkMap == null || networkMap.isEmpty() ) && caller.getType() != Account.ACCOUNT_TYPE_ADMIN) {
                throw new PermissionDeniedException("Unable to modify a vm using network with id " + network.getId() + ", permission denied");
            }
        }
        
        //ensure network belongs in zone
        if (network.getDataCenterId() != vmInstance.getDataCenterId()) {
            throw new CloudRuntimeException(vmInstance + " is in zone:" + vmInstance.getDataCenterId() + " but " + network + " is in zone:" + network.getDataCenterId());
        }

        if(_networkModel.getNicInNetwork(vmInstance.getId(),network.getId()) != null){
            s_logger.debug(vmInstance + " already in " + network + " going to add another NIC");
        } else {
            //* get all vms hostNames in the network
            List<String> hostNames = _vmInstanceDao.listDistinctHostNames(network.getId());
            //* verify that there are no duplicates
            if (hostNames.contains(vmInstance.getHostName())) {
                throw new CloudRuntimeException(network + " already has a vm with host name: '" + vmInstance.getHostName());
            }
        }
        
        NicProfile guestNic = null;

        try {
            guestNic = _itMgr.addVmToNetwork(vmInstance, network, profile);
        } catch (ResourceUnavailableException e) {
            throw new CloudRuntimeException("Unable to add NIC to " + vmInstance + ": " + e);
        } catch (InsufficientCapacityException e) {
            throw new CloudRuntimeException("Insufficient capacity when adding NIC to " + vmInstance + ": " + e);
        } catch (ConcurrentOperationException e) {
            throw new CloudRuntimeException("Concurrent operations on adding NIC to " + vmInstance + ": " +e);
        }
        if (guestNic == null) {
            throw new CloudRuntimeException("Unable to add NIC to " + vmInstance);
        }

        s_logger.debug("Successful addition of " + network + " from " + vmInstance);
        return _vmDao.findById(vmInstance.getId());
    }

    @Override
    public UserVm removeNicFromVirtualMachine(RemoveNicFromVMCmd cmd) throws InvalidParameterValueException, PermissionDeniedException, CloudRuntimeException {
        Long vmId = cmd.getVmId();
        Long nicId = cmd.getNicId();
        Account caller = UserContext.current().getCaller();

        UserVmVO vmInstance = _vmDao.findById(vmId);
        if(vmInstance == null) {
            throw new InvalidParameterValueException("unable to find a virtual machine with id " + vmId);
        }
        NicVO nic = _nicDao.findById(nicId);
        if (nic == null){
            throw new InvalidParameterValueException("unable to find a nic with id " + nicId);
        }
        NetworkVO network = _networkDao.findById(nic.getNetworkId());
        if(network == null) {
            throw new InvalidParameterValueException("unable to find a network with id " + nic.getNetworkId());
        }

        // Perform permission check on VM
        _accountMgr.checkAccess(caller, null, true, vmInstance);

        // Verify that zone is not Basic
        DataCenterVO dc = _dcDao.findById(vmInstance.getDataCenterId());
        if (dc.getNetworkType() == DataCenter.NetworkType.Basic) {
            throw new CloudRuntimeException("Zone " + vmInstance.getDataCenterId() + ", has a NetworkType of Basic. Can't remove a NIC from a VM on a Basic Network");
        }

        //check to see if nic is attached to VM
        if (nic.getInstanceId() != vmId) {
            throw new InvalidParameterValueException(nic + " is not a nic on  " + vmInstance);
        }

        // Perform account permission check on network
        if (network.getGuestType() != Network.GuestType.Shared) {
            // Check account permissions
            List<NetworkVO> networkMap = _networkDao.listBy(caller.getId(), network.getId());
            if ((networkMap == null || networkMap.isEmpty() ) && caller.getType() != Account.ACCOUNT_TYPE_ADMIN) {
                throw new PermissionDeniedException("Unable to modify a vm using network with id " + network.getId() + ", permission denied");
            }
        }
        
        boolean nicremoved = false;

        try {
            nicremoved = _itMgr.removeNicFromVm(vmInstance, nic);
        } catch (ResourceUnavailableException e) {
            throw new CloudRuntimeException("Unable to remove " + network + " from " + vmInstance +": " + e);
            
        } catch (ConcurrentOperationException e) {
            throw new CloudRuntimeException("Concurrent operations on removing " + network + " from " + vmInstance + ": " + e);
        }

        if (!nicremoved) {
            throw new CloudRuntimeException("Unable to remove " + network +  " from " + vmInstance );
        }
            
        s_logger.debug("Successful removal of " + network + " from " + vmInstance);
        return _vmDao.findById(vmInstance.getId());

        
    }
    
    @Override
    public UserVm updateDefaultNicForVirtualMachine(UpdateDefaultNicForVMCmd cmd) throws InvalidParameterValueException, CloudRuntimeException {
        Long vmId = cmd.getVmId();
        Long nicId = cmd.getNicId();
        Account caller = UserContext.current().getCaller();
        
        UserVmVO vmInstance = _vmDao.findById(vmId);
        if (vmInstance == null){
            throw new InvalidParameterValueException("unable to find a virtual machine with id " + vmId);
        }
        NicVO nic = _nicDao.findById(nicId);
        if (nic == null){
            throw new InvalidParameterValueException("unable to find a nic with id " + nicId);
        }
        NetworkVO network = _networkDao.findById(nic.getNetworkId());
        if (network == null){
            throw new InvalidParameterValueException("unable to find a network with id " + nic.getNetworkId());
        }
        
        // Perform permission check on VM
        _accountMgr.checkAccess(caller, null, true, vmInstance);

        // Verify that zone is not Basic
        DataCenterVO dc = _dcDao.findById(vmInstance.getDataCenterId());
        if (dc.getNetworkType() == DataCenter.NetworkType.Basic) {
            throw new CloudRuntimeException("Zone " + vmInstance.getDataCenterId() + ", has a NetworkType of Basic. Can't change default NIC on a Basic Network");
        }

        // no need to check permissions for network, we'll enumerate the ones they already have access to
        Network existingdefaultnet = _networkModel.getDefaultNetworkForVm(vmId);
        
        //check to see if nic is attached to VM
        if (nic.getInstanceId() != vmId) {
            throw new InvalidParameterValueException(nic + " is not a nic on  " + vmInstance);
        }
        // if current default equals chosen new default, Throw an exception
        if (nic.isDefaultNic()){
            throw new CloudRuntimeException("refusing to set default nic because chosen nic is already the default");
        }

        //make sure the VM is Running or Stopped
        if ((vmInstance.getState() != State.Running) && (vmInstance.getState() != State.Stopped)) {
            throw new CloudRuntimeException("refusing to set default " + vmInstance + " is not Running or Stopped");
        }
        
        NicProfile existing = null;
        List<NicProfile> nicProfiles = _networkMgr.getNicProfiles(vmInstance);
        for (NicProfile nicProfile : nicProfiles) {
            if(nicProfile.isDefaultNic() && nicProfile.getNetworkId() == existingdefaultnet.getId()){
                existing = nicProfile;
                continue;
            }
        }

        if (existing == null){
            s_logger.warn("Failed to update default nic, no nic profile found for existing default network");
            throw new CloudRuntimeException("Failed to find a nic profile for the existing default network. This is bad and probably means some sort of configuration corruption");
        }

        NicVO existingVO = _nicDao.findById(existing.id);
        Integer chosenID = nic.getDeviceId();
        Integer existingID = existing.getDeviceId();

        nic.setDefaultNic(true);
        nic.setDeviceId(existingID);
        existingVO.setDefaultNic(false);
        existingVO.setDeviceId(chosenID);

        nic = _nicDao.persist(nic);
        existingVO = _nicDao.persist(existingVO);

        Network newdefault = null;
        newdefault = _networkModel.getDefaultNetworkForVm(vmId);
        
        if (newdefault == null){
             nic.setDefaultNic(false);
             nic.setDeviceId(chosenID);
             existingVO.setDefaultNic(true);
             existingVO.setDeviceId(existingID);

             nic = _nicDao.persist(nic);
             existingVO = _nicDao.persist(existingVO);
             
             newdefault = _networkModel.getDefaultNetworkForVm(vmId);
             if (newdefault.getId() == existingdefaultnet.getId()) {
                    throw new CloudRuntimeException("Setting a default nic failed, and we had no default nic, but we were able to set it back to the original");
             }
             throw new CloudRuntimeException("Failed to change default nic to " + nic + " and now we have no default");
        } else if (newdefault.getId() == nic.getNetworkId()) {
            s_logger.debug("successfully set default network to " + network + " for " + vmInstance);
            return _vmDao.findById(vmInstance.getId());
        }
 
        throw new CloudRuntimeException("something strange happened, new default network(" + newdefault.getId() + ") is not null, and is not equal to the network(" + nic.getNetworkId() + ") of the chosen nic");
    }

    @Override
    public HashMap<Long, VmStatsEntry> getVirtualMachineStatistics(long hostId,
            String hostName, List<Long> vmIds) throws CloudRuntimeException {
        HashMap<Long, VmStatsEntry> vmStatsById = new HashMap<Long, VmStatsEntry>();

        if (vmIds.isEmpty()) {
            return vmStatsById;
        }

        List<String> vmNames = new ArrayList<String>();

        for (Long vmId : vmIds) {
            UserVmVO vm = _vmDao.findById(vmId);
            vmNames.add(vm.getInstanceName());
        }

        Answer answer = _agentMgr.easySend(hostId, new GetVmStatsCommand(
                vmNames, _hostDao.findById(hostId).getGuid(), hostName));
        if (answer == null || !answer.getResult()) {
            s_logger.warn("Unable to obtain VM statistics.");
            return null;
        } else {
            HashMap<String, VmStatsEntry> vmStatsByName = ((GetVmStatsAnswer) answer)
                    .getVmStatsMap();

            if (vmStatsByName == null) {
                s_logger.warn("Unable to obtain VM statistics.");
                return null;
            }

            for (String vmName : vmStatsByName.keySet()) {
                vmStatsById.put(vmIds.get(vmNames.indexOf(vmName)),
                        vmStatsByName.get(vmName));
            }
        }

        return vmStatsById;
    }

    @Override
    @DB
    public UserVm recoverVirtualMachine(RecoverVMCmd cmd)
            throws ResourceAllocationException, CloudRuntimeException {

        Long vmId = cmd.getId();
        Account caller = UserContext.current().getCaller();

        // Verify input parameters
        UserVmVO vm = _vmDao.findById(vmId.longValue());

        if (vm == null) {
            throw new InvalidParameterValueException(
                    "unable to find a virtual machine with id " + vmId);
        }

        // check permissions
        _accountMgr.checkAccess(caller, null, true, vm);

        if (vm.getRemoved() != null) {
            if (s_logger.isDebugEnabled()) {
                s_logger.debug("Unable to find vm or vm is removed: " + vmId);
            }
            throw new InvalidParameterValueException("Unable to find vm by id "
                    + vmId);
        }

        if (vm.getState() != State.Destroyed) {
            if (s_logger.isDebugEnabled()) {
                s_logger.debug("vm is not in the right state: " + vmId);
            }
            throw new InvalidParameterValueException("Vm with id " + vmId
                    + " is not in the right state");
        }

        if (s_logger.isDebugEnabled()) {
            s_logger.debug("Recovering vm " + vmId);
        }

        Transaction txn = Transaction.currentTxn();
        AccountVO account = null;
        txn.start();

        account = _accountDao.lockRow(vm.getAccountId(), true);

        // if the account is deleted, throw error
        if (account.getRemoved() != null) {
            throw new CloudRuntimeException(
                    "Unable to recover VM as the account is deleted");
        }

        // First check that the maximum number of UserVMs for the given
        // accountId will not be exceeded
        _resourceLimitMgr.checkResourceLimit(account, ResourceType.user_vm);

        _haMgr.cancelDestroy(vm, vm.getHostId());

        try {
            if (!_itMgr.stateTransitTo(vm,
                    VirtualMachine.Event.RecoveryRequested, null)) {
                s_logger.debug("Unable to recover the vm because it is not in the correct state: "
                        + vmId);
                throw new InvalidParameterValueException(
                        "Unable to recover the vm because it is not in the correct state: "
                                + vmId);
            }
        } catch (NoTransitionException e) {
            throw new InvalidParameterValueException(
                    "Unable to recover the vm because it is not in the correct state: "
                            + vmId);
        }

        // Recover the VM's disks
        List<VolumeVO> volumes = _volsDao.findByInstance(vmId);
        for (VolumeVO volume : volumes) {
            if (volume.getVolumeType().equals(Volume.Type.ROOT)) {
                // Create an event
                Long templateId = volume.getTemplateId();
                Long diskOfferingId = volume.getDiskOfferingId();
                Long offeringId = null;
                if (diskOfferingId != null) {
                    DiskOfferingVO offering = _diskOfferingDao
                            .findById(diskOfferingId);
                    if (offering != null
                            && (offering.getType() == DiskOfferingVO.Type.Disk)) {
                        offeringId = offering.getId();
                    }
                }
                UsageEventUtils.publishUsageEvent(EventTypes.EVENT_VOLUME_CREATE, volume.getAccountId(),
                        volume.getDataCenterId(), volume.getId(), volume.getName(), offeringId, templateId,
                        volume.getSize(), Volume.class.getName(), volume.getUuid());
            }
        }

        _resourceLimitMgr.incrementResourceCount(account.getId(),
                ResourceType.volume, new Long(volumes.size()));

        _resourceLimitMgr.incrementResourceCount(account.getId(),
                ResourceType.user_vm);

        txn.commit();

        return _vmDao.findById(vmId);
    }

    @Override
    public boolean configure(String name, Map<String, Object> params)
            throws ConfigurationException {
        _name = name;

        if (_configDao == null) {
            throw new ConfigurationException(
                    "Unable to get the configuration dao.");
        }

        Map<String, String> configs = _configDao.getConfiguration(
                "AgentManager", params);

        _instance = configs.get("instance.name");
        if (_instance == null) {
            _instance = "DEFAULT";
        }

        String value = _configDao
                .getValue(Config.CreatePrivateTemplateFromVolumeWait.toString());
        _createprivatetemplatefromvolumewait = NumbersUtil.parseInt(value,
                Integer.parseInt(Config.CreatePrivateTemplateFromVolumeWait
                        .getDefaultValue()));

        value = _configDao
                .getValue(Config.CreatePrivateTemplateFromSnapshotWait
                        .toString());
        _createprivatetemplatefromsnapshotwait = NumbersUtil.parseInt(value,
                Integer.parseInt(Config.CreatePrivateTemplateFromSnapshotWait
                        .getDefaultValue()));

        String workers = configs.get("expunge.workers");
        int wrks = NumbersUtil.parseInt(workers, 10);

        String time = configs.get("expunge.interval");
        _expungeInterval = NumbersUtil.parseInt(time, 86400);
        time = configs.get("expunge.delay");
        _expungeDelay = NumbersUtil.parseInt(time, _expungeInterval);

        _executor = Executors.newScheduledThreadPool(wrks, new NamedThreadFactory("UserVm-Scavenger"));

        _itMgr.registerGuru(VirtualMachine.Type.User, this);

        VirtualMachine.State.getStateMachine().registerListener(
                new UserVmStateListener(_usageEventDao, _networkDao, _nicDao));

        s_logger.info("User VM Manager is configured.");

        return true;
    }

    @Override
    public String getName() {
        return _name;
    }

    @Override
    public boolean start() {
        _executor.scheduleWithFixedDelay(new ExpungeTask(), _expungeInterval,
                _expungeInterval, TimeUnit.SECONDS);
        return true;
    }

    @Override
    public boolean stop() {
        _executor.shutdown();
        return true;
    }

    protected UserVmManagerImpl() {
    }

    public String getRandomPrivateTemplateName() {
        return UUID.randomUUID().toString();
    }

    @Override
    public Long convertToId(String vmName) {
        if (!VirtualMachineName.isValidVmName(vmName, _instance)) {
            return null;
        }
        return VirtualMachineName.getVmId(vmName);
    }

    @Override
    public boolean expunge(UserVmVO vm, long callerUserId, Account caller) {
        UserContext ctx = UserContext.current();
        ctx.setAccountId(vm.getAccountId());

        try {
            // expunge the vm
            if (!_itMgr.advanceExpunge(vm, _accountMgr.getSystemUser(), caller)) {
                s_logger.info("Did not expunge " + vm);
                return false;
            }

            // Only if vm is not expunged already, cleanup it's resources
            if (vm != null && vm.getRemoved() == null) {
                // Cleanup vm resources - all the PF/LB/StaticNat rules
                // associated with vm
                s_logger.debug("Starting cleaning up vm " + vm
                        + " resources...");
                if (cleanupVmResources(vm.getId())) {
                    s_logger.debug("Successfully cleaned up vm " + vm
                            + " resources as a part of expunge process");
                } else {
                    s_logger.warn("Failed to cleanup resources as a part of vm "
                            + vm + " expunge");
                    return false;
                }

                _itMgr.remove(vm, _accountMgr.getSystemUser(), caller);
            }

            return true;

        } catch (ResourceUnavailableException e) {
            s_logger.warn("Unable to expunge  " + vm, e);
            return false;
        } catch (OperationTimedoutException e) {
            s_logger.warn("Operation time out on expunging " + vm, e);
            return false;
        } catch (ConcurrentOperationException e) {
            s_logger.warn("Concurrent operations on expunging " + vm, e);
            return false;
        }
    }

    private boolean cleanupVmResources(long vmId) {
        boolean success = true;
        // Remove vm from security groups
        _securityGroupMgr.removeInstanceFromGroups(vmId);

        // Remove vm from instance group
        removeInstanceFromInstanceGroup(vmId);

        // cleanup firewall rules
        if (_firewallMgr.revokeFirewallRulesForVm(vmId)) {
            s_logger.debug("Firewall rules are removed successfully as a part of vm id="
                    + vmId + " expunge");
        } else {
            success = false;
            s_logger.warn("Fail to remove firewall rules as a part of vm id="
                    + vmId + " expunge");
        }

        // cleanup port forwarding rules
        if (_rulesMgr.revokePortForwardingRulesForVm(vmId)) {
            s_logger.debug("Port forwarding rules are removed successfully as a part of vm id="
                    + vmId + " expunge");
        } else {
            success = false;
            s_logger.warn("Fail to remove port forwarding rules as a part of vm id="
                    + vmId + " expunge");
        }

        // cleanup load balancer rules
        if (_lbMgr.removeVmFromLoadBalancers(vmId)) {
            s_logger.debug("Removed vm id=" + vmId
                    + " from all load balancers as a part of expunge process");
        } else {
            success = false;
            s_logger.warn("Fail to remove vm id=" + vmId
                    + " from load balancers as a part of expunge process");
        }

        // If vm is assigned to static nat, disable static nat for the ip
        // address and disassociate ip if elasticIP is enabled
        IPAddressVO ip = _ipAddressDao.findByAssociatedVmId(vmId);
        try {
            if (ip != null) {
                if (_rulesMgr.disableStaticNat(ip.getId(),
                        _accountMgr.getAccount(Account.ACCOUNT_ID_SYSTEM),
                        User.UID_SYSTEM, true)) {
                    s_logger.debug("Disabled 1-1 nat for ip address " + ip
                            + " as a part of vm id=" + vmId + " expunge");
                } else {
                    s_logger.warn("Failed to disable static nat for ip address "
                            + ip + " as a part of vm id=" + vmId + " expunge");
                    success = false;
                }
            }
        } catch (ResourceUnavailableException e) {
            success = false;
            s_logger.warn("Failed to disable static nat for ip address " + ip
                    + " as a part of vm id=" + vmId
                    + " expunge because resource is unavailable", e);
        }

        return success;
    }

    @Override
    public void deletePrivateTemplateRecord(Long templateId) {
        if (templateId != null) {
            _templateDao.remove(templateId);
        }
    }

    @Override
    @ActionEvent(eventType = EventTypes.EVENT_TEMPLATE_CREATE, eventDescription = "creating template", create = true)
    public VMTemplateVO createPrivateTemplateRecord(CreateTemplateCmd cmd,
            Account templateOwner) throws ResourceAllocationException {
        Long userId = UserContext.current().getCallerUserId();

        Account caller = UserContext.current().getCaller();
        boolean isAdmin = (isAdmin(caller.getType()));

        _accountMgr.checkAccess(caller, null, true, templateOwner);

        String name = cmd.getTemplateName();
        if ((name == null) || (name.length() > 32)) {
            throw new InvalidParameterValueException(
                    "Template name cannot be null and should be less than 32 characters");
        }

        if (cmd.getTemplateTag() != null) {
            if (!_accountService.isRootAdmin(caller.getType())) {
                throw new PermissionDeniedException(
                        "Parameter templatetag can only be specified by a Root Admin, permission denied");
            }
        }

        // do some parameter defaulting
        Integer bits = cmd.getBits();
        Boolean requiresHvm = cmd.getRequiresHvm();
        Boolean passwordEnabled = cmd.isPasswordEnabled();
        Boolean isPublic = cmd.isPublic();
        Boolean featured = cmd.isFeatured();
        int bitsValue = ((bits == null) ? 64 : bits.intValue());
        boolean requiresHvmValue = ((requiresHvm == null) ? true : requiresHvm
                .booleanValue());
        boolean passwordEnabledValue = ((passwordEnabled == null) ? false
                : passwordEnabled.booleanValue());
        if (isPublic == null) {
            isPublic = Boolean.FALSE;
        }
        boolean allowPublicUserTemplates = Boolean.parseBoolean(_configDao
                .getValue("allow.public.user.templates"));
        if (!isAdmin && !allowPublicUserTemplates && isPublic) {
            throw new PermissionDeniedException("Failed to create template "
                    + name + ", only private templates can be created.");
        }

        Long volumeId = cmd.getVolumeId();
        Long snapshotId = cmd.getSnapshotId();
        if ((volumeId == null) && (snapshotId == null)) {
            throw new InvalidParameterValueException(
                    "Failed to create private template record, neither volume ID nor snapshot ID were specified.");
        }
        if ((volumeId != null) && (snapshotId != null)) {
            throw new InvalidParameterValueException(
                    "Failed to create private template record, please specify only one of volume ID ("
                            + volumeId
                            + ") and snapshot ID ("
                            + snapshotId
                            + ")");
        }

        HypervisorType hyperType;
        VolumeVO volume = null;
        VMTemplateVO privateTemplate = null;
        if (volumeId != null) { // create template from volume
            volume = _volsDao.findById(volumeId);
            if (volume == null) {
                throw new InvalidParameterValueException(
                        "Failed to create private template record, unable to find volume "
                                + volumeId);
            }
            // check permissions
            _accountMgr.checkAccess(caller, null, true, volume);

            // If private template is created from Volume, check that the volume
            // will not be active when the private template is
            // created
            if (!_storageMgr.volumeInactive(volume)) {
                String msg = "Unable to create private template for volume: "
                        + volume.getName()
                        + "; volume is attached to a non-stopped VM, please stop the VM first";
                if (s_logger.isInfoEnabled()) {
                    s_logger.info(msg);
                }
                throw new CloudRuntimeException(msg);
            }
            hyperType = _volsDao.getHypervisorType(volumeId);
        } else { // create template from snapshot
            SnapshotVO snapshot = _snapshotDao.findById(snapshotId);
            if (snapshot == null) {
                throw new InvalidParameterValueException(
                        "Failed to create private template record, unable to find snapshot "
                                + snapshotId);
            }

            volume = _volsDao.findById(snapshot.getVolumeId());
            VolumeVO snapshotVolume = _volsDao
                    .findByIdIncludingRemoved(snapshot.getVolumeId());

            // check permissions
            _accountMgr.checkAccess(caller, null, true, snapshot);

            if (snapshot.getState() != Snapshot.State.BackedUp) {
                throw new InvalidParameterValueException("Snapshot id=" + snapshotId + " is not in " + Snapshot.State.BackedUp + " state yet and can't be used for template creation");
            }

            /*
             * // bug #11428. Operation not supported if vmware and snapshots
             * parent volume = ROOT if(snapshot.getHypervisorType() ==
             * HypervisorType.VMware && snapshotVolume.getVolumeType() ==
             * Type.DATADISK){ throw new UnsupportedServiceException(
             * "operation not supported, snapshot with id " + snapshotId +
             * " is created from Data Disk"); }
             */

            hyperType = snapshot.getHypervisorType();
        }

        _resourceLimitMgr.checkResourceLimit(templateOwner,
                ResourceType.template);

        if (!isAdmin || featured == null) {
            featured = Boolean.FALSE;
        }
        Long guestOSId = cmd.getOsTypeId();
        GuestOSVO guestOS = _guestOSDao.findById(guestOSId);
        if (guestOS == null) {
            throw new InvalidParameterValueException("GuestOS with ID: "
                    + guestOSId + " does not exist.");
        }

        String uniqueName = Long.valueOf((userId == null) ? 1 : userId)
                .toString()
                + UUID.nameUUIDFromBytes(name.getBytes()).toString();
        Long nextTemplateId = _templateDao.getNextInSequence(Long.class, "id");
        String description = cmd.getDisplayText();
        boolean isExtractable = false;
        Long sourceTemplateId = null;
        if (volume != null) {
            VMTemplateVO template = ApiDBUtils.findTemplateById(volume
                    .getTemplateId());
            isExtractable = template != null
                    && template.isExtractable()
                    && template.getTemplateType() != Storage.TemplateType.SYSTEM;
            if (template != null) {
                sourceTemplateId = template.getId();
            } else if (volume.getVolumeType() == Type.ROOT) { // vm created out
                // of blank
                // template
                UserVm userVm = ApiDBUtils.findUserVmById(volume
                        .getInstanceId());
                sourceTemplateId = userVm.getIsoId();
            }
        }
        String templateTag = cmd.getTemplateTag();
        if (templateTag != null) {
            if (s_logger.isDebugEnabled()) {
                s_logger.debug("Adding template tag: " + templateTag);
            }
        }
        privateTemplate = new VMTemplateVO(nextTemplateId, uniqueName, name,
                ImageFormat.RAW, isPublic, featured, isExtractable,
                TemplateType.USER, null, null, requiresHvmValue, bitsValue,
                templateOwner.getId(), null, description, passwordEnabledValue,
                guestOS.getId(), true, hyperType, templateTag, cmd.getDetails());
        if (sourceTemplateId != null) {
            if (s_logger.isDebugEnabled()) {
                s_logger.debug("This template is getting created from other template, setting source template Id to: "
                        + sourceTemplateId);
            }
        }
        privateTemplate.setSourceTemplateId(sourceTemplateId);

        VMTemplateVO template = _templateDao.persist(privateTemplate);
        // Increment the number of templates
        if (template != null) {
            if (cmd.getDetails() != null) {
                _templateDetailsDao.persist(template.getId(), cmd.getDetails());
            }

            _resourceLimitMgr.incrementResourceCount(templateOwner.getId(),
                    ResourceType.template);
        }

        if (template != null) {
            return template;
        } else {
            throw new CloudRuntimeException("Failed to create a template");
        }

    }

    @Override
    @DB
    @ActionEvent(eventType = EventTypes.EVENT_TEMPLATE_CREATE, eventDescription = "creating template", async = true)
    public VMTemplateVO createPrivateTemplate(CreateTemplateCmd command)
            throws CloudRuntimeException {
        Long userId = UserContext.current().getCallerUserId();
        if (userId == null) {
            userId = User.UID_SYSTEM;
        }
        long templateId = command.getEntityId();
        Long volumeId = command.getVolumeId();
        Long snapshotId = command.getSnapshotId();
        SnapshotCommand cmd = null;
        VMTemplateVO privateTemplate = null;

        String uniqueName = getRandomPrivateTemplateName();

        StoragePoolVO pool = null;
        HostVO secondaryStorageHost = null;
        Long zoneId = null;
        Long accountId = null;
        SnapshotVO snapshot = null;
        String secondaryStorageURL = null;
        try {
            if (snapshotId != null) { // create template from snapshot
                snapshot = _snapshotDao.findById(snapshotId);
                if (snapshot == null) {
                    throw new CloudRuntimeException(
                            "Unable to find Snapshot for Id " + snapshotId);
                }
                zoneId = snapshot.getDataCenterId();
                secondaryStorageHost = _snapshotMgr
                        .getSecondaryStorageHost(snapshot);
                secondaryStorageURL = _snapshotMgr
                        .getSecondaryStorageURL(snapshot);
                String name = command.getTemplateName();
                String backupSnapshotUUID = snapshot.getBackupSnapshotId();
                if (backupSnapshotUUID == null) {
                    throw new CloudRuntimeException(
                            "Unable to create private template from snapshot "
                                    + snapshotId
                                    + " due to there is no backupSnapshotUUID for this snapshot");
                }

                Long dcId = snapshot.getDataCenterId();
                accountId = snapshot.getAccountId();
                volumeId = snapshot.getVolumeId();

                String origTemplateInstallPath = null;
                List<StoragePoolVO> pools = _storageMgr
                        .ListByDataCenterHypervisor(zoneId,
                                snapshot.getHypervisorType());
                if (pools == null || pools.size() == 0) {
                    throw new CloudRuntimeException(
                            "Unable to find storage pools in zone " + zoneId);
                }
                pool = pools.get(0);
                if (snapshot.getVersion() != null
                        && snapshot.getVersion().equalsIgnoreCase("2.1")) {
                    VolumeVO volume = _volsDao
                            .findByIdIncludingRemoved(volumeId);
                    if (volume == null) {
                        throw new CloudRuntimeException(
                                "failed to upgrade snapshot "
                                        + snapshotId
                                        + " due to unable to find orignal volume:"
                                        + volumeId + ", try it later ");
                    }
                    if (volume.getTemplateId() == null) {
                        _snapshotDao.updateSnapshotVersion(volumeId, "2.1",
                                "2.2");
                    } else {
                        VMTemplateVO template = _templateDao
                                .findByIdIncludingRemoved(volume
                                        .getTemplateId());
                        if (template == null) {
                            throw new CloudRuntimeException(
                                    "failed to upgrade snapshot "
                                            + snapshotId
                                            + " due to unalbe to find orignal template :"
                                            + volume.getTemplateId()
                                            + ", try it later ");
                        }
                        Long origTemplateId = template.getId();
                        Long origTmpltAccountId = template.getAccountId();
                        if (!_volsDao.lockInLockTable(volumeId.toString(), 10)) {
                            throw new CloudRuntimeException(
                                    "failed to upgrade snapshot " + snapshotId
                                    + " due to volume:" + volumeId
                                    + " is being used, try it later ");
                        }
                        cmd = new UpgradeSnapshotCommand(null,
                                secondaryStorageURL, dcId, accountId, volumeId,
                                origTemplateId, origTmpltAccountId, null,
                                snapshot.getBackupSnapshotId(),
                                snapshot.getName(), "2.1");
                        if (!_volsDao.lockInLockTable(volumeId.toString(), 10)) {
                            throw new CloudRuntimeException(
                                    "Creating template failed due to volume:"
                                            + volumeId
                                            + " is being used, try it later ");
                        }
                        Answer answer = null;
                        try {
                            answer = _storageMgr.sendToPool(pool, cmd);
                            cmd = null;
                        } catch (StorageUnavailableException e) {
                        } finally {
                            _volsDao.unlockFromLockTable(volumeId.toString());
                        }
                        if ((answer != null) && answer.getResult()) {
                            _snapshotDao.updateSnapshotVersion(volumeId, "2.1",
                                    "2.2");
                        } else {
                            throw new CloudRuntimeException(
                                    "Unable to upgrade snapshot");
                        }
                    }
                }
                if (snapshot.getSwiftId() != null && snapshot.getSwiftId() != 0) {
                    _snapshotMgr.downloadSnapshotsFromSwift(snapshot);
                }
                cmd = new CreatePrivateTemplateFromSnapshotCommand(pool, secondaryStorageURL, dcId, accountId, snapshot.getVolumeId(), backupSnapshotUUID, snapshot.getName(),
                        origTemplateInstallPath, templateId, name, _createprivatetemplatefromsnapshotwait);
            } else if (volumeId != null) {
                VolumeVO volume = _volsDao.findById(volumeId);
                if (volume == null) {
                    throw new CloudRuntimeException(
                            "Unable to find volume for Id " + volumeId);
                }
                accountId = volume.getAccountId();

                if (volume.getPoolId() == null) {
                    _templateDao.remove(templateId);
                    throw new CloudRuntimeException("Volume " + volumeId
                            + " is empty, can't create template on it");
                }
                String vmName = _storageMgr.getVmNameOnVolume(volume);
                zoneId = volume.getDataCenterId();
                secondaryStorageHost = _storageMgr
                        .getSecondaryStorageHost(zoneId);
                if (secondaryStorageHost == null) {
                    throw new CloudRuntimeException(
                            "Can not find the secondary storage for zoneId "
                                    + zoneId);
                }
                secondaryStorageURL = secondaryStorageHost.getStorageUrl();

                pool = _storagePoolDao.findById(volume.getPoolId());
                cmd = new CreatePrivateTemplateFromVolumeCommand(pool, secondaryStorageURL, templateId, accountId, command.getTemplateName(), uniqueName, volume.getPath(), vmName, _createprivatetemplatefromvolumewait);

            } else {
                throw new CloudRuntimeException(
                        "Creating private Template need to specify snapshotId or volumeId");
            }
            // FIXME: before sending the command, check if there's enough
            // capacity
            // on the storage server to create the template

            // This can be sent to a KVM host too.
            CreatePrivateTemplateAnswer answer = null;
            if (snapshotId != null) {
                if (!_snapshotDao.lockInLockTable(snapshotId.toString(), 10)) {
                    throw new CloudRuntimeException(
                            "Creating template from snapshot failed due to snapshot:"
                                    + snapshotId
                                    + " is being used, try it later ");
                }
            } else {
                if (!_volsDao.lockInLockTable(volumeId.toString(), 10)) {
                    throw new CloudRuntimeException(
                            "Creating template from volume failed due to volume:"
                                    + volumeId
                                    + " is being used, try it later ");
                }
            }
            try {
                answer = (CreatePrivateTemplateAnswer) _storageMgr.sendToPool(
                        pool, cmd);
            } catch (StorageUnavailableException e) {
            } finally {
                if (snapshotId != null) {
                    _snapshotDao.unlockFromLockTable(snapshotId.toString());
                } else {
                    _volsDao.unlockFromLockTable(volumeId.toString());
                }
            }
            if ((answer != null) && answer.getResult()) {
                privateTemplate = _templateDao.findById(templateId);
                String answerUniqueName = answer.getUniqueName();
                if (answerUniqueName != null) {
                    privateTemplate.setUniqueName(answerUniqueName);
                } else {
                    privateTemplate.setUniqueName(uniqueName);
                }
                ImageFormat format = answer.getImageFormat();
                if (format != null) {
                    privateTemplate.setFormat(format);
                } else {
                    // This never occurs.
                    // Specify RAW format makes it unusable for snapshots.
                    privateTemplate.setFormat(ImageFormat.RAW);
                }

                String checkSum = getChecksum(secondaryStorageHost.getId(),
                        answer.getPath());

                Transaction txn = Transaction.currentTxn();

                txn.start();

                privateTemplate.setChecksum(checkSum);
                _templateDao.update(templateId, privateTemplate);

                // add template zone ref for this template
                _templateDao.addTemplateToZone(privateTemplate, zoneId);
                VMTemplateHostVO templateHostVO = new VMTemplateHostVO(
                        secondaryStorageHost.getId(), templateId);
                templateHostVO.setDownloadPercent(100);
                templateHostVO.setDownloadState(Status.DOWNLOADED);
                templateHostVO.setInstallPath(answer.getPath());
                templateHostVO.setLastUpdated(new Date());
                templateHostVO.setSize(answer.getVirtualSize());
                templateHostVO.setPhysicalSize(answer.getphysicalSize());
                _templateHostDao.persist(templateHostVO);

                UsageEventUtils.publishUsageEvent(EventTypes.EVENT_TEMPLATE_CREATE, privateTemplate.getAccountId(),
                        secondaryStorageHost.getDataCenterId(), privateTemplate.getId(),
                        privateTemplate.getName(), null, privateTemplate.getSourceTemplateId(),
                        templateHostVO.getSize(), VirtualMachineTemplate.class.getName(), privateTemplate.getUuid());
                txn.commit();
            }
        } finally {
            if (snapshot != null && snapshot.getSwiftId() != null
                    && secondaryStorageURL != null && zoneId != null
                    && accountId != null && volumeId != null) {
                _snapshotMgr.deleteSnapshotsForVolume(secondaryStorageURL,
                        zoneId, accountId, volumeId);
            }
            if (privateTemplate == null) {
                Transaction txn = Transaction.currentTxn();
                txn.start();
                // Remove the template record
                _templateDao.expunge(templateId);

                // decrement resource count
                if (accountId != null) {
                    _resourceLimitMgr.decrementResourceCount(accountId,
                            ResourceType.template);
                }
                txn.commit();
            }
        }

        if (privateTemplate != null) {
            return privateTemplate;
        } else {
            throw new CloudRuntimeException("Failed to create a template");
        }
    }

    @Override
    public String getChecksum(Long hostId, String templatePath) {
        HostVO ssHost = _hostDao.findById(hostId);
        Host.Type type = ssHost.getType();
        if (type != Host.Type.SecondaryStorage
                && type != Host.Type.LocalSecondaryStorage) {
            return null;
        }
        String secUrl = ssHost.getStorageUrl();
        Answer answer;
        answer = _agentMgr.sendToSecStorage(ssHost, new ComputeChecksumCommand(
                secUrl, templatePath));
        if (answer != null && answer.getResult()) {
            return answer.getDetails();
        }
        return null;
    }

    // used for vm transitioning to error state
    private void updateVmStateForFailedVmCreation(Long vmId, Long hostId) {

        UserVmVO vm = _vmDao.findById(vmId);

        if (vm != null) {
            if (vm.getState().equals(State.Stopped)) {
                s_logger.debug("Destroying vm " + vm + " as it failed to create on Host with Id:" + hostId);
                try {
                    _itMgr.stateTransitTo(vm,
                            VirtualMachine.Event.OperationFailedToError, null);
                } catch (NoTransitionException e1) {
                    s_logger.warn(e1.getMessage());
                }
                // destroy associated volumes for vm in error state
                // get all volumes in non destroyed state
                List<VolumeVO> volumesForThisVm = _volsDao
                        .findUsableVolumesForInstance(vm.getId());
                for (VolumeVO volume : volumesForThisVm) {
                    try {
                        if (volume.getState() != Volume.State.Destroy) {
                            _storageMgr.destroyVolume(volume);
                        }
                    } catch (ConcurrentOperationException e) {
                        s_logger.warn("Unable to delete volume:"
                                + volume.getId() + " for vm:" + vmId
                                + " whilst transitioning to error state");
                    }
                }
                String msg = "Failed to deploy Vm with Id: " + vmId + ", on Host with Id: " + hostId;
                _alertMgr.sendAlert(AlertManager.ALERT_TYPE_USERVM, vm.getDataCenterId(), vm.getPodIdToDeployIn(), msg, msg);

                _resourceLimitMgr.decrementResourceCount(vm.getAccountId(),
                        ResourceType.user_vm);
            }
        }
    }

    protected class ExpungeTask implements Runnable {
        public ExpungeTask() {
        }

        @Override
        public void run() {
            GlobalLock scanLock = GlobalLock.getInternLock("UserVMExpunge");
            try {
                if (scanLock.lock(ACQUIRE_GLOBAL_LOCK_TIMEOUT_FOR_COOPERATION)) {
                    try {
                        List<UserVmVO> vms = _vmDao.findDestroyedVms(new Date(
                                System.currentTimeMillis()
                                - ((long) _expungeDelay << 10)));
                        if (s_logger.isInfoEnabled()) {
                            if (vms.size() == 0) {
                                s_logger.trace("Found " + vms.size()
                                        + " vms to expunge.");
                            } else {
                                s_logger.info("Found " + vms.size()
                                        + " vms to expunge.");
                            }
                        }
                        for (UserVmVO vm : vms) {
                            try {
                                expunge(vm,
                                        _accountMgr.getSystemUser().getId(),
                                        _accountMgr.getSystemAccount());
                            } catch (Exception e) {
                                s_logger.warn("Unable to expunge " + vm, e);
                            }
                        }
                    } catch (Exception e) {
                        s_logger.error("Caught the following Exception", e);
                    } finally {
                        scanLock.unlock();
                    }
                }
            } finally {
                scanLock.releaseRef();
            }
        }
    }

    private static boolean isAdmin(short accountType) {
        return ((accountType == Account.ACCOUNT_TYPE_ADMIN)
                || (accountType == Account.ACCOUNT_TYPE_RESOURCE_DOMAIN_ADMIN)
                || (accountType == Account.ACCOUNT_TYPE_DOMAIN_ADMIN) || (accountType == Account.ACCOUNT_TYPE_READ_ONLY_ADMIN));
    }

    @Override
    @ActionEvent(eventType = EventTypes.EVENT_VM_UPDATE, eventDescription = "updating Vm")
    public UserVm updateVirtualMachine(UpdateVMCmd cmd)
            throws ResourceUnavailableException, InsufficientCapacityException {
        String displayName = cmd.getDisplayName();
        String group = cmd.getGroup();
        Boolean ha = cmd.getHaEnable();
        Long id = cmd.getId();
        Long osTypeId = cmd.getOsTypeId();
        String userData = cmd.getUserData();

        // Input validation
        UserVmVO vmInstance = null;

        // Verify input parameters
        vmInstance = _vmDao.findById(id.longValue());

        if (vmInstance == null) {
            throw new InvalidParameterValueException(
                    "unable to find virtual machine with id " + id);
        }

        ServiceOffering offering = _serviceOfferingDao.findById(vmInstance
                .getServiceOfferingId());
        if (!offering.getOfferHA() && ha != null && ha) {
            throw new InvalidParameterValueException(
                    "Can't enable ha for the vm as it's created from the Service offering having HA disabled");
        }

        _accountMgr.checkAccess(UserContext.current().getCaller(), null, true,
                vmInstance);

        if (displayName == null) {
            displayName = vmInstance.getDisplayName();
        }

        if (ha == null) {
            ha = vmInstance.isHaEnabled();
        }

        UserVmVO vm = _vmDao.findById(id);
        if (vm == null) {
            throw new CloudRuntimeException(
                    "Unable to find virual machine with id " + id);
        }

        if (vm.getState() == State.Error || vm.getState() == State.Expunging) {
            s_logger.error("vm is not in the right state: " + id);
            throw new InvalidParameterValueException("Vm with id " + id
                    + " is not in the right state");
        }

        boolean updateUserdata = false;
        if (userData != null) {
            // check and replace newlines
            userData = userData.replace("\\n", "");
            validateUserData(userData);
            // update userData on domain router.
            updateUserdata = true;
        } else {
            userData = vmInstance.getUserData();
        }

        String description = "";

        if (displayName != vmInstance.getDisplayName()) {
            description += "New display name: " + displayName + ". ";
        }

        if (ha != vmInstance.isHaEnabled()) {
            if (ha) {
                description += "Enabled HA. ";
            } else {
                description += "Disabled HA. ";
            }
        }
        if (osTypeId == null) {
            osTypeId = vmInstance.getGuestOSId();
        } else {
            description += "Changed Guest OS Type to " + osTypeId + ". ";
        }

        if (group != null) {
            if (addInstanceToGroup(id, group)) {
                description += "Added to group: " + group + ".";
            }
        }

        _vmDao.updateVM(id, displayName, ha, osTypeId, userData);

        if (updateUserdata) {
            boolean result = updateUserDataInternal(_vmDao.findById(id));
            if (result) {
                s_logger.debug("User data successfully updated for vm id="+id);
            } else {
                throw new CloudRuntimeException("Failed to reset userdata for the virtual machine ");
            }
        }

        return _vmDao.findById(id);
    }

    private boolean updateUserDataInternal(UserVm vm)
            throws ResourceUnavailableException, InsufficientCapacityException {
        VMTemplateVO template = _templateDao.findByIdIncludingRemoved(vm.getTemplateId());
        Nic defaultNic = _networkModel.getDefaultNic(vm.getId());
        if (defaultNic == null) {
            s_logger.error("Unable to update userdata for vm id=" + vm.getId() + " as the instance doesn't have default nic");
            return false;
        }

        Network defaultNetwork = _networkDao.findById(defaultNic.getNetworkId());
        NicProfile defaultNicProfile = new NicProfile(defaultNic, defaultNetwork, null, null, null,
                _networkModel.isSecurityGroupSupportedInNetwork(defaultNetwork),
                _networkModel.getNetworkTag(template.getHypervisorType(), defaultNetwork));

        VirtualMachineProfile<VMInstanceVO> vmProfile = new VirtualMachineProfileImpl<VMInstanceVO>((VMInstanceVO)vm);

        UserDataServiceProvider element = _networkModel.getUserDataUpdateProvider(defaultNetwork);
        if (element == null) {
            throw new CloudRuntimeException("Can't find network element for " + Service.UserData.getName() + " provider needed for UserData update");
        }
        boolean result = element.saveUserData(defaultNetwork, defaultNicProfile, vmProfile);

        return true;
    }

    @Override
    @ActionEvent(eventType = EventTypes.EVENT_VM_START, eventDescription = "starting Vm", async = true)
    public UserVm startVirtualMachine(StartVMCmd cmd)
            throws ExecutionException, ConcurrentOperationException,
            ResourceUnavailableException, InsufficientCapacityException {
        return startVirtualMachine(cmd.getId(), cmd.getHostId(), null).first();
    }

    @Override
    @ActionEvent(eventType = EventTypes.EVENT_VM_REBOOT, eventDescription = "rebooting Vm", async = true)
    public UserVm rebootVirtualMachine(RebootVMCmd cmd)
            throws InsufficientCapacityException, ResourceUnavailableException {
        Account caller = UserContext.current().getCaller();
        Long vmId = cmd.getId();

        // Verify input parameters
        UserVmVO vmInstance = _vmDao.findById(vmId.longValue());
        if (vmInstance == null) {
            throw new InvalidParameterValueException(
                    "unable to find a virtual machine with id " + vmId);
        }

        _accountMgr.checkAccess(caller, null, true, vmInstance);

        return rebootVirtualMachine(UserContext.current().getCallerUserId(),
                vmId);
    }

    @Override
    @ActionEvent(eventType = EventTypes.EVENT_VM_DESTROY, eventDescription = "destroying Vm", async = true)
    public UserVm destroyVm(DestroyVMCmd cmd)
            throws ResourceUnavailableException, ConcurrentOperationException {
        return destroyVm(cmd.getId());
    }

    @Override
    @DB
    public InstanceGroupVO createVmGroup(CreateVMGroupCmd cmd) {
        Account caller = UserContext.current().getCaller();
        Long domainId = cmd.getDomainId();
        String accountName = cmd.getAccountName();
        String groupName = cmd.getGroupName();
        Long projectId = cmd.getProjectId();

        Account owner = _accountMgr.finalizeOwner(caller, accountName,
                domainId, projectId);
        long accountId = owner.getId();

        // Check if name is already in use by this account
        boolean isNameInUse = _vmGroupDao.isNameInUse(accountId, groupName);

        if (isNameInUse) {
            throw new InvalidParameterValueException(
                    "Unable to create vm group, a group with name " + groupName
                    + " already exisits for account " + accountId);
        }

        return createVmGroup(groupName, accountId);
    }

    @DB
    protected InstanceGroupVO createVmGroup(String groupName, long accountId) {
        Account account = null;
        final Transaction txn = Transaction.currentTxn();
        txn.start();
        try {
            account = _accountDao.acquireInLockTable(accountId); // to ensure
            // duplicate
            // vm group
            // names are
            // not
            // created.
            if (account == null) {
                s_logger.warn("Failed to acquire lock on account");
                return null;
            }
            InstanceGroupVO group = _vmGroupDao.findByAccountAndName(accountId,
                    groupName);
            if (group == null) {
                group = new InstanceGroupVO(groupName, accountId);
                group = _vmGroupDao.persist(group);
            }
            return group;
        } finally {
            if (account != null) {
                _accountDao.releaseFromLockTable(accountId);
            }
            txn.commit();
        }
    }

    @Override
    public boolean deleteVmGroup(DeleteVMGroupCmd cmd) {
        Account caller = UserContext.current().getCaller();
        Long groupId = cmd.getId();

        // Verify input parameters
        InstanceGroupVO group = _vmGroupDao.findById(groupId);
        if ((group == null) || (group.getRemoved() != null)) {
            throw new InvalidParameterValueException(
                    "unable to find a vm group with id " + groupId);
        }

        _accountMgr.checkAccess(caller, null, true, group);

        return deleteVmGroup(groupId);
    }

    @Override
    public boolean deleteVmGroup(long groupId) {
        // delete all the mappings from group_vm_map table
        List<InstanceGroupVMMapVO> groupVmMaps = _groupVMMapDao
                .listByGroupId(groupId);
        for (InstanceGroupVMMapVO groupMap : groupVmMaps) {
            SearchCriteria<InstanceGroupVMMapVO> sc = _groupVMMapDao
                    .createSearchCriteria();
            sc.addAnd("instanceId", SearchCriteria.Op.EQ,
                    groupMap.getInstanceId());
            _groupVMMapDao.expunge(sc);
        }

        if (_vmGroupDao.remove(groupId)) {
            return true;
        } else {
            return false;
        }
    }

    @Override
    @DB
    public boolean addInstanceToGroup(long userVmId, String groupName) {
        UserVmVO vm = _vmDao.findById(userVmId);

        InstanceGroupVO group = _vmGroupDao.findByAccountAndName(
                vm.getAccountId(), groupName);
        // Create vm group if the group doesn't exist for this account
        if (group == null) {
            group = createVmGroup(groupName, vm.getAccountId());
        }

        if (group != null) {
            final Transaction txn = Transaction.currentTxn();
            txn.start();
            UserVm userVm = _vmDao.acquireInLockTable(userVmId);
            if (userVm == null) {
                s_logger.warn("Failed to acquire lock on user vm id="
                        + userVmId);
            }
            try {
                // don't let the group be deleted when we are assigning vm to
                // it.
                InstanceGroupVO ngrpLock = _vmGroupDao.lockRow(group.getId(),
                        false);
                if (ngrpLock == null) {
                    s_logger.warn("Failed to acquire lock on vm group id="
                            + group.getId() + " name=" + group.getName());
                    txn.rollback();
                    return false;
                }

                // Currently don't allow to assign a vm to more than one group
                if (_groupVMMapDao.listByInstanceId(userVmId) != null) {
                    // Delete all mappings from group_vm_map table
                    List<InstanceGroupVMMapVO> groupVmMaps = _groupVMMapDao
                            .listByInstanceId(userVmId);
                    for (InstanceGroupVMMapVO groupMap : groupVmMaps) {
                        SearchCriteria<InstanceGroupVMMapVO> sc = _groupVMMapDao
                                .createSearchCriteria();
                        sc.addAnd("instanceId", SearchCriteria.Op.EQ,
                                groupMap.getInstanceId());
                        _groupVMMapDao.expunge(sc);
                    }
                }
                InstanceGroupVMMapVO groupVmMapVO = new InstanceGroupVMMapVO(
                        group.getId(), userVmId);
                _groupVMMapDao.persist(groupVmMapVO);

                txn.commit();
                return true;
            } finally {
                if (userVm != null) {
                    _vmDao.releaseFromLockTable(userVmId);
                }
            }
        }
        return false;
    }

    @Override
    public InstanceGroupVO getGroupForVm(long vmId) {
        // TODO - in future releases vm can be assigned to multiple groups; but
        // currently return just one group per vm
        try {
            List<InstanceGroupVMMapVO> groupsToVmMap = _groupVMMapDao
                    .listByInstanceId(vmId);

            if (groupsToVmMap != null && groupsToVmMap.size() != 0) {
                InstanceGroupVO group = _vmGroupDao.findById(groupsToVmMap.get(
                        0).getGroupId());
                return group;
            } else {
                return null;
            }
        } catch (Exception e) {
            s_logger.warn("Error trying to get group for a vm: ", e);
            return null;
        }
    }

    @Override
    public void removeInstanceFromInstanceGroup(long vmId) {
        try {
            List<InstanceGroupVMMapVO> groupVmMaps = _groupVMMapDao
                    .listByInstanceId(vmId);
            for (InstanceGroupVMMapVO groupMap : groupVmMaps) {
                SearchCriteria<InstanceGroupVMMapVO> sc = _groupVMMapDao
                        .createSearchCriteria();
                sc.addAnd("instanceId", SearchCriteria.Op.EQ,
                        groupMap.getInstanceId());
                _groupVMMapDao.expunge(sc);
            }
        } catch (Exception e) {
            s_logger.warn("Error trying to remove vm from group: ", e);
        }
    }

    protected boolean validPassword(String password) {
        if (password == null || password.length() == 0) {
            return false;
        }
        for (int i = 0; i < password.length(); i++) {
            if (password.charAt(i) == ' ') {
                return false;
            }
        }
        return true;
    }

    @Override
    public UserVm createBasicSecurityGroupVirtualMachine(DataCenter zone, ServiceOffering serviceOffering, VirtualMachineTemplate template, List<Long> securityGroupIdList, Account owner,
            String hostName, String displayName, Long diskOfferingId, Long diskSize, String group, HypervisorType hypervisor, String userData, String sshKeyPair, Map<Long, IpAddresses> requestedIps, IpAddresses defaultIps, String keyboard)
                    throws InsufficientCapacityException, ConcurrentOperationException, ResourceUnavailableException, StorageUnavailableException, ResourceAllocationException {

        Account caller = UserContext.current().getCaller();
        List<NetworkVO> networkList = new ArrayList<NetworkVO>();

        // Verify that caller can perform actions in behalf of vm owner
        _accountMgr.checkAccess(caller, null, true, owner);

        // Get default guest network in Basic zone
        Network defaultNetwork = _networkModel.getExclusiveGuestNetwork(zone.getId());

        if (defaultNetwork == null) {
            throw new InvalidParameterValueException(
                    "Unable to find a default network to start a vm");
        } else {
            networkList.add(_networkDao.findById(defaultNetwork.getId()));
        }

        boolean isVmWare = (template.getHypervisorType() == HypervisorType.VMware || (hypervisor != null && hypervisor == HypervisorType.VMware));

        if (securityGroupIdList != null && isVmWare) {
            throw new InvalidParameterValueException("Security group feature is not supported for vmWare hypervisor");
        } else if (!isVmWare && _networkModel.isSecurityGroupSupportedInNetwork(defaultNetwork) && _networkModel.canAddDefaultSecurityGroup()) {
            //add the default securityGroup only if no security group is specified
            if (securityGroupIdList == null || securityGroupIdList.isEmpty()) {
                if (securityGroupIdList == null) {
                    securityGroupIdList = new ArrayList<Long>();
                }
                SecurityGroup defaultGroup = _securityGroupMgr
                        .getDefaultSecurityGroup(owner.getId());
                if (defaultGroup != null) {
                    securityGroupIdList.add(defaultGroup.getId());
                } else {
                    // create default security group for the account
                    if (s_logger.isDebugEnabled()) {
                        s_logger.debug("Couldn't find default security group for the account "
                                + owner + " so creating a new one");
                    }
                    defaultGroup = _securityGroupMgr.createSecurityGroup(
                            SecurityGroupManager.DEFAULT_GROUP_NAME,
                            SecurityGroupManager.DEFAULT_GROUP_DESCRIPTION,
                            owner.getDomainId(), owner.getId(),
                            owner.getAccountName());
                    securityGroupIdList.add(defaultGroup.getId());
                }
            }
        }

        return createVirtualMachine(zone, serviceOffering, template, hostName, displayName, owner, diskOfferingId,
                diskSize, networkList, securityGroupIdList, group, userData, sshKeyPair, hypervisor, caller, requestedIps, defaultIps, keyboard);
    }

    @Override
    public UserVm createAdvancedSecurityGroupVirtualMachine(DataCenter zone, ServiceOffering serviceOffering, VirtualMachineTemplate template, List<Long> networkIdList,
            List<Long> securityGroupIdList, Account owner, String hostName, String displayName, Long diskOfferingId, Long diskSize, String group, HypervisorType hypervisor, String userData,
            String sshKeyPair, Map<Long, IpAddresses> requestedIps, IpAddresses defaultIps, String keyboard) throws InsufficientCapacityException, ConcurrentOperationException, ResourceUnavailableException, StorageUnavailableException,
            ResourceAllocationException {

        Account caller = UserContext.current().getCaller();
        List<NetworkVO> networkList = new ArrayList<NetworkVO>();
        boolean isVmWare = (template.getHypervisorType() == HypervisorType.VMware || (hypervisor != null && hypervisor == HypervisorType.VMware));
        if (isVmWare) {
            throw new InvalidParameterValueException("Security group feature is not supported for vmWare hypervisor");
        }

        // Verify that caller can perform actions in behalf of vm owner
        _accountMgr.checkAccess(caller, null, true, owner);
<<<<<<< HEAD

        // If no network is specified, find system security group enabled
        // network
        if (networkIdList == null || networkIdList.isEmpty()) {
            Network networkWithSecurityGroup = _networkModel.getNetworkWithSecurityGroupEnabled(zone.getId());
            if (networkWithSecurityGroup == null) {
                throw new InvalidParameterValueException(
                        "No network with security enabled is found in zone id="
                                + zone.getId());
            }

            networkList.add(_networkDao.findById(networkWithSecurityGroup.getId()));
            isSecurityGroupEnabledNetworkUsed = true;

        } else if (securityGroupIdList != null
                && !securityGroupIdList.isEmpty()) {
            if (isVmWare) {
                throw new InvalidParameterValueException(
                        "Security group feature is not supported for vmWare hypervisor");
            }
            // Only one network can be specified, and it should be security
            // group enabled
            if (networkIdList.size() > 1) {
                throw new InvalidParameterValueException(
                        "Only support one network per VM if security group enabled");
            }

            NetworkVO network = _networkDao.findById(networkIdList.get(0)
                    .longValue());

=======
        if (networkIdList == null || networkIdList.isEmpty()) {
            throw new InvalidParameterValueException("need to specify networkIDs");
        }
        if (networkIdList.size() > 1 ) {
            throw new InvalidParameterValueException("VM can only be on one network in Zone with Security group enabled zone");
        }
        // Verify that all the networks are Shared/Guest; can't create combination of SG enabled and disabled networks 
        for (Long networkId : networkIdList) {
            NetworkVO network = _networkDao.findById(networkId);
>>>>>>> 8a86d08f
            if (network == null) {
                throw new InvalidParameterValueException(
                        "Unable to find network by id "
                                + networkIdList.get(0).longValue());
            }

<<<<<<< HEAD
            if (!_networkModel.isSecurityGroupSupportedInNetwork(network)) {
                throw new InvalidParameterValueException("Network is not security group enabled: " + network.getId());
            }

            networkList.add(network);
            isSecurityGroupEnabledNetworkUsed = true;

        } else {
            // Verify that all the networks are Shared/Guest; can't create combination of SG enabled and disabled networks 
            for (Long networkId : networkIdList) {
                NetworkVO network = _networkDao.findById(networkId);

                if (network == null) {
                    throw new InvalidParameterValueException(
                            "Unable to find network by id "
                                    + networkIdList.get(0).longValue());
                }

                boolean isSecurityGroupEnabled = _networkModel.isSecurityGroupSupportedInNetwork(network);
                if (isSecurityGroupEnabled) {
                    if (networkIdList.size() > 1) {
                        throw new InvalidParameterValueException("Can't create a vm with multiple networks one of" +
                        		" which is Security Group enabled");
                    }
=======
            boolean isSecurityGroupEnabled = _networkModel.isSecurityGroupSupportedInNetwork(network);
            if ( ! isSecurityGroupEnabled) {
                 throw new InvalidParameterValueException("Only support Security Group enabled networks in Security enabled zone, network " + network.getUuid() + " doesn't support security group ");
            }            
>>>>>>> 8a86d08f

            if (!(network.getTrafficType() == TrafficType.Guest && network.getGuestType() == Network.GuestType.Shared)) {
                 throw new InvalidParameterValueException("Can specify only Shared Guest networks when" +
                    		" deploy vm in Advance Security Group enabled zone");
            }

            // Perform account permission check
            if (network.getAclType() == ACLType.Account) {
                _accountMgr.checkAccess(caller, AccessType.UseNetwork, false, network);
            }
            networkList.add(network);
        }
        // if network is security group enabled, and no security group is specified, then add the default security group automatically
<<<<<<< HEAD
        if (isSecurityGroupEnabledNetworkUsed && !isVmWare && _networkModel.canAddDefaultSecurityGroup()) {
            
            // add the default securityGroup only if no security group is
            // specified
            if (securityGroupIdList == null || securityGroupIdList.isEmpty()) {
=======
        if ( _networkModel.canAddDefaultSecurityGroup()) {           
            if(securityGroupIdList == null || securityGroupIdList.isEmpty()){
>>>>>>> 8a86d08f
                if (securityGroupIdList == null) {
                    securityGroupIdList = new ArrayList<Long>();
                }

                SecurityGroup defaultGroup = _securityGroupMgr
                        .getDefaultSecurityGroup(owner.getId());
                if (defaultGroup != null) {
                    securityGroupIdList.add(defaultGroup.getId());
                } else {
                    // create default security group for the account
                    if (s_logger.isDebugEnabled()) {
                        s_logger.debug("Couldn't find default security group for the account "
                                + owner + " so creating a new one");
                    }
                    defaultGroup = _securityGroupMgr.createSecurityGroup(
                            SecurityGroupManager.DEFAULT_GROUP_NAME,
                            SecurityGroupManager.DEFAULT_GROUP_DESCRIPTION,
                            owner.getDomainId(), owner.getId(),
                            owner.getAccountName());
                    securityGroupIdList.add(defaultGroup.getId());
                }
            }
        }
        return createVirtualMachine(zone, serviceOffering, template, hostName, displayName, owner, diskOfferingId,
                diskSize, networkList, securityGroupIdList, group, userData, sshKeyPair, hypervisor, caller, requestedIps, defaultIps, keyboard);
    }

    @Override
    public UserVm createAdvancedVirtualMachine(DataCenter zone, ServiceOffering serviceOffering, VirtualMachineTemplate template, List<Long> networkIdList, Account owner, String hostName,
            String displayName, Long diskOfferingId, Long diskSize, String group, HypervisorType hypervisor, String userData, String sshKeyPair, Map<Long, IpAddresses> requestedIps, IpAddresses defaultIps, String keyboard)
                    throws InsufficientCapacityException, ConcurrentOperationException, ResourceUnavailableException, StorageUnavailableException, ResourceAllocationException {

        Account caller = UserContext.current().getCaller();
        List<NetworkVO> networkList = new ArrayList<NetworkVO>();

        // Verify that caller can perform actions in behalf of vm owner
        _accountMgr.checkAccess(caller, null, true, owner);

        List<HypervisorType> vpcSupportedHTypes = _vpcMgr
                .getSupportedVpcHypervisors();
        if (networkIdList == null || networkIdList.isEmpty()) {
            NetworkVO defaultNetwork = null;

            // if no network is passed in
            // Check if default virtual network offering has
            // Availability=Required. If it's true, search for corresponding
            // network
            // * if network is found, use it. If more than 1 virtual network is
            // found, throw an error
            // * if network is not found, create a new one and use it

            List<NetworkOfferingVO> requiredOfferings = _networkOfferingDao
                    .listByAvailability(Availability.Required, false);
            if (requiredOfferings.size() < 1) {
                throw new InvalidParameterValueException(
                        "Unable to find network offering with availability="
                                + Availability.Required
                                + " to automatically create the network as a part of vm creation");
            }

            if (requiredOfferings.get(0).getState() == NetworkOffering.State.Enabled) {
                // get Virtual networks
                List<? extends Network> virtualNetworks = _networkModel.listNetworksForAccount(owner.getId(), zone.getId(), Network.GuestType.Isolated);
                if (virtualNetworks.isEmpty()) {
                    long physicalNetworkId = _networkModel.findPhysicalNetworkId(zone.getId(), requiredOfferings.get(0).getTags(), requiredOfferings.get(0).getTrafficType());
                    // Validate physical network
                    PhysicalNetwork physicalNetwork = _physicalNetworkDao
                            .findById(physicalNetworkId);
                    if (physicalNetwork == null) {
                        throw new InvalidParameterValueException("Unable to find physical network with id: "+physicalNetworkId   + " and tag: " +requiredOfferings.get(0).getTags());
                    }
                    s_logger.debug("Creating network for account " + owner + " from the network offering id=" +requiredOfferings.get(0).getId() + " as a part of deployVM process");
                    Network newNetwork = _networkMgr.createGuestNetwork(requiredOfferings.get(0).getId(),
                            owner.getAccountName() + "-network", owner.getAccountName() + "-network", null, null,
                            null, null, owner, null, physicalNetwork, zone.getId(), ACLType.Account, null, null, null, null);
                    defaultNetwork = _networkDao.findById(newNetwork.getId());
                } else if (virtualNetworks.size() > 1) {
                    throw new InvalidParameterValueException(
                            "More than 1 default Isolated networks are found for account "
                                    + owner + "; please specify networkIds");
                } else {
                    defaultNetwork = _networkDao.findById(virtualNetworks.get(0).getId());
                }
            } else {
                throw new InvalidParameterValueException(
                        "Required network offering id="
                                + requiredOfferings.get(0).getId()
                                + " is not in " + NetworkOffering.State.Enabled);
            }

            networkList.add(defaultNetwork);

        } else {
            for (Long networkId : networkIdList) {
                NetworkVO network = _networkDao.findById(networkId);
                if (network == null) {
                    throw new InvalidParameterValueException(
                            "Unable to find network by id "
                                    + networkIdList.get(0).longValue());
                }
                if (network.getVpcId() != null) {
                    // Only ISOs, XenServer, KVM, and VmWare template types are
                    // supported for vpc networks
                    if (template.getFormat() != ImageFormat.ISO
                            && !vpcSupportedHTypes.contains(template
                                    .getHypervisorType())) {
                        throw new InvalidParameterValueException(
                                "Can't create vm from template with hypervisor "
                                        + template.getHypervisorType()
                                        + " in vpc network " + network);
                    }

                    // Only XenServer, KVM, and VMware hypervisors are supported
                    // for vpc networks
                    if (!vpcSupportedHTypes.contains(hypervisor)) {
                        throw new InvalidParameterValueException(
                                "Can't create vm of hypervisor type "
                                        + hypervisor + " in vpc network");
                    }

                }
                
                _networkModel.checkNetworkPermissions(owner, network);

                // don't allow to use system networks
                NetworkOffering networkOffering = _configMgr
                        .getNetworkOffering(network.getNetworkOfferingId());
                if (networkOffering.isSystemOnly()) {
                    throw new InvalidParameterValueException(
                            "Network id="
                                    + networkId
                                    + " is system only and can't be used for vm deployment");
                }
                networkList.add(network);
            }
        }

        return createVirtualMachine(zone, serviceOffering, template, hostName, displayName, owner, diskOfferingId, diskSize, networkList, null, group, userData, sshKeyPair, hypervisor, caller, requestedIps, defaultIps, keyboard);
    }

    @DB @ActionEvent(eventType = EventTypes.EVENT_VM_CREATE, eventDescription = "deploying Vm", create = true)
    protected UserVm createVirtualMachine(DataCenter zone, ServiceOffering serviceOffering, VirtualMachineTemplate template, String hostName, String displayName, Account owner, Long diskOfferingId,
            Long diskSize, List<NetworkVO> networkList, List<Long> securityGroupIdList, String group, String userData, String sshKeyPair, HypervisorType hypervisor, Account caller, Map<Long, IpAddresses> requestedIps, IpAddresses defaultIps, String keyboard)
            		throws InsufficientCapacityException, ResourceUnavailableException, ConcurrentOperationException, StorageUnavailableException, ResourceAllocationException {

        _accountMgr.checkAccess(caller, null, true, owner);

        if (owner.getState() == Account.State.disabled) {
            throw new PermissionDeniedException(
                    "The owner of vm to deploy is disabled: " + owner);
        }

        long accountId = owner.getId();

        assert !(requestedIps != null && (defaultIps.getIp4Address() != null || defaultIps.getIp6Address() != null)) : "requestedIp list and defaultNetworkIp should never be specified together";

        if (Grouping.AllocationState.Disabled == zone.getAllocationState()
                && !_accountMgr.isRootAdmin(caller.getType())) {
            throw new PermissionDeniedException(
                    "Cannot perform this operation, Zone is currently disabled: "
                            + zone.getId());
        }

        if (zone.getDomainId() != null) {
            DomainVO domain = _domainDao.findById(zone.getDomainId());
            if (domain == null) {
                throw new CloudRuntimeException("Unable to find the domain "
                        + zone.getDomainId() + " for the zone: " + zone);
            }
            // check that caller can operate with domain
            _configMgr.checkZoneAccess(caller, zone);
            // check that vm owner can create vm in the domain
            _configMgr.checkZoneAccess(owner, zone);
        }

        // check if account/domain is with in resource limits to create a new vm
        boolean isIso = Storage.ImageFormat.ISO == template.getFormat();
        _resourceLimitMgr.checkResourceLimit(owner, ResourceType.user_vm);
        _resourceLimitMgr.checkResourceLimit(owner, ResourceType.volume, (isIso
                || diskOfferingId == null ? 1 : 2));

        // verify security group ids
        if (securityGroupIdList != null) {
            for (Long securityGroupId : securityGroupIdList) {
                SecurityGroup sg = _securityGroupDao.findById(securityGroupId);
                if (sg == null) {
                    throw new InvalidParameterValueException(
                            "Unable to find security group by id "
                                    + securityGroupId);
                } else {
                    // verify permissions
                    _accountMgr.checkAccess(caller, null, true, owner, sg);
                }
            }
        }

        // check if we have available pools for vm deployment
        long availablePools = _storagePoolDao
                .countPoolsByStatus(StoragePoolStatus.Up);
        if (availablePools  < 1) {
            throw new StorageUnavailableException(
                    "There are no available pools in the UP state for vm deployment",
                    -1);
        }

        ServiceOfferingVO offering = _serviceOfferingDao
                .findById(serviceOffering.getId());

        if (template.getTemplateType().equals(TemplateType.SYSTEM)) {
            throw new InvalidParameterValueException(
                    "Unable to use system template " + template.getId()
                    + " to deploy a user vm");
        }
        List<VMTemplateZoneVO> listZoneTemplate = _templateZoneDao
                .listByZoneTemplate(zone.getId(), template.getId());
        if (listZoneTemplate == null || listZoneTemplate.isEmpty()) {
            throw new InvalidParameterValueException("The template "
                    + template.getId() + " is not available for use");
        }

        if (isIso && !template.isBootable()) {
            throw new InvalidParameterValueException(
                    "Installing from ISO requires an ISO that is bootable: "
                            + template.getId());
        }

        // Check templates permissions
        if (!template.isPublicTemplate()) {
            Account templateOwner = _accountMgr.getAccount(template
                    .getAccountId());
            _accountMgr.checkAccess(owner, null, true, templateOwner);
        }

        // check if the user data is correct
        validateUserData(userData);

        // Find an SSH public key corresponding to the key pair name, if one is
        // given
        String sshPublicKey = null;
        if (sshKeyPair != null && !sshKeyPair.equals("")) {
            SSHKeyPair pair = _sshKeyPairDao.findByName(owner.getAccountId(),
                    owner.getDomainId(), sshKeyPair);
            if (pair == null) {
                throw new InvalidParameterValueException(
                        "A key pair with name '" + sshKeyPair
                        + "' was not found.");
            }

            sshPublicKey = pair.getPublicKey();
        }

        List<Pair<NetworkVO, NicProfile>> networks = new ArrayList<Pair<NetworkVO, NicProfile>>();
       
        Map<String, NicProfile> networkNicMap = new HashMap<String, NicProfile>();

        short defaultNetworkNumber = 0;
        boolean securityGroupEnabled = false;
        boolean vpcNetwork = false;
        for (NetworkVO network : networkList) {
            if (network.getDataCenterId() != zone.getId()) {
                throw new InvalidParameterValueException("Network id="
                        + network.getId() + " doesn't belong to zone "
                        + zone.getId());
            }

            IpAddresses requestedIpPair = null;
            if (requestedIps != null && !requestedIps.isEmpty()) {
                requestedIpPair = requestedIps.get(network.getId());
            }
            
            if (requestedIpPair == null) {
            	requestedIpPair = new IpAddresses(null, null);
            } else {
            	checkRequestedIpAddresses(requestedIpPair.getIp4Address(), requestedIpPair.getIp6Address());
            }
            
            NicProfile profile = new NicProfile(requestedIpPair.getIp4Address(), requestedIpPair.getIp6Address());

            if (defaultNetworkNumber == 0) {
                defaultNetworkNumber++;
                // if user requested specific ip for default network, add it
                if (defaultIps.getIp4Address() != null || defaultIps.getIp6Address() != null) {
                	checkRequestedIpAddresses(defaultIps.getIp4Address(), defaultIps.getIp6Address());
                    profile = new NicProfile(defaultIps.getIp4Address(), defaultIps.getIp6Address());
                }

                profile.setDefaultNic(true);
            }

            networks.add(new Pair<NetworkVO, NicProfile>(network, profile));

            if (_networkModel.isSecurityGroupSupportedInNetwork(network)) {
                securityGroupEnabled = true;
            }

            // vm can't be a part of more than 1 VPC network
            if (network.getVpcId() != null) {
                if (vpcNetwork) {
                    throw new InvalidParameterValueException(
                            "Vm can't be a part of more than 1 VPC network");
                }
                vpcNetwork = true;
            }

            networkNicMap.put(network.getUuid(), profile);
        }

        if (securityGroupIdList != null && !securityGroupIdList.isEmpty()
                && !securityGroupEnabled) {
            throw new InvalidParameterValueException(
                    "Unable to deploy vm with security groups as SecurityGroup service is not enabled for the vm's network");
        }

        // Verify network information - network default network has to be set;
        // and vm can't have more than one default network
        // This is a part of business logic because default network is required
        // by Agent Manager in order to configure default
        // gateway for the vm
        if (defaultNetworkNumber == 0) {
            throw new InvalidParameterValueException(
                    "At least 1 default network has to be specified for the vm");
        } else if (defaultNetworkNumber > 1) {
            throw new InvalidParameterValueException(
                    "Only 1 default network per vm is supported");
        }

        long id = _vmDao.getNextInSequence(Long.class, "id");

        String instanceName = VirtualMachineName.getVmName(id, owner.getId(),
                _instance);

        String uuidName = UUID.randomUUID().toString();

        // verify hostname information
        if (hostName == null) {
            hostName = uuidName;
        } else {
            // 1) check is hostName is RFC complient
            if (!NetUtils.verifyDomainNameLabel(hostName, true)) {
                throw new InvalidParameterValueException(
                        "Invalid name. Vm name can contain ASCII letters 'a' through 'z', the digits '0' through '9', "
                        + "and the hyphen ('-'), must be between 1 and 63 characters long, and can't start or end with \"-\" and can't start with digit");
            }
            // 2) hostName has to be unique in the network domain
            Map<String, List<Long>> ntwkDomains = new HashMap<String, List<Long>>();
            for (NetworkVO network : networkList) {
                String ntwkDomain = network.getNetworkDomain();
                if (!ntwkDomains.containsKey(ntwkDomain)) {
                    List<Long> ntwkIds = new ArrayList<Long>();
                    ntwkIds.add(network.getId());
                    ntwkDomains.put(ntwkDomain, ntwkIds);
                } else {
                    List<Long> ntwkIds = ntwkDomains.get(ntwkDomain);
                    ntwkIds.add(network.getId());
                    ntwkDomains.put(ntwkDomain, ntwkIds);
                }
            }

            for (String ntwkDomain : ntwkDomains.keySet()) {
                for (Long ntwkId : ntwkDomains.get(ntwkDomain)) {
                    // * get all vms hostNames in the network
                    List<String> hostNames = _vmInstanceDao
                            .listDistinctHostNames(ntwkId);
                    // * verify that there are no duplicates
                    if (hostNames.contains(hostName)) {
                        throw new InvalidParameterValueException("The vm with hostName " + hostName
                                + " already exists in the network domain: " + ntwkDomain + "; network=" 
                                + _networkModel.getNetwork(ntwkId));
                    }
                }
            }
        }

        HypervisorType hypervisorType = null;
        if (template == null || template.getHypervisorType() == null
                || template.getHypervisorType() == HypervisorType.None) {
            hypervisorType = hypervisor;
        } else {
            hypervisorType = template.getHypervisorType();
        }
        Transaction txn = Transaction.currentTxn();
        txn.start();
        UserVmVO vm = new UserVmVO(id, instanceName, displayName,
                template.getId(), hypervisorType, template.getGuestOSId(),
                offering.getOfferHA(), offering.getLimitCpuUse(),
                owner.getDomainId(), owner.getId(), offering.getId(), userData,
                hostName, diskOfferingId);
        vm.setUuid(uuidName);

        if (sshPublicKey != null) {
            vm.setDetail("SSH.PublicKey", sshPublicKey);
        }

        if (keyboard != null && !keyboard.isEmpty())
            vm.setDetail(VmDetailConstants.KEYBOARD, keyboard);

        if (isIso) {
            vm.setIsoId(template.getId());
        }

        _vmDao.persist(vm);
        _vmDao.saveDetails(vm);

        s_logger.debug("Allocating in the DB for vm");
        DataCenterDeployment plan = new DataCenterDeployment(zone.getId());


        long guestOSId = template.getGuestOSId();
        GuestOSVO guestOS = _guestOSDao.findById(guestOSId);
        long guestOSCategoryId = guestOS.getCategoryId();
        GuestOSCategoryVO guestOSCategory = _guestOSCategoryDao.findById(guestOSCategoryId);

        List<String> computeTags = new ArrayList<String>();
        computeTags.add(offering.getHostTag());

        List<String> rootDiskTags =	new ArrayList<String>();    	
        rootDiskTags.add(offering.getTags());

        if(isIso){
            VirtualMachineEntity vmEntity = _orchSrvc.createVirtualMachineFromScratch(vm.getUuid(), new Long(owner.getAccountId()).toString(), vm.getIsoId().toString(), hostName, displayName, hypervisor.name(), guestOSCategory.getName(), offering.getCpu(), offering.getSpeed(), offering.getRamSize(), diskSize,  computeTags, rootDiskTags, networkNicMap, plan);
        }else {
            VirtualMachineEntity vmEntity = _orchSrvc.createVirtualMachine(vm.getUuid(), new Long(owner.getAccountId()).toString(), new Long(template.getId()).toString(), hostName, displayName, hypervisor.name(), offering.getCpu(),  offering.getSpeed(), offering.getRamSize(), diskSize, computeTags, rootDiskTags, networkNicMap, plan);
        }

        

        if (s_logger.isDebugEnabled()) {
            s_logger.debug("Successfully allocated DB entry for " + vm);
        }
        UserContext.current().setEventDetails("Vm Id: " + vm.getId());

        UsageEventUtils.publishUsageEvent(EventTypes.EVENT_VM_CREATE, accountId, zone.getId(), vm.getId(),
                vm.getHostName(), offering.getId(), template.getId(), hypervisorType.toString(),
                VirtualMachine.class.getName(), vm.getUuid());

        _resourceLimitMgr.incrementResourceCount(accountId,
                ResourceType.user_vm);

        txn.commit();

        // Assign instance to the group
        try {
            if (group != null) {
                boolean addToGroup = addInstanceToGroup(Long.valueOf(id), group);
                if (!addToGroup) {
                    throw new CloudRuntimeException(
                            "Unable to assign Vm to the group " + group);
                }
            }
        } catch (Exception ex) {
            throw new CloudRuntimeException("Unable to assign Vm to the group "
                    + group);
        }

        _securityGroupMgr.addInstanceToGroups(vm.getId(), securityGroupIdList);

        return vm;
    }

    private void checkRequestedIpAddresses(String ip4, String ip6) throws InvalidParameterValueException {
    	if (ip4 != null) {
    		if (!NetUtils.isValidIp(ip4)) {
    			throw new InvalidParameterValueException("Invalid specified IPv4 address " + ip4);
    		}
    	}
    	if (ip6 != null) {
    		if (!NetUtils.isValidIpv6(ip6)) {
    			throw new InvalidParameterValueException("Invalid specified IPv6 address " + ip6);
    		}
    	}
	}

	private void validateUserData(String userData) {
        byte[] decodedUserData = null;
        if (userData != null) {
            if (!Base64.isBase64(userData)) {
                throw new InvalidParameterValueException(
                        "User data is not base64 encoded");
            }
            if (userData.length() >= 2 * MAX_USER_DATA_LENGTH_BYTES) {
                throw new InvalidParameterValueException(
                        "User data is too long");
            }
            decodedUserData = Base64.decodeBase64(userData.getBytes());
            if (decodedUserData.length > MAX_USER_DATA_LENGTH_BYTES) {
                throw new InvalidParameterValueException(
                        "User data is too long");
            }
            if (decodedUserData.length < 1) {
                throw new InvalidParameterValueException(
                        "User data is too short");
            }
        }
    }

    @Override
    @ActionEvent(eventType = EventTypes.EVENT_VM_CREATE, eventDescription = "starting Vm", async = true)
    public UserVm startVirtualMachine(DeployVMCmd cmd)
            throws ResourceUnavailableException, InsufficientCapacityException,
            ConcurrentOperationException {
        return startVirtualMachine(cmd, null);
    }

    protected UserVm startVirtualMachine(DeployVMCmd cmd,
            Map<VirtualMachineProfile.Param, Object> additonalParams)
                    throws ResourceUnavailableException, InsufficientCapacityException,
    ConcurrentOperationException {

        long vmId = cmd.getEntityId();
        Long hostId = cmd.getHostId();
        UserVmVO vm = _vmDao.findById(vmId);

        Pair<UserVmVO, Map<VirtualMachineProfile.Param, Object>> vmParamPair = null;
        try {
            vmParamPair = startVirtualMachine(vmId, hostId, additonalParams);
            vm = vmParamPair.first();
        } finally {
            updateVmStateForFailedVmCreation(vm.getId(), hostId);
        }

        // Check that the password was passed in and is valid
        VMTemplateVO template = _templateDao.findByIdIncludingRemoved(vm
                .getTemplateId());
        if (template.getEnablePassword()) {
            // this value is not being sent to the backend; need only for api
            // display purposes
            vm.setPassword((String) vmParamPair.second().get(
                    VirtualMachineProfile.Param.VmPassword));
        }

        return vm;
    }

    @Override
    public boolean finalizeVirtualMachineProfile(
            VirtualMachineProfile<UserVmVO> profile, DeployDestination dest,
            ReservationContext context) {
        UserVmVO vm = profile.getVirtualMachine();
        Map<String, String> details = _vmDetailsDao.findDetails(vm.getId());
        vm.setDetails(details);

        if (vm.getIsoId() != null) {
            String isoPath = null;

            VirtualMachineTemplate template = _templateDao.findById(vm
                    .getIsoId());
            if (template == null || template.getFormat() != ImageFormat.ISO) {
                throw new CloudRuntimeException(
                        "Can not find ISO in vm_template table for id "
                                + vm.getIsoId());
            }

            Pair<String, String> isoPathPair = _storageMgr.getAbsoluteIsoPath(
                    template.getId(), vm.getDataCenterId());

            if (template.getTemplateType() == TemplateType.PERHOST) {
                isoPath = template.getName();
            } else {
                if (isoPathPair == null) {
                    s_logger.warn("Couldn't get absolute iso path");
                    return false;
                } else {
                    isoPath = isoPathPair.first();
                }
            }

            if (template.isBootable()) {
                profile.setBootLoaderType(BootloaderType.CD);
            }
            GuestOSVO guestOS = _guestOSDao.findById(template.getGuestOSId());
            String displayName = null;
            if (guestOS != null) {
                displayName = guestOS.getDisplayName();
            }
            VolumeTO iso = new VolumeTO(profile.getId(), Volume.Type.ISO,
                    StoragePoolType.ISO, null, template.getName(), null,
                    isoPath, 0, null, displayName);

            iso.setDeviceId(3);
            profile.addDisk(iso);
        } else {
            VirtualMachineTemplate template = profile.getTemplate();
            /* create a iso placeholder */
            VolumeTO iso = new VolumeTO(profile.getId(), Volume.Type.ISO,
                    StoragePoolType.ISO, null, template.getName(), null, null,
                    0, null);
            iso.setDeviceId(3);
            profile.addDisk(iso);
        }

        return true;
    }

    @Override
    public boolean finalizeDeployment(Commands cmds,
            VirtualMachineProfile<UserVmVO> profile, DeployDestination dest,
            ReservationContext context) {
        UserVmVO userVm = profile.getVirtualMachine();
        List<NicVO> nics = _nicDao.listByVmId(userVm.getId());
        for (NicVO nic : nics) {
            NetworkVO network = _networkDao.findById(nic.getNetworkId());
            if (network.getTrafficType() == TrafficType.Guest
                    || network.getTrafficType() == TrafficType.Public) {
                userVm.setPrivateIpAddress(nic.getIp4Address());
                userVm.setPrivateMacAddress(nic.getMacAddress());
            }
        }
        return true;
    }

    @Override
    public boolean finalizeCommandsOnStart(Commands cmds,
            VirtualMachineProfile<UserVmVO> profile) {
        return true;
    }

    @Override
    public boolean finalizeStart(VirtualMachineProfile<UserVmVO> profile,
            long hostId, Commands cmds, ReservationContext context) {
        UserVmVO vm = profile.getVirtualMachine();

        Answer[] answersToCmds = cmds.getAnswers();
        if (answersToCmds == null) {
            if (s_logger.isDebugEnabled()) {
                s_logger.debug("Returning from finalizeStart() since there are no answers to read");
            }
            return true;
        }
        Answer startAnswer = cmds.getAnswer(StartAnswer.class);
        String returnedIp = null;
        String originalIp = null;
        if (startAnswer != null) {
            StartAnswer startAns = (StartAnswer) startAnswer;
            VirtualMachineTO vmTO = startAns.getVirtualMachine();
            for (NicTO nicTO : vmTO.getNics()) {
                if (nicTO.getType() == TrafficType.Guest) {
                    returnedIp = nicTO.getIp();
                }
            }
        }

        List<NicVO> nics = _nicDao.listByVmId(vm.getId());
        NicVO guestNic = null;
        NetworkVO guestNetwork = null;
        for (NicVO nic : nics) {
            NetworkVO network = _networkDao.findById(nic.getNetworkId());
            long isDefault = (nic.isDefaultNic()) ? 1 : 0;
            UsageEventUtils.publishUsageEvent(EventTypes.EVENT_NETWORK_OFFERING_ASSIGN, vm.getAccountId(),
                    vm.getDataCenterId(), vm.getId(), vm.getHostName(), network.getNetworkOfferingId(),
                    null, isDefault, VirtualMachine.class.getName(), vm.getUuid());
            if (network.getTrafficType() == TrafficType.Guest) {
                originalIp = nic.getIp4Address();
                guestNic = nic;
                guestNetwork = network;
            }
        }
        boolean ipChanged = false;
        if (originalIp != null && !originalIp.equalsIgnoreCase(returnedIp)) {
            if (returnedIp != null && guestNic != null) {
                guestNic.setIp4Address(returnedIp);
                ipChanged = true;
            }
        }
        if (returnedIp != null && !returnedIp.equalsIgnoreCase(originalIp)) {
            if (guestNic != null) {
                guestNic.setIp4Address(returnedIp);
                ipChanged = true;
            }
        }
        if (ipChanged) {
            DataCenterVO dc = _dcDao.findById(vm.getDataCenterId());
            UserVmVO userVm = profile.getVirtualMachine();
            // dc.getDhcpProvider().equalsIgnoreCase(Provider.ExternalDhcpServer.getName())
            if (_ntwkSrvcDao.canProviderSupportServiceInNetwork(
                    guestNetwork.getId(), Service.Dhcp,
                    Provider.ExternalDhcpServer)) {
                _nicDao.update(guestNic.getId(), guestNic);
                userVm.setPrivateIpAddress(guestNic.getIp4Address());
                _vmDao.update(userVm.getId(), userVm);

                s_logger.info("Detected that ip changed in the answer, updated nic in the db with new ip "
                        + returnedIp);
            }
        }

        // get system ip and create static nat rule for the vm
        try {
            _rulesMgr.getSystemIpAndEnableStaticNatForVm(
                    profile.getVirtualMachine(), false);
        } catch (Exception ex) {
            s_logger.warn(
                    "Failed to get system ip and enable static nat for the vm "
                            + profile.getVirtualMachine()
                            + " due to exception ", ex);
            return false;
        }

        return true;
    }

    @Override
    public void finalizeExpunge(UserVmVO vm) {
    }

    @Override
    public UserVmVO persist(UserVmVO vm) {
        return _vmDao.persist(vm);
    }

    @Override
    public UserVmVO findById(long id) {
        return _vmDao.findById(id);
    }

    @Override
    public UserVmVO findByName(String name) {
        if (!VirtualMachineName.isValidVmName(name)) {
            return null;
        }
        return findById(VirtualMachineName.getVmId(name));
    }

    @Override
    @ActionEvent(eventType = EventTypes.EVENT_VM_STOP, eventDescription = "stopping Vm", async = true)
    public UserVm stopVirtualMachine(long vmId, boolean forced)
            throws ConcurrentOperationException {
        // Input validation
        Account caller = UserContext.current().getCaller();
        Long userId = UserContext.current().getCallerUserId();

        // if account is removed, return error
        if (caller != null && caller.getRemoved() != null) {
            throw new PermissionDeniedException("The account " + caller.getId()
                    + " is removed");
        }

        UserVmVO vm = _vmDao.findById(vmId);
        if (vm == null) {
            throw new InvalidParameterValueException(
                    "unable to find a virtual machine with id " + vmId);
        }

        UserVO user = _userDao.findById(userId);

        try {
            VirtualMachineEntity vmEntity = _orchSrvc.getVirtualMachine(vm.getUuid());
            vmEntity.stop(new Long(userId).toString());            
        } catch (ResourceUnavailableException e) {
            throw new CloudRuntimeException(
                    "Unable to contact the agent to stop the virtual machine "
                            + vm, e);
        } catch (CloudException e) {
            throw new CloudRuntimeException(
                    "Unable to contact the agent to stop the virtual machine "
                            + vm, e);
        }

        return _vmDao.findById(vmId);
    }

    @Override
    public void finalizeStop(VirtualMachineProfile<UserVmVO> profile,
            StopAnswer answer) {
        // release elastic IP here
        IPAddressVO ip = _ipAddressDao.findByAssociatedVmId(profile.getId());
        if (ip != null && ip.getSystem()) {
            UserContext ctx = UserContext.current();
            try {
                _rulesMgr.disableStaticNat(ip.getId(), ctx.getCaller(), ctx.getCallerUserId(), true);
            } catch (Exception ex) {
                s_logger.warn(
                        "Failed to disable static nat and release system ip "
                                + ip + " as a part of vm "
                                + profile.getVirtualMachine()
                                + " stop due to exception ", ex);
            }
        }
    }

    public String generateRandomPassword() {
        return PasswordGenerator.generateRandomPassword(6);
    }

    @Override
    public Pair<UserVmVO, Map<VirtualMachineProfile.Param, Object>> startVirtualMachine(
            long vmId, Long hostId,
            Map<VirtualMachineProfile.Param, Object> additionalParams)
                    throws ConcurrentOperationException, ResourceUnavailableException,
                    InsufficientCapacityException {
        // Input validation
        Account callerAccount = UserContext.current().getCaller();
        UserVO callerUser = _userDao.findById(UserContext.current()
                .getCallerUserId());

        // if account is removed, return error
        if (callerAccount != null && callerAccount.getRemoved() != null) {
            throw new InvalidParameterValueException("The account "
                    + callerAccount.getId() + " is removed");
        }

        UserVmVO vm = _vmDao.findById(vmId);
        if (vm == null) {
            throw new InvalidParameterValueException(
                    "unable to find a virtual machine with id " + vmId);
        }

        _accountMgr.checkAccess(callerAccount, null, true, vm);

        Account owner = _accountDao.findById(vm.getAccountId());

        if (owner == null) {
            throw new InvalidParameterValueException("The owner of " + vm
                    + " does not exist: " + vm.getAccountId());
        }

        if (owner.getState() == Account.State.disabled) {
            throw new PermissionDeniedException("The owner of " + vm
                    + " is disabled: " + vm.getAccountId());
        }

        Host destinationHost = null;
        if (hostId != null) {
            Account account = UserContext.current().getCaller();
            if (!_accountService.isRootAdmin(account.getType())) {
                throw new PermissionDeniedException(
                        "Parameter hostid can only be specified by a Root Admin, permission denied");
            }
            destinationHost = _hostDao.findById(hostId);
            if (destinationHost == null) {
                throw new InvalidParameterValueException(
                        "Unable to find the host to deploy the VM, host id="
                                + hostId);
            }
        }

        // check if vm is security group enabled
        if (_securityGroupMgr.isVmSecurityGroupEnabled(vmId) && _securityGroupMgr.getSecurityGroupsForVm(vmId).isEmpty() && !_securityGroupMgr.isVmMappedToDefaultSecurityGroup(vmId) && _networkModel.canAddDefaultSecurityGroup()) {
            // if vm is not mapped to security group, create a mapping
            if (s_logger.isDebugEnabled()) {
                s_logger.debug("Vm "
                        + vm
                        + " is security group enabled, but not mapped to default security group; creating the mapping automatically");
            }

            SecurityGroup defaultSecurityGroup = _securityGroupMgr
                    .getDefaultSecurityGroup(vm.getAccountId());
            if (defaultSecurityGroup != null) {
                List<Long> groupList = new ArrayList<Long>();
                groupList.add(defaultSecurityGroup.getId());
                _securityGroupMgr.addInstanceToGroups(vmId, groupList);
            }
        }

        DataCenterDeployment plan = null;
        if (destinationHost != null) {
            s_logger.debug("Destination Host to deploy the VM is specified, specifying a deployment plan to deploy the VM");
            plan = new DataCenterDeployment(vm.getDataCenterId(),
                    destinationHost.getPodId(), destinationHost.getClusterId(),
                    destinationHost.getId(), null, null);
        }

        // Set parameters
        Map<VirtualMachineProfile.Param, Object> params = null;
        VMTemplateVO template = null;
        if (vm.isUpdateParameters()) {
            _vmDao.loadDetails(vm);
            // Check that the password was passed in and is valid
            template = _templateDao
                    .findByIdIncludingRemoved(vm.getTemplateId());

            String password = "saved_password";
            if (template.getEnablePassword()) {
                password = generateRandomPassword();
            }

            if (!validPassword(password)) {
                throw new InvalidParameterValueException(
                        "A valid password for this virtual machine was not provided.");
            }

            // Check if an SSH key pair was selected for the instance and if so
            // use it to encrypt & save the vm password
            String sshPublicKey = vm.getDetail("SSH.PublicKey");
            if (sshPublicKey != null && !sshPublicKey.equals("")
                    && password != null && !password.equals("saved_password")) {
                String encryptedPasswd = RSAHelper.encryptWithSSHPublicKey(
                        sshPublicKey, password);
                if (encryptedPasswd == null) {
                    throw new CloudRuntimeException("Error encrypting password");
                }

                vm.setDetail("Encrypted.Password", encryptedPasswd);
                _vmDao.saveDetails(vm);
            }

            params = new HashMap<VirtualMachineProfile.Param, Object>();
            if (additionalParams != null) {
                params.putAll(additionalParams);
            }
            params.put(VirtualMachineProfile.Param.VmPassword, password);
        }

        VirtualMachineEntity vmEntity = _orchSrvc.getVirtualMachine(vm.getUuid());
        
        String reservationId = vmEntity.reserve("FirstFitPlanner", plan, new ExcludeList(), new Long(callerUser.getId()).toString());
        vmEntity.deploy(reservationId, new Long(callerUser.getId()).toString());

        Pair<UserVmVO, Map<VirtualMachineProfile.Param, Object>> vmParamPair = new Pair(vm, params);
        if (vm != null && vm.isUpdateParameters()) {
            // this value is not being sent to the backend; need only for api
            // display purposes
            if (template.getEnablePassword()) {
                vm.setPassword((String) vmParamPair.second().get(VirtualMachineProfile.Param.VmPassword));
                vm.setUpdateParameters(false);
                _vmDao.update(vm.getId(), vm);
            }
        }

        return vmParamPair;
    }

    @Override
    public UserVm destroyVm(long vmId) throws ResourceUnavailableException,
    ConcurrentOperationException {
        Account caller = UserContext.current().getCaller();
        Long userId = UserContext.current().getCallerUserId();

        // Verify input parameters
        UserVmVO vm = _vmDao.findById(vmId);
        if (vm == null || vm.getRemoved() != null) {
            InvalidParameterValueException ex = new InvalidParameterValueException(
                    "Unable to find a virtual machine with specified vmId");
            ex.addProxyObject(vm, vmId, "vmId");
            throw ex;
        }

        if (vm.getState() == State.Destroyed
                || vm.getState() == State.Expunging) {
            s_logger.trace("Vm id=" + vmId + " is already destroyed");
            return vm;
        }

        _accountMgr.checkAccess(caller, null, true, vm);
        User userCaller = _userDao.findById(userId);

        boolean status;
        State vmState = vm.getState();

        try {
            VirtualMachineEntity vmEntity = _orchSrvc.getVirtualMachine(vm.getUuid());
            status = vmEntity.destroy(new Long(userId).toString());    
        } catch (CloudException e) {
            CloudRuntimeException ex = new CloudRuntimeException(
                    "Unable to destroy with specified vmId", e);
            ex.addProxyObject(vm, vmId, "vmId");
            throw ex;
        }

        if (status) {
            // Mark the account's volumes as destroyed
            List<VolumeVO> volumes = _volsDao.findByInstance(vmId);
            for (VolumeVO volume : volumes) {
                if (volume.getVolumeType().equals(Volume.Type.ROOT)) {
                    UsageEventUtils.publishUsageEvent(EventTypes.EVENT_VOLUME_DELETE, volume.getAccountId(),
                            volume.getDataCenterId(), volume.getId(), volume.getName(), Volume.class.getName(),
                            volume.getUuid());
                }
            }

            if (vmState != State.Error) {
                _resourceLimitMgr.decrementResourceCount(vm.getAccountId(),
                        ResourceType.user_vm);
            }

            return _vmDao.findById(vmId);
        } else {
            CloudRuntimeException ex = new CloudRuntimeException(
                    "Failed to destroy vm with specified vmId");
            ex.addProxyObject(vm, vmId, "vmId");
            throw ex;
        }
    }



    @Override
    public Pair<List<UserVmJoinVO>, Integer> searchForUserVMs(Criteria c, Account caller, Long domainId, boolean isRecursive,
            List<Long> permittedAccounts, boolean listAll, ListProjectResourcesCriteria listProjectResourcesCriteria, Map<String, String> tags) {
        Filter searchFilter = new Filter(UserVmJoinVO.class, c.getOrderBy(), c.getAscending(), c.getOffset(), c.getLimit());

        //first search distinct vm id by using query criteria and pagination
        SearchBuilder<UserVmJoinVO> sb = _vmJoinDao.createSearchBuilder();
        sb.select(null, Func.DISTINCT, sb.entity().getId()); // select distinct ids
        _accountMgr.buildACLViewSearchBuilder(sb, domainId, isRecursive, permittedAccounts, listProjectResourcesCriteria);

        Object id = c.getCriteria(Criteria.ID);
        Object name = c.getCriteria(Criteria.NAME);
        Object state = c.getCriteria(Criteria.STATE);
        Object notState = c.getCriteria(Criteria.NOTSTATE);
        Object zone = c.getCriteria(Criteria.DATACENTERID);
        Object pod = c.getCriteria(Criteria.PODID);
        Object hostId = c.getCriteria(Criteria.HOSTID);
        Object hostName = c.getCriteria(Criteria.HOSTNAME);
        Object keyword = c.getCriteria(Criteria.KEYWORD);
        Object isAdmin = c.getCriteria(Criteria.ISADMIN);
        assert c.getCriteria(Criteria.IPADDRESS) == null : "We don't support search by ip address on VM any more.  If you see this assert, it means we have to find a different way to search by the nic table.";
        Object groupId = c.getCriteria(Criteria.GROUPID);
        Object networkId = c.getCriteria(Criteria.NETWORKID);
        Object hypervisor = c.getCriteria(Criteria.HYPERVISOR);
        Object storageId = c.getCriteria(Criteria.STORAGE_ID);
        Object templateId = c.getCriteria(Criteria.TEMPLATE_ID);
        Object isoId = c.getCriteria(Criteria.ISO_ID);
        Object vpcId = c.getCriteria(Criteria.VPC_ID);

        sb.and("displayName", sb.entity().getDisplayName(),
                SearchCriteria.Op.LIKE);
        sb.and("id", sb.entity().getId(), SearchCriteria.Op.EQ);
        sb.and("name", sb.entity().getHostName(), SearchCriteria.Op.LIKE);
        sb.and("stateEQ", sb.entity().getState(), SearchCriteria.Op.EQ);
        sb.and("stateNEQ", sb.entity().getState(), SearchCriteria.Op.NEQ);
        sb.and("stateNIN", sb.entity().getState(), SearchCriteria.Op.NIN);
        sb.and("dataCenterId", sb.entity().getDataCenterId(), SearchCriteria.Op.EQ);
        sb.and("podId", sb.entity().getPodId(), SearchCriteria.Op.EQ);
        sb.and("hypervisorType", sb.entity().getHypervisorType(), SearchCriteria.Op.EQ);
        sb.and("hostIdEQ", sb.entity().getHostId(), SearchCriteria.Op.EQ);
        sb.and("hostName", sb.entity().getHostName(), SearchCriteria.Op.LIKE);
        sb.and("templateId", sb.entity().getTemplateId(), SearchCriteria.Op.EQ);
        sb.and("isoId", sb.entity().getIsoId(), SearchCriteria.Op.EQ);
        sb.and("instanceGroupId", sb.entity().getInstanceGroupId(), SearchCriteria.Op.EQ);

        if (groupId != null && (Long) groupId != -1) {
            sb.and("instanceGroupId", sb.entity().getInstanceGroupId(), SearchCriteria.Op.EQ);
        }

        if (tags != null && !tags.isEmpty()) {
            for (int count=0; count < tags.size(); count++) {
                sb.or().op("key" + String.valueOf(count), sb.entity().getTagKey(), SearchCriteria.Op.EQ);
                sb.and("value" + String.valueOf(count), sb.entity().getTagValue(), SearchCriteria.Op.EQ);
                sb.cp();
            }
        }

        if (networkId != null) {
            sb.and("networkId", sb.entity().getNetworkId(), SearchCriteria.Op.EQ);
        }

        if(vpcId != null && networkId == null){
            sb.and("vpcId", sb.entity().getVpcId(), SearchCriteria.Op.EQ);
        }

        if (storageId != null) {
            sb.and("poolId", sb.entity().getPoolId(), SearchCriteria.Op.EQ);
        }

        // populate the search criteria with the values passed in
        SearchCriteria<UserVmJoinVO> sc = sb.create();

        // building ACL condition
        _accountMgr.buildACLViewSearchCriteria(sc, domainId, isRecursive, permittedAccounts, listProjectResourcesCriteria);

        if (tags != null && !tags.isEmpty()) {
            int count = 0;
             for (String key : tags.keySet()) {
                sc.setParameters("key" + String.valueOf(count), key);
                sc.setParameters("value" + String.valueOf(count), tags.get(key));
                count++;
            }
        }

        if (groupId != null && (Long)groupId != -1) {
            sc.setParameters("instanceGroupId", groupId);
        }

        if (keyword != null) {
            SearchCriteria<UserVmJoinVO> ssc = _vmJoinDao.createSearchCriteria();
            ssc.addOr("displayName", SearchCriteria.Op.LIKE, "%" + keyword + "%");
            ssc.addOr("hostName", SearchCriteria.Op.LIKE, "%" + keyword + "%");
            ssc.addOr("instanceName", SearchCriteria.Op.LIKE, "%" + keyword
                    + "%");
            ssc.addOr("state", SearchCriteria.Op.EQ, keyword);

            sc.addAnd("displayName", SearchCriteria.Op.SC, ssc);
        }

        if (id != null) {
            sc.setParameters("id", id);
        }

        if (templateId != null) {
            sc.setParameters("templateId", templateId);
        }

        if (isoId != null) {
            sc.setParameters("isoId", isoId);
        }

        if (networkId != null) {
            sc.setParameters("networkId", networkId);
        }

        if(vpcId != null && networkId == null){
            sc.setParameters("vpcId", vpcId);
        }

        if (name != null) {
            sc.setParameters("name", "%" + name + "%");
        }

        if (state != null) {
            if (notState != null && (Boolean) notState == true) {
                sc.setParameters("stateNEQ", state);
            } else {
                sc.setParameters("stateEQ", state);
            }
        }

        if (hypervisor != null) {
            sc.setParameters("hypervisorType", hypervisor);
        }

        // Don't show Destroyed and Expunging vms to the end user
        if ((isAdmin != null) && ((Boolean) isAdmin != true)) {
            sc.setParameters("stateNIN", "Destroyed", "Expunging");
        }

        if (zone != null) {
            sc.setParameters("dataCenterId", zone);
        }
        if (pod != null) {
            sc.setParameters("podId", pod);

            if (state == null) {
                sc.setParameters("stateNEQ", "Destroyed");
            }
        }

        if (hostId != null) {
            sc.setParameters("hostIdEQ", hostId);
        } else {
            if (hostName != null) {
                sc.setParameters("hostName", hostName);
            }
        }

        if (storageId != null) {
            sc.setParameters("poolId", storageId);
        }

        // search vm details by ids
        Pair<List<UserVmJoinVO>, Integer> uniqueVmPair =  _vmJoinDao.searchAndCount(sc, searchFilter);
        Integer count = uniqueVmPair.second();
        if ( count.intValue() == 0 ){
            // handle empty result cases
            return uniqueVmPair;
        }
        List<UserVmJoinVO> uniqueVms = uniqueVmPair.first();
        Long[] vmIds = new Long[uniqueVms.size()];
        int i = 0;
        for (UserVmJoinVO v : uniqueVms ){
            vmIds[i++] = v.getId();
        }
        List<UserVmJoinVO> vms = _vmJoinDao.searchByIds(vmIds);
        return new Pair<List<UserVmJoinVO>, Integer>(vms, count);
    }

    @Override
    public HypervisorType getHypervisorTypeOfUserVM(long vmId) {
        UserVmVO userVm = _vmDao.findById(vmId);
        if (userVm == null) {
            InvalidParameterValueException ex = new InvalidParameterValueException(
                    "unable to find a virtual machine with specified id");
            ex.addProxyObject(userVm, vmId, "vmId");
            throw ex;
        }

        return userVm.getHypervisorType();
    }

    @Override
    public UserVm createVirtualMachine(DeployVMCmd cmd)
            throws InsufficientCapacityException, ResourceUnavailableException,
            ConcurrentOperationException, StorageUnavailableException,
    ResourceAllocationException {
        // TODO Auto-generated method stub
        return null;
    }

    @Override
    public UserVm getUserVm(long vmId) {
        return _vmDao.findById(vmId);
    }

    @Override
    public VirtualMachine vmStorageMigration(Long vmId, StoragePool destPool) {
        // access check - only root admin can migrate VM
        Account caller = UserContext.current().getCaller();
        if (caller.getType() != Account.ACCOUNT_TYPE_ADMIN) {
            if (s_logger.isDebugEnabled()) {
                s_logger.debug("Caller is not a root admin, permission denied to migrate the VM");
            }
            throw new PermissionDeniedException(
                    "No permission to migrate VM, Only Root Admin can migrate a VM!");
        }

        VMInstanceVO vm = _vmInstanceDao.findById(vmId);
        if (vm == null) {
            throw new InvalidParameterValueException(
                    "Unable to find the VM by id=" + vmId);
        }

        if (vm.getState() != State.Stopped) {
            InvalidParameterValueException ex = new InvalidParameterValueException(
                    "VM is not Stopped, unable to migrate the vm having the specified id");
            ex.addProxyObject(vm, vmId, "vmId");
            throw ex;
        }

        if (vm.getType() != VirtualMachine.Type.User) {
            throw new InvalidParameterValueException(
                    "can only do storage migration on user vm");
        }

        List<VolumeVO> vols = _volsDao.findByInstance(vm.getId());
        if (vols.size() > 1) {
            throw new InvalidParameterValueException(
                    "Data disks attached to the vm, can not migrate. Need to dettach data disks at first");
        }

        HypervisorType destHypervisorType = _clusterDao.findById(
                destPool.getClusterId()).getHypervisorType();
        if (vm.getHypervisorType() != destHypervisorType) {
            throw new InvalidParameterValueException(
                    "hypervisor is not compatible: dest: "
                            + destHypervisorType.toString() + ", vm: "
                            + vm.getHypervisorType().toString());
        }
        VMInstanceVO migratedVm = _itMgr.storageMigration(vm, destPool);
        return migratedVm;

    }

    private boolean isVMUsingLocalStorage(VMInstanceVO vm) {
        boolean usesLocalStorage = false;
        ServiceOfferingVO svcOffering = _serviceOfferingDao.findById(vm
                .getServiceOfferingId());
        if (svcOffering.getUseLocalStorage()) {
            usesLocalStorage = true;
        } else {
            List<VolumeVO> volumes = _volsDao.findByInstanceAndType(vm.getId(),
                    Volume.Type.DATADISK);
            for (VolumeVO vol : volumes) {
                DiskOfferingVO diskOffering = _diskOfferingDao.findById(vol
                        .getDiskOfferingId());
                if (diskOffering.getUseLocalStorage()) {
                    usesLocalStorage = true;
                    break;
                }
            }
        }
        return usesLocalStorage;
    }

    @Override
    @ActionEvent(eventType = EventTypes.EVENT_VM_MIGRATE, eventDescription = "migrating VM", async = true)
    public VirtualMachine migrateVirtualMachine(Long vmId, Host destinationHost)
            throws ResourceUnavailableException, ConcurrentOperationException,
            ManagementServerException, VirtualMachineMigrationException {
        // access check - only root admin can migrate VM
        Account caller = UserContext.current().getCaller();
        if (caller.getType() != Account.ACCOUNT_TYPE_ADMIN) {
            if (s_logger.isDebugEnabled()) {
                s_logger.debug("Caller is not a root admin, permission denied to migrate the VM");
            }
            throw new PermissionDeniedException(
                    "No permission to migrate VM, Only Root Admin can migrate a VM!");
        }

        VMInstanceVO vm = _vmInstanceDao.findById(vmId);
        if (vm == null) {
            throw new InvalidParameterValueException(
                    "Unable to find the VM by id=" + vmId);
        }
        // business logic
        if (vm.getState() != State.Running) {
            if (s_logger.isDebugEnabled()) {
                s_logger.debug("VM is not Running, unable to migrate the vm "
                        + vm);
            }
            InvalidParameterValueException ex = new InvalidParameterValueException(
                    "VM is not Running, unable to migrate the vm with specified id");
            ex.addProxyObject(vm, vmId, "vmId");
            throw ex;
        }
        if (!vm.getHypervisorType().equals(HypervisorType.XenServer)
                && !vm.getHypervisorType().equals(HypervisorType.VMware)
                && !vm.getHypervisorType().equals(HypervisorType.KVM)
                && !vm.getHypervisorType().equals(HypervisorType.Ovm)) {
            if (s_logger.isDebugEnabled()) {
                s_logger.debug(vm
                        + " is not XenServer/VMware/KVM/Ovm, cannot migrate this VM.");
            }
            throw new InvalidParameterValueException(
                    "Unsupported Hypervisor Type for VM migration, we support XenServer/VMware/KVM only");
        }

        if (isVMUsingLocalStorage(vm)) {
            if (s_logger.isDebugEnabled()) {
                s_logger.debug(vm
                        + " is using Local Storage, cannot migrate this VM.");
            }
            throw new InvalidParameterValueException(
                    "Unsupported operation, VM uses Local storage, cannot migrate");
        }

        // check if migrating to same host
        long srcHostId = vm.getHostId();
        if (destinationHost.getId() == srcHostId) {
            throw new InvalidParameterValueException(
                    "Cannot migrate VM, VM is already presnt on this host, please specify valid destination host to migrate the VM");
        }

        // check if host is UP
        if (destinationHost.getStatus() != com.cloud.host.Status.Up
                || destinationHost.getResourceState() != ResourceState.Enabled) {
            throw new InvalidParameterValueException(
                    "Cannot migrate VM, destination host is not in correct state, has status: "
                            + destinationHost.getStatus() + ", state: "
                            + destinationHost.getResourceState());
        }

        // call to core process
        DataCenterVO dcVO = _dcDao.findById(destinationHost.getDataCenterId());
        HostPodVO pod = _podDao.findById(destinationHost.getPodId());
        Cluster cluster = _clusterDao.findById(destinationHost.getClusterId());
        DeployDestination dest = new DeployDestination(dcVO, pod, cluster,
                destinationHost);

        // check max guest vm limit for the destinationHost
        HostVO destinationHostVO = _hostDao.findById(destinationHost.getId());
        if (_capacityMgr.checkIfHostReachMaxGuestLimit(destinationHostVO)) {
            if (s_logger.isDebugEnabled()) {
                s_logger.debug("Host name: "
                        + destinationHost.getName()
                        + ", hostId: "
                        + destinationHost.getId()
                        + " already has max Running VMs(count includes system VMs), cannot migrate to this host");
            }
            throw new VirtualMachineMigrationException(
                    "Destination host, hostId: "
                            + destinationHost.getId()
                            + " already has max Running VMs(count includes system VMs), cannot migrate to this host");
        }

        VMInstanceVO migratedVm = _itMgr.migrate(vm, srcHostId, dest);
        return migratedVm;
    }

    @DB
    @Override
    @ActionEvent(eventType = EventTypes.EVENT_VM_MOVE, eventDescription = "move VM to another user", async = false)
    public UserVm moveVMToUser(AssignVMCmd cmd)
            throws ResourceAllocationException, ConcurrentOperationException,
            ResourceUnavailableException, InsufficientCapacityException {
        // VERIFICATIONS and VALIDATIONS

        // VV 1: verify the two users
        Account caller = UserContext.current().getCaller();
        if (caller.getType() != Account.ACCOUNT_TYPE_ADMIN
                && caller.getType() != Account.ACCOUNT_TYPE_DOMAIN_ADMIN) { // only
            // root
            // admin
            // can
            // assign
            // VMs
            throw new InvalidParameterValueException(
                    "Only domain admins are allowed to assign VMs and not "
                            + caller.getType());
        }

        // get and check the valid VM
        UserVmVO vm = _vmDao.findById(cmd.getVmId());
        if (vm == null) {
            throw new InvalidParameterValueException(
                    "There is no vm by that id " + cmd.getVmId());
        } else if (vm.getState() == State.Running) { // VV 3: check if vm is
            // running
            if (s_logger.isDebugEnabled()) {
                s_logger.debug("VM is Running, unable to move the vm " + vm);
            }
            InvalidParameterValueException ex = new InvalidParameterValueException(
                    "VM is Running, unable to move the vm with specified vmId");
            ex.addProxyObject(vm, cmd.getVmId(), "vmId");
            throw ex;
        }

        Account oldAccount = _accountService.getActiveAccountById(vm
                .getAccountId());
        if (oldAccount == null) {
            throw new InvalidParameterValueException("Invalid account for VM "
                    + vm.getAccountId() + " in domain.");
        }
        // don't allow to move the vm from the project
        if (oldAccount.getType() == Account.ACCOUNT_TYPE_PROJECT) {
            InvalidParameterValueException ex = new InvalidParameterValueException(
                    "Specified Vm id belongs to the project and can't be moved");
            ex.addProxyObject(vm, cmd.getVmId(), "vmId");
            throw ex;
        }
        Account newAccount = _accountService.getActiveAccountByName(
                cmd.getAccountName(), cmd.getDomainId());
        if (newAccount == null
                || newAccount.getType() == Account.ACCOUNT_TYPE_PROJECT) {
            throw new InvalidParameterValueException("Invalid accountid="
                    + cmd.getAccountName() + " in domain " + cmd.getDomainId());
        }

        if (newAccount.getState() == Account.State.disabled) {
            throw new InvalidParameterValueException("The new account owner "
                    + cmd.getAccountName() + " is disabled.");
        }

        // make sure the accounts are under same domain
        if (oldAccount.getDomainId() != newAccount.getDomainId()) {
            throw new InvalidParameterValueException(
                    "The account should be under same domain for moving VM between two accounts. Old owner domain ="
                            + oldAccount.getDomainId()
                            + " New owner domain="
                            + newAccount.getDomainId());
        }

        // make sure the accounts are not same
        if (oldAccount.getAccountId() == newAccount.getAccountId()) {
            throw new InvalidParameterValueException(
                    "The account should be same domain for moving VM between two accounts. Account id ="
                            + oldAccount.getAccountId());
        }

        // don't allow to move the vm if there are existing PF/LB/Static Nat
        // rules, or vm is assigned to static Nat ip
        List<PortForwardingRuleVO> pfrules = _portForwardingDao.listByVm(cmd
                .getVmId());
        if (pfrules != null && pfrules.size() > 0) {
            throw new InvalidParameterValueException(
                    "Remove the Port forwarding rules for this VM before assigning to another user.");
        }
        List<FirewallRuleVO> snrules = _rulesDao
                .listStaticNatByVmId(vm.getId());
        if (snrules != null && snrules.size() > 0) {
            throw new InvalidParameterValueException(
                    "Remove the StaticNat rules for this VM before assigning to another user.");
        }
        List<LoadBalancerVMMapVO> maps = _loadBalancerVMMapDao
                .listByInstanceId(vm.getId());
        if (maps != null && maps.size() > 0) {
            throw new InvalidParameterValueException(
                    "Remove the load balancing rules for this VM before assigning to another user.");
        }
        // check for one on one nat
        IPAddressVO ip = _ipAddressDao.findByAssociatedVmId(cmd.getVmId());
        if (ip != null) {
            if (ip.isOneToOneNat()) {
                throw new InvalidParameterValueException(
                        "Remove the one to one nat rule for this VM for ip "
                                + ip.toString());
            }
        }

        DataCenterVO zone = _dcDao.findById(vm.getDataCenterId());

        // Remove vm from instance group
        removeInstanceFromInstanceGroup(cmd.getVmId());

        // VV 2: check if account/domain is with in resource limits to create a
        // new vm
        _resourceLimitMgr.checkResourceLimit(newAccount, ResourceType.user_vm);

        // VV 3: check if volumes are with in resource limits
        _resourceLimitMgr.checkResourceLimit(newAccount, ResourceType.volume,
                _volsDao.findByInstance(cmd.getVmId()).size());

        // VV 4: Check if new owner can use the vm template
        VirtualMachineTemplate template = _templateDao.findById(vm
                .getTemplateId());
        if (!template.isPublicTemplate()) {
            Account templateOwner = _accountMgr.getAccount(template
                    .getAccountId());
            _accountMgr.checkAccess(newAccount, null, true, templateOwner);
        }

        // VV 5: check the new account can create vm in the domain
        DomainVO domain = _domainDao.findById(cmd.getDomainId());
        _accountMgr.checkAccess(newAccount, domain);

        Transaction txn = Transaction.currentTxn();
        txn.start();
        //generate destroy vm event for usage
        UsageEventUtils.publishUsageEvent(EventTypes.EVENT_VM_DESTROY, vm.getAccountId(), vm.getDataCenterId(), vm.getId(),
                vm.getHostName(), vm.getServiceOfferingId(), vm.getTemplateId(), vm.getHypervisorType().toString(),
                VirtualMachine.class.getName(), vm.getUuid());
        // update resource counts
        _resourceLimitMgr.decrementResourceCount(oldAccount.getAccountId(),
                ResourceType.user_vm);

        // OWNERSHIP STEP 1: update the vm owner
        vm.setAccountId(newAccount.getAccountId());
        vm.setDomainId(cmd.getDomainId());
        _vmDao.persist(vm);

        // OS 2: update volume
        List<VolumeVO> volumes = _volsDao.findByInstance(cmd.getVmId());
        for (VolumeVO volume : volumes) {
            UsageEventUtils.publishUsageEvent(EventTypes.EVENT_VOLUME_DELETE, volume.getAccountId(),
                    volume.getDataCenterId(), volume.getId(), volume.getName(), Volume.class.getName(), volume.getUuid());
            _resourceLimitMgr.decrementResourceCount(oldAccount.getAccountId(), ResourceType.volume);
            volume.setAccountId(newAccount.getAccountId());
            _volsDao.persist(volume);
            _resourceLimitMgr.incrementResourceCount(newAccount.getAccountId(), ResourceType.volume);
            UsageEventUtils.publishUsageEvent(EventTypes.EVENT_VOLUME_CREATE, volume.getAccountId(),
                    volume.getDataCenterId(), volume.getId(), volume.getName(),
                    volume.getDiskOfferingId(), volume.getTemplateId(), volume.getSize(), Volume.class.getName(),
                    volume.getUuid());
            //snapshots: mark these removed in db
            List<SnapshotVO> snapshots = _snapshotDao.listByVolumeIdIncludingRemoved(volume.getId());
            for (SnapshotVO snapshot: snapshots){
                _snapshotDao.remove(snapshot.getId());
            }
        }

        _resourceLimitMgr.incrementResourceCount(newAccount.getAccountId(), ResourceType.user_vm);
        //generate usage events to account for this change
        UsageEventUtils.publishUsageEvent(EventTypes.EVENT_VM_CREATE, vm.getAccountId(), vm.getDataCenterId(), vm.getId(),
                vm.getHostName(), vm.getServiceOfferingId(), vm.getTemplateId(), vm.getHypervisorType().toString(),
                VirtualMachine.class.getName(), vm.getUuid());

        txn.commit();

        VMInstanceVO vmoi = _itMgr.findByIdAndType(vm.getType(), vm.getId());
        VirtualMachineProfileImpl<VMInstanceVO> vmOldProfile = new VirtualMachineProfileImpl<VMInstanceVO>(
                vmoi);

        // OS 3: update the network
        List<Long> networkIdList = cmd.getNetworkIds();
        List<Long> securityGroupIdList = cmd.getSecurityGroupIdList();

        if (zone.getNetworkType() == NetworkType.Basic) {
             if (networkIdList != null && !networkIdList.isEmpty()) {
                throw new InvalidParameterValueException(
                        "Can't move vm with network Ids; this is a basic zone VM");
             }
            // cleanup the old security groups
             _securityGroupMgr.removeInstanceFromGroups(cmd.getVmId());
            // cleanup the network for the oldOwner
            _networkMgr.cleanupNics(vmOldProfile);
            _networkMgr.expungeNics(vmOldProfile);
            // security groups will be recreated for the new account, when the
            // VM is started
            List<NetworkVO> networkList = new ArrayList<NetworkVO>();

            // Get default guest network in Basic zone
            Network defaultNetwork = _networkModel.getExclusiveGuestNetwork(zone.getId());

            if (defaultNetwork == null) {
                throw new InvalidParameterValueException(
                        "Unable to find a default network to start a vm");
            } else {
                networkList.add(_networkDao.findById(defaultNetwork.getId()));
            }

            boolean isVmWare = (template.getHypervisorType() == HypervisorType.VMware);

            if (securityGroupIdList != null && isVmWare) {
                throw new InvalidParameterValueException("Security group feature is not supported for vmWare hypervisor");
            } else if (!isVmWare && _networkModel.isSecurityGroupSupportedInNetwork(defaultNetwork) && _networkModel.canAddDefaultSecurityGroup()) {
                if (securityGroupIdList == null) {
                    securityGroupIdList = new ArrayList<Long>();
                }
                SecurityGroup defaultGroup = _securityGroupMgr
                        .getDefaultSecurityGroup(newAccount.getId());
                if (defaultGroup != null) {
                    // check if security group id list already contains Default
                    // security group, and if not - add it
                    boolean defaultGroupPresent = false;
                    for (Long securityGroupId : securityGroupIdList) {
                        if (securityGroupId.longValue() == defaultGroup.getId()) {
                            defaultGroupPresent = true;
                            break;
                        }
                    }

                    if (!defaultGroupPresent) {
                        securityGroupIdList.add(defaultGroup.getId());
                    }

                } else {
                    // create default security group for the account
                    if (s_logger.isDebugEnabled()) {
                        s_logger.debug("Couldn't find default security group for the account "
                                + newAccount + " so creating a new one");
                    }
                    defaultGroup = _securityGroupMgr.createSecurityGroup(
                            SecurityGroupManager.DEFAULT_GROUP_NAME,
                            SecurityGroupManager.DEFAULT_GROUP_DESCRIPTION,
                            newAccount.getDomainId(), newAccount.getId(),
                            newAccount.getAccountName());
                    securityGroupIdList.add(defaultGroup.getId());
                }
            }

            List<Pair<NetworkVO, NicProfile>> networks = new ArrayList<Pair<NetworkVO, NicProfile>>();
            NicProfile profile = new NicProfile();
            profile.setDefaultNic(true);
            networks.add(new Pair<NetworkVO, NicProfile>(networkList.get(0),
                    profile));

            VMInstanceVO vmi = _itMgr.findByIdAndType(vm.getType(), vm.getId());
            VirtualMachineProfileImpl<VMInstanceVO> vmProfile = new VirtualMachineProfileImpl<VMInstanceVO>(
                    vmi);
            _networkMgr.allocate(vmProfile, networks);

            _securityGroupMgr.addInstanceToGroups(vm.getId(),
                    securityGroupIdList);

            s_logger.debug("AssignVM: Basic zone, adding security groups no "
                    + securityGroupIdList.size() + " to "
                    + vm.getInstanceName());
        } else {
            if (zone.isSecurityGroupEnabled())  {
                throw new InvalidParameterValueException(
                        "Not yet implemented for SecurityGroupEnabled advanced networks.");
            } else {
                if (securityGroupIdList != null
                        && !securityGroupIdList.isEmpty()) {
                    throw new InvalidParameterValueException(
                            "Can't move vm with security groups; security group feature is not enabled in this zone");
                }
                // cleanup the network for the oldOwner
                _networkMgr.cleanupNics(vmOldProfile);
                _networkMgr.expungeNics(vmOldProfile);

                Set<NetworkVO> applicableNetworks = new HashSet<NetworkVO>();

                if (networkIdList != null && !networkIdList.isEmpty()) {
                    // add any additional networks
                    for (Long networkId : networkIdList) {
                        NetworkVO network = _networkDao.findById(networkId);
                        if (network == null) {
                            InvalidParameterValueException ex = new InvalidParameterValueException(
                                    "Unable to find specified network id");
                            ex.addProxyObject(network, networkId, "networkId");
                            throw ex;
                        }

                        _networkModel.checkNetworkPermissions(newAccount, network);

                        // don't allow to use system networks
                        NetworkOffering networkOffering = _configMgr
                                .getNetworkOffering(network
                                        .getNetworkOfferingId());
                        if (networkOffering.isSystemOnly()) {
                            InvalidParameterValueException ex = new InvalidParameterValueException(
                                    "Specified Network id is system only and can't be used for vm deployment");
                            ex.addProxyObject(network, networkId, "networkId");
                            throw ex;
                        }
                        applicableNetworks.add(network);
                    }
                } else {
                    NetworkVO defaultNetwork = null;
                    List<NetworkOfferingVO> requiredOfferings = _networkOfferingDao
                            .listByAvailability(Availability.Required, false);
                    if (requiredOfferings.size() < 1) {
                        throw new InvalidParameterValueException(
                                "Unable to find network offering with availability="
                                        + Availability.Required
                                        + " to automatically create the network as a part of vm creation");
                    }
                    if (requiredOfferings.get(0).getState() == NetworkOffering.State.Enabled) {
                        // get Virtual networks
                        List<? extends Network> virtualNetworks = _networkModel.listNetworksForAccount(newAccount.getId(), zone.getId(), Network.GuestType.Isolated);
                        if (virtualNetworks.isEmpty()) {
                            long physicalNetworkId = _networkModel.findPhysicalNetworkId(zone.getId(), requiredOfferings.get(0).getTags(), requiredOfferings.get(0).getTrafficType());
                            // Validate physical network
                            PhysicalNetwork physicalNetwork = _physicalNetworkDao
                                    .findById(physicalNetworkId);
                            if (physicalNetwork == null) {
                                throw new InvalidParameterValueException("Unable to find physical network with id: "+physicalNetworkId   + " and tag: " +requiredOfferings.get(0).getTags());
                            }
                            s_logger.debug("Creating network for account " + newAccount + " from the network offering id=" +
                        requiredOfferings.get(0).getId() + " as a part of deployVM process");
                            Network newNetwork = _networkMgr.createGuestNetwork(requiredOfferings.get(0).getId(),
                                    newAccount.getAccountName() + "-network", newAccount.getAccountName() + "-network", null, null,
                                    null, null, newAccount, null, physicalNetwork, zone.getId(), ACLType.Account, null, null, null, null);
                            // if the network offering has persistent set to true, implement the network
                            if (requiredOfferings.get(0).getIsPersistent()) {
                                DeployDestination dest = new DeployDestination(zone, null, null, null);
                                UserVO callerUser = _userDao.findById(UserContext.current().getCallerUserId());
                                Journal journal = new Journal.LogJournal("Implementing " + newNetwork, s_logger);
                                ReservationContext context = new ReservationContextImpl(UUID.randomUUID().toString(),
                                        journal, callerUser, caller);
                                s_logger.debug("Implementing the network for account" + newNetwork + " as a part of" +
                                        " network provision for persistent networks");
                                try {
                                    Pair<NetworkGuru, NetworkVO> implementedNetwork = _networkMgr.implementNetwork(newNetwork.getId(), dest, context);
                                    if (implementedNetwork.first() == null) {
                                        s_logger.warn("Failed to implement the network " + newNetwork);
                                    }
                                    newNetwork = implementedNetwork.second();
                                } catch (Exception ex) {
                                    s_logger.warn("Failed to implement network " + newNetwork + " elements and" +
                                            " resources as a part of network provision for persistent network due to ", ex);
                                    CloudRuntimeException e = new CloudRuntimeException("Failed to implement network" +
                                            " (with specified id) elements and resources as a part of network provision");
                                    e.addProxyObject(newNetwork, newNetwork.getId(), "networkId");
                                    throw e;
                                }
                            }
                            defaultNetwork = _networkDao.findById(newNetwork.getId());
                        } else if (virtualNetworks.size() > 1) {
                            throw new InvalidParameterValueException(
                                    "More than 1 default Isolated networks are found "
                                            + "for account " + newAccount
                                            + "; please specify networkIds");
                        } else {
                            defaultNetwork = _networkDao.findById(virtualNetworks.get(0).getId());
                        }
                    } else {
                        throw new InvalidParameterValueException(
                                "Required network offering id="
                                        + requiredOfferings.get(0).getId()
                                        + " is not in "
                                        + NetworkOffering.State.Enabled);
                    }

                    applicableNetworks.add(defaultNetwork);
                }

                // add the new nics
                List<Pair<NetworkVO, NicProfile>> networks = new ArrayList<Pair<NetworkVO, NicProfile>>();
                int toggle = 0;
                for (NetworkVO appNet : applicableNetworks) {
                    NicProfile defaultNic = new NicProfile();
                    if (toggle == 0) {
                        defaultNic.setDefaultNic(true);
                        toggle++;
                    }
                    networks.add(new Pair<NetworkVO, NicProfile>(appNet,
                            defaultNic));
                }
                VMInstanceVO vmi = _itMgr.findByIdAndType(vm.getType(),
                        vm.getId());
                VirtualMachineProfileImpl<VMInstanceVO> vmProfile = new VirtualMachineProfileImpl<VMInstanceVO>(
                        vmi);
                _networkMgr.allocate(vmProfile, networks);
                s_logger.debug("AssignVM: Advance virtual, adding networks no "
                        + networks.size() + " to " + vm.getInstanceName());
            } // END IF NON SEC GRP ENABLED
        } // END IF ADVANCED
        s_logger.info("AssignVM: vm " + vm.getInstanceName()
                + " now belongs to account " + cmd.getAccountName());
        return vm;
    }

    @Override
    public UserVm restoreVM(RestoreVMCmd cmd) {
        // Input validation
        Account caller = UserContext.current().getCaller();
        Long userId = UserContext.current().getCallerUserId();
        UserVO user = _userDao.findById(userId);
        boolean needRestart = false;

        long vmId = cmd.getVmId();
        UserVmVO vm = _vmDao.findById(vmId);
        if (vm == null) {
            InvalidParameterValueException ex = new InvalidParameterValueException(
                    "Cann not find VM with ID " + vmId);
            ex.addProxyObject(vm, vmId, "vmId");
            throw ex;
        }

        Account owner = _accountDao.findById(vm.getAccountId());
        if (owner == null) {
            throw new InvalidParameterValueException("The owner of " + vm
                    + " does not exist: " + vm.getAccountId());
        }

        if (owner.getState() == Account.State.disabled) {
            throw new PermissionDeniedException("The owner of " + vm
                    + " is disabled: " + vm.getAccountId());
        }

        if (vm.getState() != VirtualMachine.State.Running
                && vm.getState() != VirtualMachine.State.Stopped) {
            throw new CloudRuntimeException(
                    "Vm "
                            + vmId
                            + " currently in "
                            + vm.getState()
                            + " state, restore vm can only execute when VM in Running or Stopped");
        }

        if (vm.getState() == VirtualMachine.State.Running) {
            needRestart = true;
        }

        List<VolumeVO> rootVols = _volsDao.findByInstance(vmId);
        if (rootVols.isEmpty()) {
            InvalidParameterValueException ex = new InvalidParameterValueException(
                    "Can not find root volume for VM " + vmId);
            ex.addProxyObject(vm, vmId, "vmId");
            throw ex;
        }

        VolumeVO root = rootVols.get(0);
        long templateId = root.getTemplateId();
        VMTemplateVO template = _templateDao.findById(templateId);
        if (template == null) {
            InvalidParameterValueException ex = new InvalidParameterValueException(
                    "Cannot find template for specified volumeid and vmId");
            ex.addProxyObject(vm, vmId, "vmId");
            ex.addProxyObject(root, root.getId(), "volumeId");
            throw ex;
        }

        if (needRestart) {
            try {
                _itMgr.stop(vm, user, caller);
            } catch (ResourceUnavailableException e) {
                s_logger.debug("Stop vm " + vmId + " failed", e);
                CloudRuntimeException ex = new CloudRuntimeException(
                        "Stop vm failed for specified vmId");
                ex.addProxyObject(vm, vmId, "vmId");
                throw ex;
            }
        }

        /* allocate a new volume from original template */
        VolumeVO newVol = _storageMgr.allocateDuplicateVolume(root, null);
        _volsDao.attachVolume(newVol.getId(), vmId, newVol.getDeviceId());

        /* Detach and destory the old root volume */
        try {
            _volsDao.detachVolume(root.getId());
            _storageMgr.destroyVolume(root);
        } catch (ConcurrentOperationException e) {
            s_logger.debug("Unable to delete old root volume " + root.getId()
                    + ", user may manually delete it", e);
        }

        if (needRestart) {
            try {
                _itMgr.start(vm, null, user, caller);
            } catch (Exception e) {
                s_logger.debug("Unable to start VM " + vmId, e);
                CloudRuntimeException ex = new CloudRuntimeException(
                        "Unable to start VM with specified id" + e.getMessage());
                ex.addProxyObject(vm, vmId, "vmId");
                throw ex;
            }
        }

        s_logger.debug("Restore VM " + vmId + " with template "
                + root.getTemplateId() + " successfully");
        return vm;
    }

    @Override
    public boolean plugNic(Network network, NicTO nic, VirtualMachineTO vm,
            ReservationContext context, DeployDestination dest)
                    throws ConcurrentOperationException, ResourceUnavailableException,
            InsufficientCapacityException {
        UserVmVO vmVO = _vmDao.findById(vm.getId());
        if (vmVO.getState() == State.Running) {
            try {
                PlugNicCommand plugNicCmd = new PlugNicCommand(nic,vm.getName());
                Commands cmds = new Commands(OnError.Stop);
                cmds.addCommand("plugnic",plugNicCmd);
                _agentMgr.send(dest.getHost().getId(),cmds);
                PlugNicAnswer plugNicAnswer = cmds.getAnswer(PlugNicAnswer.class);
                if (!(plugNicAnswer != null && plugNicAnswer.getResult())) {
                    s_logger.warn("Unable to plug nic for " + vmVO);
                    return false;
                }
            } catch (OperationTimedoutException e) {
                throw new AgentUnavailableException("Unable to plug nic for " + vmVO + " in network " + network, dest.getHost().getId(), e);
            }
        } else if (vmVO.getState() == State.Stopped || vmVO.getState() == State.Stopping) {
            s_logger.warn(vmVO + " is Stopped, not sending PlugNicCommand.  Currently " + vmVO.getState());
        } else {
            s_logger.warn("Unable to plug nic, " + vmVO + " is not in the right state " + vmVO.getState());
            throw new ResourceUnavailableException("Unable to plug nic on the backend," +
                    vmVO + " is not in the right state", DataCenter.class, vmVO.getDataCenterId());
        }
        return true;
    }

    @Override
    public boolean unplugNic(Network network, NicTO nic, VirtualMachineTO vm,
            ReservationContext context, DeployDestination dest) throws ConcurrentOperationException, ResourceUnavailableException {
        UserVmVO vmVO = _vmDao.findById(vm.getId());
        if (vmVO.getState() == State.Running) {
            try {
                UnPlugNicCommand unplugNicCmd = new UnPlugNicCommand(nic,vm.getName());
                Commands cmds = new Commands(OnError.Stop);
                cmds.addCommand("unplugnic",unplugNicCmd);
                _agentMgr.send(dest.getHost().getId(),cmds);
                UnPlugNicAnswer unplugNicAnswer = cmds.getAnswer(UnPlugNicAnswer.class);
                if (!(unplugNicAnswer != null && unplugNicAnswer.getResult())) {
                    s_logger.warn("Unable to unplug nic for " + vmVO);
                    return false;
                }
            } catch (OperationTimedoutException e) {
                throw new AgentUnavailableException("Unable to unplug nic for " + vmVO + " in network " + network, dest.getHost().getId(), e);
            }
        } else if (vmVO.getState() == State.Stopped || vmVO.getState() == State.Stopping) {
            s_logger.warn(vmVO + " is Stopped, not sending UnPlugNicCommand.  Currently " + vmVO.getState());
        } else {
            s_logger.warn("Unable to unplug nic, " + vmVO + " is not in the right state " + vmVO.getState());
            throw new ResourceUnavailableException("Unable to unplug nic on the backend," +
                    vmVO + " is not in the right state", DataCenter.class, vmVO.getDataCenterId());
        }
        return true;
    }

    @Override
    public void prepareStop(VirtualMachineProfile<UserVmVO> profile) {
    }

}<|MERGE_RESOLUTION|>--- conflicted
+++ resolved
@@ -2874,38 +2874,6 @@
 
         // Verify that caller can perform actions in behalf of vm owner
         _accountMgr.checkAccess(caller, null, true, owner);
-<<<<<<< HEAD
-
-        // If no network is specified, find system security group enabled
-        // network
-        if (networkIdList == null || networkIdList.isEmpty()) {
-            Network networkWithSecurityGroup = _networkModel.getNetworkWithSecurityGroupEnabled(zone.getId());
-            if (networkWithSecurityGroup == null) {
-                throw new InvalidParameterValueException(
-                        "No network with security enabled is found in zone id="
-                                + zone.getId());
-            }
-
-            networkList.add(_networkDao.findById(networkWithSecurityGroup.getId()));
-            isSecurityGroupEnabledNetworkUsed = true;
-
-        } else if (securityGroupIdList != null
-                && !securityGroupIdList.isEmpty()) {
-            if (isVmWare) {
-                throw new InvalidParameterValueException(
-                        "Security group feature is not supported for vmWare hypervisor");
-            }
-            // Only one network can be specified, and it should be security
-            // group enabled
-            if (networkIdList.size() > 1) {
-                throw new InvalidParameterValueException(
-                        "Only support one network per VM if security group enabled");
-            }
-
-            NetworkVO network = _networkDao.findById(networkIdList.get(0)
-                    .longValue());
-
-=======
         if (networkIdList == null || networkIdList.isEmpty()) {
             throw new InvalidParameterValueException("need to specify networkIDs");
         }
@@ -2915,44 +2883,16 @@
         // Verify that all the networks are Shared/Guest; can't create combination of SG enabled and disabled networks 
         for (Long networkId : networkIdList) {
             NetworkVO network = _networkDao.findById(networkId);
->>>>>>> 8a86d08f
             if (network == null) {
                 throw new InvalidParameterValueException(
                         "Unable to find network by id "
                                 + networkIdList.get(0).longValue());
             }
 
-<<<<<<< HEAD
-            if (!_networkModel.isSecurityGroupSupportedInNetwork(network)) {
-                throw new InvalidParameterValueException("Network is not security group enabled: " + network.getId());
-            }
-
-            networkList.add(network);
-            isSecurityGroupEnabledNetworkUsed = true;
-
-        } else {
-            // Verify that all the networks are Shared/Guest; can't create combination of SG enabled and disabled networks 
-            for (Long networkId : networkIdList) {
-                NetworkVO network = _networkDao.findById(networkId);
-
-                if (network == null) {
-                    throw new InvalidParameterValueException(
-                            "Unable to find network by id "
-                                    + networkIdList.get(0).longValue());
-                }
-
-                boolean isSecurityGroupEnabled = _networkModel.isSecurityGroupSupportedInNetwork(network);
-                if (isSecurityGroupEnabled) {
-                    if (networkIdList.size() > 1) {
-                        throw new InvalidParameterValueException("Can't create a vm with multiple networks one of" +
-                        		" which is Security Group enabled");
-                    }
-=======
             boolean isSecurityGroupEnabled = _networkModel.isSecurityGroupSupportedInNetwork(network);
             if ( ! isSecurityGroupEnabled) {
                  throw new InvalidParameterValueException("Only support Security Group enabled networks in Security enabled zone, network " + network.getUuid() + " doesn't support security group ");
             }            
->>>>>>> 8a86d08f
 
             if (!(network.getTrafficType() == TrafficType.Guest && network.getGuestType() == Network.GuestType.Shared)) {
                  throw new InvalidParameterValueException("Can specify only Shared Guest networks when" +
@@ -2966,16 +2906,8 @@
             networkList.add(network);
         }
         // if network is security group enabled, and no security group is specified, then add the default security group automatically
-<<<<<<< HEAD
-        if (isSecurityGroupEnabledNetworkUsed && !isVmWare && _networkModel.canAddDefaultSecurityGroup()) {
-            
-            // add the default securityGroup only if no security group is
-            // specified
-            if (securityGroupIdList == null || securityGroupIdList.isEmpty()) {
-=======
         if ( _networkModel.canAddDefaultSecurityGroup()) {           
             if(securityGroupIdList == null || securityGroupIdList.isEmpty()){
->>>>>>> 8a86d08f
                 if (securityGroupIdList == null) {
                     securityGroupIdList = new ArrayList<Long>();
                 }
