// Licensed to the Apache Software Foundation (ASF) under one
// or more contributor license agreements.  See the NOTICE file
// distributed with this work for additional information
// regarding copyright ownership.  The ASF licenses this file
// to you under the Apache License, Version 2.0 (the
// "License"); you may not use this file except in compliance
// with the License.  You may obtain a copy of the License at
//
//   http://www.apache.org/licenses/LICENSE-2.0
//
// Unless required by applicable law or agreed to in writing,
// software distributed under the License is distributed on an
// "AS IS" BASIS, WITHOUT WARRANTIES OR CONDITIONS OF ANY
// KIND, either express or implied.  See the License for the
// specific language governing permissions and limitations
// under the License.
package com.cloud.vm;

import java.util.ArrayList;
import java.util.Date;
import java.util.HashMap;
import java.util.HashSet;
import java.util.List;
import java.util.Map;
import java.util.Set;
import java.util.UUID;
import java.util.concurrent.Executors;
import java.util.concurrent.ScheduledExecutorService;
import java.util.concurrent.TimeUnit;

import javax.ejb.Local;
import javax.inject.Inject;
import javax.naming.ConfigurationException;

import org.apache.commons.codec.binary.Base64;
import org.apache.log4j.Logger;

import org.apache.cloudstack.acl.ControlledEntity.ACLType;
import org.apache.cloudstack.acl.SecurityChecker.AccessType;
import org.apache.cloudstack.affinity.AffinityGroupVO;
import org.apache.cloudstack.affinity.dao.AffinityGroupDao;
import org.apache.cloudstack.affinity.dao.AffinityGroupVMMapDao;
import org.apache.cloudstack.api.BaseCmd.HTTPMethod;
import org.apache.cloudstack.api.command.admin.vm.AssignVMCmd;
import org.apache.cloudstack.api.command.admin.vm.RecoverVMCmd;
import org.apache.cloudstack.api.command.user.vm.AddNicToVMCmd;
import org.apache.cloudstack.api.command.user.vm.DeployVMCmd;
import org.apache.cloudstack.api.command.user.vm.DestroyVMCmd;
import org.apache.cloudstack.api.command.user.vm.RebootVMCmd;
import org.apache.cloudstack.api.command.user.vm.RemoveNicFromVMCmd;
import org.apache.cloudstack.api.command.user.vm.ResetVMPasswordCmd;
import org.apache.cloudstack.api.command.user.vm.ResetVMSSHKeyCmd;
import org.apache.cloudstack.api.command.user.vm.RestoreVMCmd;
import org.apache.cloudstack.api.command.user.vm.ScaleVMCmd;
import org.apache.cloudstack.api.command.user.vm.StartVMCmd;
import org.apache.cloudstack.api.command.user.vm.UpdateDefaultNicForVMCmd;
import org.apache.cloudstack.api.command.user.vm.UpdateVMCmd;
import org.apache.cloudstack.api.command.user.vm.UpgradeVMCmd;
import org.apache.cloudstack.api.command.user.vmgroup.CreateVMGroupCmd;
import org.apache.cloudstack.api.command.user.vmgroup.DeleteVMGroupCmd;
import org.apache.cloudstack.context.CallContext;
import org.apache.cloudstack.engine.cloud.entity.api.VirtualMachineEntity;
import org.apache.cloudstack.engine.service.api.OrchestrationService;
import org.apache.cloudstack.framework.jobs.AsyncJobManager;
import org.apache.cloudstack.storage.datastore.db.PrimaryDataStoreDao;
import org.apache.cloudstack.storage.datastore.db.StoragePoolVO;

import com.cloud.agent.AgentManager;
import com.cloud.agent.api.Answer;
import com.cloud.agent.api.GetVmDiskStatsAnswer;
import com.cloud.agent.api.GetVmDiskStatsCommand;
import com.cloud.agent.api.GetVmStatsAnswer;
import com.cloud.agent.api.GetVmStatsCommand;
import com.cloud.agent.api.PvlanSetupCommand;
import com.cloud.agent.api.StartAnswer;
import com.cloud.agent.api.StopAnswer;
import com.cloud.agent.api.VmDiskStatsEntry;
import com.cloud.agent.api.VmStatsEntry;
import com.cloud.agent.api.to.NicTO;
import com.cloud.agent.api.to.VirtualMachineTO;
import com.cloud.agent.api.to.VolumeTO;
import com.cloud.agent.manager.Commands;
import com.cloud.alert.AlertManager;
import com.cloud.api.ApiDBUtils;
import com.cloud.api.query.dao.UserVmJoinDao;
import com.cloud.api.query.vo.UserVmJoinVO;
import com.cloud.capacity.CapacityManager;
import com.cloud.configuration.Config;
import com.cloud.configuration.ConfigurationManager;
import com.cloud.configuration.Resource.ResourceType;
import com.cloud.configuration.dao.ConfigurationDao;
import com.cloud.dc.DataCenter;
import com.cloud.dc.DataCenter.NetworkType;
import com.cloud.dc.DataCenterVO;
import com.cloud.dc.DedicatedResourceVO;
import com.cloud.dc.HostPodVO;
import com.cloud.dc.dao.ClusterDao;
import com.cloud.dc.dao.DataCenterDao;
import com.cloud.dc.dao.DedicatedResourceDao;
import com.cloud.dc.dao.HostPodDao;
import com.cloud.deploy.DataCenterDeployment;
import com.cloud.deploy.DeployDestination;
import com.cloud.deploy.DeploymentPlanner.ExcludeList;
import com.cloud.domain.DomainVO;
import com.cloud.domain.dao.DomainDao;
import com.cloud.event.ActionEvent;
import com.cloud.event.EventTypes;
import com.cloud.event.UsageEventUtils;
import com.cloud.event.dao.UsageEventDao;
import com.cloud.exception.AgentUnavailableException;
import com.cloud.exception.CloudException;
import com.cloud.exception.ConcurrentOperationException;
import com.cloud.exception.InsufficientCapacityException;
import com.cloud.exception.InvalidParameterValueException;
import com.cloud.exception.ManagementServerException;
import com.cloud.exception.OperationTimedoutException;
import com.cloud.exception.PermissionDeniedException;
import com.cloud.exception.ResourceAllocationException;
import com.cloud.exception.ResourceUnavailableException;
import com.cloud.exception.StorageUnavailableException;
import com.cloud.exception.VirtualMachineMigrationException;
import com.cloud.ha.HighAvailabilityManager;
import com.cloud.host.Host;
import com.cloud.host.HostVO;
import com.cloud.host.dao.HostDao;
import com.cloud.hypervisor.Hypervisor.HypervisorType;
import com.cloud.hypervisor.HypervisorCapabilitiesVO;
import com.cloud.hypervisor.dao.HypervisorCapabilitiesDao;
import com.cloud.network.Network;
import com.cloud.network.Network.IpAddresses;
import com.cloud.network.Network.Provider;
import com.cloud.network.Network.Service;
import com.cloud.network.NetworkManager;
import com.cloud.network.NetworkModel;
import com.cloud.network.Networks.TrafficType;
import com.cloud.network.PhysicalNetwork;
import com.cloud.network.dao.FirewallRulesDao;
import com.cloud.network.dao.IPAddressDao;
import com.cloud.network.dao.IPAddressVO;
import com.cloud.network.dao.LoadBalancerVMMapDao;
import com.cloud.network.dao.LoadBalancerVMMapVO;
import com.cloud.network.dao.NetworkDao;
import com.cloud.network.dao.NetworkServiceMapDao;
import com.cloud.network.dao.NetworkVO;
import com.cloud.network.dao.PhysicalNetworkDao;
import com.cloud.network.element.UserDataServiceProvider;
import com.cloud.network.guru.NetworkGuru;
import com.cloud.network.lb.LoadBalancingRulesManager;
import com.cloud.network.rules.FirewallManager;
import com.cloud.network.rules.FirewallRuleVO;
import com.cloud.network.rules.PortForwardingRuleVO;
import com.cloud.network.rules.RulesManager;
import com.cloud.network.rules.dao.PortForwardingRulesDao;
import com.cloud.network.security.SecurityGroup;
import com.cloud.network.security.SecurityGroupManager;
import com.cloud.network.security.dao.SecurityGroupDao;
import com.cloud.network.security.dao.SecurityGroupVMMapDao;
import com.cloud.network.vpc.VpcManager;
import com.cloud.network.vpc.dao.VpcDao;
import com.cloud.offering.NetworkOffering;
import com.cloud.offering.NetworkOffering.Availability;
import com.cloud.offering.ServiceOffering;
import com.cloud.offerings.NetworkOfferingVO;
import com.cloud.offerings.dao.NetworkOfferingDao;
import com.cloud.org.Cluster;
import com.cloud.org.Grouping;
import com.cloud.projects.Project.ListProjectResourcesCriteria;
import com.cloud.projects.ProjectManager;
import com.cloud.resource.ResourceManager;
import com.cloud.resource.ResourceState;
import com.cloud.server.ConfigurationServer;
import com.cloud.server.Criteria;
import com.cloud.service.ServiceOfferingVO;
import com.cloud.service.dao.ServiceOfferingDao;
import com.cloud.storage.DiskOfferingVO;
import com.cloud.storage.GuestOSCategoryVO;
import com.cloud.storage.GuestOSVO;
import com.cloud.storage.SnapshotVO;
import com.cloud.storage.Storage;
import com.cloud.storage.Storage.ImageFormat;
import com.cloud.storage.Storage.StoragePoolType;
import com.cloud.storage.Storage.TemplateType;
import com.cloud.storage.StorageManager;
import com.cloud.storage.StoragePool;
import com.cloud.storage.StoragePoolStatus;
import com.cloud.storage.VMTemplateVO;
import com.cloud.storage.VMTemplateZoneVO;
import com.cloud.storage.Volume;
import com.cloud.storage.VolumeManager;
import com.cloud.storage.VolumeVO;
import com.cloud.storage.dao.DiskOfferingDao;
import com.cloud.storage.dao.GuestOSCategoryDao;
import com.cloud.storage.dao.GuestOSDao;
import com.cloud.storage.dao.SnapshotDao;
import com.cloud.storage.dao.VMTemplateDao;
import com.cloud.storage.dao.VMTemplateDetailsDao;
import com.cloud.storage.dao.VMTemplateHostDao;
import com.cloud.storage.dao.VMTemplateZoneDao;
import com.cloud.storage.dao.VolumeDao;
import com.cloud.storage.dao.VolumeHostDao;
import com.cloud.storage.snapshot.SnapshotManager;
import com.cloud.tags.dao.ResourceTagDao;
import com.cloud.template.TemplateManager;
import com.cloud.template.VirtualMachineTemplate;
import com.cloud.template.VirtualMachineTemplate.BootloaderType;
import com.cloud.user.Account;
import com.cloud.user.AccountManager;
import com.cloud.user.AccountService;
import com.cloud.user.AccountVO;
import com.cloud.user.ResourceLimitService;
import com.cloud.user.SSHKeyPair;
import com.cloud.user.SSHKeyPairVO;
import com.cloud.user.User;
import com.cloud.user.UserVO;
import com.cloud.user.VmDiskStatisticsVO;
import com.cloud.user.dao.AccountDao;
import com.cloud.user.dao.SSHKeyPairDao;
import com.cloud.user.dao.UserDao;
import com.cloud.user.dao.VmDiskStatisticsDao;
import com.cloud.uservm.UserVm;
import com.cloud.utils.Journal;
import com.cloud.utils.NumbersUtil;
import com.cloud.utils.Pair;
import com.cloud.utils.PasswordGenerator;
import com.cloud.utils.component.ManagerBase;
import com.cloud.utils.concurrency.NamedThreadFactory;
import com.cloud.utils.crypt.RSAHelper;
import com.cloud.utils.db.DB;
import com.cloud.utils.db.Filter;
import com.cloud.utils.db.GlobalLock;
import com.cloud.utils.db.SearchBuilder;
import com.cloud.utils.db.SearchCriteria;
import com.cloud.utils.db.SearchCriteria.Func;
import com.cloud.utils.db.Transaction;
import com.cloud.utils.exception.CloudRuntimeException;
import com.cloud.utils.exception.ExecutionException;
import com.cloud.utils.fsm.NoTransitionException;
import com.cloud.utils.net.NetUtils;
import com.cloud.vm.VirtualMachine.State;
import com.cloud.vm.dao.InstanceGroupDao;
import com.cloud.vm.dao.InstanceGroupVMMapDao;
import com.cloud.vm.dao.NicDao;
import com.cloud.vm.dao.SecondaryStorageVmDao;
import com.cloud.vm.dao.UserVmCloneSettingDao;
import com.cloud.vm.dao.UserVmDao;
import com.cloud.vm.dao.UserVmDetailsDao;
import com.cloud.vm.dao.VMInstanceDao;
import com.cloud.vm.snapshot.VMSnapshot;
import com.cloud.vm.snapshot.VMSnapshotManager;
import com.cloud.vm.snapshot.VMSnapshotVO;
import com.cloud.vm.snapshot.dao.VMSnapshotDao;

@Local(value = { UserVmManager.class, UserVmService.class })
public class UserVmManagerImpl extends ManagerBase implements UserVmManager, UserVmService, VirtualMachineGuru {
    private static final Logger s_logger = Logger
            .getLogger(UserVmManagerImpl.class);

    private static final int ACQUIRE_GLOBAL_LOCK_TIMEOUT_FOR_COOPERATION = 3; // 3
    // seconds

    public enum UserVmCloneType {
        full,
        linked
    }

    @Inject
    protected HostDao _hostDao = null;
    @Inject
    protected ServiceOfferingDao _offeringDao = null;
    @Inject
    protected DiskOfferingDao _diskOfferingDao = null;
    @Inject
    protected VMTemplateDao _templateDao = null;
    @Inject
    protected VMTemplateDetailsDao _templateDetailsDao = null;
    @Inject
    protected VMTemplateHostDao _templateHostDao = null;
    @Inject
    protected VMTemplateZoneDao _templateZoneDao = null;
    @Inject
    protected DomainDao _domainDao = null;
    @Inject
    protected UserVmCloneSettingDao _vmCloneSettingDao = null;
    @Inject
    protected UserVmDao _vmDao = null;
    @Inject
    protected UserVmJoinDao _vmJoinDao = null;
    @Inject
    protected VolumeDao _volsDao = null;
    @Inject
    protected DataCenterDao _dcDao = null;
    @Inject
    protected FirewallRulesDao _rulesDao = null;
    @Inject
    protected LoadBalancerVMMapDao _loadBalancerVMMapDao = null;
    @Inject
    protected PortForwardingRulesDao _portForwardingDao;
    @Inject
    protected IPAddressDao _ipAddressDao = null;
    @Inject
    protected HostPodDao _podDao = null;
    @Inject
    protected NetworkModel _networkModel = null;
    @Inject
    protected NetworkManager _networkMgr = null;
    @Inject
    protected StorageManager _storageMgr = null;
    @Inject
    protected SnapshotManager _snapshotMgr = null;
    @Inject
    protected AgentManager _agentMgr = null;
    @Inject
    protected ConfigurationManager _configMgr = null;
    @Inject
    protected AccountDao _accountDao = null;
    @Inject
    protected UserDao _userDao = null;
    @Inject
    protected SnapshotDao _snapshotDao = null;
    @Inject
    protected GuestOSDao _guestOSDao = null;
    @Inject
    protected HighAvailabilityManager _haMgr = null;
    @Inject
    protected AlertManager _alertMgr = null;
    @Inject
    protected AccountManager _accountMgr;
    @Inject
    protected AccountService _accountService;
    @Inject
    protected AsyncJobManager _asyncMgr;
    @Inject
    protected ClusterDao _clusterDao;
    @Inject
    protected PrimaryDataStoreDao _storagePoolDao;
    @Inject
    protected SecurityGroupManager _securityGroupMgr;
    @Inject
    protected ServiceOfferingDao _serviceOfferingDao;
    @Inject
    protected NetworkOfferingDao _networkOfferingDao;
    @Inject
    protected InstanceGroupDao _vmGroupDao;
    @Inject
    protected InstanceGroupVMMapDao _groupVMMapDao;
    @Inject
    protected VirtualMachineManager _itMgr;
    @Inject
    protected NetworkDao _networkDao;
    @Inject
    protected NicDao _nicDao;
    @Inject
    protected VpcDao _vpcDao;
    @Inject
    protected RulesManager _rulesMgr;
    @Inject
    protected LoadBalancingRulesManager _lbMgr;
    @Inject
    protected SSHKeyPairDao _sshKeyPairDao;
    @Inject
    protected UserVmDetailsDao _vmDetailsDao;
    @Inject
    protected HypervisorCapabilitiesDao _hypervisorCapabilitiesDao;
    @Inject
    protected SecurityGroupDao _securityGroupDao;
    @Inject
    protected CapacityManager _capacityMgr;
    @Inject
    protected VMInstanceDao _vmInstanceDao;
    @Inject
    protected ResourceLimitService _resourceLimitMgr;
    @Inject
    protected FirewallManager _firewallMgr;
    @Inject
    protected ProjectManager _projectMgr;
    @Inject
    protected ResourceManager _resourceMgr;

    @Inject
    protected NetworkServiceMapDao _ntwkSrvcDao;
    @Inject
    SecurityGroupVMMapDao _securityGroupVMMapDao;
    @Inject
    protected ItWorkDao _workDao;
    @Inject
    protected VolumeHostDao _volumeHostDao;
    @Inject
    ResourceTagDao _resourceTagDao;
    @Inject
    PhysicalNetworkDao _physicalNetworkDao;
    @Inject
    VpcManager _vpcMgr;
    @Inject
    TemplateManager templateMgr;
    @Inject
    protected GuestOSCategoryDao _guestOSCategoryDao;
    @Inject
    UsageEventDao _usageEventDao;

    @Inject
    SecondaryStorageVmDao _secondaryDao;
    @Inject
    VmDiskStatisticsDao _vmDiskStatsDao;

    @Inject
    protected VMSnapshotDao _vmSnapshotDao;
    @Inject
    protected VMSnapshotManager _vmSnapshotMgr;

    @Inject
    AffinityGroupVMMapDao _affinityGroupVMMapDao;
    @Inject
    AffinityGroupDao _affinityGroupDao;
    @Inject
    DedicatedResourceDao _dedicatedDao;
    @Inject
    ConfigurationServer _configServer;

    protected ScheduledExecutorService _executor = null;
    protected int _expungeInterval;
    protected int _expungeDelay;
    protected boolean _dailyOrHourly = false;

    protected String _name;
    protected String _instance;
    protected String _zone;
    protected boolean _instanceNameFlag;
    protected int _scaleRetry;

    @Inject ConfigurationDao _configDao;
    private int _createprivatetemplatefromvolumewait;
    private int _createprivatetemplatefromsnapshotwait;
    private final int MAX_VM_NAME_LEN = 80;
    private final int MAX_HTTP_GET_LENGTH = 2 * MAX_USER_DATA_LENGTH_BYTES;
    private final int MAX_HTTP_POST_LENGTH = 16 * MAX_USER_DATA_LENGTH_BYTES;

    @Inject
    protected OrchestrationService _orchSrvc;

    @Inject VolumeManager volumeMgr;

    @Override
    public UserVmVO getVirtualMachine(long vmId) {
        return _vmDao.findById(vmId);
    }

    @Override
    public List<? extends UserVm> getVirtualMachines(long hostId) {
        return _vmDao.listByHostId(hostId);
    }

    protected void resourceLimitCheck (Account owner, Long cpu, Long memory) throws ResourceAllocationException {
        _resourceLimitMgr.checkResourceLimit(owner, ResourceType.user_vm);
        _resourceLimitMgr.checkResourceLimit(owner, ResourceType.cpu, cpu);
        _resourceLimitMgr.checkResourceLimit(owner, ResourceType.memory, memory);
    }

    protected void resourceCountIncrement (long accountId, Long cpu, Long memory) {
        _resourceLimitMgr.incrementResourceCount(accountId, ResourceType.user_vm);
        _resourceLimitMgr.incrementResourceCount(accountId, ResourceType.cpu, cpu);
        _resourceLimitMgr.incrementResourceCount(accountId, ResourceType.memory, memory);
    }

    protected void resourceCountDecrement (long accountId, Long cpu, Long memory) {
        _resourceLimitMgr.decrementResourceCount(accountId, ResourceType.user_vm);
        _resourceLimitMgr.decrementResourceCount(accountId, ResourceType.cpu, cpu);
        _resourceLimitMgr.decrementResourceCount(accountId, ResourceType.memory, memory);
    }

    @Override
    @ActionEvent(eventType = EventTypes.EVENT_VM_RESETPASSWORD, eventDescription = "resetting Vm password", async = true)
    public UserVm resetVMPassword(ResetVMPasswordCmd cmd, String password)
            throws ResourceUnavailableException, InsufficientCapacityException {
        Account caller = CallContext.current().getCallingAccount();
        Long vmId = cmd.getId();
        UserVmVO userVm = _vmDao.findById(cmd.getId());
        _vmDao.loadDetails(userVm);

        // Do parameters input validation
        if (userVm == null) {
            throw new InvalidParameterValueException(
                    "unable to find a virtual machine with id " + cmd.getId());
        }

        VMTemplateVO template = _templateDao.findByIdIncludingRemoved(userVm
                .getTemplateId());
        if (template == null || !template.getEnablePassword()) {
            throw new InvalidParameterValueException(
                    "Fail to reset password for the virtual machine, the template is not password enabled");
        }

        if (userVm.getState() == State.Error
                || userVm.getState() == State.Expunging) {
            s_logger.error("vm is not in the right state: " + vmId);
            throw new InvalidParameterValueException("Vm with id " + vmId
                    + " is not in the right state");
        }

        _accountMgr.checkAccess(caller, null, true, userVm);

        boolean result = resetVMPasswordInternal(vmId, password);

        if (result) {
            userVm.setPassword(password);
            // update the password in vm_details table too
            // Check if an SSH key pair was selected for the instance and if so
            // use it to encrypt & save the vm password
            encryptAndStorePassword(userVm, password);
        } else {
            throw new CloudRuntimeException(
                    "Failed to reset password for the virtual machine ");
        }

        return userVm;
    }

    private boolean resetVMPasswordInternal(Long vmId,
            String password) throws ResourceUnavailableException,
            InsufficientCapacityException {
        Long userId = CallContext.current().getCallingUserId();
        VMInstanceVO vmInstance = _vmDao.findById(vmId);

        if (password == null || password.equals("")) {
            return false;
        }

        VMTemplateVO template = _templateDao
                .findByIdIncludingRemoved(vmInstance.getTemplateId());
        if (template.getEnablePassword()) {
            Nic defaultNic = _networkModel.getDefaultNic(vmId);
            if (defaultNic == null) {
                s_logger.error("Unable to reset password for vm " + vmInstance
                        + " as the instance doesn't have default nic");
                return false;
            }

            Network defaultNetwork = _networkDao.findById(defaultNic.getNetworkId());
            NicProfile defaultNicProfile = new NicProfile(defaultNic, defaultNetwork, null, null, null, _networkModel.isSecurityGroupSupportedInNetwork(defaultNetwork), _networkModel.getNetworkTag(template.getHypervisorType(), defaultNetwork));
            VirtualMachineProfile vmProfile = new VirtualMachineProfileImpl(vmInstance);
            vmProfile.setParameter(VirtualMachineProfile.Param.VmPassword, password);

            UserDataServiceProvider element = _networkMgr.getPasswordResetProvider(defaultNetwork);
            if (element == null) {
                throw new CloudRuntimeException(
                        "Can't find network element for "
                                + Service.UserData.getName()
                                + " provider needed for password reset");
            }

            boolean result = element.savePassword(defaultNetwork,
                    defaultNicProfile, vmProfile);

            // Need to reboot the virtual machine so that the password gets
            // redownloaded from the DomR, and reset on the VM
            if (!result) {
                s_logger.debug("Failed to reset password for the virutal machine; no need to reboot the vm");
                return false;
            } else {
                if (vmInstance.getState() == State.Stopped) {
                    s_logger.debug("Vm "
                            + vmInstance
                            + " is stopped, not rebooting it as a part of password reset");
                    return true;
                }

                if (rebootVirtualMachine(userId, vmId) == null) {
                    s_logger.warn("Failed to reboot the vm " + vmInstance);
                    return false;
                } else {
                    s_logger.debug("Vm "
                            + vmInstance
                            + " is rebooted successfully as a part of password reset");
                    return true;
                }
            }
        } else {
            if (s_logger.isDebugEnabled()) {
                s_logger.debug("Reset password called for a vm that is not using a password enabled template");
            }
            return false;
        }
    }

    @Override
    @ActionEvent(eventType = EventTypes.EVENT_VM_RESETSSHKEY, eventDescription = "resetting Vm SSHKey", async = true)
    public UserVm resetVMSSHKey(ResetVMSSHKeyCmd cmd)
            throws ResourceUnavailableException, InsufficientCapacityException {

        Account caller = CallContext.current().getCallingAccount();
        Account owner = _accountMgr.finalizeOwner(caller, cmd.getAccountName(), cmd.getDomainId(), cmd.getProjectId());
        Long vmId = cmd.getId();

        UserVmVO userVm = _vmDao.findById(cmd.getId());
        _vmDao.loadDetails(userVm);
        VMTemplateVO template = _templateDao.findByIdIncludingRemoved(userVm.getTemplateId());

        // Do parameters input validation

        if (userVm == null) {
            throw new InvalidParameterValueException("unable to find a virtual machine by id" + cmd.getId());
        }

        if (userVm.getState() == State.Error || userVm.getState() == State.Expunging) {
            s_logger.error("vm is not in the right state: " + vmId);
            throw new InvalidParameterValueException("Vm with specified id is not in the right state");
        }
        if (userVm.getState() != State.Stopped) {
            s_logger.error("vm is not in the right state: " + vmId);
            throw new InvalidParameterValueException("Vm " + userVm + " should be stopped to do SSH Key reset");
        }

        SSHKeyPairVO s = _sshKeyPairDao.findByName(owner.getAccountId(), owner.getDomainId(), cmd.getName());
        if (s == null) {
            throw new InvalidParameterValueException("A key pair with name '" + cmd.getName() + "' does not exist for account " + owner.getAccountName() + " in specified domain id");
        }

        _accountMgr.checkAccess(caller, null, true, userVm);
        String password = null;
        String sshPublicKey = s.getPublicKey();
        if (template != null && template.getEnablePassword()) {
            password = generateRandomPassword();
        }

        boolean result = resetVMSSHKeyInternal(vmId, sshPublicKey, password);

        if (result) {
            userVm.setDetail("SSH.PublicKey", sshPublicKey);
            if (template != null && template.getEnablePassword()) {
                userVm.setPassword(password);
                //update the encrypted password in vm_details table too
                encryptAndStorePassword(userVm, password);
            }
            _vmDao.saveDetails(userVm);
        } else {
            throw new CloudRuntimeException("Failed to reset SSH Key for the virtual machine ");
        }
        return userVm;
    }

    private boolean resetVMSSHKeyInternal(Long vmId, String SSHPublicKey, String password) throws ResourceUnavailableException, InsufficientCapacityException {
        Long userId = CallContext.current().getCallingUserId();
        VMInstanceVO vmInstance = _vmDao.findById(vmId);

        VMTemplateVO template = _templateDao.findByIdIncludingRemoved(vmInstance.getTemplateId());
        Nic defaultNic = _networkModel.getDefaultNic(vmId);
        if (defaultNic == null) {
            s_logger.error("Unable to reset SSH Key for vm " + vmInstance + " as the instance doesn't have default nic");
            return false;
        }

        Network defaultNetwork = _networkDao.findById(defaultNic.getNetworkId());
        NicProfile defaultNicProfile = new NicProfile(defaultNic, defaultNetwork, null, null, null,
                _networkModel.isSecurityGroupSupportedInNetwork(defaultNetwork),
                _networkModel.getNetworkTag(template.getHypervisorType(), defaultNetwork));

        VirtualMachineProfile vmProfile = new VirtualMachineProfileImpl(vmInstance);

        if (template != null && template.getEnablePassword()) {
            vmProfile.setParameter(VirtualMachineProfile.Param.VmPassword, password);
        }

        UserDataServiceProvider element = _networkMgr.getSSHKeyResetProvider(defaultNetwork);
        if (element == null) {
            throw new CloudRuntimeException("Can't find network element for " + Service.UserData.getName() + " provider needed for SSH Key reset");
        }
        boolean result = element.saveSSHKey(defaultNetwork, defaultNicProfile, vmProfile, SSHPublicKey);

        // Need to reboot the virtual machine so that the password gets redownloaded from the DomR, and reset on the VM
        if (!result) {
            s_logger.debug("Failed to reset SSH Key for the virutal machine; no need to reboot the vm");
            return false;
        } else {
            if (vmInstance.getState() == State.Stopped) {
                s_logger.debug("Vm " + vmInstance + " is stopped, not rebooting it as a part of SSH Key reset");
                return true;
            }
            if (rebootVirtualMachine(userId, vmId) == null) {
                s_logger.warn("Failed to reboot the vm " + vmInstance);
                return false;
            } else {
                s_logger.debug("Vm " + vmInstance + " is rebooted successfully as a part of SSH Key reset");
                return true;
            }
        }
    }


    @Override
    public boolean stopVirtualMachine(long userId, long vmId) {
        boolean status = false;
        if (s_logger.isDebugEnabled()) {
            s_logger.debug("Stopping vm=" + vmId);
        }
        UserVmVO vm = _vmDao.findById(vmId);
        if (vm == null || vm.getRemoved() != null) {
            if (s_logger.isDebugEnabled()) {
                s_logger.debug("VM is either removed or deleted.");
            }
            return true;
        }

        User user = _userDao.findById(userId);
        Account account = _accountDao.findById(user.getAccountId());

        try {
            VirtualMachineEntity vmEntity = _orchSrvc.getVirtualMachine(vm.getUuid());
            status = vmEntity.stop(new Long(userId).toString());
        } catch (ResourceUnavailableException e) {
            s_logger.debug("Unable to stop due to ", e);
            status = false;
        } catch (CloudException e) {
            throw new CloudRuntimeException(
                    "Unable to contact the agent to stop the virtual machine "
                            + vm, e);
        }

        if (status) {
            return status;
        } else {
            return status;
        }
    }

    private UserVm rebootVirtualMachine(long userId, long vmId) {
        UserVmVO vm = _vmDao.findById(vmId);

        if (vm == null || vm.getState() == State.Destroyed
                || vm.getState() == State.Expunging || vm.getRemoved() != null) {
            s_logger.warn("Vm id=" + vmId + " doesn't exist");
            return null;
        }

        if (vm.getState() == State.Running && vm.getHostId() != null) {
            collectVmDiskStatistics(vm);
            _itMgr.reboot(vm.getUuid());
            return _vmDao.findById(vmId);
        } else {
            s_logger.error("Vm id=" + vmId
                    + " is not in Running state, failed to reboot");
            return null;
        }
    }

    @Override
    @ActionEvent(eventType = EventTypes.EVENT_VM_UPGRADE, eventDescription = "upgrading Vm")
    /*
     * TODO: cleanup eventually - Refactored API call
     */
    public UserVm upgradeVirtualMachine(UpgradeVMCmd cmd) throws ResourceAllocationException {
        Long vmId = cmd.getId();
        Long svcOffId = cmd.getServiceOfferingId();
        return upgradeStoppedVirtualMachine(vmId, svcOffId);
    }


    private UserVm upgradeStoppedVirtualMachine(Long vmId, Long svcOffId) throws ResourceAllocationException {
        Account caller = CallContext.current().getCallingAccount();

        // Verify input parameters
        UserVmVO vmInstance = _vmDao.findById(vmId);
        if (vmInstance == null) {
            throw new InvalidParameterValueException(
                    "unable to find a virtual machine with id " + vmId);
        }

        _accountMgr.checkAccess(caller, null, true, vmInstance);

        // Check resource limits for CPU and Memory.
        ServiceOfferingVO newServiceOffering = _offeringDao.findById(svcOffId);
        ServiceOfferingVO currentServiceOffering = _offeringDao.findByIdIncludingRemoved(vmInstance.getServiceOfferingId());

        int newCpu = newServiceOffering.getCpu();
        int newMemory = newServiceOffering.getRamSize();
        int currentCpu = currentServiceOffering.getCpu();
        int currentMemory = currentServiceOffering.getRamSize();

        if (newCpu > currentCpu) {
            _resourceLimitMgr.checkResourceLimit(caller, ResourceType.cpu,
                    newCpu - currentCpu);
        }
        if (newMemory > currentMemory) {
            _resourceLimitMgr.checkResourceLimit(caller, ResourceType.memory,
                    newMemory - currentMemory);
        }

        // Check that the specified service offering ID is valid
        _itMgr.checkIfCanUpgrade(vmInstance, svcOffId);

        // remove diskAndMemory VM snapshots
        List<VMSnapshotVO> vmSnapshots = _vmSnapshotDao.findByVm(vmId);
        for (VMSnapshotVO vmSnapshotVO : vmSnapshots) {
            if(vmSnapshotVO.getType() == VMSnapshot.Type.DiskAndMemory){
                if(!_vmSnapshotMgr.deleteAllVMSnapshots(vmId, VMSnapshot.Type.DiskAndMemory)){
                    String errMsg = "Failed to remove VM snapshot during upgrading, snapshot id " + vmSnapshotVO.getId();
                    s_logger.debug(errMsg);
                    throw new CloudRuntimeException(errMsg);
                }

            }
        }

        _itMgr.upgradeVmDb(vmId, svcOffId);

        // Increment or decrement CPU and Memory count accordingly.
        if (newCpu > currentCpu) {
            _resourceLimitMgr.incrementResourceCount(caller.getAccountId(), ResourceType.cpu, new Long (newCpu - currentCpu));
        } else if (currentCpu > newCpu) {
            _resourceLimitMgr.decrementResourceCount(caller.getAccountId(), ResourceType.cpu, new Long (currentCpu - newCpu));
        }
        if (newMemory > currentMemory) {
            _resourceLimitMgr.incrementResourceCount(caller.getAccountId(), ResourceType.memory, new Long (newMemory - currentMemory));
        } else if (currentMemory > newMemory) {
            _resourceLimitMgr.decrementResourceCount(caller.getAccountId(), ResourceType.memory, new Long (currentMemory - newMemory));
        }

        return _vmDao.findById(vmInstance.getId());

    }


    @Override
    public UserVm addNicToVirtualMachine(AddNicToVMCmd cmd) throws InvalidParameterValueException, PermissionDeniedException, CloudRuntimeException {
        Long vmId = cmd.getVmId();
        Long networkId = cmd.getNetworkId();
        String ipAddress = cmd.getIpAddress();
        Account caller = CallContext.current().getCallingAccount();

        UserVmVO vmInstance = _vmDao.findById(vmId);
        if(vmInstance == null) {
            throw new InvalidParameterValueException("unable to find a virtual machine with id " + vmId);
        }
        NetworkVO network = _networkDao.findById(networkId);
        if(network == null) {
            throw new InvalidParameterValueException("unable to find a network with id " + networkId);
        }
        List<NicVO> allNics = _nicDao.listByVmId(vmInstance.getId());
        for(NicVO nic : allNics){
            if(nic.getNetworkId() == network.getId())
                throw new CloudRuntimeException("A NIC already exists for VM:" + vmInstance.getInstanceName() + " in network: " + network.getUuid());
        }

        NicProfile profile = new NicProfile(null, null);
        if(ipAddress != null) {
            profile = new NicProfile(ipAddress, null);
        }

        // Perform permission check on VM
        _accountMgr.checkAccess(caller, null, true, vmInstance);

        // Verify that zone is not Basic
        DataCenterVO dc = _dcDao.findById(vmInstance.getDataCenterId());
        if (dc.getNetworkType() == DataCenter.NetworkType.Basic) {
            throw new CloudRuntimeException("Zone " + vmInstance.getDataCenterId() + ", has a NetworkType of Basic. Can't add a new NIC to a VM on a Basic Network");
        }

        // Perform account permission check on network
        if (network.getGuestType() != Network.GuestType.Shared) {
            // Check account permissions
            List<NetworkVO> networkMap = _networkDao.listBy(caller.getId(), network.getId());
            if ((networkMap == null || networkMap.isEmpty() ) && caller.getType() != Account.ACCOUNT_TYPE_ADMIN) {
                throw new PermissionDeniedException("Unable to modify a vm using network with id " + network.getId() + ", permission denied");
            }
        }

        //ensure network belongs in zone
        if (network.getDataCenterId() != vmInstance.getDataCenterId()) {
            throw new CloudRuntimeException(vmInstance + " is in zone:" + vmInstance.getDataCenterId() + " but " + network + " is in zone:" + network.getDataCenterId());
        }

        if(_networkModel.getNicInNetwork(vmInstance.getId(),network.getId()) != null){
            s_logger.debug(vmInstance + " already in " + network + " going to add another NIC");
        } else {
            //* get all vms hostNames in the network
            List<String> hostNames = _vmInstanceDao.listDistinctHostNames(network.getId());
            //* verify that there are no duplicates
            if (hostNames.contains(vmInstance.getHostName())) {
                throw new CloudRuntimeException(network + " already has a vm with host name: '" + vmInstance.getHostName());
            }
        }

        NicProfile guestNic = null;

        try {
            guestNic = _itMgr.addVmToNetwork(vmInstance, network, profile);
        } catch (ResourceUnavailableException e) {
            throw new CloudRuntimeException("Unable to add NIC to " + vmInstance + ": " + e);
        } catch (InsufficientCapacityException e) {
            throw new CloudRuntimeException("Insufficient capacity when adding NIC to " + vmInstance + ": " + e);
        } catch (ConcurrentOperationException e) {
            throw new CloudRuntimeException("Concurrent operations on adding NIC to " + vmInstance + ": " +e);
        }
        if (guestNic == null) {
            throw new CloudRuntimeException("Unable to add NIC to " + vmInstance);
        }

        s_logger.debug("Successful addition of " + network + " from " + vmInstance);
        return _vmDao.findById(vmInstance.getId());
    }

    @Override
    public UserVm removeNicFromVirtualMachine(RemoveNicFromVMCmd cmd) throws InvalidParameterValueException, PermissionDeniedException, CloudRuntimeException {
        Long vmId = cmd.getVmId();
        Long nicId = cmd.getNicId();
        Account caller = CallContext.current().getCallingAccount();

        UserVmVO vmInstance = _vmDao.findById(vmId);
        if(vmInstance == null) {
            throw new InvalidParameterValueException("unable to find a virtual machine with id " + vmId);
        }
        NicVO nic = _nicDao.findById(nicId);
        if (nic == null){
            throw new InvalidParameterValueException("unable to find a nic with id " + nicId);
        }
        NetworkVO network = _networkDao.findById(nic.getNetworkId());
        if(network == null) {
            throw new InvalidParameterValueException("unable to find a network with id " + nic.getNetworkId());
        }

        // Perform permission check on VM
        _accountMgr.checkAccess(caller, null, true, vmInstance);

        // Verify that zone is not Basic
        DataCenterVO dc = _dcDao.findById(vmInstance.getDataCenterId());
        if (dc.getNetworkType() == DataCenter.NetworkType.Basic) {
            throw new CloudRuntimeException("Zone " + vmInstance.getDataCenterId() + ", has a NetworkType of Basic. Can't remove a NIC from a VM on a Basic Network");
        }

        //check to see if nic is attached to VM
        if (nic.getInstanceId() != vmId) {
            throw new InvalidParameterValueException(nic + " is not a nic on  " + vmInstance);
        }

        // Perform account permission check on network
        if (network.getGuestType() != Network.GuestType.Shared) {
            // Check account permissions
            List<NetworkVO> networkMap = _networkDao.listBy(caller.getId(), network.getId());
            if ((networkMap == null || networkMap.isEmpty() ) && caller.getType() != Account.ACCOUNT_TYPE_ADMIN) {
                throw new PermissionDeniedException("Unable to modify a vm using network with id " + network.getId() + ", permission denied");
            }
        }

        boolean nicremoved = false;

        try {
            nicremoved = _itMgr.removeNicFromVm(vmInstance, nic);
        } catch (ResourceUnavailableException e) {
            throw new CloudRuntimeException("Unable to remove " + network + " from " + vmInstance +": " + e);

        } catch (ConcurrentOperationException e) {
            throw new CloudRuntimeException("Concurrent operations on removing " + network + " from " + vmInstance + ": " + e);
        }

        if (!nicremoved) {
            throw new CloudRuntimeException("Unable to remove " + network +  " from " + vmInstance );
        }

        s_logger.debug("Successful removal of " + network + " from " + vmInstance);
        return _vmDao.findById(vmInstance.getId());


    }

    @Override
    public UserVm updateDefaultNicForVirtualMachine(UpdateDefaultNicForVMCmd cmd) throws InvalidParameterValueException, CloudRuntimeException {
        Long vmId = cmd.getVmId();
        Long nicId = cmd.getNicId();
        Account caller = CallContext.current().getCallingAccount();

        UserVmVO vmInstance = _vmDao.findById(vmId);
        if (vmInstance == null){
            throw new InvalidParameterValueException("unable to find a virtual machine with id " + vmId);
        }
        NicVO nic = _nicDao.findById(nicId);
        if (nic == null){
            throw new InvalidParameterValueException("unable to find a nic with id " + nicId);
        }
        NetworkVO network = _networkDao.findById(nic.getNetworkId());
        if (network == null){
            throw new InvalidParameterValueException("unable to find a network with id " + nic.getNetworkId());
        }

        // Perform permission check on VM
        _accountMgr.checkAccess(caller, null, true, vmInstance);

        // Verify that zone is not Basic
        DataCenterVO dc = _dcDao.findById(vmInstance.getDataCenterId());
        if (dc.getNetworkType() == DataCenter.NetworkType.Basic) {
            throw new CloudRuntimeException("Zone " + vmInstance.getDataCenterId() + ", has a NetworkType of Basic. Can't change default NIC on a Basic Network");
        }

        // no need to check permissions for network, we'll enumerate the ones they already have access to
        Network existingdefaultnet = _networkModel.getDefaultNetworkForVm(vmId);

        //check to see if nic is attached to VM
        if (nic.getInstanceId() != vmId) {
            throw new InvalidParameterValueException(nic + " is not a nic on  " + vmInstance);
        }
        // if current default equals chosen new default, Throw an exception
        if (nic.isDefaultNic()){
            throw new CloudRuntimeException("refusing to set default nic because chosen nic is already the default");
        }

        //make sure the VM is Running or Stopped
        if ((vmInstance.getState() != State.Running) && (vmInstance.getState() != State.Stopped)) {
            throw new CloudRuntimeException("refusing to set default " + vmInstance + " is not Running or Stopped");
        }

        NicProfile existing = null;
        List<NicProfile> nicProfiles = _networkMgr.getNicProfiles(vmInstance);
        for (NicProfile nicProfile : nicProfiles) {
            if(nicProfile.isDefaultNic() && nicProfile.getNetworkId() == existingdefaultnet.getId()){
                existing = nicProfile;
                continue;
            }
        }

        if (existing == null){
            s_logger.warn("Failed to update default nic, no nic profile found for existing default network");
            throw new CloudRuntimeException("Failed to find a nic profile for the existing default network. This is bad and probably means some sort of configuration corruption");
        }

        Network oldDefaultNetwork = null;
        oldDefaultNetwork = _networkModel.getDefaultNetworkForVm(vmId);
        String oldNicIdString = Long.toString(_networkModel.getDefaultNic(vmId).getId());
        long oldNetworkOfferingId = -1L;

        if(oldDefaultNetwork!=null) {
            oldNetworkOfferingId = oldDefaultNetwork.getNetworkOfferingId();
        }
        NicVO existingVO = _nicDao.findById(existing.id);
        Integer chosenID = nic.getDeviceId();
        Integer existingID = existing.getDeviceId();

        nic.setDefaultNic(true);
        nic.setDeviceId(existingID);
        existingVO.setDefaultNic(false);
        existingVO.setDeviceId(chosenID);

        nic = _nicDao.persist(nic);
        existingVO = _nicDao.persist(existingVO);

        Network newdefault = null;
        newdefault = _networkModel.getDefaultNetworkForVm(vmId);

        if (newdefault == null){
            nic.setDefaultNic(false);
            nic.setDeviceId(chosenID);
            existingVO.setDefaultNic(true);
            existingVO.setDeviceId(existingID);

            nic = _nicDao.persist(nic);
            existingVO = _nicDao.persist(existingVO);

            newdefault = _networkModel.getDefaultNetworkForVm(vmId);
            if (newdefault.getId() == existingdefaultnet.getId()) {
                throw new CloudRuntimeException("Setting a default nic failed, and we had no default nic, but we were able to set it back to the original");
            }
            throw new CloudRuntimeException("Failed to change default nic to " + nic + " and now we have no default");
        } else if (newdefault.getId() == nic.getNetworkId()) {
            s_logger.debug("successfully set default network to " + network + " for " + vmInstance);
            String nicIdString = Long.toString(nic.getId());
            long newNetworkOfferingId = network.getNetworkOfferingId();
            UsageEventUtils.publishUsageEvent(EventTypes.EVENT_NETWORK_OFFERING_REMOVE, vmInstance.getAccountId(), vmInstance.getDataCenterId(),
                    vmInstance.getId(), oldNicIdString, oldNetworkOfferingId, null, 1L, VirtualMachine.class.getName(), vmInstance.getUuid());
            UsageEventUtils.publishUsageEvent(EventTypes.EVENT_NETWORK_OFFERING_ASSIGN, vmInstance.getAccountId(), vmInstance.getDataCenterId(),
                     vmInstance.getId(), nicIdString, newNetworkOfferingId, null, 1L, VirtualMachine.class.getName(), vmInstance.getUuid());
            UsageEventUtils.publishUsageEvent(EventTypes.EVENT_NETWORK_OFFERING_REMOVE, vmInstance.getAccountId(), vmInstance.getDataCenterId(),
                    vmInstance.getId(), nicIdString, newNetworkOfferingId, null, 0L, VirtualMachine.class.getName(), vmInstance.getUuid());
            UsageEventUtils.publishUsageEvent(EventTypes.EVENT_NETWORK_OFFERING_ASSIGN, vmInstance.getAccountId(), vmInstance.getDataCenterId(),
                     vmInstance.getId(), oldNicIdString, oldNetworkOfferingId, null, 0L, VirtualMachine.class.getName(), vmInstance.getUuid());
            return _vmDao.findById(vmInstance.getId());
        }

        throw new CloudRuntimeException("something strange happened, new default network(" + newdefault.getId() + ") is not null, and is not equal to the network(" + nic.getNetworkId() + ") of the chosen nic");
    }

    @Override
    @ActionEvent(eventType = EventTypes.EVENT_VM_SCALE, eventDescription = "scaling Vm")
    public UserVm
    upgradeVirtualMachine(ScaleVMCmd cmd) throws ResourceUnavailableException, ConcurrentOperationException, ManagementServerException, VirtualMachineMigrationException{

        Long vmId = cmd.getId();
        Long newServiceOfferingId = cmd.getServiceOfferingId();
        boolean  result = upgradeVirtualMachine(vmId, newServiceOfferingId);
        if(result){
            return _vmDao.findById(vmId);
        }else{
            return null;
        }

    }

    @Override
    public HashMap<Long, List<VmDiskStatsEntry>> getVmDiskStatistics(long hostId, String hostName, List<Long> vmIds) throws CloudRuntimeException {
        HashMap<Long, List<VmDiskStatsEntry>> vmDiskStatsById = new HashMap<Long, List<VmDiskStatsEntry>>();

        if (vmIds.isEmpty()) {
            return vmDiskStatsById;
        }

        List<String> vmNames = new ArrayList<String>();

        for (Long vmId : vmIds) {
            UserVmVO vm = _vmDao.findById(vmId);
            vmNames.add(vm.getInstanceName());
        }

        Answer answer = _agentMgr.easySend(hostId, new GetVmDiskStatsCommand(vmNames, _hostDao.findById(hostId).getGuid(), hostName));
        if (answer == null || !answer.getResult()) {
            s_logger.warn("Unable to obtain VM disk statistics.");
            return null;
        } else {
            HashMap<String, List<VmDiskStatsEntry>> vmDiskStatsByName = ((GetVmDiskStatsAnswer)answer).getVmDiskStatsMap();

            if (vmDiskStatsByName == null) {
                s_logger.warn("Unable to obtain VM disk statistics.");
                return null;
            }

            for (String vmName : vmDiskStatsByName.keySet()) {
                vmDiskStatsById.put(vmIds.get(vmNames.indexOf(vmName)), vmDiskStatsByName.get(vmName));
            }
        }

        return vmDiskStatsById;
    }

    @Override
    public boolean upgradeVirtualMachine(Long vmId, Long newServiceOfferingId) throws ResourceUnavailableException, ConcurrentOperationException, ManagementServerException, VirtualMachineMigrationException{
        Account caller = CallContext.current().getCallingAccount();

        // Verify input parameters
        VirtualMachine vmInstance = _vmInstanceDao.findById(vmId);
        if(vmInstance.getHypervisorType() != HypervisorType.XenServer && vmInstance.getHypervisorType() != HypervisorType.VMware){
            throw new InvalidParameterValueException("This operation not permitted for this hypervisor of the vm");
        }

        if(vmInstance.getState().equals(State.Stopped)){
            upgradeStoppedVirtualMachine(vmId, newServiceOfferingId);
            return true;
        }

        _accountMgr.checkAccess(caller, null, true, vmInstance);

        // Check that the specified service offering ID is valid
        _itMgr.checkIfCanUpgrade(vmInstance, newServiceOfferingId);

        //Check if its a scale "up"
        ServiceOffering newServiceOffering = _configMgr.getServiceOffering(newServiceOfferingId);
        ServiceOffering currentServiceOffering = _configMgr.getServiceOffering(vmInstance.getServiceOfferingId());
        int newCpu = newServiceOffering.getCpu();
        int newMemory = newServiceOffering.getRamSize();
        int newSpeed = newServiceOffering.getSpeed();
        int currentCpu = currentServiceOffering.getCpu();
        int currentMemory = currentServiceOffering.getRamSize();
        int currentSpeed = currentServiceOffering.getSpeed();

        if(newSpeed     <= currentSpeed
           && newMemory <= currentMemory
           && newCpu    <= currentCpu){
            throw new InvalidParameterValueException("Only scaling up the vm is supported, new service offering should have both cpu and memory greater than the old values");
        }

        // Check resource limits
        if (newCpu > currentCpu) {
            _resourceLimitMgr.checkResourceLimit(caller, ResourceType.cpu,
                    newCpu - currentCpu);
        }
        if (newMemory > currentMemory) {
            _resourceLimitMgr.checkResourceLimit(caller, ResourceType.memory,
                    newMemory - currentMemory);
        }

        // Dynamically upgrade the running vms
            boolean success = false;
        if(vmInstance.getState().equals(State.Running)){
            int retry = _scaleRetry;
            boolean enableDynamicallyScaleVm = Boolean.parseBoolean(_configServer.getConfigValue(Config.EnableDynamicallyScaleVm.key(), Config.ConfigurationParameterScope.zone.toString(), vmInstance.getDataCenterId()));
            if(!enableDynamicallyScaleVm){
               throw new PermissionDeniedException("Dynamically scaling virtual machines is disabled for this zone, please contact your admin");
            }

            // Increment CPU and Memory count accordingly.
            if (newCpu > currentCpu) {
                _resourceLimitMgr.incrementResourceCount(caller.getAccountId(), ResourceType.cpu, new Long (newCpu - currentCpu));
            }
            if (newMemory > currentMemory) {
                _resourceLimitMgr.incrementResourceCount(caller.getAccountId(), ResourceType.memory, new Long (newMemory - currentMemory));
            }

            while (retry-- != 0) { // It's != so that it can match -1.
                try{
                    // #1 Check existing host has capacity
                    boolean existingHostHasCapacity = _capacityMgr.checkIfHostHasCapacity(vmInstance.getHostId(), newServiceOffering.getSpeed() - currentServiceOffering.getSpeed(),
                            (newServiceOffering.getRamSize() - currentServiceOffering.getRamSize()) * 1024L * 1024L, false, ApiDBUtils.getCpuOverprovisioningFactor(), 1f, false); // TO DO fill it with mem.

                    // #2 migrate the vm if host doesn't have capacity
                    if (!existingHostHasCapacity){
                        _itMgr.findHostAndMigrate(vmInstance.getUuid(), newServiceOfferingId);
                    }

                    // #3 scale the vm now
                    _itMgr.upgradeVmDb(vmId, newServiceOfferingId);
                    vmInstance = _vmInstanceDao.findById(vmId);
                    return _itMgr.reConfigureVm(vmInstance, currentServiceOffering, existingHostHasCapacity);
                }catch(InsufficientCapacityException e ){
                    s_logger.warn("Received exception while scaling ",e);
                } catch (ResourceUnavailableException e) {
                    s_logger.warn("Received exception while scaling ",e);
                } catch (ConcurrentOperationException e) {
                    s_logger.warn("Received exception while scaling ",e);
                } catch (VirtualMachineMigrationException e) {
                    s_logger.warn("Received exception while scaling ",e);
                } catch (ManagementServerException e) {
                    s_logger.warn("Received exception while scaling ",e);
                }finally{
                    if(!success){
                        _itMgr.upgradeVmDb(vmId, currentServiceOffering.getId()); // rollback
                        // Decrement CPU and Memory count accordingly.
                        if (newCpu > currentCpu) {
                            _resourceLimitMgr.decrementResourceCount(caller.getAccountId(), ResourceType.cpu, new Long (newCpu - currentCpu));
                    }
                        if (newMemory > currentMemory) {
                            _resourceLimitMgr.decrementResourceCount(caller.getAccountId(), ResourceType.memory, new Long (newMemory - currentMemory));
                        }
                    }


                }
            }
        }

        return success;
    }


    @Override
    public HashMap<Long, VmStatsEntry> getVirtualMachineStatistics(long hostId,
            String hostName, List<Long> vmIds) throws CloudRuntimeException {
        HashMap<Long, VmStatsEntry> vmStatsById = new HashMap<Long, VmStatsEntry>();

        if (vmIds.isEmpty()) {
            return vmStatsById;
        }

        List<String> vmNames = new ArrayList<String>();

        for (Long vmId : vmIds) {
            UserVmVO vm = _vmDao.findById(vmId);
            vmNames.add(vm.getInstanceName());
        }

        Answer answer = _agentMgr.easySend(hostId, new GetVmStatsCommand(
                vmNames, _hostDao.findById(hostId).getGuid(), hostName));
        if (answer == null || !answer.getResult()) {
            s_logger.warn("Unable to obtain VM statistics.");
            return null;
        } else {
            HashMap<String, VmStatsEntry> vmStatsByName = ((GetVmStatsAnswer) answer)
                    .getVmStatsMap();

            if (vmStatsByName == null) {
                s_logger.warn("Unable to obtain VM statistics.");
                return null;
            }

            for (String vmName : vmStatsByName.keySet()) {
                vmStatsById.put(vmIds.get(vmNames.indexOf(vmName)),
                        vmStatsByName.get(vmName));
            }
        }

        return vmStatsById;
    }

    @Override
    @DB
    public UserVm recoverVirtualMachine(RecoverVMCmd cmd)
            throws ResourceAllocationException, CloudRuntimeException {

        Long vmId = cmd.getId();
        Account caller = CallContext.current().getCallingAccount();

        // Verify input parameters
        UserVmVO vm = _vmDao.findById(vmId.longValue());

        if (vm == null) {
            throw new InvalidParameterValueException(
                    "unable to find a virtual machine with id " + vmId);
        }

        // check permissions
        _accountMgr.checkAccess(caller, null, true, vm);

        if (vm.getRemoved() != null) {
            if (s_logger.isDebugEnabled()) {
                s_logger.debug("Unable to find vm or vm is removed: " + vmId);
            }
            throw new InvalidParameterValueException("Unable to find vm by id "
                    + vmId);
        }

        if (vm.getState() != State.Destroyed) {
            if (s_logger.isDebugEnabled()) {
                s_logger.debug("vm is not in the right state: " + vmId);
            }
            throw new InvalidParameterValueException("Vm with id " + vmId
                    + " is not in the right state");
        }

        if (s_logger.isDebugEnabled()) {
            s_logger.debug("Recovering vm " + vmId);
        }

        Transaction txn = Transaction.currentTxn();
        AccountVO account = null;
        txn.start();

        account = _accountDao.lockRow(vm.getAccountId(), true);

        // if the account is deleted, throw error
        if (account.getRemoved() != null) {
            throw new CloudRuntimeException(
                    "Unable to recover VM as the account is deleted");
        }

        // Get serviceOffering for Virtual Machine
        ServiceOfferingVO serviceOffering = _serviceOfferingDao.findById(vm.getServiceOfferingId());

        // First check that the maximum number of UserVMs, CPU and Memory limit for the given
        // accountId will not be exceeded
        resourceLimitCheck(account, new Long(serviceOffering.getCpu()), new Long(serviceOffering.getRamSize()));

        _haMgr.cancelDestroy(vm, vm.getHostId());

        try {
            if (!_itMgr.stateTransitTo(vm,
                    VirtualMachine.Event.RecoveryRequested, null)) {
                s_logger.debug("Unable to recover the vm because it is not in the correct state: "
                        + vmId);
                throw new InvalidParameterValueException(
                        "Unable to recover the vm because it is not in the correct state: "
                                + vmId);
            }
        } catch (NoTransitionException e) {
            throw new InvalidParameterValueException(
                    "Unable to recover the vm because it is not in the correct state: "
                            + vmId);
        }

        // Recover the VM's disks
        List<VolumeVO> volumes = _volsDao.findByInstance(vmId);
        for (VolumeVO volume : volumes) {
            if (volume.getVolumeType().equals(Volume.Type.ROOT)) {
                // Create an event
                Long templateId = volume.getTemplateId();
                Long diskOfferingId = volume.getDiskOfferingId();
                Long offeringId = null;
                if (diskOfferingId != null) {
                    DiskOfferingVO offering = _diskOfferingDao
                            .findById(diskOfferingId);
                    if (offering != null
                            && (offering.getType() == DiskOfferingVO.Type.Disk)) {
                        offeringId = offering.getId();
                    }
                }
                UsageEventUtils.publishUsageEvent(EventTypes.EVENT_VOLUME_CREATE, volume.getAccountId(),
                        volume.getDataCenterId(), volume.getId(), volume.getName(), offeringId, templateId,
                        volume.getSize(), Volume.class.getName(), volume.getUuid());
            }
        }

        //Update Resource Count for the given account
        _resourceLimitMgr.incrementResourceCount(account.getId(),
                ResourceType.volume, new Long(volumes.size()));
        resourceCountIncrement(account.getId(), new Long(serviceOffering.getCpu()),
                new Long(serviceOffering.getRamSize()));
        txn.commit();

        return _vmDao.findById(vmId);
    }

    @Override
    public boolean configure(String name, Map<String, Object> params)
            throws ConfigurationException {
        _name = name;

        if (_configDao == null) {
            throw new ConfigurationException(
                    "Unable to get the configuration dao.");
        }

        Map<String, String> configs = _configDao.getConfiguration(
                "AgentManager", params);

        _instance = configs.get("instance.name");
        if (_instance == null) {
            _instance = "DEFAULT";
        }

        String value = _configDao
                .getValue(Config.CreatePrivateTemplateFromVolumeWait.toString());
        _createprivatetemplatefromvolumewait = NumbersUtil.parseInt(value,
                Integer.parseInt(Config.CreatePrivateTemplateFromVolumeWait
                        .getDefaultValue()));

        value = _configDao
                .getValue(Config.CreatePrivateTemplateFromSnapshotWait
                        .toString());
        _createprivatetemplatefromsnapshotwait = NumbersUtil.parseInt(value,
                Integer.parseInt(Config.CreatePrivateTemplateFromSnapshotWait
                        .getDefaultValue()));

        String workers = configs.get("expunge.workers");
        int wrks = NumbersUtil.parseInt(workers, 10);

        String time = configs.get("expunge.interval");
        _expungeInterval = NumbersUtil.parseInt(time, 86400);
        time = configs.get("expunge.delay");
        _expungeDelay = NumbersUtil.parseInt(time, _expungeInterval);

        _executor = Executors.newScheduledThreadPool(wrks, new NamedThreadFactory("UserVm-Scavenger"));

        String aggregationRange = configs.get("usage.stats.job.aggregation.range");
        int _usageAggregationRange  = NumbersUtil.parseInt(aggregationRange, 1440);
        int HOURLY_TIME = 60;
        final int DAILY_TIME = 60 * 24;
        if (_usageAggregationRange == DAILY_TIME) {
            _dailyOrHourly = true;
        } else if (_usageAggregationRange == HOURLY_TIME) {
            _dailyOrHourly = true;
        } else {
            _dailyOrHourly = false;
        }

        _itMgr.registerGuru(VirtualMachine.Type.User, this);

        VirtualMachine.State.getStateMachine().registerListener(
                new UserVmStateListener(_usageEventDao, _networkDao, _nicDao));

        value = _configDao.getValue(Config.SetVmInternalNameUsingDisplayName.key());

        if(value == null) {
            _instanceNameFlag = false;
        }
        else
        {
            _instanceNameFlag = Boolean.parseBoolean(value);
        }

       _scaleRetry = NumbersUtil.parseInt(configs.get(Config.ScaleRetry.key()), 2);

        s_logger.info("User VM Manager is configured.");

        return true;
    }

    @Override
    public String getName() {
        return _name;
    }

    @Override
    public boolean start() {
        _executor.scheduleWithFixedDelay(new ExpungeTask(), _expungeInterval,
                _expungeInterval, TimeUnit.SECONDS);
        return true;
    }

    @Override
    public boolean stop() {
        _executor.shutdown();
        return true;
    }

    protected UserVmManagerImpl() {
    }

    public String getRandomPrivateTemplateName() {
        return UUID.randomUUID().toString();
    }

//    @Override
//    public Long convertToId(String vmName) {
//        if (!VirtualMachineName.isValidVmName(vmName, _instance)) {
//            return null;
//        }
//        return VirtualMachineName.getVmId(vmName);
//    }

    @Override
    public boolean expunge(UserVmVO vm, long callerUserId, Account caller) {
        try {
            List<VolumeVO> rootVol = _volsDao.findByInstanceAndType(vm.getId(), Volume.Type.ROOT);
            // expunge the vm
            _itMgr.advanceExpunge(vm.getUuid());

            // Update Resource count
            if (vm.getAccountId() != Account.ACCOUNT_ID_SYSTEM && !rootVol.isEmpty()) {
                _resourceLimitMgr.decrementResourceCount(vm.getAccountId(), ResourceType.volume);
                _resourceLimitMgr.decrementResourceCount(vm.getAccountId(), ResourceType.primary_storage,
                        new Long(rootVol.get(0).getSize()));
            }

            // Only if vm is not expunged already, cleanup it's resources
            if (vm != null && vm.getRemoved() == null) {
                // Cleanup vm resources - all the PF/LB/StaticNat rules
                // associated with vm
                s_logger.debug("Starting cleaning up vm " + vm
                        + " resources...");
                if (cleanupVmResources(vm.getId())) {
                    s_logger.debug("Successfully cleaned up vm " + vm
                            + " resources as a part of expunge process");
                } else {
                    s_logger.warn("Failed to cleanup resources as a part of vm "
                            + vm + " expunge");
                    return false;
                }
            }

            return true;

        } catch (ResourceUnavailableException e) {
            s_logger.warn("Unable to expunge  " + vm, e);
            return false;
        } catch (OperationTimedoutException e) {
            s_logger.warn("Operation time out on expunging " + vm, e);
            return false;
        } catch (ConcurrentOperationException e) {
            s_logger.warn("Concurrent operations on expunging " + vm, e);
            return false;
        }
    }

    private boolean cleanupVmResources(long vmId) {
        boolean success = true;
        // Remove vm from security groups
        _securityGroupMgr.removeInstanceFromGroups(vmId);

        // Remove vm from instance group
        removeInstanceFromInstanceGroup(vmId);

        // cleanup firewall rules
        if (_firewallMgr.revokeFirewallRulesForVm(vmId)) {
            s_logger.debug("Firewall rules are removed successfully as a part of vm id="
                    + vmId + " expunge");
        } else {
            success = false;
            s_logger.warn("Fail to remove firewall rules as a part of vm id="
                    + vmId + " expunge");
        }

        // cleanup port forwarding rules
        if (_rulesMgr.revokePortForwardingRulesForVm(vmId)) {
            s_logger.debug("Port forwarding rules are removed successfully as a part of vm id="
                    + vmId + " expunge");
        } else {
            success = false;
            s_logger.warn("Fail to remove port forwarding rules as a part of vm id="
                    + vmId + " expunge");
        }

        // cleanup load balancer rules
        if (_lbMgr.removeVmFromLoadBalancers(vmId)) {
            s_logger.debug("Removed vm id=" + vmId
                    + " from all load balancers as a part of expunge process");
        } else {
            success = false;
            s_logger.warn("Fail to remove vm id=" + vmId
                    + " from load balancers as a part of expunge process");
        }

        // If vm is assigned to static nat, disable static nat for the ip
        // address and disassociate ip if elasticIP is enabled
        IPAddressVO ip = _ipAddressDao.findByAssociatedVmId(vmId);
        try {
            if (ip != null) {
                if (_rulesMgr.disableStaticNat(ip.getId(),
                        _accountMgr.getAccount(Account.ACCOUNT_ID_SYSTEM),
                        User.UID_SYSTEM, true)) {
                    s_logger.debug("Disabled 1-1 nat for ip address " + ip
                            + " as a part of vm id=" + vmId + " expunge");
                } else {
                    s_logger.warn("Failed to disable static nat for ip address "
                            + ip + " as a part of vm id=" + vmId + " expunge");
                    success = false;
                }
            }
        } catch (ResourceUnavailableException e) {
            success = false;
            s_logger.warn("Failed to disable static nat for ip address " + ip
                    + " as a part of vm id=" + vmId
                    + " expunge because resource is unavailable", e);
        }

        return success;
    }

    @Override
    public void deletePrivateTemplateRecord(Long templateId) {
        if (templateId != null) {
            _templateDao.remove(templateId);
        }
    }

    // used for vm transitioning to error state
    private void updateVmStateForFailedVmCreation(Long vmId, Long hostId) {

        UserVmVO vm = _vmDao.findById(vmId);

        if (vm != null) {
            if (vm.getState().equals(State.Stopped)) {
                s_logger.debug("Destroying vm " + vm + " as it failed to create on Host with Id:" + hostId);
                try {
                    _itMgr.stateTransitTo(vm,
                            VirtualMachine.Event.OperationFailedToError, null);
                } catch (NoTransitionException e1) {
                    s_logger.warn(e1.getMessage());
                }
                // destroy associated volumes for vm in error state
                // get all volumes in non destroyed state
                List<VolumeVO> volumesForThisVm = _volsDao
                        .findUsableVolumesForInstance(vm.getId());
                for (VolumeVO volume : volumesForThisVm) {
                    if (volume.getState() != Volume.State.Destroy) {
                        volumeMgr.destroyVolume(volume);
                    }
                }
                String msg = "Failed to deploy Vm with Id: " + vmId + ", on Host with Id: " + hostId;
                _alertMgr.sendAlert(AlertManager.ALERT_TYPE_USERVM, vm.getDataCenterId(), vm.getPodIdToDeployIn(), msg, msg);

                // Get serviceOffering for Virtual Machine
                ServiceOfferingVO offering = _serviceOfferingDao.findById(vm.getServiceOfferingId());

                // Update Resource Count for the given account
                resourceCountDecrement(vm.getAccountId(), new Long(offering.getCpu()),
                        new Long(offering.getRamSize()));
            }
        }
    }

    protected class ExpungeTask implements Runnable {
        public ExpungeTask() {
        }

        @Override
        public void run() {
            CallContext.register(_accountMgr.getSystemUser().getId(), _accountMgr.getSystemAccount(), null, false);
            GlobalLock scanLock = GlobalLock.getInternLock("UserVMExpunge");
            try {
                if (scanLock.lock(ACQUIRE_GLOBAL_LOCK_TIMEOUT_FOR_COOPERATION)) {
                    try {
                        List<UserVmVO> vms = _vmDao.findDestroyedVms(new Date(
                                System.currentTimeMillis()
                                - ((long) _expungeDelay << 10)));
                        if (s_logger.isInfoEnabled()) {
                            if (vms.size() == 0) {
                                s_logger.trace("Found " + vms.size()
                                        + " vms to expunge.");
                            } else {
                                s_logger.info("Found " + vms.size()
                                        + " vms to expunge.");
                            }
                        }
                        for (UserVmVO vm : vms) {
                            try {
                                expunge(vm,
                                        _accountMgr.getSystemUser().getId(),
                                        _accountMgr.getSystemAccount());
                            } catch (Exception e) {
                                s_logger.warn("Unable to expunge " + vm, e);
                            }
                        }
                    } catch (Exception e) {
                        s_logger.error("Caught the following Exception", e);
                    } finally {
                        scanLock.unlock();
                    }
                }
            } finally {
                scanLock.releaseRef();
                CallContext.unregister();
            }
        }
    }

    private static boolean isAdmin(short accountType) {
        return ((accountType == Account.ACCOUNT_TYPE_ADMIN)
                || (accountType == Account.ACCOUNT_TYPE_RESOURCE_DOMAIN_ADMIN)
                || (accountType == Account.ACCOUNT_TYPE_DOMAIN_ADMIN) || (accountType == Account.ACCOUNT_TYPE_READ_ONLY_ADMIN));
    }

    @Override
    @ActionEvent(eventType = EventTypes.EVENT_VM_UPDATE, eventDescription = "updating Vm")
    public UserVm updateVirtualMachine(UpdateVMCmd cmd)
            throws ResourceUnavailableException, InsufficientCapacityException {
        String displayName = cmd.getDisplayName();
        String group = cmd.getGroup();
        Boolean ha = cmd.getHaEnable();
        Boolean isDisplayVmEnabled = cmd.getDisplayVm();
        Long id = cmd.getId();
        Long osTypeId = cmd.getOsTypeId();
        String userData = cmd.getUserData();
        Account caller = CallContext.current().getCallingAccount();

        // Input validation
        UserVmVO vmInstance = null;

        // Verify input parameters
        vmInstance = _vmDao.findById(id.longValue());

        if (vmInstance == null) {
            throw new InvalidParameterValueException(
                    "unable to find virtual machine with id " + id);
        }

        ServiceOffering offering = _serviceOfferingDao.findById(vmInstance
                .getServiceOfferingId());
        if (!offering.getOfferHA() && ha != null && ha) {
            throw new InvalidParameterValueException(
                    "Can't enable ha for the vm as it's created from the Service offering having HA disabled");
        }

        _accountMgr.checkAccess(CallContext.current().getCallingAccount(), null, true,
                vmInstance);

        if (displayName == null) {
            displayName = vmInstance.getDisplayName();
        }

        if (ha == null) {
            ha = vmInstance.isHaEnabled();
        }

        if (isDisplayVmEnabled == null) {
            isDisplayVmEnabled = vmInstance.isDisplayVm();
        } else{
            if(!_accountMgr.isRootAdmin(caller.getType())){
                throw new PermissionDeniedException( "Cannot update parameter displayvm, only admin permitted ");
            }
        }

        UserVmVO vm = _vmDao.findById(id);
        if (vm == null) {
            throw new CloudRuntimeException(
                    "Unable to find virual machine with id " + id);
        }

        if (vm.getState() == State.Error || vm.getState() == State.Expunging) {
            s_logger.error("vm is not in the right state: " + id);
            throw new InvalidParameterValueException("Vm with id " + id
                    + " is not in the right state");
        }

        boolean updateUserdata = false;
        if (userData != null) {
            // check and replace newlines
            userData = userData.replace("\\n", "");
            validateUserData(userData, cmd.getHttpMethod());
            // update userData on domain router.
            updateUserdata = true;
        } else {
            userData = vmInstance.getUserData();
        }

        String description = "";

        if (!displayName.equals(vmInstance.getDisplayName())) {
            description += "New display name: " + displayName + ". ";
        }

        if (ha != vmInstance.isHaEnabled()) {
            if (ha) {
                description += "Enabled HA. ";
            } else {
                description += "Disabled HA. ";
            }
        }
        if (osTypeId == null) {
            osTypeId = vmInstance.getGuestOSId();
        } else {
            description += "Changed Guest OS Type to " + osTypeId + ". ";
        }

        if (group != null) {
            if (addInstanceToGroup(id, group)) {
                description += "Added to group: " + group + ".";
            }
        }

        _vmDao.updateVM(id, displayName, ha, osTypeId, userData, isDisplayVmEnabled);

        if (updateUserdata) {
            boolean result = updateUserDataInternal(_vmDao.findById(id));
            if (result) {
                s_logger.debug("User data successfully updated for vm id="+id);
            } else {
                throw new CloudRuntimeException("Failed to reset userdata for the virtual machine ");
            }
        }

        return _vmDao.findById(id);
    }

    private boolean updateUserDataInternal(UserVm vm)
            throws ResourceUnavailableException, InsufficientCapacityException {
        VMTemplateVO template = _templateDao.findByIdIncludingRemoved(vm.getTemplateId());
        Nic defaultNic = _networkModel.getDefaultNic(vm.getId());
        if (defaultNic == null) {
            s_logger.error("Unable to update userdata for vm id=" + vm.getId() + " as the instance doesn't have default nic");
            return false;
        }

        Network defaultNetwork = _networkDao.findById(defaultNic.getNetworkId());
        NicProfile defaultNicProfile = new NicProfile(defaultNic, defaultNetwork, null, null, null,
                _networkModel.isSecurityGroupSupportedInNetwork(defaultNetwork),
                _networkModel.getNetworkTag(template.getHypervisorType(), defaultNetwork));

        VirtualMachineProfile vmProfile = new VirtualMachineProfileImpl((VMInstanceVO)vm);

        UserDataServiceProvider element = _networkModel.getUserDataUpdateProvider(defaultNetwork);
        if (element == null) {
            throw new CloudRuntimeException("Can't find network element for " + Service.UserData.getName() + " provider needed for UserData update");
        }
        boolean result = element.saveUserData(defaultNetwork, defaultNicProfile, vmProfile);

        return true;
    }

    @Override
    @ActionEvent(eventType = EventTypes.EVENT_VM_START, eventDescription = "starting Vm", async = true)
    public UserVm startVirtualMachine(StartVMCmd cmd)
            throws ExecutionException, ConcurrentOperationException,
            ResourceUnavailableException, InsufficientCapacityException {
        return startVirtualMachine(cmd.getId(), cmd.getHostId(), null).first();
    }

    @Override
    @ActionEvent(eventType = EventTypes.EVENT_VM_REBOOT, eventDescription = "rebooting Vm", async = true)
    public UserVm rebootVirtualMachine(RebootVMCmd cmd)
            throws InsufficientCapacityException, ResourceUnavailableException {
        Account caller = CallContext.current().getCallingAccount();
        Long vmId = cmd.getId();

        // Verify input parameters
        UserVmVO vmInstance = _vmDao.findById(vmId.longValue());
        if (vmInstance == null) {
            throw new InvalidParameterValueException(
                    "unable to find a virtual machine with id " + vmId);
        }

        _accountMgr.checkAccess(caller, null, true, vmInstance);

        // If the VM is Volatile in nature, on reboot discard the VM's root disk and create a new root disk for it: by calling restoreVM
        long serviceOfferingId = vmInstance.getServiceOfferingId();
        ServiceOfferingVO offering = _serviceOfferingDao.findById(serviceOfferingId);
        if(offering != null && offering.getRemoved() == null) {
            if(offering.getVolatileVm()){
                return restoreVMInternal(caller, vmInstance, null);
            }
        } else {
            throw new InvalidParameterValueException("Unable to find service offering: " + serviceOfferingId + " corresponding to the vm");
        }

        return rebootVirtualMachine(CallContext.current().getCallingUserId(),
                vmId);
    }

    @Override
    @ActionEvent(eventType = EventTypes.EVENT_VM_DESTROY, eventDescription = "destroying Vm", async = true)
    public UserVm destroyVm(DestroyVMCmd cmd)
            throws ResourceUnavailableException, ConcurrentOperationException {
        return destroyVm(cmd.getId());
    }

    @Override
    @DB
    public InstanceGroupVO createVmGroup(CreateVMGroupCmd cmd) {
        Account caller = CallContext.current().getCallingAccount();
        Long domainId = cmd.getDomainId();
        String accountName = cmd.getAccountName();
        String groupName = cmd.getGroupName();
        Long projectId = cmd.getProjectId();

        Account owner = _accountMgr.finalizeOwner(caller, accountName,
                domainId, projectId);
        long accountId = owner.getId();

        // Check if name is already in use by this account
        boolean isNameInUse = _vmGroupDao.isNameInUse(accountId, groupName);

        if (isNameInUse) {
            throw new InvalidParameterValueException(
                    "Unable to create vm group, a group with name " + groupName
                    + " already exisits for account " + accountId);
        }

        return createVmGroup(groupName, accountId);
    }

    @DB
    protected InstanceGroupVO createVmGroup(String groupName, long accountId) {
        Account account = null;
        final Transaction txn = Transaction.currentTxn();
        txn.start();
        try {
            account = _accountDao.acquireInLockTable(accountId); // to ensure
            // duplicate
            // vm group
            // names are
            // not
            // created.
            if (account == null) {
                s_logger.warn("Failed to acquire lock on account");
                return null;
            }
            InstanceGroupVO group = _vmGroupDao.findByAccountAndName(accountId,
                    groupName);
            if (group == null) {
                group = new InstanceGroupVO(groupName, accountId);
                group = _vmGroupDao.persist(group);
            }
            return group;
        } finally {
            if (account != null) {
                _accountDao.releaseFromLockTable(accountId);
            }
            txn.commit();
        }
    }

    @Override
    public boolean deleteVmGroup(DeleteVMGroupCmd cmd) {
        Account caller = CallContext.current().getCallingAccount();
        Long groupId = cmd.getId();

        // Verify input parameters
        InstanceGroupVO group = _vmGroupDao.findById(groupId);
        if ((group == null) || (group.getRemoved() != null)) {
            throw new InvalidParameterValueException(
                    "unable to find a vm group with id " + groupId);
        }

        _accountMgr.checkAccess(caller, null, true, group);

        return deleteVmGroup(groupId);
    }

    @Override
    public boolean deleteVmGroup(long groupId) {
        // delete all the mappings from group_vm_map table
        List<InstanceGroupVMMapVO> groupVmMaps = _groupVMMapDao
                .listByGroupId(groupId);
        for (InstanceGroupVMMapVO groupMap : groupVmMaps) {
            SearchCriteria<InstanceGroupVMMapVO> sc = _groupVMMapDao
                    .createSearchCriteria();
            sc.addAnd("instanceId", SearchCriteria.Op.EQ,
                    groupMap.getInstanceId());
            _groupVMMapDao.expunge(sc);
        }

        if (_vmGroupDao.remove(groupId)) {
            return true;
        } else {
            return false;
        }
    }

    @Override
    @DB
    public boolean addInstanceToGroup(long userVmId, String groupName) {
        UserVmVO vm = _vmDao.findById(userVmId);

        InstanceGroupVO group = _vmGroupDao.findByAccountAndName(
                vm.getAccountId(), groupName);
        // Create vm group if the group doesn't exist for this account
        if (group == null) {
            group = createVmGroup(groupName, vm.getAccountId());
        }

        if (group != null) {
            final Transaction txn = Transaction.currentTxn();
            txn.start();
            UserVm userVm = _vmDao.acquireInLockTable(userVmId);
            if (userVm == null) {
                s_logger.warn("Failed to acquire lock on user vm id="
                        + userVmId);
            }
            try {
                // don't let the group be deleted when we are assigning vm to
                // it.
                InstanceGroupVO ngrpLock = _vmGroupDao.lockRow(group.getId(),
                        false);
                if (ngrpLock == null) {
                    s_logger.warn("Failed to acquire lock on vm group id="
                            + group.getId() + " name=" + group.getName());
                    txn.rollback();
                    return false;
                }

                // Currently don't allow to assign a vm to more than one group
                if (_groupVMMapDao.listByInstanceId(userVmId) != null) {
                    // Delete all mappings from group_vm_map table
                    List<InstanceGroupVMMapVO> groupVmMaps = _groupVMMapDao
                            .listByInstanceId(userVmId);
                    for (InstanceGroupVMMapVO groupMap : groupVmMaps) {
                        SearchCriteria<InstanceGroupVMMapVO> sc = _groupVMMapDao
                                .createSearchCriteria();
                        sc.addAnd("instanceId", SearchCriteria.Op.EQ,
                                groupMap.getInstanceId());
                        _groupVMMapDao.expunge(sc);
                    }
                }
                InstanceGroupVMMapVO groupVmMapVO = new InstanceGroupVMMapVO(
                        group.getId(), userVmId);
                _groupVMMapDao.persist(groupVmMapVO);

                txn.commit();
                return true;
            } finally {
                if (userVm != null) {
                    _vmDao.releaseFromLockTable(userVmId);
                }
            }
        }
        return false;
    }

    @Override
    public InstanceGroupVO getGroupForVm(long vmId) {
        // TODO - in future releases vm can be assigned to multiple groups; but
        // currently return just one group per vm
        try {
            List<InstanceGroupVMMapVO> groupsToVmMap = _groupVMMapDao
                    .listByInstanceId(vmId);

            if (groupsToVmMap != null && groupsToVmMap.size() != 0) {
                InstanceGroupVO group = _vmGroupDao.findById(groupsToVmMap.get(
                        0).getGroupId());
                return group;
            } else {
                return null;
            }
        } catch (Exception e) {
            s_logger.warn("Error trying to get group for a vm: ", e);
            return null;
        }
    }

    @Override
    public void removeInstanceFromInstanceGroup(long vmId) {
        try {
            List<InstanceGroupVMMapVO> groupVmMaps = _groupVMMapDao
                    .listByInstanceId(vmId);
            for (InstanceGroupVMMapVO groupMap : groupVmMaps) {
                SearchCriteria<InstanceGroupVMMapVO> sc = _groupVMMapDao
                        .createSearchCriteria();
                sc.addAnd("instanceId", SearchCriteria.Op.EQ,
                        groupMap.getInstanceId());
                _groupVMMapDao.expunge(sc);
            }
        } catch (Exception e) {
            s_logger.warn("Error trying to remove vm from group: ", e);
        }
    }

    protected boolean validPassword(String password) {
        if (password == null || password.length() == 0) {
            return false;
        }
        for (int i = 0; i < password.length(); i++) {
            if (password.charAt(i) == ' ') {
                return false;
            }
        }
        return true;
    }

    @Override
    public UserVm createBasicSecurityGroupVirtualMachine(DataCenter zone, ServiceOffering serviceOffering, VirtualMachineTemplate template, List<Long> securityGroupIdList, Account owner,
            String hostName, String displayName, Long diskOfferingId, Long diskSize, String group,
	    HypervisorType hypervisor, HTTPMethod httpmethod, String userData, String sshKeyPair,
	    Map<Long, IpAddresses> requestedIps, IpAddresses defaultIps, Boolean displayVm, String keyboard,
	    List<Long> affinityGroupIdList)
                    throws InsufficientCapacityException, ConcurrentOperationException, ResourceUnavailableException, StorageUnavailableException, ResourceAllocationException {

        Account caller = CallContext.current().getCallingAccount();
        List<NetworkVO> networkList = new ArrayList<NetworkVO>();

        // Verify that caller can perform actions in behalf of vm owner
        _accountMgr.checkAccess(caller, null, true, owner);

        // Get default guest network in Basic zone
        Network defaultNetwork = _networkModel.getExclusiveGuestNetwork(zone.getId());

        if (defaultNetwork == null) {
            throw new InvalidParameterValueException(
                    "Unable to find a default network to start a vm");
        } else {
            networkList.add(_networkDao.findById(defaultNetwork.getId()));
        }

        boolean isVmWare = (template.getHypervisorType() == HypervisorType.VMware || (hypervisor != null && hypervisor == HypervisorType.VMware));

        if (securityGroupIdList != null && isVmWare) {
            throw new InvalidParameterValueException("Security group feature is not supported for vmWare hypervisor");
        } else if (!isVmWare && _networkModel.isSecurityGroupSupportedInNetwork(defaultNetwork) && _networkModel.canAddDefaultSecurityGroup()) {
            //add the default securityGroup only if no security group is specified
            if (securityGroupIdList == null || securityGroupIdList.isEmpty()) {
                if (securityGroupIdList == null) {
                    securityGroupIdList = new ArrayList<Long>();
                }
                SecurityGroup defaultGroup = _securityGroupMgr
                        .getDefaultSecurityGroup(owner.getId());
                if (defaultGroup != null) {
                    securityGroupIdList.add(defaultGroup.getId());
                } else {
                    // create default security group for the account
                    if (s_logger.isDebugEnabled()) {
                        s_logger.debug("Couldn't find default security group for the account "
                                + owner + " so creating a new one");
                    }
                    defaultGroup = _securityGroupMgr.createSecurityGroup(
                            SecurityGroupManager.DEFAULT_GROUP_NAME,
                            SecurityGroupManager.DEFAULT_GROUP_DESCRIPTION,
                            owner.getDomainId(), owner.getId(),
                            owner.getAccountName());
                    securityGroupIdList.add(defaultGroup.getId());
                }
            }
        }

        return createVirtualMachine(zone, serviceOffering, template, hostName, displayName, owner, diskOfferingId,
                diskSize, networkList, securityGroupIdList, group, httpmethod, userData, sshKeyPair, hypervisor,
		caller, requestedIps, defaultIps, displayVm, keyboard, affinityGroupIdList);

    }

    @Override
    public UserVm createAdvancedSecurityGroupVirtualMachine(DataCenter zone, ServiceOffering serviceOffering, VirtualMachineTemplate template, List<Long> networkIdList,
            List<Long> securityGroupIdList, Account owner, String hostName, String displayName, Long diskOfferingId,
	    Long diskSize, String group, HypervisorType hypervisor, HTTPMethod httpmethod, String userData,
            String sshKeyPair, Map<Long, IpAddresses> requestedIps, IpAddresses defaultIps, Boolean displayVm, String keyboard,
	    List<Long> affinityGroupIdList) throws InsufficientCapacityException, ConcurrentOperationException,
	    ResourceUnavailableException, StorageUnavailableException, ResourceAllocationException {

        Account caller = CallContext.current().getCallingAccount();
        List<NetworkVO> networkList = new ArrayList<NetworkVO>();
        boolean isSecurityGroupEnabledNetworkUsed = false;
        boolean isVmWare = (template.getHypervisorType() == HypervisorType.VMware || (hypervisor != null && hypervisor == HypervisorType.VMware));

        // Verify that caller can perform actions in behalf of vm owner
        _accountMgr.checkAccess(caller, null, true, owner);

        // If no network is specified, find system security group enabled network
        if (networkIdList == null || networkIdList.isEmpty()) {
            Network networkWithSecurityGroup = _networkModel.getNetworkWithSecurityGroupEnabled(zone.getId());
            if (networkWithSecurityGroup == null) {
                throw new InvalidParameterValueException("No network with security enabled is found in zone id=" + zone.getId());
            }

            networkList.add(_networkDao.findById(networkWithSecurityGroup.getId()));
            isSecurityGroupEnabledNetworkUsed = true;

        } else if (securityGroupIdList != null && !securityGroupIdList.isEmpty()) {
            if (isVmWare) {
                throw new InvalidParameterValueException("Security group feature is not supported for vmWare hypervisor");
            }
            // Only one network can be specified, and it should be security group enabled
            if (networkIdList.size() > 1) {
                throw new InvalidParameterValueException("Only support one network per VM if security group enabled");
            }

            NetworkVO network = _networkDao.findById(networkIdList.get(0).longValue());

            if (network == null) {
                throw new InvalidParameterValueException(
                        "Unable to find network by id "
                                + networkIdList.get(0).longValue());
            }

            if (!_networkModel.isSecurityGroupSupportedInNetwork(network)) {
                throw new InvalidParameterValueException("Network is not security group enabled: " + network.getId());
            }

            networkList.add(network);
            isSecurityGroupEnabledNetworkUsed = true;

        } else {
            // Verify that all the networks are Shared/Guest; can't create combination of SG enabled and disabled networks
            for (Long networkId : networkIdList) {
                NetworkVO network = _networkDao.findById(networkId);

                if (network == null) {
                    throw new InvalidParameterValueException("Unable to find network by id " + networkIdList.get(0).longValue());
                }

                boolean isSecurityGroupEnabled = _networkModel.isSecurityGroupSupportedInNetwork(network);
                if (isSecurityGroupEnabled) {
                    if (networkIdList.size() > 1) {
                        throw new InvalidParameterValueException("Can't create a vm with multiple networks one of" +
                                " which is Security Group enabled");
                    }

                    isSecurityGroupEnabledNetworkUsed = true;
                }

                if (!(network.getTrafficType() == TrafficType.Guest && network.getGuestType() == Network.GuestType.Shared)) {
                    throw new InvalidParameterValueException("Can specify only Shared Guest networks when" +
                            " deploy vm in Advance Security Group enabled zone");
                }

                // Perform account permission check
                if (network.getAclType() == ACLType.Account) {
                    _accountMgr.checkAccess(caller, AccessType.UseNetwork, false, network);
                }
                networkList.add(network);
            }
        }

        // if network is security group enabled, and no security group is specified, then add the default security group automatically
        if (isSecurityGroupEnabledNetworkUsed && !isVmWare && _networkModel.canAddDefaultSecurityGroup()) {

            //add the default securityGroup only if no security group is specified
            if(securityGroupIdList == null || securityGroupIdList.isEmpty()){
                if (securityGroupIdList == null) {
                    securityGroupIdList = new ArrayList<Long>();
                }

                SecurityGroup defaultGroup = _securityGroupMgr
                        .getDefaultSecurityGroup(owner.getId());
                if (defaultGroup != null) {
                    securityGroupIdList.add(defaultGroup.getId());
                } else {
                    // create default security group for the account
                    if (s_logger.isDebugEnabled()) {
                        s_logger.debug("Couldn't find default security group for the account "
                                + owner + " so creating a new one");
                    }
                    defaultGroup = _securityGroupMgr.createSecurityGroup(
                            SecurityGroupManager.DEFAULT_GROUP_NAME,
                            SecurityGroupManager.DEFAULT_GROUP_DESCRIPTION,
                            owner.getDomainId(), owner.getId(),
                            owner.getAccountName());
                    securityGroupIdList.add(defaultGroup.getId());
                }
            }
        }

        return createVirtualMachine(zone, serviceOffering, template, hostName, displayName, owner, diskOfferingId,
                diskSize, networkList, securityGroupIdList, group, httpmethod, userData, sshKeyPair, hypervisor,
		        caller, requestedIps, defaultIps, displayVm, keyboard, affinityGroupIdList);
    }

    @Override
    public UserVm createAdvancedVirtualMachine(DataCenter zone, ServiceOffering serviceOffering, VirtualMachineTemplate template, List<Long> networkIdList, Account owner, String hostName,
            String displayName, Long diskOfferingId, Long diskSize, String group, HypervisorType hypervisor,
	    HTTPMethod httpmethod, String userData, String sshKeyPair, Map<Long, IpAddresses> requestedIps,
	    IpAddresses defaultIps, Boolean displayvm, String keyboard, List<Long> affinityGroupIdList)
                    throws InsufficientCapacityException, ConcurrentOperationException, ResourceUnavailableException, StorageUnavailableException, ResourceAllocationException {

        Account caller = CallContext.current().getCallingAccount();
        List<NetworkVO> networkList = new ArrayList<NetworkVO>();

        // Verify that caller can perform actions in behalf of vm owner
        _accountMgr.checkAccess(caller, null, true, owner);

        List<HypervisorType> vpcSupportedHTypes = _vpcMgr
                .getSupportedVpcHypervisors();
        if (networkIdList == null || networkIdList.isEmpty()) {
            NetworkVO defaultNetwork = null;

            // if no network is passed in
            // Check if default virtual network offering has
            // Availability=Required. If it's true, search for corresponding
            // network
            // * if network is found, use it. If more than 1 virtual network is
            // found, throw an error
            // * if network is not found, create a new one and use it

            List<NetworkOfferingVO> requiredOfferings = _networkOfferingDao
                    .listByAvailability(Availability.Required, false);
            if (requiredOfferings.size() < 1) {
                throw new InvalidParameterValueException(
                        "Unable to find network offering with availability="
                                + Availability.Required
                                + " to automatically create the network as a part of vm creation");
            }

            if (requiredOfferings.get(0).getState() == NetworkOffering.State.Enabled) {
                // get Virtual networks
                List<? extends Network> virtualNetworks = _networkModel.listNetworksForAccount(owner.getId(), zone.getId(), Network.GuestType.Isolated);
                if (virtualNetworks.isEmpty()) {
                    long physicalNetworkId = _networkModel.findPhysicalNetworkId(zone.getId(), requiredOfferings.get(0).getTags(), requiredOfferings.get(0).getTrafficType());
                    // Validate physical network
                    PhysicalNetwork physicalNetwork = _physicalNetworkDao
                            .findById(physicalNetworkId);
                    if (physicalNetwork == null) {
                        throw new InvalidParameterValueException("Unable to find physical network with id: "+physicalNetworkId   + " and tag: " +requiredOfferings.get(0).getTags());
                    }
                    s_logger.debug("Creating network for account " + owner + " from the network offering id=" +requiredOfferings.get(0).getId() + " as a part of deployVM process");
                    Network newNetwork = _networkMgr.createGuestNetwork(requiredOfferings.get(0).getId(),
                            owner.getAccountName() + "-network", owner.getAccountName() + "-network", null, null,
                            null, null, owner, null, physicalNetwork, zone.getId(), ACLType.Account, null, null, null, null, true, null);
                    defaultNetwork = _networkDao.findById(newNetwork.getId());
                } else if (virtualNetworks.size() > 1) {
                    throw new InvalidParameterValueException(
                            "More than 1 default Isolated networks are found for account "
                                    + owner + "; please specify networkIds");
                } else {
                    defaultNetwork = _networkDao.findById(virtualNetworks.get(0).getId());
                }
            } else {
                throw new InvalidParameterValueException(
                        "Required network offering id="
                                + requiredOfferings.get(0).getId()
                                + " is not in " + NetworkOffering.State.Enabled);
            }

            networkList.add(defaultNetwork);

        } else {
            for (Long networkId : networkIdList) {
                NetworkVO network = _networkDao.findById(networkId);
                if (network == null) {
                    throw new InvalidParameterValueException(
                            "Unable to find network by id "
                                    + networkIdList.get(0).longValue());
                }
                if (network.getVpcId() != null) {
                    // Only ISOs, XenServer, KVM, and VmWare template types are
                    // supported for vpc networks
                    if (template.getFormat() != ImageFormat.ISO
                            && !vpcSupportedHTypes.contains(template
                                    .getHypervisorType())) {
                        throw new InvalidParameterValueException(
                                "Can't create vm from template with hypervisor "
                                        + template.getHypervisorType()
                                        + " in vpc network " + network);
                    }

                    // Only XenServer, KVM, and VMware hypervisors are supported
                    // for vpc networks
                    if (!vpcSupportedHTypes.contains(hypervisor)) {
                        throw new InvalidParameterValueException(
                                "Can't create vm of hypervisor type "
                                        + hypervisor + " in vpc network");
                    }

                }

                _networkModel.checkNetworkPermissions(owner, network);

                // don't allow to use system networks
                NetworkOffering networkOffering = _configMgr
                        .getNetworkOffering(network.getNetworkOfferingId());
                if (networkOffering.isSystemOnly()) {
                    throw new InvalidParameterValueException(
                            "Network id="
                                    + networkId
                                    + " is system only and can't be used for vm deployment");
                }
                networkList.add(network);
            }
        }

        return createVirtualMachine(zone, serviceOffering, template, hostName, displayName, owner, diskOfferingId,
		diskSize, networkList, null, group, httpmethod, userData, sshKeyPair, hypervisor, caller, requestedIps,
		defaultIps, displayvm, keyboard, affinityGroupIdList);
    }


    public void checkNameForRFCCompliance(String name) {
        if (!NetUtils.verifyDomainNameLabel(name, true)) {
            throw new InvalidParameterValueException("Invalid name. Vm name can contain ASCII letters 'a' through 'z', the digits '0' through '9', "
                    + "and the hyphen ('-'), must be between 1 and 63 characters long, and can't start or end with \"-\" and can't start with digit");
        }
    }

    @DB @ActionEvent(eventType = EventTypes.EVENT_VM_CREATE, eventDescription = "deploying Vm", create = true)
    protected UserVm createVirtualMachine(DataCenter zone, ServiceOffering serviceOffering, VirtualMachineTemplate template, String hostName, String displayName, Account owner, Long diskOfferingId,
            Long diskSize, List<NetworkVO> networkList, List<Long> securityGroupIdList, String group, HTTPMethod httpmethod,
	    String userData, String sshKeyPair, HypervisorType hypervisor, Account caller, Map<Long, IpAddresses> requestedIps,
	    IpAddresses defaultIps, Boolean isDisplayVmEnabled, String keyboard, List<Long> affinityGroupIdList)
                    throws InsufficientCapacityException, ResourceUnavailableException, ConcurrentOperationException, StorageUnavailableException, ResourceAllocationException {

        _accountMgr.checkAccess(caller, null, true, owner);

        if (owner.getState() == Account.State.disabled) {
            throw new PermissionDeniedException(
                    "The owner of vm to deploy is disabled: " + owner);
        }

        long accountId = owner.getId();

        assert !(requestedIps != null && (defaultIps.getIp4Address() != null || defaultIps.getIp6Address() != null)) : "requestedIp list and defaultNetworkIp should never be specified together";

        if (Grouping.AllocationState.Disabled == zone.getAllocationState()
                && !_accountMgr.isRootAdmin(caller.getType())) {
            throw new PermissionDeniedException(
                    "Cannot perform this operation, Zone is currently disabled: "
                            + zone.getId());
        }

        boolean isExplicit = false;
        // check affinity group type Explicit dedication
        if (affinityGroupIdList != null) {
            for (Long affinityGroupId : affinityGroupIdList) {
                AffinityGroupVO ag = _affinityGroupDao.findById(affinityGroupId);
                String agType = ag.getType();
                if (agType.equals("ExplicitDedication")) {
                    isExplicit = true;
                }
            }
        }
        // check if zone is dedicated
        DedicatedResourceVO dedicatedZone = _dedicatedDao.findByZoneId(zone.getId());
        if (isExplicit && dedicatedZone != null) {
            DomainVO domain = _domainDao.findById(dedicatedZone.getDomainId());
            if (domain == null) {
                throw new CloudRuntimeException("Unable to find the domain "
                        + zone.getDomainId() + " for the zone: " + zone);
            }
            // check that caller can operate with domain
            _configMgr.checkZoneAccess(caller, zone);
            // check that vm owner can create vm in the domain
            _configMgr.checkZoneAccess(owner, zone);
        }

        ServiceOfferingVO offering = _serviceOfferingDao.findById(serviceOffering.getId());

        // check if account/domain is with in resource limits to create a new vm
        boolean isIso = Storage.ImageFormat.ISO == template.getFormat();
        long size = _templateHostDao.findByTemplateId(template.getId()).getSize();
        if (diskOfferingId != null) {
            size += _diskOfferingDao.findById(diskOfferingId).getDiskSize();
        }
        resourceLimitCheck(owner, new Long(offering.getCpu()), new Long(offering.getRamSize()));
        _resourceLimitMgr.checkResourceLimit(owner, ResourceType.volume, (isIso
                || diskOfferingId == null ? 1 : 2));
        _resourceLimitMgr.checkResourceLimit(owner, ResourceType.primary_storage, new Long (size));

        // verify security group ids
        if (securityGroupIdList != null) {
            for (Long securityGroupId : securityGroupIdList) {
                SecurityGroup sg = _securityGroupDao.findById(securityGroupId);
                if (sg == null) {
                    throw new InvalidParameterValueException(
                            "Unable to find security group by id "
                                    + securityGroupId);
                } else {
                    // verify permissions
                    _accountMgr.checkAccess(caller, null, true, owner, sg);
                }
            }
        }

        // check that the affinity groups exist
        if (affinityGroupIdList != null) {
            for (Long affinityGroupId : affinityGroupIdList) {
                AffinityGroupVO ag = _affinityGroupDao.findById(affinityGroupId);
                if (ag == null) {
                    throw new InvalidParameterValueException("Unable to find affinity group by id " + affinityGroupId);
                } else {
                    // verify permissions
                    _accountMgr.checkAccess(caller, null, true, owner, ag);
                    // Root admin has access to both VM and AG by default, but
                    // make sure the owner of these entities is same
                    if (caller.getId() == Account.ACCOUNT_ID_SYSTEM || _accountMgr.isRootAdmin(caller.getType())) {
                        if (ag.getAccountId() != owner.getAccountId()) {
                            throw new PermissionDeniedException("Affinity Group " + ag
                                    + " does not belong to the VM's account");
                        }
                    }
                }
            }
        }

        if (template.getHypervisorType() != null && template.getHypervisorType() != HypervisorType.BareMetal) {
            // check if we have available pools for vm deployment
            long availablePools = _storagePoolDao.countPoolsByStatus(StoragePoolStatus.Up);
            if (availablePools < 1) {
                throw new StorageUnavailableException("There are no available pools in the UP state for vm deployment", -1);
            }
        }

        if (template.getTemplateType().equals(TemplateType.SYSTEM)) {
            throw new InvalidParameterValueException(
                    "Unable to use system template " + template.getId()
                    + " to deploy a user vm");
        }
        List<VMTemplateZoneVO> listZoneTemplate = _templateZoneDao
                .listByZoneTemplate(zone.getId(), template.getId());
        if (listZoneTemplate == null || listZoneTemplate.isEmpty()) {
            throw new InvalidParameterValueException("The template "
                    + template.getId() + " is not available for use");
        }

        if (isIso && !template.isBootable()) {
            throw new InvalidParameterValueException(
                    "Installing from ISO requires an ISO that is bootable: "
                            + template.getId());
        }

        // Check templates permissions
        if (!template.isPublicTemplate()) {
            Account templateOwner = _accountMgr.getAccount(template
                    .getAccountId());
            _accountMgr.checkAccess(owner, null, true, templateOwner);
        }

        // check if the user data is correct
        validateUserData(userData, httpmethod);

        // Find an SSH public key corresponding to the key pair name, if one is
        // given
        String sshPublicKey = null;
        if (sshKeyPair != null && !sshKeyPair.equals("")) {
            SSHKeyPair pair = _sshKeyPairDao.findByName(owner.getAccountId(),
                    owner.getDomainId(), sshKeyPair);
            if (pair == null) {
                throw new InvalidParameterValueException(
                        "A key pair with name '" + sshKeyPair
                        + "' was not found.");
            }

            sshPublicKey = pair.getPublicKey();
        }

        List<Pair<NetworkVO, NicProfile>> networks = new ArrayList<Pair<NetworkVO, NicProfile>>();

        Map<String, NicProfile> networkNicMap = new HashMap<String, NicProfile>();

        short defaultNetworkNumber = 0;
        boolean securityGroupEnabled = false;
        boolean vpcNetwork = false;
        for (NetworkVO network : networkList) {
            if (network.getDataCenterId() != zone.getId()) {
                throw new InvalidParameterValueException("Network id="
                        + network.getId() + " doesn't belong to zone "
                        + zone.getId());
            }

            IpAddresses requestedIpPair = null;
            if (requestedIps != null && !requestedIps.isEmpty()) {
                requestedIpPair = requestedIps.get(network.getId());
            }

            if (requestedIpPair == null) {
                requestedIpPair = new IpAddresses(null, null);
            } else {
                _networkModel.checkRequestedIpAddresses(network.getId(), requestedIpPair.getIp4Address(), requestedIpPair.getIp6Address());
            }

            NicProfile profile = new NicProfile(requestedIpPair.getIp4Address(), requestedIpPair.getIp6Address());

            if (defaultNetworkNumber == 0) {
                defaultNetworkNumber++;
                // if user requested specific ip for default network, add it
                if (defaultIps.getIp4Address() != null || defaultIps.getIp6Address() != null) {
                    _networkModel.checkRequestedIpAddresses(network.getId(), defaultIps.getIp4Address(), defaultIps.getIp6Address());
                    profile = new NicProfile(defaultIps.getIp4Address(), defaultIps.getIp6Address());
                }

                profile.setDefaultNic(true);
            }

            networks.add(new Pair<NetworkVO, NicProfile>(network, profile));

            if (_networkModel.isSecurityGroupSupportedInNetwork(network)) {
                securityGroupEnabled = true;
            }

            // vm can't be a part of more than 1 VPC network
            if (network.getVpcId() != null) {
                if (vpcNetwork) {
                    throw new InvalidParameterValueException(
                            "Vm can't be a part of more than 1 VPC network");
                }
                vpcNetwork = true;
            }

            networkNicMap.put(network.getUuid(), profile);
        }

        if (securityGroupIdList != null && !securityGroupIdList.isEmpty()
                && !securityGroupEnabled) {
            throw new InvalidParameterValueException(
                    "Unable to deploy vm with security groups as SecurityGroup service is not enabled for the vm's network");
        }

        // Verify network information - network default network has to be set;
        // and vm can't have more than one default network
        // This is a part of business logic because default network is required
        // by Agent Manager in order to configure default
        // gateway for the vm
        if (defaultNetworkNumber == 0) {
            throw new InvalidParameterValueException(
                    "At least 1 default network has to be specified for the vm");
        } else if (defaultNetworkNumber > 1) {
            throw new InvalidParameterValueException(
                    "Only 1 default network per vm is supported");
        }

        long id = _vmDao.getNextInSequence(Long.class, "id");

        String instanceName;
        if (_instanceNameFlag && displayName != null) {
            // Check if the displayName conforms to RFC standards.
            checkNameForRFCCompliance(displayName);
            instanceName = VirtualMachineName.getVmName(id, owner.getId(), displayName);
            if (instanceName.length() > MAX_VM_NAME_LEN) {
                throw new InvalidParameterValueException("Specified display name " + displayName + " causes VM name to exceed 80 characters in length");
            }
            // Search whether there is already an instance with the same instance name
            // that is not in the destroyed or expunging state.
            VMInstanceVO vm = _vmInstanceDao.findVMByInstanceName(instanceName);
            if (vm != null && vm.getState() != VirtualMachine.State.Expunging) {
                throw new InvalidParameterValueException("There already exists a VM by the display name supplied");
            }
        } else {
            instanceName = VirtualMachineName.getVmName(id, owner.getId(), _instance);
        }

        String uuidName = UUID.randomUUID().toString();

        // verify hostname information
        if (hostName == null) {
            hostName = uuidName;
        } else {
            //1) check is hostName is RFC compliant
            checkNameForRFCCompliance(hostName);
            // 2) hostName has to be unique in the network domain
            Map<String, List<Long>> ntwkDomains = new HashMap<String, List<Long>>();
            for (NetworkVO network : networkList) {
                String ntwkDomain = network.getNetworkDomain();
                if (!ntwkDomains.containsKey(ntwkDomain)) {
                    List<Long> ntwkIds = new ArrayList<Long>();
                    ntwkIds.add(network.getId());
                    ntwkDomains.put(ntwkDomain, ntwkIds);
                } else {
                    List<Long> ntwkIds = ntwkDomains.get(ntwkDomain);
                    ntwkIds.add(network.getId());
                    ntwkDomains.put(ntwkDomain, ntwkIds);
                }
            }

            for (String ntwkDomain : ntwkDomains.keySet()) {
                for (Long ntwkId : ntwkDomains.get(ntwkDomain)) {
                    // * get all vms hostNames in the network
                    List<String> hostNames = _vmInstanceDao
                            .listDistinctHostNames(ntwkId);
                    // * verify that there are no duplicates
                    if (hostNames.contains(hostName)) {
                        throw new InvalidParameterValueException("The vm with hostName " + hostName
                                + " already exists in the network domain: " + ntwkDomain + "; network="
                                + _networkModel.getNetwork(ntwkId));
                    }
                }
            }
        }

        HypervisorType hypervisorType = null;
        if (template == null || template.getHypervisorType() == null
                || template.getHypervisorType() == HypervisorType.None) {
            hypervisorType = hypervisor;
        } else {
            hypervisorType = template.getHypervisorType();
        }

        Transaction txn = Transaction.currentTxn();
        txn.start();
        UserVmVO vm = new UserVmVO(id, instanceName, displayName,
                template.getId(), hypervisorType, template.getGuestOSId(),
                offering.getOfferHA(), offering.getLimitCpuUse(),
                owner.getDomainId(), owner.getId(), offering.getId(), userData,
                hostName, diskOfferingId);
        vm.setUuid(uuidName);

        if (sshPublicKey != null) {
            vm.setDetail("SSH.PublicKey", sshPublicKey);
        }

        if (keyboard != null && !keyboard.isEmpty())
            vm.setDetail(VmDetailConstants.KEYBOARD, keyboard);

        if (isIso) {
            vm.setIsoId(template.getId());
        }

        if(isDisplayVmEnabled != null){
            if(!_accountMgr.isRootAdmin(caller.getType())){
                throw new PermissionDeniedException( "Cannot update parameter displayvm, only admin permitted ");
            }
            vm.setDisplayVm(isDisplayVmEnabled);
        }else {
            vm.setDisplayVm(true);
        }

        // If hypervisor is vSphere, check for clone type setting.
        if (hypervisorType.equals(HypervisorType.VMware)) {
            // retrieve clone flag.
            UserVmCloneType cloneType = UserVmCloneType.linked;
            String value = _configDao.getValue(Config.VmwareCreateFullClone.key());
            if (value != null) {
                if (Boolean.parseBoolean(value) == true)
                    cloneType = UserVmCloneType.full;
            }
            UserVmCloneSettingVO vmCloneSettingVO = new UserVmCloneSettingVO(id, cloneType.toString());
            _vmCloneSettingDao.persist(vmCloneSettingVO);
        }

        long guestOSId = template.getGuestOSId();
        GuestOSVO guestOS = _guestOSDao.findById(guestOSId);
        long guestOSCategoryId = guestOS.getCategoryId();
        GuestOSCategoryVO guestOSCategory = _guestOSCategoryDao.findById(guestOSCategoryId);


        // If hypervisor is vSphere and OS is OS X, set special settings.
        if (hypervisorType.equals(HypervisorType.VMware)) {
            if (guestOS.getDisplayName().toLowerCase().contains("apple mac os")){
                vm.setDetail("smc.present", "TRUE");
                vm.setDetail(VmDetailConstants.ROOK_DISK_CONTROLLER, "scsi");
                vm.setDetail("firmware", "efi");
                s_logger.info("guestOS is OSX : overwrite root disk controller to scsi, use smc and efi");
            }
       }

        _vmDao.persist(vm);
        _vmDao.saveDetails(vm);

        s_logger.debug("Allocating in the DB for vm");
        DataCenterDeployment plan = new DataCenterDeployment(zone.getId());

        List<String> computeTags = new ArrayList<String>();
        computeTags.add(offering.getHostTag());

        List<String> rootDiskTags =	new ArrayList<String>();
        rootDiskTags.add(offering.getTags());

        if(isIso){
            VirtualMachineEntity vmEntity = _orchSrvc.createVirtualMachineFromScratch(vm.getUuid(), new Long(owner.getAccountId()).toString(), vm.getIsoId().toString(), hostName, displayName, hypervisor.name(), guestOSCategory.getName(), offering.getCpu(), offering.getSpeed(), offering.getRamSize(), diskSize,  computeTags, rootDiskTags, networkNicMap, plan);
        }else {
            VirtualMachineEntity vmEntity = _orchSrvc.createVirtualMachine(vm.getUuid(), new Long(owner.getAccountId()).toString(), new Long(template.getId()).toString(), hostName, displayName, hypervisor.name(), offering.getCpu(),  offering.getSpeed(), offering.getRamSize(), diskSize, computeTags, rootDiskTags, networkNicMap, plan);
        }



        if (s_logger.isDebugEnabled()) {
            s_logger.debug("Successfully allocated DB entry for " + vm);
        }
        CallContext.current().setEventDetails("Vm Id: " + vm.getId());

        UsageEventUtils.publishUsageEvent(EventTypes.EVENT_VM_CREATE, accountId, zone.getId(), vm.getId(),
                vm.getHostName(), offering.getId(), template.getId(), hypervisorType.toString(),
                VirtualMachine.class.getName(), vm.getUuid());

        //Update Resource Count for the given account
        resourceCountIncrement(accountId, new Long(offering.getCpu()),
                new Long(offering.getRamSize()));

        txn.commit();

        // Assign instance to the group
        try {
            if (group != null) {
                boolean addToGroup = addInstanceToGroup(Long.valueOf(id), group);
                if (!addToGroup) {
                    throw new CloudRuntimeException(
                            "Unable to assign Vm to the group " + group);
                }
            }
        } catch (Exception ex) {
            throw new CloudRuntimeException("Unable to assign Vm to the group "
                    + group);
        }

        _securityGroupMgr.addInstanceToGroups(vm.getId(), securityGroupIdList);

        if (affinityGroupIdList != null && !affinityGroupIdList.isEmpty()) {
            _affinityGroupVMMapDao.updateMap(vm.getId(), affinityGroupIdList);
        }

        return vm;
    }

    private void validateUserData(String userData, HTTPMethod httpmethod) {
        byte[] decodedUserData = null;
        if (userData != null) {
            if (!Base64.isBase64(userData)) {
                throw new InvalidParameterValueException(
                        "User data is not base64 encoded");
            }
            // If GET, use 4K. If POST, support upto 32K.
            if (httpmethod.equals(HTTPMethod.GET)) {
                if (userData.length() >= MAX_HTTP_GET_LENGTH) {
                    throw new InvalidParameterValueException(
                            "User data is too long for an http GET request");
                }
                decodedUserData = Base64.decodeBase64(userData.getBytes());
                if (decodedUserData.length > MAX_HTTP_GET_LENGTH) {
                    throw new InvalidParameterValueException(
                        "User data is too long for GET request");
                }
            } else if (httpmethod.equals(HTTPMethod.POST)) {
                if (userData.length() >= MAX_HTTP_POST_LENGTH) {
                throw new InvalidParameterValueException(
                            "User data is too long for an http POST request");
            }
            decodedUserData = Base64.decodeBase64(userData.getBytes());
                if (decodedUserData.length > MAX_HTTP_POST_LENGTH) {
                throw new InvalidParameterValueException(
                        "User data is too long for POST request");
            }
            }

            if (decodedUserData.length < 1) {
                throw new InvalidParameterValueException(
                        "User data is too short");
            }
        }
    }

    @Override
    @ActionEvent(eventType = EventTypes.EVENT_VM_CREATE, eventDescription = "starting Vm", async = true)
    public UserVm startVirtualMachine(DeployVMCmd cmd)
            throws ResourceUnavailableException, InsufficientCapacityException,
            ConcurrentOperationException {
        return startVirtualMachine(cmd, null);
    }

    protected UserVm startVirtualMachine(DeployVMCmd cmd,
            Map<VirtualMachineProfile.Param, Object> additonalParams)
                    throws ResourceUnavailableException, InsufficientCapacityException,
                    ConcurrentOperationException {

        long vmId = cmd.getEntityId();
        Long hostId = cmd.getHostId();
        UserVmVO vm = _vmDao.findById(vmId);

        Pair<UserVmVO, Map<VirtualMachineProfile.Param, Object>> vmParamPair = null;
        try {
            vmParamPair = startVirtualMachine(vmId, hostId, additonalParams);
            vm = vmParamPair.first();
        } finally {
            updateVmStateForFailedVmCreation(vm.getId(), hostId);
        }

        // Check that the password was passed in and is valid
        VMTemplateVO template = _templateDao.findByIdIncludingRemoved(vm
                .getTemplateId());
        if (template.getEnablePassword()) {
            // this value is not being sent to the backend; need only for api
            // display purposes
            vm.setPassword((String) vmParamPair.second().get(
                    VirtualMachineProfile.Param.VmPassword));
        }

        return vm;
    }

    @Override
    public boolean finalizeVirtualMachineProfile(
            VirtualMachineProfile profile, DeployDestination dest,
            ReservationContext context) {
        UserVmVO vm = _vmDao.findById(profile.getId());
        Map<String, String> details = _vmDetailsDao.findDetails(vm.getId());
        vm.setDetails(details);

        if (vm.getIsoId() != null) {
            String isoPath = null;

            VirtualMachineTemplate template = _templateDao.findById(vm
                    .getIsoId());
            if (template == null || template.getFormat() != ImageFormat.ISO) {
                throw new CloudRuntimeException(
                        "Can not find ISO in vm_template table for id "
                                + vm.getIsoId());
            }

            Pair<String, String> isoPathPair = templateMgr.getAbsoluteIsoPath(
                    template.getId(), vm.getDataCenterId());

            if (template.getTemplateType() == TemplateType.PERHOST) {
                isoPath = template.getName();
            } else {
                if (isoPathPair == null) {
                    s_logger.warn("Couldn't get absolute iso path");
                    return false;
                } else {
                    isoPath = isoPathPair.first();
                }
            }

            if (template.isBootable()) {
                profile.setBootLoaderType(BootloaderType.CD);
            }
            GuestOSVO guestOS = _guestOSDao.findById(template.getGuestOSId());
            String displayName = null;
            if (guestOS != null) {
                displayName = guestOS.getDisplayName();
            }
            VolumeTO iso = new VolumeTO(profile.getId(), Volume.Type.ISO,
                    StoragePoolType.ISO, null, template.getName(), null,
                    isoPath, 0, null, displayName);

            iso.setDeviceId(3);
            profile.addDisk(iso);
        } else {
            VirtualMachineTemplate template = profile.getTemplate();
            /* create a iso placeholder */
            VolumeTO iso = new VolumeTO(profile.getId(), Volume.Type.ISO,
                    StoragePoolType.ISO, null, template.getName(), null, null,
                    0, null);
            iso.setDeviceId(3);
            profile.addDisk(iso);
        }

        return true;
    }

    @Override
    public boolean setupVmForPvlan(boolean add, Long hostId, NicProfile nic) {
        if (!nic.getBroadCastUri().getScheme().equals("pvlan")) {
    		return false;
    	}
        String op = "add";
        if (!add) {
        	// "delete" would remove all the rules(if using ovs) related to this vm
        	op = "delete";
        }
        Network network = _networkDao.findById(nic.getNetworkId());
        Host host = _hostDao.findById(hostId);
        String networkTag = _networkModel.getNetworkTag(host.getHypervisorType(), network);
    	PvlanSetupCommand cmd = PvlanSetupCommand.createVmSetup(op, nic.getBroadCastUri(), networkTag, nic.getMacAddress());
        Answer answer = null;
        try {
            answer = _agentMgr.send(hostId, cmd);
        } catch (OperationTimedoutException e) {
            s_logger.warn("Timed Out", e);
            return false;
        } catch (AgentUnavailableException e) {
            s_logger.warn("Agent Unavailable ", e);
            return false;
        }

        boolean result = true;
        if (answer == null || !answer.getResult()) {
        	result = false;
        }
        return result;
    }

    @Override
    public boolean finalizeDeployment(Commands cmds,
            VirtualMachineProfile profile, DeployDestination dest,
            ReservationContext context) {
        UserVmVO userVm = _vmDao.findById(profile.getId());
        List<NicVO> nics = _nicDao.listByVmId(userVm.getId());
        for (NicVO nic : nics) {
            NetworkVO network = _networkDao.findById(nic.getNetworkId());
            if (network.getTrafficType() == TrafficType.Guest
                    || network.getTrafficType() == TrafficType.Public) {
                userVm.setPrivateIpAddress(nic.getIp4Address());
                userVm.setPrivateMacAddress(nic.getMacAddress());
            }
        }

        List<VolumeVO> volumes = _volsDao.findByInstance(userVm.getId());
        VmDiskStatisticsVO diskstats = null;
        for (VolumeVO volume : volumes) {
               diskstats = _vmDiskStatsDao.findBy(userVm.getAccountId(), userVm.getDataCenterId(),userVm.getId(), volume.getId());
            if (diskstats == null) {
               diskstats = new VmDiskStatisticsVO(userVm.getAccountId(), userVm.getDataCenterId(),userVm.getId(), volume.getId());
               _vmDiskStatsDao.persist(diskstats);
            }
        }

        return true;
    }

    @Override
    public boolean finalizeStart(VirtualMachineProfile profile,
            long hostId, Commands cmds, ReservationContext context) {
        UserVmVO vm = _vmDao.findById(profile.getId());

        Answer[] answersToCmds = cmds.getAnswers();
        if (answersToCmds == null) {
            if (s_logger.isDebugEnabled()) {
                s_logger.debug("Returning from finalizeStart() since there are no answers to read");
            }
            return true;
        }
        Answer startAnswer = cmds.getAnswer(StartAnswer.class);
        String returnedIp = null;
        String originalIp = null;
        if (startAnswer != null) {
            StartAnswer startAns = (StartAnswer) startAnswer;
            VirtualMachineTO vmTO = startAns.getVirtualMachine();
            for (NicTO nicTO : vmTO.getNics()) {
                if (nicTO.getType() == TrafficType.Guest) {
                    returnedIp = nicTO.getIp();
                }
            }
        }

        List<NicVO> nics = _nicDao.listByVmId(vm.getId());
        NicVO guestNic = null;
        NetworkVO guestNetwork = null;
        for (NicVO nic : nics) {
            NetworkVO network = _networkDao.findById(nic.getNetworkId());
            long isDefault = (nic.isDefaultNic()) ? 1 : 0;
            UsageEventUtils.publishUsageEvent(EventTypes.EVENT_NETWORK_OFFERING_ASSIGN, vm.getAccountId(),
                    vm.getDataCenterId(), vm.getId(), Long.toString(nic.getId()), network.getNetworkOfferingId(),
                    null, isDefault, VirtualMachine.class.getName(), vm.getUuid());
            if (network.getTrafficType() == TrafficType.Guest) {
                originalIp = nic.getIp4Address();
                guestNic = nic;
                guestNetwork = network;
                // In vmware, we will be effecting pvlan settings in portgroups in StartCommand.
                if (profile.getHypervisorType() != HypervisorType.VMware) {
                if (nic.getBroadcastUri().getScheme().equals("pvlan")) {
                	NicProfile nicProfile = new NicProfile(nic, network, nic.getBroadcastUri(), nic.getIsolationUri(), 0, false, "pvlan-nic");
                	if (!setupVmForPvlan(true, hostId, nicProfile)) {
                		return false;
                	}
                }
            }
            }
        }
        boolean ipChanged = false;
        if (originalIp != null && !originalIp.equalsIgnoreCase(returnedIp)) {
            if (returnedIp != null && guestNic != null) {
                guestNic.setIp4Address(returnedIp);
                ipChanged = true;
            }
        }
        if (returnedIp != null && !returnedIp.equalsIgnoreCase(originalIp)) {
            if (guestNic != null) {
                guestNic.setIp4Address(returnedIp);
                ipChanged = true;
            }
        }
        if (ipChanged) {
            DataCenterVO dc = _dcDao.findById(vm.getDataCenterId());
            UserVmVO userVm = _vmDao.findById(profile.getId());
            // dc.getDhcpProvider().equalsIgnoreCase(Provider.ExternalDhcpServer.getName())
            if (_ntwkSrvcDao.canProviderSupportServiceInNetwork(
                    guestNetwork.getId(), Service.Dhcp,
                    Provider.ExternalDhcpServer)) {
                _nicDao.update(guestNic.getId(), guestNic);
                userVm.setPrivateIpAddress(guestNic.getIp4Address());
                _vmDao.update(userVm.getId(), userVm);

                s_logger.info("Detected that ip changed in the answer, updated nic in the db with new ip "
                        + returnedIp);
            }
        }

        // get system ip and create static nat rule for the vm
        try {
            _rulesMgr.getSystemIpAndEnableStaticNatForVm(
                    profile.getVirtualMachine(), false);
        } catch (Exception ex) {
            s_logger.warn(
                    "Failed to get system ip and enable static nat for the vm "
                            + profile.getVirtualMachine()
                            + " due to exception ", ex);
            return false;
        }

        return true;
    }

    @Override
    public void finalizeExpunge(VirtualMachine vm) {
    }

//    @Override
//    public UserVmVO persist(UserVmVO vm) {
//        return _vmDao.persist(vm);
//    }
//
//    @Override
//    public UserVmVO findById(long id) {
//        return _vmDao.findById(id);
//    }
//
//    @Override
//    public UserVmVO findByName(String name) {
//        if (!VirtualMachineName.isValidVmName(name)) {
//            return null;
//        }
//        return findById(VirtualMachineName.getVmId(name));
//    }

    @Override
    @ActionEvent(eventType = EventTypes.EVENT_VM_STOP, eventDescription = "stopping Vm", async = true)
    public UserVm stopVirtualMachine(long vmId, boolean forced)
            throws ConcurrentOperationException {
        // Input validation
        Account caller = CallContext.current().getCallingAccount();
        Long userId = CallContext.current().getCallingUserId();

        // if account is removed, return error
        if (caller != null && caller.getRemoved() != null) {
            throw new PermissionDeniedException("The account " + caller.getId()
                    + " is removed");
        }

        UserVmVO vm = _vmDao.findById(vmId);
        if (vm == null) {
            throw new InvalidParameterValueException(
                    "unable to find a virtual machine with id " + vmId);
        }

        UserVO user = _userDao.findById(userId);
        boolean status = false;
        try {
            VirtualMachineEntity vmEntity = _orchSrvc.getVirtualMachine(vm.getUuid());
            status = vmEntity.stop(new Long(userId).toString());
            if (status) {
               return _vmDao.findById(vmId);
            } else {
               return null;
            }
        } catch (ResourceUnavailableException e) {
            throw new CloudRuntimeException(
                    "Unable to contact the agent to stop the virtual machine "
                            + vm, e);
        } catch (CloudException e) {
            throw new CloudRuntimeException(
                    "Unable to contact the agent to stop the virtual machine "
                            + vm, e);
        }
    }

    @Override
    public void finalizeStop(VirtualMachineProfile profile,
            StopAnswer answer) {
        // release elastic IP here
        IPAddressVO ip = _ipAddressDao.findByAssociatedVmId(profile.getId());
        if (ip != null && ip.getSystem()) {
            CallContext ctx = CallContext.current();
            try {
                long networkId = ip.getAssociatedWithNetworkId();
                Network guestNetwork = _networkDao.findById(networkId);
                NetworkOffering offering = _configMgr.getNetworkOffering(guestNetwork.getNetworkOfferingId());
                assert (offering.getAssociatePublicIP() == true) : "User VM should not have system owned public IP associated with it when offering configured not to associate public IP.";
                _rulesMgr.disableStaticNat(ip.getId(), ctx.getCallingAccount(), ctx.getCallingUserId(), true);
            } catch (Exception ex) {
                s_logger.warn(
                        "Failed to disable static nat and release system ip "
                                + ip + " as a part of vm "
                                + profile.getVirtualMachine()
                                + " stop due to exception ", ex);
            }
        }

        VMInstanceVO vm = _vmDao.findById(profile.getId());
        List<NicVO> nics = _nicDao.listByVmId(vm.getId());
        for (NicVO nic : nics) {
            NetworkVO network = _networkDao.findById(nic.getNetworkId());
            if (network.getTrafficType() == TrafficType.Guest) {
                if (nic.getBroadcastUri() != null && nic.getBroadcastUri().getScheme().equals("pvlan")) {
                	NicProfile nicProfile = new NicProfile(nic, network, nic.getBroadcastUri(), nic.getIsolationUri(), 0, false, "pvlan-nic");
                	setupVmForPvlan(false, vm.getHostId(), nicProfile);
                }
            }
        }
    }

    public String generateRandomPassword() {
        return PasswordGenerator.generateRandomPassword(6);
    }

    @Override
    public Pair<UserVmVO, Map<VirtualMachineProfile.Param, Object>> startVirtualMachine(
            long vmId, Long hostId,
            Map<VirtualMachineProfile.Param, Object> additionalParams)
                    throws ConcurrentOperationException, ResourceUnavailableException,
                    InsufficientCapacityException {
        // Input validation
        Account callerAccount = CallContext.current().getCallingAccount();
        UserVO callerUser = _userDao.findById(CallContext.current()
                .getCallingUserId());

        // if account is removed, return error
        if (callerAccount != null && callerAccount.getRemoved() != null) {
            throw new InvalidParameterValueException("The account "
                    + callerAccount.getId() + " is removed");
        }

        UserVmVO vm = _vmDao.findById(vmId);
        if (vm == null) {
            throw new InvalidParameterValueException(
                    "unable to find a virtual machine with id " + vmId);
        }

        _accountMgr.checkAccess(callerAccount, null, true, vm);

        Account owner = _accountDao.findById(vm.getAccountId());

        if (owner == null) {
            throw new InvalidParameterValueException("The owner of " + vm
                    + " does not exist: " + vm.getAccountId());
        }

        if (owner.getState() == Account.State.disabled) {
            throw new PermissionDeniedException("The owner of " + vm
                    + " is disabled: " + vm.getAccountId());
        }

        Host destinationHost = null;
        if (hostId != null) {
            Account account = CallContext.current().getCallingAccount();
            if (!_accountService.isRootAdmin(account.getType())) {
                throw new PermissionDeniedException(
                        "Parameter hostid can only be specified by a Root Admin, permission denied");
            }
            destinationHost = _hostDao.findById(hostId);
            if (destinationHost == null) {
                throw new InvalidParameterValueException(
                        "Unable to find the host to deploy the VM, host id="
                                + hostId);
            }
        }

        // check if vm is security group enabled
        if (_securityGroupMgr.isVmSecurityGroupEnabled(vmId) && _securityGroupMgr.getSecurityGroupsForVm(vmId).isEmpty() && !_securityGroupMgr.isVmMappedToDefaultSecurityGroup(vmId) && _networkModel.canAddDefaultSecurityGroup()) {
            // if vm is not mapped to security group, create a mapping
            if (s_logger.isDebugEnabled()) {
                s_logger.debug("Vm "
                        + vm
                        + " is security group enabled, but not mapped to default security group; creating the mapping automatically");
            }

            SecurityGroup defaultSecurityGroup = _securityGroupMgr
                    .getDefaultSecurityGroup(vm.getAccountId());
            if (defaultSecurityGroup != null) {
                List<Long> groupList = new ArrayList<Long>();
                groupList.add(defaultSecurityGroup.getId());
                _securityGroupMgr.addInstanceToGroups(vmId, groupList);
            }
        }

        DataCenterDeployment plan = null;
        if (destinationHost != null) {
            s_logger.debug("Destination Host to deploy the VM is specified, specifying a deployment plan to deploy the VM");
            plan = new DataCenterDeployment(vm.getDataCenterId(),
                    destinationHost.getPodId(), destinationHost.getClusterId(),
                    destinationHost.getId(), null, null);
        }

        // Set parameters
        Map<VirtualMachineProfile.Param, Object> params = null;
        VMTemplateVO template = null;
        if (vm.isUpdateParameters()) {
            _vmDao.loadDetails(vm);
            // Check that the password was passed in and is valid
            template = _templateDao
                    .findByIdIncludingRemoved(vm.getTemplateId());

            String password = "saved_password";
            if (template.getEnablePassword()) {
                password = generateRandomPassword();
            }

            if (!validPassword(password)) {
                throw new InvalidParameterValueException(
                        "A valid password for this virtual machine was not provided.");
            }

            // Check if an SSH key pair was selected for the instance and if so
            // use it to encrypt & save the vm password
            encryptAndStorePassword(vm, password);

            params = new HashMap<VirtualMachineProfile.Param, Object>();
            if (additionalParams != null) {
                params.putAll(additionalParams);
            }
            params.put(VirtualMachineProfile.Param.VmPassword, password);
        }

        VirtualMachineEntity vmEntity = _orchSrvc.getVirtualMachine(vm.getUuid());

        // Get serviceOffering for Virtual Machine
        ServiceOfferingVO offering = _serviceOfferingDao.findByIdIncludingRemoved(vm.getServiceOfferingId());
        String plannerName = offering.getDeploymentPlanner();
        if (plannerName == null) {
            if (vm.getHypervisorType() == HypervisorType.BareMetal) {
                plannerName = "BareMetalPlanner";
            } else {
                plannerName = _configDao.getValue(Config.VmDeploymentPlanner.key());
            }
        }

        String reservationId = vmEntity.reserve(plannerName, plan, new ExcludeList(), new Long(callerUser.getId()).toString());
        vmEntity.deploy(reservationId, new Long(callerUser.getId()).toString(), params);

        Pair<UserVmVO, Map<VirtualMachineProfile.Param, Object>> vmParamPair = new Pair(vm, params);
        if (vm != null && vm.isUpdateParameters()) {
            // this value is not being sent to the backend; need only for api
            // display purposes
            if (template.getEnablePassword()) {
                vm.setPassword((String) vmParamPair.second().get(VirtualMachineProfile.Param.VmPassword));
                vm.setUpdateParameters(false);
                _vmDao.update(vm.getId(), vm);
            }
        }

        return vmParamPair;
    }

    @Override
    public UserVm destroyVm(long vmId) throws ResourceUnavailableException,
    ConcurrentOperationException {
        Account caller = CallContext.current().getCallingAccount();
        Long userId = CallContext.current().getCallingUserId();

        // Verify input parameters
        UserVmVO vm = _vmDao.findById(vmId);
        if (vm == null || vm.getRemoved() != null) {
            InvalidParameterValueException ex = new InvalidParameterValueException(
                    "Unable to find a virtual machine with specified vmId");
            throw ex;
        }

        if (vm.getState() == State.Destroyed
                || vm.getState() == State.Expunging) {
            s_logger.trace("Vm id=" + vmId + " is already destroyed");
            return vm;
        }

        _accountMgr.checkAccess(caller, null, true, vm);
        User userCaller = _userDao.findById(userId);

        boolean status;
        State vmState = vm.getState();

        try {
            VirtualMachineEntity vmEntity = _orchSrvc.getVirtualMachine(vm.getUuid());
            status = vmEntity.destroy(new Long(userId).toString());
        } catch (CloudException e) {
            CloudRuntimeException ex = new CloudRuntimeException(
                    "Unable to destroy with specified vmId", e);
            ex.addProxyObject(vm.getUuid(), "vmId");
            throw ex;
        }

        if (status) {
            // Mark the account's volumes as destroyed
            List<VolumeVO> volumes = _volsDao.findByInstance(vmId);
            for (VolumeVO volume : volumes) {
                if (volume.getVolumeType().equals(Volume.Type.ROOT)) {
                    UsageEventUtils.publishUsageEvent(EventTypes.EVENT_VOLUME_DELETE, volume.getAccountId(),
                            volume.getDataCenterId(), volume.getId(), volume.getName(), Volume.class.getName(),
                            volume.getUuid());
                }
            }

            if (vmState != State.Error) {
                // Get serviceOffering for Virtual Machine
                ServiceOfferingVO offering = _serviceOfferingDao.findByIdIncludingRemoved(vm.getServiceOfferingId());

                //Update Resource Count for the given account
                resourceCountDecrement(vm.getAccountId(), new Long(offering.getCpu()),
                        new Long(offering.getRamSize()));
            }
            return _vmDao.findById(vmId);
        } else {
            CloudRuntimeException ex = new CloudRuntimeException(
                    "Failed to destroy vm with specified vmId");
            ex.addProxyObject(vm.getUuid(), "vmId");
            throw ex;
        }

    }

    @Override
    public void collectVmDiskStatistics (UserVmVO userVm) {
        // support KVM and XenServer only
        if (!userVm.getHypervisorType().equals(HypervisorType.XenServer)
                && !userVm.getHypervisorType().equals(HypervisorType.KVM))
            return;        
    	// Collect vm disk statistics from host before stopping Vm
    	long hostId = userVm.getHostId();
    	List<String> vmNames = new ArrayList<String>();
    	vmNames.add(userVm.getInstanceName());
    	HostVO host = _hostDao.findById(hostId);
    	
    	GetVmDiskStatsAnswer diskStatsAnswer = null;
    	try {
    		diskStatsAnswer = (GetVmDiskStatsAnswer) _agentMgr.easySend(hostId, new GetVmDiskStatsCommand(vmNames, host.getGuid(), host.getName()));
    	} catch (Exception e) {
            s_logger.warn("Error while collecting disk stats for vm: " + userVm.getHostName() + " from host: " + host.getName(), e);
            return;
        }
        if (diskStatsAnswer != null) {
            if (!diskStatsAnswer.getResult()) {
                s_logger.warn("Error while collecting disk stats vm: " + userVm.getHostName() + " from host: " + host.getName() + "; details: " + diskStatsAnswer.getDetails());
                return;
            }
            Transaction txn = Transaction.open(Transaction.CLOUD_DB);
            try {
                txn.start();
                HashMap<String, List<VmDiskStatsEntry>> vmDiskStatsByName = diskStatsAnswer.getVmDiskStatsMap();
                List<VmDiskStatsEntry> vmDiskStats = vmDiskStatsByName.get(userVm.getInstanceName());
                
                if (vmDiskStats == null)
		    return;
	        	
	        for (VmDiskStatsEntry vmDiskStat:vmDiskStats) {
                    SearchCriteria<VolumeVO> sc_volume = _volsDao.createSearchCriteria();
                    sc_volume.addAnd("path", SearchCriteria.Op.EQ, vmDiskStat.getPath());
                    VolumeVO volume = _volsDao.search(sc_volume, null).get(0);
	            VmDiskStatisticsVO previousVmDiskStats = _vmDiskStatsDao.findBy(userVm.getAccountId(), userVm.getDataCenterId(), userVm.getId(), volume.getId());
	            VmDiskStatisticsVO vmDiskStat_lock = _vmDiskStatsDao.lock(userVm.getAccountId(), userVm.getDataCenterId(), userVm.getId(), volume.getId());
	                
	                if ((vmDiskStat.getIORead() == 0) && (vmDiskStat.getIOWrite() == 0) && (vmDiskStat.getBytesRead() == 0) && (vmDiskStat.getBytesWrite() == 0)) {
	                    s_logger.debug("Read/Write of IO and Bytes are both 0. Not updating vm_disk_statistics");
	                    continue;
	                }
	                
	                if (vmDiskStat_lock == null) {
	                    s_logger.warn("unable to find vm disk stats from host for account: " + userVm.getAccountId() + " with vmId: " + userVm.getId()+ " and volumeId:" + volume.getId());
	                    continue;
	                }
	
	                if (previousVmDiskStats != null
	                        && ((previousVmDiskStats.getCurrentIORead() != vmDiskStat_lock.getCurrentIORead())
	                        || ((previousVmDiskStats.getCurrentIOWrite() != vmDiskStat_lock.getCurrentIOWrite())
	                        || (previousVmDiskStats.getCurrentBytesRead() != vmDiskStat_lock.getCurrentBytesRead())
	    	                || (previousVmDiskStats.getCurrentBytesWrite() != vmDiskStat_lock.getCurrentBytesWrite())))) {
	                    s_logger.debug("vm disk stats changed from the time GetVmDiskStatsCommand was sent. " +
	                            "Ignoring current answer. Host: " + host.getName() + " . VM: " + vmDiskStat.getVmName() +
	                            " IO Read: " + vmDiskStat.getIORead() + " IO Write: " + vmDiskStat.getIOWrite() +
	                            " Bytes Read: " + vmDiskStat.getBytesRead() + " Bytes Write: " + vmDiskStat.getBytesWrite());
	                    continue;
	                }
	
	                if (vmDiskStat_lock.getCurrentIORead() > vmDiskStat.getIORead()) {
	                    if (s_logger.isDebugEnabled()) {
	                        s_logger.debug("Read # of IO that's less than the last one.  " +
	                                "Assuming something went wrong and persisting it. Host: " + host.getName() + " . VM: " + vmDiskStat.getVmName() +
	                                " Reported: " + vmDiskStat.getIORead() + " Stored: " + vmDiskStat_lock.getCurrentIORead());
	                    }
	                    vmDiskStat_lock.setNetIORead(vmDiskStat_lock.getNetIORead() + vmDiskStat_lock.getCurrentIORead());
	                }
	                vmDiskStat_lock.setCurrentIORead(vmDiskStat.getIORead());
	                if (vmDiskStat_lock.getCurrentIOWrite() > vmDiskStat.getIOWrite()) {
	                    if (s_logger.isDebugEnabled()) {
	                        s_logger.debug("Write # of IO that's less than the last one.  " +
	                                "Assuming something went wrong and persisting it. Host: " + host.getName() + " . VM: " + vmDiskStat.getVmName() +
	                                " Reported: " + vmDiskStat.getIOWrite() + " Stored: " + vmDiskStat_lock.getCurrentIOWrite());
	                    }
	                    vmDiskStat_lock.setNetIOWrite(vmDiskStat_lock.getNetIOWrite() + vmDiskStat_lock.getCurrentIOWrite());
	                }
	                vmDiskStat_lock.setCurrentIOWrite(vmDiskStat.getIOWrite());
	                if (vmDiskStat_lock.getCurrentBytesRead() > vmDiskStat.getBytesRead()) {
	                    if (s_logger.isDebugEnabled()) {
	                        s_logger.debug("Read # of Bytes that's less than the last one.  " +
	                                "Assuming something went wrong and persisting it. Host: " + host.getName() + " . VM: " + vmDiskStat.getVmName() +
	                                " Reported: " + vmDiskStat.getBytesRead() + " Stored: " + vmDiskStat_lock.getCurrentBytesRead());
	                    }
	                    vmDiskStat_lock.setNetBytesRead(vmDiskStat_lock.getNetBytesRead() + vmDiskStat_lock.getCurrentBytesRead());
	                }
	                vmDiskStat_lock.setCurrentBytesRead(vmDiskStat.getBytesRead());
	                if (vmDiskStat_lock.getCurrentBytesWrite() > vmDiskStat.getBytesWrite()) {
	                    if (s_logger.isDebugEnabled()) {
	                        s_logger.debug("Write # of Bytes that's less than the last one.  " +
	                                "Assuming something went wrong and persisting it. Host: " + host.getName() + " . VM: " + vmDiskStat.getVmName() +
	                                " Reported: " + vmDiskStat.getBytesWrite() + " Stored: " + vmDiskStat_lock.getCurrentBytesWrite());
	                    }
	                    vmDiskStat_lock.setNetBytesWrite(vmDiskStat_lock.getNetBytesWrite() + vmDiskStat_lock.getCurrentBytesWrite());
	                }
	                vmDiskStat_lock.setCurrentBytesWrite(vmDiskStat.getBytesWrite());
	                
	                if (! _dailyOrHourly) {
	                    //update agg bytes
	                	vmDiskStat_lock.setAggIORead(vmDiskStat_lock.getNetIORead() + vmDiskStat_lock.getCurrentIORead());
	                	vmDiskStat_lock.setAggIOWrite(vmDiskStat_lock.getNetIOWrite() + vmDiskStat_lock.getCurrentIOWrite());
	                	vmDiskStat_lock.setAggBytesRead(vmDiskStat_lock.getNetBytesRead() + vmDiskStat_lock.getCurrentBytesRead());
	                	vmDiskStat_lock.setAggBytesWrite(vmDiskStat_lock.getNetBytesWrite() + vmDiskStat_lock.getCurrentBytesWrite());
	                }
	
	                _vmDiskStatsDao.update(vmDiskStat_lock.getId(), vmDiskStat_lock);
	        	}
	        	txn.commit();
            } catch (Exception e) {
                txn.rollback();
                s_logger.warn("Unable to update vm disk statistics for vm: " + userVm.getId() + " from host: " + hostId, e);
            } finally {
                txn.close();
            }
        }
    }



    @Override
    public Pair<List<UserVmJoinVO>, Integer> searchForUserVMs(Criteria c, Account caller, Long domainId, boolean isRecursive,
            List<Long> permittedAccounts, boolean listAll, ListProjectResourcesCriteria listProjectResourcesCriteria, Map<String, String> tags) {
        Filter searchFilter = new Filter(UserVmJoinVO.class, c.getOrderBy(), c.getAscending(), c.getOffset(), c.getLimit());

        //first search distinct vm id by using query criteria and pagination
        SearchBuilder<UserVmJoinVO> sb = _vmJoinDao.createSearchBuilder();
        sb.select(null, Func.DISTINCT, sb.entity().getId()); // select distinct ids
        _accountMgr.buildACLViewSearchBuilder(sb, domainId, isRecursive, permittedAccounts, listProjectResourcesCriteria);

        Object id = c.getCriteria(Criteria.ID);
        Object name = c.getCriteria(Criteria.NAME);
        Object state = c.getCriteria(Criteria.STATE);
        Object notState = c.getCriteria(Criteria.NOTSTATE);
        Object zone = c.getCriteria(Criteria.DATACENTERID);
        Object pod = c.getCriteria(Criteria.PODID);
        Object hostId = c.getCriteria(Criteria.HOSTID);
        Object hostName = c.getCriteria(Criteria.HOSTNAME);
        Object keyword = c.getCriteria(Criteria.KEYWORD);
        Object isAdmin = c.getCriteria(Criteria.ISADMIN);
        assert c.getCriteria(Criteria.IPADDRESS) == null : "We don't support search by ip address on VM any more.  If you see this assert, it means we have to find a different way to search by the nic table.";
        Object groupId = c.getCriteria(Criteria.GROUPID);
        Object networkId = c.getCriteria(Criteria.NETWORKID);
        Object hypervisor = c.getCriteria(Criteria.HYPERVISOR);
        Object storageId = c.getCriteria(Criteria.STORAGE_ID);
        Object templateId = c.getCriteria(Criteria.TEMPLATE_ID);
        Object isoId = c.getCriteria(Criteria.ISO_ID);
        Object vpcId = c.getCriteria(Criteria.VPC_ID);

        sb.and("displayName", sb.entity().getDisplayName(),
                SearchCriteria.Op.LIKE);
        sb.and("id", sb.entity().getId(), SearchCriteria.Op.EQ);
        sb.and("name", sb.entity().getHostName(), SearchCriteria.Op.LIKE);
        sb.and("stateEQ", sb.entity().getState(), SearchCriteria.Op.EQ);
        sb.and("stateNEQ", sb.entity().getState(), SearchCriteria.Op.NEQ);
        sb.and("stateNIN", sb.entity().getState(), SearchCriteria.Op.NIN);
        sb.and("dataCenterId", sb.entity().getDataCenterId(), SearchCriteria.Op.EQ);
        sb.and("podId", sb.entity().getPodId(), SearchCriteria.Op.EQ);
        sb.and("hypervisorType", sb.entity().getHypervisorType(), SearchCriteria.Op.EQ);
        sb.and("hostIdEQ", sb.entity().getHostId(), SearchCriteria.Op.EQ);
        sb.and("hostName", sb.entity().getHostName(), SearchCriteria.Op.LIKE);
        sb.and("templateId", sb.entity().getTemplateId(), SearchCriteria.Op.EQ);
        sb.and("isoId", sb.entity().getIsoId(), SearchCriteria.Op.EQ);
        sb.and("instanceGroupId", sb.entity().getInstanceGroupId(), SearchCriteria.Op.EQ);

        if (groupId != null && (Long) groupId != -1) {
            sb.and("instanceGroupId", sb.entity().getInstanceGroupId(), SearchCriteria.Op.EQ);
        }

        if (tags != null && !tags.isEmpty()) {
            for (int count=0; count < tags.size(); count++) {
                sb.or().op("key" + String.valueOf(count), sb.entity().getTagKey(), SearchCriteria.Op.EQ);
                sb.and("value" + String.valueOf(count), sb.entity().getTagValue(), SearchCriteria.Op.EQ);
                sb.cp();
            }
        }

        if (networkId != null) {
            sb.and("networkId", sb.entity().getNetworkId(), SearchCriteria.Op.EQ);
        }

        if(vpcId != null && networkId == null){
            sb.and("vpcId", sb.entity().getVpcId(), SearchCriteria.Op.EQ);
        }

        if (storageId != null) {
            sb.and("poolId", sb.entity().getPoolId(), SearchCriteria.Op.EQ);
        }

        // populate the search criteria with the values passed in
        SearchCriteria<UserVmJoinVO> sc = sb.create();

        // building ACL condition
        _accountMgr.buildACLViewSearchCriteria(sc, domainId, isRecursive, permittedAccounts, listProjectResourcesCriteria);

        if (tags != null && !tags.isEmpty()) {
            int count = 0;
            for (String key : tags.keySet()) {
                sc.setParameters("key" + String.valueOf(count), key);
                sc.setParameters("value" + String.valueOf(count), tags.get(key));
                count++;
            }
        }

        if (groupId != null && (Long)groupId != -1) {
            sc.setParameters("instanceGroupId", groupId);
        }

        if (keyword != null) {
            SearchCriteria<UserVmJoinVO> ssc = _vmJoinDao.createSearchCriteria();
            ssc.addOr("displayName", SearchCriteria.Op.LIKE, "%" + keyword + "%");
            ssc.addOr("hostName", SearchCriteria.Op.LIKE, "%" + keyword + "%");
            ssc.addOr("instanceName", SearchCriteria.Op.LIKE, "%" + keyword
                    + "%");
            ssc.addOr("state", SearchCriteria.Op.EQ, keyword);

            sc.addAnd("displayName", SearchCriteria.Op.SC, ssc);
        }

        if (id != null) {
            sc.setParameters("id", id);
        }

        if (templateId != null) {
            sc.setParameters("templateId", templateId);
        }

        if (isoId != null) {
            sc.setParameters("isoId", isoId);
        }

        if (networkId != null) {
            sc.setParameters("networkId", networkId);
        }

        if(vpcId != null && networkId == null){
            sc.setParameters("vpcId", vpcId);
        }

        if (name != null) {
            sc.setParameters("name", "%" + name + "%");
        }

        if (state != null) {
            if (notState != null && (Boolean) notState == true) {
                sc.setParameters("stateNEQ", state);
            } else {
                sc.setParameters("stateEQ", state);
            }
        }

        if (hypervisor != null) {
            sc.setParameters("hypervisorType", hypervisor);
        }

        // Don't show Destroyed and Expunging vms to the end user
        if ((isAdmin != null) && ((Boolean) isAdmin != true)) {
            sc.setParameters("stateNIN", "Destroyed", "Expunging");
        }

        if (zone != null) {
            sc.setParameters("dataCenterId", zone);
        }
        if (pod != null) {
            sc.setParameters("podId", pod);

            if (state == null) {
                sc.setParameters("stateNEQ", "Destroyed");
            }
        }

        if (hostId != null) {
            sc.setParameters("hostIdEQ", hostId);
        } else {
            if (hostName != null) {
                sc.setParameters("hostName", hostName);
            }
        }

        if (storageId != null) {
            sc.setParameters("poolId", storageId);
        }

        // search vm details by ids
        Pair<List<UserVmJoinVO>, Integer> uniqueVmPair =  _vmJoinDao.searchAndCount(sc, searchFilter);
        Integer count = uniqueVmPair.second();
        if ( count.intValue() == 0 ){
            // handle empty result cases
            return uniqueVmPair;
        }
        List<UserVmJoinVO> uniqueVms = uniqueVmPair.first();
        Long[] vmIds = new Long[uniqueVms.size()];
        int i = 0;
        for (UserVmJoinVO v : uniqueVms ){
            vmIds[i++] = v.getId();
        }
        List<UserVmJoinVO> vms = _vmJoinDao.searchByIds(vmIds);
        return new Pair<List<UserVmJoinVO>, Integer>(vms, count);
    }

    @Override
    public HypervisorType getHypervisorTypeOfUserVM(long vmId) {
        UserVmVO userVm = _vmDao.findById(vmId);
        if (userVm == null) {
            InvalidParameterValueException ex = new InvalidParameterValueException(
                    "unable to find a virtual machine with specified id");
            ex.addProxyObject(String.valueOf(vmId), "vmId");
            throw ex;
        }

        return userVm.getHypervisorType();
    }

    @Override
    public UserVm createVirtualMachine(DeployVMCmd cmd)
            throws InsufficientCapacityException, ResourceUnavailableException,
            ConcurrentOperationException, StorageUnavailableException,
            ResourceAllocationException {
        // TODO Auto-generated method stub
        return null;
    }

    @Override
    public UserVm getUserVm(long vmId) {
        return _vmDao.findById(vmId);
    }

    @Override
    public VirtualMachine vmStorageMigration(Long vmId, StoragePool destPool) {
        // access check - only root admin can migrate VM
        Account caller = CallContext.current().getCallingAccount();
        if (caller.getType() != Account.ACCOUNT_TYPE_ADMIN) {
            if (s_logger.isDebugEnabled()) {
                s_logger.debug("Caller is not a root admin, permission denied to migrate the VM");
            }
            throw new PermissionDeniedException(
                    "No permission to migrate VM, Only Root Admin can migrate a VM!");
        }

        VMInstanceVO vm = _vmInstanceDao.findById(vmId);
        if (vm == null) {
            throw new InvalidParameterValueException(
                    "Unable to find the VM by id=" + vmId);
        }

        if (vm.getState() != State.Stopped) {
            InvalidParameterValueException ex = new InvalidParameterValueException(
                    "VM is not Stopped, unable to migrate the vm having the specified id");
            ex.addProxyObject(vm.getUuid(), "vmId");
            throw ex;
        }

        if (vm.getType() != VirtualMachine.Type.User) {
            throw new InvalidParameterValueException(
                    "can only do storage migration on user vm");
        }

        List<VolumeVO> vols = _volsDao.findByInstance(vm.getId());
        if (vols.size() > 1) {
            throw new InvalidParameterValueException(
                    "Data disks attached to the vm, can not migrate. Need to dettach data disks at first");
        }

        HypervisorType destHypervisorType = _clusterDao.findById(
                destPool.getClusterId()).getHypervisorType();
        if (vm.getHypervisorType() != destHypervisorType) {
            throw new InvalidParameterValueException(
                    "hypervisor is not compatible: dest: "
                            + destHypervisorType.toString() + ", vm: "
                            + vm.getHypervisorType().toString());
        }
        VirtualMachine migratedVm = _itMgr.storageMigration(vm.getUuid(), destPool);
        return migratedVm;

    }

    private boolean isVMUsingLocalStorage(VMInstanceVO vm) {
        boolean usesLocalStorage = false;
        ServiceOfferingVO svcOffering = _serviceOfferingDao.findById(vm
                .getServiceOfferingId());
        if (svcOffering.getUseLocalStorage()) {
            usesLocalStorage = true;
        } else {
            List<VolumeVO> volumes = _volsDao.findByInstanceAndType(vm.getId(),
                    Volume.Type.DATADISK);
            for (VolumeVO vol : volumes) {
                DiskOfferingVO diskOffering = _diskOfferingDao.findById(vol
                        .getDiskOfferingId());
                if (diskOffering.getUseLocalStorage()) {
                    usesLocalStorage = true;
                    break;
                }
            }
        }
        return usesLocalStorage;
    }

    @Override
    @ActionEvent(eventType = EventTypes.EVENT_VM_MIGRATE, eventDescription = "migrating VM", async = true)
    public VirtualMachine migrateVirtualMachine(Long vmId, Host destinationHost)
            throws ResourceUnavailableException, ConcurrentOperationException,
            ManagementServerException, VirtualMachineMigrationException {
        // access check - only root admin can migrate VM
        Account caller = CallContext.current().getCallingAccount();
        if (caller.getType() != Account.ACCOUNT_TYPE_ADMIN) {
            if (s_logger.isDebugEnabled()) {
                s_logger.debug("Caller is not a root admin, permission denied to migrate the VM");
            }
            throw new PermissionDeniedException(
                    "No permission to migrate VM, Only Root Admin can migrate a VM!");
        }

        VMInstanceVO vm = _vmInstanceDao.findById(vmId);
        if (vm == null) {
            throw new InvalidParameterValueException(
                    "Unable to find the VM by id=" + vmId);
        }
        // business logic
        if (vm.getState() != State.Running) {
            if (s_logger.isDebugEnabled()) {
                s_logger.debug("VM is not Running, unable to migrate the vm "
                        + vm);
            }
            InvalidParameterValueException ex = new InvalidParameterValueException(
                    "VM is not Running, unable to migrate the vm with specified id");
            ex.addProxyObject(vm.getUuid(), "vmId");
            throw ex;
        }
        if (!vm.getHypervisorType().equals(HypervisorType.XenServer)
                && !vm.getHypervisorType().equals(HypervisorType.VMware)
                && !vm.getHypervisorType().equals(HypervisorType.KVM)
                && !vm.getHypervisorType().equals(HypervisorType.Ovm)) {
            if (s_logger.isDebugEnabled()) {
                s_logger.debug(vm
                        + " is not XenServer/VMware/KVM/Ovm, cannot migrate this VM.");
            }
            throw new InvalidParameterValueException(
                    "Unsupported Hypervisor Type for VM migration, we support XenServer/VMware/KVM only");
        }

        if (isVMUsingLocalStorage(vm)) {
            if (s_logger.isDebugEnabled()) {
                s_logger.debug(vm
                        + " is using Local Storage, cannot migrate this VM.");
            }
            throw new InvalidParameterValueException(
                    "Unsupported operation, VM uses Local storage, cannot migrate");
        }

        // check if migrating to same host
        long srcHostId = vm.getHostId();
        if (destinationHost.getId() == srcHostId) {
            throw new InvalidParameterValueException(
                    "Cannot migrate VM, VM is already presnt on this host, please specify valid destination host to migrate the VM");
        }

        // check if host is UP
        if (destinationHost.getStatus() != com.cloud.host.Status.Up
                || destinationHost.getResourceState() != ResourceState.Enabled) {
            throw new InvalidParameterValueException(
                    "Cannot migrate VM, destination host is not in correct state, has status: "
                            + destinationHost.getStatus() + ", state: "
                            + destinationHost.getResourceState());
        }

        HostVO srcHost = _hostDao.findById(srcHostId);
        HostVO destHost = _hostDao.findById(destinationHost.getId());
        //if srcHost is dedicated and destination Host is not
        if (checkIfHostIsDedicated(srcHost) && !checkIfHostIsDedicated(destHost)) {
            //raise an alert
            String msg = "VM is migrated on a non-dedicated host " + destinationHost.getName();
            _alertMgr.sendAlert(AlertManager.ALERT_TYPE_USERVM, vm.getDataCenterId(), vm.getPodIdToDeployIn(), msg, msg);
        }
        //if srcHost is non dedicated but destination Host is.
        if (!checkIfHostIsDedicated(srcHost) && checkIfHostIsDedicated(destHost)) {
            //raise an alert
            String msg = "VM is migrated on a dedicated host " + destinationHost.getName();
            _alertMgr.sendAlert(AlertManager.ALERT_TYPE_USERVM, vm.getDataCenterId(), vm.getPodIdToDeployIn(), msg, msg);
        }

        // call to core process
        DataCenterVO dcVO = _dcDao.findById(destinationHost.getDataCenterId());
        HostPodVO pod = _podDao.findById(destinationHost.getPodId());
        Cluster cluster = _clusterDao.findById(destinationHost.getClusterId());
        DeployDestination dest = new DeployDestination(dcVO, pod, cluster,
                destinationHost);

        // check max guest vm limit for the destinationHost
        HostVO destinationHostVO = _hostDao.findById(destinationHost.getId());
        if (_capacityMgr.checkIfHostReachMaxGuestLimit(destinationHostVO)) {
            if (s_logger.isDebugEnabled()) {
                s_logger.debug("Host name: "
                        + destinationHost.getName()
                        + ", hostId: "
                        + destinationHost.getId()
                        + " already has max Running VMs(count includes system VMs), cannot migrate to this host");
            }
            throw new VirtualMachineMigrationException(
                    "Destination host, hostId: "
                            + destinationHost.getId()
                            + " already has max Running VMs(count includes system VMs), cannot migrate to this host");
        }

<<<<<<< HEAD
        collectVmDiskStatistics(vm);
        return _itMgr.migrate(vm.getUuid(), srcHostId, dest);
=======
        UserVmVO uservm = _vmDao.findById(vmId);
        if (uservm != null) {
            collectVmDiskStatistics(uservm);
        }
        VMInstanceVO migratedVm = _itMgr.migrate(vm, srcHostId, dest);
        return migratedVm;
>>>>>>> fb31a39e
    }

    private boolean checkIfHostIsDedicated(HostVO host) {
        long hostId = host.getId();
        DedicatedResourceVO dedicatedHost = _dedicatedDao.findByHostId(hostId);
        DedicatedResourceVO dedicatedClusterOfHost = _dedicatedDao.findByClusterId(host.getClusterId());
        DedicatedResourceVO dedicatedPodOfHost = _dedicatedDao.findByPodId(host.getPodId());
        if(dedicatedHost != null || dedicatedClusterOfHost != null || dedicatedPodOfHost != null) {
            return true;
        } else {
            return false;
        }
    }

    @Override
    @ActionEvent(eventType = EventTypes.EVENT_VM_MIGRATE, eventDescription = "migrating VM", async = true)
    public VirtualMachine migrateVirtualMachineWithVolume(Long vmId, Host destinationHost,
            Map<String, String> volumeToPool) throws ResourceUnavailableException, ConcurrentOperationException,
            ManagementServerException, VirtualMachineMigrationException {
        // Access check - only root administrator can migrate VM.
        Account caller = CallContext.current().getCallingAccount();
        if (caller.getType() != Account.ACCOUNT_TYPE_ADMIN) {
            if (s_logger.isDebugEnabled()) {
                s_logger.debug("Caller is not a root admin, permission denied to migrate the VM");
            }
            throw new PermissionDeniedException("No permission to migrate VM, Only Root Admin can migrate a VM!");
        }

        VMInstanceVO vm = _vmInstanceDao.findById(vmId);
        if (vm == null) {
            throw new InvalidParameterValueException("Unable to find the vm by id " + vmId);
        }

        if (vm.getState() != State.Running) {
            if (s_logger.isDebugEnabled()) {
                s_logger.debug("VM is not Running, unable to migrate the vm " + vm);
            }
            CloudRuntimeException ex = new CloudRuntimeException("VM is not Running, unable to migrate the vm with" +
                    " specified id");
            ex.addProxyObject(vm.getUuid(), "vmId");
            throw ex;
        }

        if (!vm.getHypervisorType().equals(HypervisorType.XenServer) &&
                !vm.getHypervisorType().equals(HypervisorType.VMware) &&
                !vm.getHypervisorType().equals(HypervisorType.KVM) &&
                !vm.getHypervisorType().equals(HypervisorType.Ovm)) {
            throw new InvalidParameterValueException("Unsupported hypervisor type for vm migration, we support" +
                    " XenServer/VMware/KVM only");
        }

        long srcHostId = vm.getHostId();
        Host srcHost = _resourceMgr.getHost(srcHostId);
        // Check if src and destination hosts are valid and migrating to same host
        if (destinationHost.getId() == srcHostId) {
            throw new InvalidParameterValueException("Cannot migrate VM, VM is already present on this host, please" +
                    " specify valid destination host to migrate the VM");
        }

        // Check if the source and destination hosts are of the same type and support storage motion.
        if (!(srcHost.getHypervisorType().equals(destinationHost.getHypervisorType()) &&
            srcHost.getHypervisorVersion().equals(destinationHost.getHypervisorVersion()))) {
            throw new CloudRuntimeException("The source and destination hosts are not of the same type and version. " +
                "Source hypervisor type and version: " + srcHost.getHypervisorType().toString() + " " +
                srcHost.getHypervisorVersion() + ", Destination hypervisor type and version: " +
                destinationHost.getHypervisorType().toString() + " " + destinationHost.getHypervisorVersion());
        }

        HypervisorCapabilitiesVO capabilities = _hypervisorCapabilitiesDao.findByHypervisorTypeAndVersion(
                srcHost.getHypervisorType(), srcHost.getHypervisorVersion());
        if (!capabilities.isStorageMotionSupported()) {
            throw new CloudRuntimeException("Migration with storage isn't supported on hypervisor " +
                    srcHost.getHypervisorType() + " of version " + srcHost.getHypervisorVersion());
        }

        // Check if destination host is up.
        if (destinationHost.getStatus() != com.cloud.host.Status.Up ||
                destinationHost.getResourceState() != ResourceState.Enabled){
            throw new CloudRuntimeException("Cannot migrate VM, destination host is not in correct state, has " +
                    "status: " + destinationHost.getStatus() + ", state: " + destinationHost.getResourceState());
        }

        List<VolumeVO> vmVolumes = _volsDao.findUsableVolumesForInstance(vm.getId());
        Map<Volume, StoragePool> volToPoolObjectMap = new HashMap<Volume, StoragePool>();
        if (!isVMUsingLocalStorage(vm) && destinationHost.getClusterId().equals(srcHost.getClusterId())) {
            if (volumeToPool.isEmpty()) {
                // If the destination host is in the same cluster and volumes do not have to be migrated across pools
                // then fail the call. migrateVirtualMachine api should have been used.
                throw new InvalidParameterValueException("Migration of the vm " + vm + "from host " + srcHost +
                        " to destination host " + destinationHost + " doesn't involve migrating the volumes.");
            }
        }

        if (!volumeToPool.isEmpty()) {
            // Check if all the volumes and pools passed as parameters are valid.
            for (Map.Entry<String, String> entry : volumeToPool.entrySet()) {
                VolumeVO volume = _volsDao.findByUuid(entry.getKey());
                StoragePoolVO pool = _storagePoolDao.findByUuid(entry.getValue());
                if (volume == null) {
                    throw new InvalidParameterValueException("There is no volume present with the given id " +
                            entry.getKey());
                } else if (pool == null) {
                    throw new InvalidParameterValueException("There is no storage pool present with the given id " +
                            entry.getValue());
                } else {
                    // Verify the volume given belongs to the vm.
                    if (!vmVolumes.contains(volume)) {
                        throw new InvalidParameterValueException("There volume " + volume + " doesn't belong to " +
                                "the virtual machine "+ vm + " that has to be migrated");
                    }
                    volToPoolObjectMap.put(volume, pool);
                }
            }
        }

        // Check if all the volumes are in the correct state.
        for (VolumeVO volume : vmVolumes) {
            if (volume.getState() != Volume.State.Ready) {
                throw new CloudRuntimeException("Volume " + volume + " of the VM is not in Ready state. Cannot " +
                        "migrate the vm with its volumes.");
            }
        }

        // Check max guest vm limit for the destinationHost.
        HostVO destinationHostVO = _hostDao.findById(destinationHost.getId());
        if(_capacityMgr.checkIfHostReachMaxGuestLimit(destinationHostVO)){
            throw new VirtualMachineMigrationException("Host name: " + destinationHost.getName() + ", hostId: " +
                    destinationHost.getId() + " already has max running vms (count includes system VMs). Cannot" +
                    " migrate to this host");
        }

        return _itMgr.migrateWithStorage(vm.getUuid(), srcHostId, destinationHost.getId(), volToPoolObjectMap);
    }

    @DB
    @Override
    @ActionEvent(eventType = EventTypes.EVENT_VM_MOVE, eventDescription = "move VM to another user", async = false)
    public UserVm moveVMToUser(AssignVMCmd cmd)
            throws ResourceAllocationException, ConcurrentOperationException,
            ResourceUnavailableException, InsufficientCapacityException {
        // VERIFICATIONS and VALIDATIONS

        // VV 1: verify the two users
        Account caller = CallContext.current().getCallingAccount();
        if (caller.getType() != Account.ACCOUNT_TYPE_ADMIN
                && caller.getType() != Account.ACCOUNT_TYPE_DOMAIN_ADMIN) { // only
            // root
            // admin
            // can
            // assign
            // VMs
            throw new InvalidParameterValueException(
                    "Only domain admins are allowed to assign VMs and not "
                            + caller.getType());
        }

        // get and check the valid VM
        UserVmVO vm = _vmDao.findById(cmd.getVmId());
        if (vm == null) {
            throw new InvalidParameterValueException(
                    "There is no vm by that id " + cmd.getVmId());
        } else if (vm.getState() == State.Running) { // VV 3: check if vm is
            // running
            if (s_logger.isDebugEnabled()) {
                s_logger.debug("VM is Running, unable to move the vm " + vm);
            }
            InvalidParameterValueException ex = new InvalidParameterValueException(
                    "VM is Running, unable to move the vm with specified vmId");
            ex.addProxyObject(vm.getUuid(), "vmId");
            throw ex;
        }

        Account oldAccount = _accountService.getActiveAccountById(vm
                .getAccountId());
        if (oldAccount == null) {
            throw new InvalidParameterValueException("Invalid account for VM "
                    + vm.getAccountId() + " in domain.");
        }
        // don't allow to move the vm from the project
        if (oldAccount.getType() == Account.ACCOUNT_TYPE_PROJECT) {
            InvalidParameterValueException ex = new InvalidParameterValueException(
                    "Specified Vm id belongs to the project and can't be moved");
            ex.addProxyObject(vm.getUuid(), "vmId");
            throw ex;
        }
        Account newAccount = _accountService.getActiveAccountByName(
                cmd.getAccountName(), cmd.getDomainId());
        if (newAccount == null
                || newAccount.getType() == Account.ACCOUNT_TYPE_PROJECT) {
            throw new InvalidParameterValueException("Invalid accountid="
                    + cmd.getAccountName() + " in domain " + cmd.getDomainId());
        }

        if (newAccount.getState() == Account.State.disabled) {
            throw new InvalidParameterValueException("The new account owner "
                    + cmd.getAccountName() + " is disabled.");
        }

        //check caller has access to both the old and new account
        _accountMgr.checkAccess(caller, null, true, oldAccount);
        _accountMgr.checkAccess(caller, null, true, newAccount);

        // make sure the accounts are not same
        if (oldAccount.getAccountId() == newAccount.getAccountId()) {
            throw new InvalidParameterValueException(
                    "The new account is the same as the old account. Account id ="
                            + oldAccount.getAccountId());
        }

        // don't allow to move the vm if there are existing PF/LB/Static Nat
        // rules, or vm is assigned to static Nat ip
        List<PortForwardingRuleVO> pfrules = _portForwardingDao.listByVm(cmd
                .getVmId());
        if (pfrules != null && pfrules.size() > 0) {
            throw new InvalidParameterValueException(
                    "Remove the Port forwarding rules for this VM before assigning to another user.");
        }
        List<FirewallRuleVO> snrules = _rulesDao
                .listStaticNatByVmId(vm.getId());
        if (snrules != null && snrules.size() > 0) {
            throw new InvalidParameterValueException(
                    "Remove the StaticNat rules for this VM before assigning to another user.");
        }
        List<LoadBalancerVMMapVO> maps = _loadBalancerVMMapDao
                .listByInstanceId(vm.getId());
        if (maps != null && maps.size() > 0) {
            throw new InvalidParameterValueException(
                    "Remove the load balancing rules for this VM before assigning to another user.");
        }
        // check for one on one nat
        IPAddressVO ip = _ipAddressDao.findByAssociatedVmId(cmd.getVmId());
        if (ip != null) {
            if (ip.isOneToOneNat()) {
                throw new InvalidParameterValueException(
                        "Remove the one to one nat rule for this VM for ip "
                                + ip.toString());
            }
        }

        DataCenterVO zone = _dcDao.findById(vm.getDataCenterId());

        // Get serviceOffering and Volumes for Virtual Machine
        ServiceOfferingVO offering = _serviceOfferingDao.findByIdIncludingRemoved(vm.getServiceOfferingId());
        List<VolumeVO> volumes = _volsDao.findByInstance(cmd.getVmId());

        //Remove vm from instance group
        removeInstanceFromInstanceGroup(cmd.getVmId());

        // VV 2: check if account/domain is with in resource limits to create a new vm
        resourceLimitCheck(newAccount, new Long(offering.getCpu()), new Long(offering.getRamSize()));

        // VV 3: check if volumes and primary storage space are with in resource limits
        _resourceLimitMgr.checkResourceLimit(newAccount, ResourceType.volume,
                _volsDao.findByInstance(cmd.getVmId()).size());
        Long totalVolumesSize = (long) 0;
        for (VolumeVO volume : volumes) {
            totalVolumesSize += volume.getSize();
        }
        _resourceLimitMgr.checkResourceLimit(newAccount, ResourceType.primary_storage, totalVolumesSize);

        // VV 4: Check if new owner can use the vm template
        VirtualMachineTemplate template = _templateDao.findById(vm
                .getTemplateId());
        if (!template.isPublicTemplate()) {
            Account templateOwner = _accountMgr.getAccount(template
                    .getAccountId());
            _accountMgr.checkAccess(newAccount, null, true, templateOwner);
        }

        // VV 5: check the new account can create vm in the domain
        DomainVO domain = _domainDao.findById(cmd.getDomainId());
        _accountMgr.checkAccess(newAccount, domain);

        Transaction txn = Transaction.currentTxn();
        txn.start();
        //generate destroy vm event for usage
        UsageEventUtils.publishUsageEvent(EventTypes.EVENT_VM_DESTROY, vm.getAccountId(), vm.getDataCenterId(), vm.getId(),
                vm.getHostName(), vm.getServiceOfferingId(), vm.getTemplateId(), vm.getHypervisorType().toString(),
                VirtualMachine.class.getName(), vm.getUuid());

        // update resource counts for old account
        resourceCountDecrement(oldAccount.getAccountId(), new Long(offering.getCpu()),
                new Long(offering.getRamSize()));

        // OWNERSHIP STEP 1: update the vm owner
        vm.setAccountId(newAccount.getAccountId());
        vm.setDomainId(cmd.getDomainId());
        _vmDao.persist(vm);

        // OS 2: update volume
        for (VolumeVO volume : volumes) {
            UsageEventUtils.publishUsageEvent(EventTypes.EVENT_VOLUME_DELETE, volume.getAccountId(),
                    volume.getDataCenterId(), volume.getId(), volume.getName(), Volume.class.getName(), volume.getUuid());
            _resourceLimitMgr.decrementResourceCount(oldAccount.getAccountId(), ResourceType.volume);
            _resourceLimitMgr.decrementResourceCount(oldAccount.getAccountId(), ResourceType.primary_storage,
                    new Long(volume.getSize()));
            volume.setAccountId(newAccount.getAccountId());
            volume.setDomainId(newAccount.getDomainId());
            _volsDao.persist(volume);
            _resourceLimitMgr.incrementResourceCount(newAccount.getAccountId(), ResourceType.volume);
            _resourceLimitMgr.incrementResourceCount(newAccount.getAccountId(), ResourceType.primary_storage,
                    new Long(volume.getSize()));
            UsageEventUtils.publishUsageEvent(EventTypes.EVENT_VOLUME_CREATE, volume.getAccountId(),
                    volume.getDataCenterId(), volume.getId(), volume.getName(),
                    volume.getDiskOfferingId(), volume.getTemplateId(), volume.getSize(), Volume.class.getName(),
                    volume.getUuid());
            //snapshots: mark these removed in db
            List<SnapshotVO> snapshots = _snapshotDao.listByVolumeIdIncludingRemoved(volume.getId());
            for (SnapshotVO snapshot: snapshots){
                _snapshotDao.remove(snapshot.getId());
            }
        }

        //update resource count of new account
        resourceCountIncrement(newAccount.getAccountId(), new Long(offering.getCpu()), new Long(offering.getRamSize()));

        //generate usage events to account for this change
        UsageEventUtils.publishUsageEvent(EventTypes.EVENT_VM_CREATE, vm.getAccountId(), vm.getDataCenterId(), vm.getId(),
                vm.getHostName(), vm.getServiceOfferingId(), vm.getTemplateId(), vm.getHypervisorType().toString(),
                VirtualMachine.class.getName(), vm.getUuid());

        txn.commit();

        VMInstanceVO vmoi = _vmInstanceDao.findById(vm.getId());
        VirtualMachineProfileImpl vmOldProfile = new VirtualMachineProfileImpl(vmoi);

        // OS 3: update the network
        List<Long> networkIdList = cmd.getNetworkIds();
        List<Long> securityGroupIdList = cmd.getSecurityGroupIdList();

        if (zone.getNetworkType() == NetworkType.Basic) {
            if (networkIdList != null && !networkIdList.isEmpty()) {
                throw new InvalidParameterValueException(
                        "Can't move vm with network Ids; this is a basic zone VM");
            }
            // cleanup the old security groups
            _securityGroupMgr.removeInstanceFromGroups(cmd.getVmId());
            // cleanup the network for the oldOwner
            _networkMgr.cleanupNics(vmOldProfile);
            _networkMgr.expungeNics(vmOldProfile);
            // security groups will be recreated for the new account, when the
            // VM is started
            List<NetworkVO> networkList = new ArrayList<NetworkVO>();

            // Get default guest network in Basic zone
            Network defaultNetwork = _networkModel.getExclusiveGuestNetwork(zone.getId());

            if (defaultNetwork == null) {
                throw new InvalidParameterValueException(
                        "Unable to find a default network to start a vm");
            } else {
                networkList.add(_networkDao.findById(defaultNetwork.getId()));
            }

            boolean isVmWare = (template.getHypervisorType() == HypervisorType.VMware);

            if (securityGroupIdList != null && isVmWare) {
                throw new InvalidParameterValueException("Security group feature is not supported for vmWare hypervisor");
            } else if (!isVmWare && _networkModel.isSecurityGroupSupportedInNetwork(defaultNetwork) && _networkModel.canAddDefaultSecurityGroup()) {
                if (securityGroupIdList == null) {
                    securityGroupIdList = new ArrayList<Long>();
                }
                SecurityGroup defaultGroup = _securityGroupMgr
                        .getDefaultSecurityGroup(newAccount.getId());
                if (defaultGroup != null) {
                    // check if security group id list already contains Default
                    // security group, and if not - add it
                    boolean defaultGroupPresent = false;
                    for (Long securityGroupId : securityGroupIdList) {
                        if (securityGroupId.longValue() == defaultGroup.getId()) {
                            defaultGroupPresent = true;
                            break;
                        }
                    }

                    if (!defaultGroupPresent) {
                        securityGroupIdList.add(defaultGroup.getId());
                    }

                } else {
                    // create default security group for the account
                    if (s_logger.isDebugEnabled()) {
                        s_logger.debug("Couldn't find default security group for the account "
                                + newAccount + " so creating a new one");
                    }
                    defaultGroup = _securityGroupMgr.createSecurityGroup(
                            SecurityGroupManager.DEFAULT_GROUP_NAME,
                            SecurityGroupManager.DEFAULT_GROUP_DESCRIPTION,
                            newAccount.getDomainId(), newAccount.getId(),
                            newAccount.getAccountName());
                    securityGroupIdList.add(defaultGroup.getId());
                }
            }

            List<Pair<NetworkVO, NicProfile>> networks = new ArrayList<Pair<NetworkVO, NicProfile>>();
            NicProfile profile = new NicProfile();
            profile.setDefaultNic(true);
            networks.add(new Pair<NetworkVO, NicProfile>(networkList.get(0),
                    profile));

            VMInstanceVO vmi = _vmInstanceDao.findById(vm.getId());
            VirtualMachineProfileImpl vmProfile = new VirtualMachineProfileImpl(vmi);
            _networkMgr.allocate(vmProfile, networks);

            _securityGroupMgr.addInstanceToGroups(vm.getId(),
                    securityGroupIdList);

            s_logger.debug("AssignVM: Basic zone, adding security groups no "
                    + securityGroupIdList.size() + " to "
                    + vm.getInstanceName());
        } else {
            if (zone.isSecurityGroupEnabled())  {
                throw new InvalidParameterValueException(
                        "Not yet implemented for SecurityGroupEnabled advanced networks.");
            } else {
                if (securityGroupIdList != null
                        && !securityGroupIdList.isEmpty()) {
                    throw new InvalidParameterValueException(
                            "Can't move vm with security groups; security group feature is not enabled in this zone");
                }
                // cleanup the network for the oldOwner
                _networkMgr.cleanupNics(vmOldProfile);
                _networkMgr.expungeNics(vmOldProfile);

                Set<NetworkVO> applicableNetworks = new HashSet<NetworkVO>();

                if (networkIdList != null && !networkIdList.isEmpty()) {
                    // add any additional networks
                    for (Long networkId : networkIdList) {
                        NetworkVO network = _networkDao.findById(networkId);
                        if (network == null) {
                            InvalidParameterValueException ex = new InvalidParameterValueException(
                                    "Unable to find specified network id");
                            ex.addProxyObject(networkId.toString(), "networkId");
                            throw ex;
                        }

                        _networkModel.checkNetworkPermissions(newAccount, network);

                        // don't allow to use system networks
                        NetworkOffering networkOffering = _configMgr
                                .getNetworkOffering(network
                                        .getNetworkOfferingId());
                        if (networkOffering.isSystemOnly()) {
                            InvalidParameterValueException ex = new InvalidParameterValueException(
                                    "Specified Network id is system only and can't be used for vm deployment");
                            ex.addProxyObject(network.getUuid(), "networkId");
                            throw ex;
                        }
                        applicableNetworks.add(network);
                    }
                } else {
                    NetworkVO defaultNetwork = null;
                    List<NetworkOfferingVO> requiredOfferings = _networkOfferingDao
                            .listByAvailability(Availability.Required, false);
                    if (requiredOfferings.size() < 1) {
                        throw new InvalidParameterValueException(
                                "Unable to find network offering with availability="
                                        + Availability.Required
                                        + " to automatically create the network as a part of vm creation");
                    }
                    if (requiredOfferings.get(0).getState() == NetworkOffering.State.Enabled) {
                        // get Virtual networks
                        List<? extends Network> virtualNetworks = _networkModel.listNetworksForAccount(newAccount.getId(), zone.getId(), Network.GuestType.Isolated);
                        if (virtualNetworks.isEmpty()) {
                            long physicalNetworkId = _networkModel.findPhysicalNetworkId(zone.getId(), requiredOfferings.get(0).getTags(), requiredOfferings.get(0).getTrafficType());
                            // Validate physical network
                            PhysicalNetwork physicalNetwork = _physicalNetworkDao
                                    .findById(physicalNetworkId);
                            if (physicalNetwork == null) {
                                throw new InvalidParameterValueException("Unable to find physical network with id: "+physicalNetworkId   + " and tag: " +requiredOfferings.get(0).getTags());
                            }
                            s_logger.debug("Creating network for account " + newAccount + " from the network offering id=" +
                                    requiredOfferings.get(0).getId() + " as a part of deployVM process");
                            Network newNetwork = _networkMgr.createGuestNetwork(requiredOfferings.get(0).getId(),
                                    newAccount.getAccountName() + "-network", newAccount.getAccountName() + "-network", null, null,
                                    null, null, newAccount, null, physicalNetwork, zone.getId(), ACLType.Account, null, null, null, null, true, null);
                            // if the network offering has persistent set to true, implement the network
                            if (requiredOfferings.get(0).getIsPersistent()) {
                                DeployDestination dest = new DeployDestination(zone, null, null, null);
                                UserVO callerUser = _userDao.findById(CallContext.current().getCallingUserId());
                                Journal journal = new Journal.LogJournal("Implementing " + newNetwork, s_logger);
                                ReservationContext context = new ReservationContextImpl(UUID.randomUUID().toString(),
                                        journal, callerUser, caller);
                                s_logger.debug("Implementing the network for account" + newNetwork + " as a part of" +
                                        " network provision for persistent networks");
                                try {
                                    Pair<NetworkGuru, NetworkVO> implementedNetwork = _networkMgr.implementNetwork(newNetwork.getId(), dest, context);
                                    if (implementedNetwork.first() == null) {
                                        s_logger.warn("Failed to implement the network " + newNetwork);
                                    }
                                    newNetwork = implementedNetwork.second();
                                } catch (Exception ex) {
                                    s_logger.warn("Failed to implement network " + newNetwork + " elements and" +
                                            " resources as a part of network provision for persistent network due to ", ex);
                                    CloudRuntimeException e = new CloudRuntimeException("Failed to implement network" +
                                            " (with specified id) elements and resources as a part of network provision");
                                    e.addProxyObject(newNetwork.getUuid(), "networkId");
                                    throw e;
                                }
                            }
                            defaultNetwork = _networkDao.findById(newNetwork.getId());
                        } else if (virtualNetworks.size() > 1) {
                            throw new InvalidParameterValueException(
                                    "More than 1 default Isolated networks are found "
                                            + "for account " + newAccount
                                            + "; please specify networkIds");
                        } else {
                            defaultNetwork = _networkDao.findById(virtualNetworks.get(0).getId());
                        }
                    } else {
                        throw new InvalidParameterValueException(
                                "Required network offering id="
                                        + requiredOfferings.get(0).getId()
                                        + " is not in "
                                        + NetworkOffering.State.Enabled);
                    }

                    applicableNetworks.add(defaultNetwork);
                }

                // add the new nics
                List<Pair<NetworkVO, NicProfile>> networks = new ArrayList<Pair<NetworkVO, NicProfile>>();
                int toggle = 0;
                for (NetworkVO appNet : applicableNetworks) {
                    NicProfile defaultNic = new NicProfile();
                    if (toggle == 0) {
                        defaultNic.setDefaultNic(true);
                        toggle++;
                    }
                    networks.add(new Pair<NetworkVO, NicProfile>(appNet,
                            defaultNic));
                }
                VMInstanceVO vmi = _vmInstanceDao.findById(vm.getId());
                VirtualMachineProfileImpl vmProfile = new VirtualMachineProfileImpl(vmi);
                _networkMgr.allocate(vmProfile, networks);
                s_logger.debug("AssignVM: Advance virtual, adding networks no "
                        + networks.size() + " to " + vm.getInstanceName());
            } // END IF NON SEC GRP ENABLED
        } // END IF ADVANCED
        s_logger.info("AssignVM: vm " + vm.getInstanceName()
                + " now belongs to account " + cmd.getAccountName());
        return vm;
    }

    @Override
    public UserVm restoreVM(RestoreVMCmd cmd) throws InsufficientCapacityException, ResourceUnavailableException {
        // Input validation
        Account caller = CallContext.current().getCallingAccount();

        long vmId = cmd.getVmId();
        Long newTemplateId = cmd.getTemplateId();

        UserVmVO vm = _vmDao.findById(vmId);
        if (vm == null) {
            InvalidParameterValueException ex = new InvalidParameterValueException("Cannot find VM with ID " + vmId);
            ex.addProxyObject(String.valueOf(vmId), "vmId");
            throw ex;
        }

        _accountMgr.checkAccess(caller, null, true, vm);

        return restoreVMInternal(caller, vm, newTemplateId);
    }

    public UserVm restoreVMInternal(Account caller, UserVmVO vm, Long newTemplateId) throws InsufficientCapacityException, ResourceUnavailableException {

        Long userId = caller.getId();
        Account owner = _accountDao.findById(vm.getAccountId());
        UserVO user = _userDao.findById(userId);
        long vmId = vm.getId();
        boolean needRestart = false;

        // Input validation
        if (owner == null) {
            throw new InvalidParameterValueException("The owner of " + vm
                    + " does not exist: " + vm.getAccountId());
        }

        if (owner.getState() == Account.State.disabled) {
            throw new PermissionDeniedException("The owner of " + vm
                    + " is disabled: " + vm.getAccountId());
        }

        if (vm.getState() != VirtualMachine.State.Running
                && vm.getState() != VirtualMachine.State.Stopped) {
            throw new CloudRuntimeException(
                    "Vm "
                            + vm.getUuid()
                            + " currently in "
                            + vm.getState()
                            + " state, restore vm can only execute when VM in Running or Stopped");
        }

        if (vm.getState() == VirtualMachine.State.Running) {
            needRestart = true;
        }

        List<VolumeVO> rootVols = _volsDao.findByInstanceAndType(vmId, Volume.Type.ROOT);
        if (rootVols.isEmpty()) {
            InvalidParameterValueException ex = new InvalidParameterValueException(
                    "Can not find root volume for VM " + vm.getUuid());
            ex.addProxyObject(vm.getUuid(), "vmId");
            throw ex;
        }

        VolumeVO root = rootVols.get(0);
        Long templateId = root.getTemplateId();
        boolean isISO = false;
        if(templateId == null) {
        // Assuming that for a vm deployed using ISO, template ID is set to NULL
            isISO = true;
            templateId = vm.getIsoId();
        }

        VMTemplateVO template = null;
        //newTemplateId can be either template or ISO id. In the following snippet based on the vm deployment (from template or ISO) it is handled accordingly
        if(newTemplateId != null) {
            template = _templateDao.findById(newTemplateId);
            _accountMgr.checkAccess(caller, null, true, template);
            if (isISO) {
                if (!template.getFormat().equals(ImageFormat.ISO)) {
                    throw new InvalidParameterValueException("Invalid ISO id provided to restore the VM ");
                }
            } else {
                if (template.getFormat().equals(ImageFormat.ISO)) {
                    throw new InvalidParameterValueException("Invalid template id provided to restore the VM ");
                }
            }
        } else {
            if (isISO && templateId == null) {
                throw new CloudRuntimeException("Cannot restore the VM since there is no ISO attached to VM");
            }
            template = _templateDao.findById(templateId);
            if (template == null) {
                InvalidParameterValueException ex = new InvalidParameterValueException(
                        "Cannot find template/ISO for specified volumeid and vmId");
                ex.addProxyObject(vm.getUuid(), "vmId");
                ex.addProxyObject(root.getUuid(), "volumeId");
                throw ex;
            }
        }

        if (needRestart) {
            try {
                _itMgr.easyStop(vm.getUuid());
            } catch (CloudRuntimeException e) {
                s_logger.debug("Stop vm " + vm.getUuid() + " failed");
                CloudRuntimeException ex = new CloudRuntimeException("Stop vm failed for specified vmId");
                ex.addProxyObject(vm.getUuid(), "vmId");
                throw ex;
            }
        }

        /* If new template/ISO is provided allocate a new volume from new template/ISO otherwise allocate new volume from original template/ISO */
        VolumeVO newVol = null;
        if (newTemplateId != null) {
            if (isISO) {
                newVol = volumeMgr.allocateDuplicateVolume(root, null);
                vm.setIsoId(newTemplateId);
                vm.setGuestOSId(template.getGuestOSId());
                vm.setTemplateId(newTemplateId);
                _vmDao.update(vmId, vm);
            } else {
            newVol = volumeMgr.allocateDuplicateVolume(root, newTemplateId);
            vm.setGuestOSId(template.getGuestOSId());
            vm.setTemplateId(newTemplateId);
            _vmDao.update(vmId, vm);
            }
        } else {
            newVol = volumeMgr.allocateDuplicateVolume(root, null);
        }

        _volsDao.attachVolume(newVol.getId(), vmId, newVol.getDeviceId());

        /* Detach and destory the old root volume */

        _volsDao.detachVolume(root.getId());
        volumeMgr.destroyVolume(root);

        if (template.getEnablePassword()) {
            String password = generateRandomPassword();
            boolean result = resetVMPasswordInternal(vmId, password);
            if (result) {
                vm.setPassword(password);
                _vmDao.loadDetails(vm);
                // update the password in vm_details table too
                // Check if an SSH key pair was selected for the instance and if so
                // use it to encrypt & save the vm password
                encryptAndStorePassword(vm, password);
            } else {
                throw new CloudRuntimeException("VM reset is completed but failed to reset password for the virtual machine ");
            }
        }

        if (needRestart) {
            try {
                _itMgr.easyStart(vm.getUuid(), null);
            } catch (Exception e) {
                s_logger.debug("Unable to start VM " + vm.getUuid(), e);
                CloudRuntimeException ex = new CloudRuntimeException(
                        "Unable to start VM with specified id" + e.getMessage());
                ex.addProxyObject(vm.getUuid(), "vmId");
                throw ex;
            }
        }

        s_logger.debug("Restore VM " + vmId + " with template "
                + template.getUuid() + " done successfully");
        return vm;

    }

    @Override
    public void prepareStop(VirtualMachineProfile profile) {
        UserVmVO vm = _vmDao.findById(profile.getId());
        if (vm.getState() == State.Running)
            collectVmDiskStatistics(vm);
    }
<<<<<<< HEAD
=======
    
    private void encryptAndStorePassword(UserVmVO vm, String password) {
        String sshPublicKey = vm.getDetail("SSH.PublicKey");
        if (sshPublicKey != null && !sshPublicKey.equals("")
                && password != null && !password.equals("saved_password")) {
            if (!sshPublicKey.startsWith("ssh-rsa")) {
                s_logger.warn("Only RSA public keys can be used to encrypt a vm password.");
                return;
            }
            String encryptedPasswd = RSAHelper.encryptWithSSHPublicKey(
                    sshPublicKey, password);
            if (encryptedPasswd == null) {
                throw new CloudRuntimeException("Error encrypting password");
            }

            vm.setDetail("Encrypted.Password", encryptedPasswd);
            _vmDao.saveDetails(vm);
        }
    }

>>>>>>> fb31a39e
}<|MERGE_RESOLUTION|>--- conflicted
+++ resolved
@@ -3382,7 +3382,7 @@
         // support KVM and XenServer only
         if (!userVm.getHypervisorType().equals(HypervisorType.XenServer)
                 && !userVm.getHypervisorType().equals(HypervisorType.KVM))
-            return;        
+            return;
     	// Collect vm disk statistics from host before stopping Vm
     	long hostId = userVm.getHostId();
     	List<String> vmNames = new ArrayList<String>();
@@ -3881,17 +3881,11 @@
                             + " already has max Running VMs(count includes system VMs), cannot migrate to this host");
         }
 
-<<<<<<< HEAD
-        collectVmDiskStatistics(vm);
-        return _itMgr.migrate(vm.getUuid(), srcHostId, dest);
-=======
         UserVmVO uservm = _vmDao.findById(vmId);
         if (uservm != null) {
             collectVmDiskStatistics(uservm);
         }
-        VMInstanceVO migratedVm = _itMgr.migrate(vm, srcHostId, dest);
-        return migratedVm;
->>>>>>> fb31a39e
+        return _itMgr.migrate(vm.getUuid(), srcHostId, dest);
     }
 
     private boolean checkIfHostIsDedicated(HostVO host) {
@@ -4611,8 +4605,6 @@
         if (vm.getState() == State.Running)
             collectVmDiskStatistics(vm);
     }
-<<<<<<< HEAD
-=======
     
     private void encryptAndStorePassword(UserVmVO vm, String password) {
         String sshPublicKey = vm.getDetail("SSH.PublicKey");
@@ -4632,6 +4624,4 @@
             _vmDao.saveDetails(vm);
         }
     }
-
->>>>>>> fb31a39e
 }