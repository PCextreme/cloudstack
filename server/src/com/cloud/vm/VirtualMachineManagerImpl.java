--- conflicted
+++ resolved
@@ -764,15 +764,9 @@
                     StartAnswer startAnswer = cmds.getAnswer(StartAnswer.class);
                     if (startAnswer != null && startAnswer.getResult()) {
                         String host_guid = startAnswer.getHost_guid();
-<<<<<<< HEAD
-                        if (host_guid != null) {
-                            HostVO finalHost = _hostDao.findByGuid(host_guid);
-                            if (finalHost == null) {
-=======
                         if( host_guid != null ) {
                             HostVO finalHost = _resourceMgr.findHostByGuid(host_guid);
                             if ( finalHost == null ) {
->>>>>>> 0e52c5c2
                                 throw new CloudRuntimeException("Host Guid " + host_guid + " doesn't exist in DB, something wrong here");
                             }
                             destHostId = finalHost.getId();
@@ -1913,99 +1907,7 @@
                 s_logger.debug("Updating outstanding work item to Done, id:" + work.getId());
             }
             work.setStep(Step.Done);
-<<<<<<< HEAD
             _workDao.update(work.getId(), work);
-=======
-            _workDao.update(work.getId(), work);                
-        }        
-    }
-
-
-    public Commands fullSync(final long hostId, StartupRoutingCommand startup) {
-
-        Commands commands = new Commands(OnError.Continue);
-        Map<Long, AgentVmInfo> infos = convertToInfos(startup.getVmStates());
-        if( startup.isPoolSync()) {
-            long hId = 0;
-            Host host = _hostDao.findById(hostId);
-            long clusterId= host.getClusterId();
-            final List<? extends VMInstanceVO> vms = _vmDao.listByClusterId(clusterId);
-            s_logger.debug("Found " + vms.size() + " VMs for cluster " + clusterId);
-            for (VMInstanceVO vm : vms) {
-                AgentVmInfo info = infos.remove(vm.getId());
-                VMInstanceVO castedVm = null;
-                if (info == null) {
-                    info = new AgentVmInfo(vm.getInstanceName(), getVmGuru(vm), vm, State.Stopped);
-                    hId = 0;
-                    castedVm = info.guru.findById(vm.getId());
-                } else {
-                    castedVm = info.vm;
-                    String host_guid = info.getHost();
-                    host = _resourceMgr.findHostByGuid(host_guid);
-                    if ( host == null ) {
-                        infos.put(vm.getId(), info);
-                        continue;
-                    }
-                    hId = host.getId();
-                    HypervisorGuru hvGuru = _hvGuruMgr.getGuru(castedVm.getHypervisorType());
-
-                    Command command = compareState(hId, castedVm, info, true, hvGuru.trackVmHostChange());
-                    if (command != null) {
-                        commands.addCommand(command);
-                    }
-                }
-            }
-            for (final AgentVmInfo left : infos.values()) {
-                s_logger.warn("Stopping a VM that we have no record of: " + left.name);
-                commands.addCommand(cleanup(left.name));
-            }
-
-        } else {           
-            final List<? extends VMInstanceVO> vms = _vmDao.listByHostId(hostId);
-            s_logger.debug("Found " + vms.size() + " VMs for host " + hostId);
-            for (VMInstanceVO vm : vms) {
-                AgentVmInfo info = infos.remove(vm.getId());
-                VMInstanceVO castedVm = null;
-                if (info == null) {
-                    info = new AgentVmInfo(vm.getInstanceName(), getVmGuru(vm), vm, State.Stopped);
-                    castedVm = info.guru.findById(vm.getId());
-                } else {
-                    castedVm = info.vm;
-                }
-
-                HypervisorGuru hvGuru = _hvGuruMgr.getGuru(castedVm.getHypervisorType());
-
-                Command command = compareState(hostId, castedVm, info, true, hvGuru.trackVmHostChange());
-                if (command != null) {
-                    commands.addCommand(command);
-                }
-            }
-
-            for (final AgentVmInfo left : infos.values()) {
-                boolean found = false;
-                for (VirtualMachineGuru<? extends VMInstanceVO> vmGuru : _vmGurus.values()) {
-                    VMInstanceVO vm = vmGuru.findByName(left.name);
-                    if (vm != null) {
-                        found = true;
-                        HypervisorGuru hvGuru = _hvGuruMgr.getGuru(vm.getHypervisorType());
-                        if(hvGuru.trackVmHostChange()) {
-                            Command command = compareState(hostId, vm, left, true, true);
-                            if (command != null) {
-                                commands.addCommand(command);
-                            }
-                        } else {
-                            s_logger.warn("Stopping a VM,  VM " + left.name + " migrate from Host " + vm.getHostId() + " to Host " + hostId );
-                            commands.addCommand(cleanup(left.name));
-                        }
-                        break;
-                    }
-                }
-                if ( ! found ) {
-                    s_logger.warn("Stopping a VM that we have no record of: " + left.name);
-                    commands.addCommand(cleanup(left.name));
-                }
-            }
->>>>>>> 0e52c5c2
         }
     }
 
