--- conflicted
+++ resolved
@@ -1743,20 +1743,14 @@
                     alertType = AlertManager.ALERT_TYPE_CONSOLE_PROXY_MIGRATE;
                 }
 
-<<<<<<< HEAD
+        VirtualMachineProfile<VMInstanceVO> vmSrc = new VirtualMachineProfileImpl<VMInstanceVO>(vm);
+        for(NicProfile nic: _networkMgr.getNicProfiles(vm)){
+            vmSrc.addNic(nic);
+        }
+        
                 VirtualMachineProfile<VMInstanceVO> profile = new VirtualMachineProfileImpl<VMInstanceVO>(vm);
                 _networkMgr.prepareNicForMigration(profile, dest);
                 this.volumeMgr.prepareForMigration(profile, dest);
-=======
-        VirtualMachineProfile<VMInstanceVO> vmSrc = new VirtualMachineProfileImpl<VMInstanceVO>(vm);
-        for(NicProfile nic: _networkMgr.getNicProfiles(vm)){
-            vmSrc.addNic(nic);
-        }
-        
-        VirtualMachineProfile<VMInstanceVO> profile = new VirtualMachineProfileImpl<VMInstanceVO>(vm);
-        _networkMgr.prepareNicForMigration(profile, dest);
-        this.volumeMgr.prepareForMigration(profile, dest);
->>>>>>> c7976b66
 
                 VirtualMachineTO to = toVmTO(profile);
                 PrepareForMigrationCommand pfmc = new PrepareForMigrationCommand(to);
@@ -1767,7 +1761,6 @@
                 work.setResourceId(dstHostId);
                 work = _workDao.persist(work);
 
-<<<<<<< HEAD
                 PrepareForMigrationAnswer pfma = null;
                 try {
                     pfma = (PrepareForMigrationAnswer) _agentMgr.send(dstHostId, pfmc);
@@ -1780,6 +1773,7 @@
                     throw new AgentUnavailableException("Operation timed out", dstHostId);
                 } finally {
                     if (pfma == null) {
+                _networkMgr.rollbackNicForMigration(vmSrc, profile);
                         work.setStep(Step.Done);
                         _workDao.update(work.getId(), work);
                     }
@@ -1788,45 +1782,15 @@
                 vm.setLastHostId(srcHostId);
                 try {
                     if (vm == null || vm.getHostId() == null || vm.getHostId() != srcHostId || !changeState(vm, Event.MigrationRequested, dstHostId, work, Step.Migrating)) {
+                _networkMgr.rollbackNicForMigration(vmSrc, profile);
                         s_logger.info("Migration cancelled because state has changed: " + vm);
                         throw new ConcurrentOperationException("Migration cancelled because state has changed: " + vm);
                     }
                 } catch (NoTransitionException e1) {
+            _networkMgr.rollbackNicForMigration(vmSrc, profile);
                     s_logger.info("Migration cancelled because " + e1.getMessage());
                     throw new ConcurrentOperationException("Migration cancelled because " + e1.getMessage());
                 }
-=======
-        PrepareForMigrationAnswer pfma = null;
-        try {
-            pfma = (PrepareForMigrationAnswer) _agentMgr.send(dstHostId, pfmc);
-            if (!pfma.getResult()) {
-                String msg = "Unable to prepare for migration due to " + pfma.getDetails();
-                pfma = null;
-                throw new AgentUnavailableException(msg, dstHostId);
-            }
-        } catch (OperationTimedoutException e1) {
-            throw new AgentUnavailableException("Operation timed out", dstHostId);
-        } finally {
-            if (pfma == null) {
-                _networkMgr.rollbackNicForMigration(vmSrc, profile);
-                work.setStep(Step.Done);
-                _workDao.update(work.getId(), work);
-            }
-        }
-
-        vm.setLastHostId(srcHostId);
-        try {
-            if (vm == null || vm.getHostId() == null || vm.getHostId() != srcHostId || !changeState(vm, Event.MigrationRequested, dstHostId, work, Step.Migrating)) {
-                _networkMgr.rollbackNicForMigration(vmSrc, profile);
-                s_logger.info("Migration cancelled because state has changed: " + vm);
-                throw new ConcurrentOperationException("Migration cancelled because state has changed: " + vm);
-            }
-        } catch (NoTransitionException e1) {
-            _networkMgr.rollbackNicForMigration(vmSrc, profile);
-            s_logger.info("Migration cancelled because " + e1.getMessage());
-            throw new ConcurrentOperationException("Migration cancelled because " + e1.getMessage());
-        }
->>>>>>> c7976b66
 
                 boolean migrated = false;
                 try {
@@ -1870,20 +1834,12 @@
                     } catch (OperationTimedoutException e) {
                     }
 
-<<<<<<< HEAD
                     migrated = true;
                     return vm;
                 } finally {
                     if (!migrated) {
                         s_logger.info("Migration was unsuccessful.  Cleaning up: " + vm);
-=======
-            migrated = true;
-            return vm;
-        } finally {
-            if (!migrated) {
-                s_logger.info("Migration was unsuccessful.  Cleaning up: " + vm);
                 _networkMgr.rollbackNicForMigration(vmSrc, profile);
->>>>>>> c7976b66
 
                         _alertMgr.sendAlert(alertType, fromHost.getDataCenterId(), fromHost.getPodId(), "Unable to migrate vm " + vm.getInstanceName() + " from host " + fromHost.getName() + " in zone "
                                 + dest.getDataCenter().getName() + " and pod " + dest.getPod().getName(), "Migrate Command failed.  Please check logs.");
@@ -1893,23 +1849,14 @@
                             s_logger.info("Looks like the destination Host is unavailable for cleanup");
                         }
 
-<<<<<<< HEAD
                         try {
                             stateTransitTo(vm, Event.OperationFailed, srcHostId);
                         } catch (NoTransitionException e) {
                             s_logger.warn(e.getMessage());
                         }
-                    }
-=======
-                try {
-                    stateTransitTo(vm, Event.OperationFailed, srcHostId);
-                } catch (NoTransitionException e) {
-                    s_logger.warn(e.getMessage());
-                }
             }else{
                 _networkMgr.commitNicForMigration(vmSrc, profile);
-            }
->>>>>>> c7976b66
+                    }
 
                     work.setStep(Step.Done);
                     _workDao.update(work.getId(), work);
