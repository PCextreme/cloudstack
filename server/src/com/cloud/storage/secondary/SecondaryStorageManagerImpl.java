// Licensed to the Apache Software Foundation (ASF) under one
// or more contributor license agreements.  See the NOTICE file
// distributed with this work for additional information
// regarding copyright ownership.  The ASF licenses this file
// to you under the Apache License, Version 2.0 (the
// "License"); you may not use this file except in compliance
// with the License.  You may obtain a copy of the License at
// 
//   http://www.apache.org/licenses/LICENSE-2.0
//
// Unless required by applicable law or agreed to in writing,
// software distributed under the License is distributed on an
// "AS IS" BASIS, WITHOUT WARRANTIES OR CONDITIONS OF ANY
// KIND, either express or implied.  See the License for the
// specific language governing permissions and limitations
// under the License.
package com.cloud.storage.secondary;

import java.net.URI;
import java.net.URISyntaxException;
import java.util.ArrayList;
import java.util.Collections;
import java.util.Date;
import java.util.Enumeration;
import java.util.HashMap;
import java.util.List;
import java.util.Map;

import javax.ejb.Local;
import javax.naming.ConfigurationException;

import org.apache.log4j.Logger;

import com.cloud.agent.AgentManager;
import com.cloud.agent.api.Answer;
import com.cloud.agent.api.Command;
import com.cloud.agent.api.RebootCommand;
import com.cloud.agent.api.SecStorageFirewallCfgCommand;
import com.cloud.agent.api.SecStorageSetupAnswer;
import com.cloud.agent.api.SecStorageSetupCommand;
import com.cloud.agent.api.SecStorageSetupCommand.Certificates;
import com.cloud.agent.api.SecStorageVMSetupCommand;
import com.cloud.agent.api.StartupCommand;
import com.cloud.agent.api.StartupSecondaryStorageCommand;
import com.cloud.agent.api.StartupStorageCommand;
import com.cloud.agent.api.StopAnswer;
import com.cloud.agent.api.check.CheckSshAnswer;
import com.cloud.agent.api.check.CheckSshCommand;
import com.cloud.agent.api.to.NicTO;
import com.cloud.agent.api.to.VirtualMachineTO;
import com.cloud.agent.manager.Commands;
import com.cloud.capacity.dao.CapacityDao;
import com.cloud.cluster.ClusterManager;
import com.cloud.cluster.ManagementServerNode;
import com.cloud.configuration.Config;
import com.cloud.configuration.ZoneConfig;
import com.cloud.configuration.dao.ConfigurationDao;
import com.cloud.consoleproxy.ConsoleProxyManager;
import com.cloud.dc.DataCenter;
import com.cloud.dc.DataCenter.NetworkType;
import com.cloud.dc.DataCenterVO;
import com.cloud.dc.dao.DataCenterDao;
import com.cloud.deploy.DataCenterDeployment;
import com.cloud.deploy.DeployDestination;
import com.cloud.exception.ConcurrentOperationException;
import com.cloud.exception.InsufficientCapacityException;
import com.cloud.exception.ResourceUnavailableException;
import com.cloud.exception.StorageUnavailableException;
import com.cloud.host.Host;
import com.cloud.host.HostVO;
import com.cloud.host.dao.HostDao;
import com.cloud.hypervisor.Hypervisor.HypervisorType;
import com.cloud.info.RunningHostCountInfo;
import com.cloud.info.RunningHostInfoAgregator;
import com.cloud.info.RunningHostInfoAgregator.ZoneHostInfo;
import com.cloud.keystore.KeystoreManager;
import com.cloud.network.IPAddressVO;
import com.cloud.network.Network;
import com.cloud.network.NetworkManager;
import com.cloud.network.NetworkVO;
import com.cloud.network.Networks.TrafficType;
import com.cloud.network.dao.IPAddressDao;
import com.cloud.network.dao.NetworkDao;
import com.cloud.network.rules.RulesManager;
import com.cloud.offering.ServiceOffering;
import com.cloud.offerings.NetworkOfferingVO;
import com.cloud.offerings.dao.NetworkOfferingDao;
import com.cloud.resource.ResourceManager;
import com.cloud.resource.ResourceStateAdapter;
import com.cloud.resource.ServerResource;
import com.cloud.resource.UnableDeleteHostException;
import com.cloud.service.ServiceOfferingVO;
import com.cloud.service.dao.ServiceOfferingDao;
import com.cloud.storage.SnapshotVO;
import com.cloud.storage.Storage;
import com.cloud.storage.VMTemplateHostVO;
import com.cloud.storage.VMTemplateStorageResourceAssoc.Status;
import com.cloud.storage.VMTemplateVO;
import com.cloud.storage.dao.SnapshotDao;
import com.cloud.storage.dao.StoragePoolHostDao;
import com.cloud.storage.dao.VMTemplateDao;
import com.cloud.storage.dao.VMTemplateHostDao;
import com.cloud.storage.resource.DummySecondaryStorageResource;
import com.cloud.storage.swift.SwiftManager;
import com.cloud.storage.template.TemplateConstants;
import com.cloud.user.Account;
import com.cloud.user.AccountService;
import com.cloud.user.User;
import com.cloud.user.UserContext;
import com.cloud.utils.DateUtil;
import com.cloud.utils.NumbersUtil;
import com.cloud.utils.Pair;
import com.cloud.utils.component.Adapters;
import com.cloud.utils.component.ComponentLocator;
import com.cloud.utils.component.Inject;
import com.cloud.utils.db.GlobalLock;
import com.cloud.utils.db.SearchCriteria.Op;
import com.cloud.utils.db.SearchCriteria2;
import com.cloud.utils.db.SearchCriteriaService;
import com.cloud.utils.events.SubscriptionMgr;
import com.cloud.utils.exception.CloudRuntimeException;
import com.cloud.utils.net.NetUtils;
import com.cloud.vm.Nic;
import com.cloud.vm.NicProfile;
import com.cloud.vm.ReservationContext;
import com.cloud.vm.SecondaryStorageVm;
import com.cloud.vm.SecondaryStorageVmVO;
import com.cloud.vm.SystemVmLoadScanHandler;
import com.cloud.vm.SystemVmLoadScanner;
import com.cloud.vm.SystemVmLoadScanner.AfterScanAction;
import com.cloud.vm.VirtualMachine;
import com.cloud.vm.VirtualMachine.State;
import com.cloud.vm.VirtualMachineGuru;
import com.cloud.vm.VirtualMachineManager;
import com.cloud.vm.VirtualMachineName;
import com.cloud.vm.VirtualMachineProfile;
import com.cloud.vm.dao.SecondaryStorageVmDao;
import com.cloud.vm.dao.UserVmDetailsDao;
import com.cloud.vm.dao.VMInstanceDao;

//
// Possible secondary storage vm state transition cases
//		Creating -> Destroyed
//		Creating -> Stopped --> Starting -> Running
//		HA -> Stopped -> Starting -> Running
//		Migrating -> Running	(if previous state is Running before it enters into Migrating state
//		Migrating -> Stopped	(if previous state is not Running before it enters into Migrating state)
//		Running -> HA			(if agent lost connection)
//		Stopped -> Destroyed
//
//		Creating state indicates of record creating and IP address allocation are ready, it is a transient
// 		state which will soon be switching towards Running if everything goes well.
//		Stopped state indicates the readiness of being able to start (has storage and IP resources allocated)
//		Starting state can only be entered from Stopped states
//
// Starting, HA, Migrating, Creating and Running state are all counted as "Open" for available capacity calculation
// because sooner or later, it will be driven into Running state
//
@Local(value = { SecondaryStorageVmManager.class })
public class SecondaryStorageManagerImpl implements SecondaryStorageVmManager, VirtualMachineGuru<SecondaryStorageVmVO>, SystemVmLoadScanHandler<Long>, ResourceStateAdapter {
    private static final Logger s_logger = Logger.getLogger(SecondaryStorageManagerImpl.class);

    private static final int DEFAULT_CAPACITY_SCAN_INTERVAL = 30000; // 30
    // seconds
    private static final int ACQUIRE_GLOBAL_LOCK_TIMEOUT_FOR_SYNC = 180; // 3
    // minutes

    private static final int STARTUP_DELAY = 60000; // 60 seconds

    private String _mgmt_host;
    private int _mgmt_port = 8250;

    private String _name;
    @Inject(adapter = SecondaryStorageVmAllocator.class)
    private Adapters<SecondaryStorageVmAllocator> _ssVmAllocators;

    @Inject
    protected SecondaryStorageVmDao _secStorageVmDao;
    @Inject
    private DataCenterDao _dcDao;
    @Inject
    private VMTemplateDao _templateDao;
    @Inject
    private HostDao _hostDao;
    @Inject
    private StoragePoolHostDao _storagePoolHostDao;

    @Inject
    private VMTemplateHostDao _vmTemplateHostDao;

    @Inject
    private AgentManager _agentMgr;
    @Inject
    protected SwiftManager _swiftMgr;
    @Inject
    private NetworkManager _networkMgr;
    @Inject
    protected SnapshotDao _snapshotDao;
    
    @Inject
    private ClusterManager _clusterMgr;

    private SecondaryStorageListener _listener;

    private ServiceOfferingVO _serviceOffering;

    @Inject
    protected ConfigurationDao _configDao;
    @Inject
    private ServiceOfferingDao _offeringDao;
    @Inject
    private AccountService _accountMgr;
    @Inject
    private VirtualMachineManager _itMgr;
    @Inject
    protected VMInstanceDao                       _vmDao;
    @Inject
    protected CapacityDao                         _capacityDao;
    @Inject
    UserVmDetailsDao _vmDetailsDao;
    @Inject 
    protected ResourceManager _resourceMgr;
    @Inject
    protected SecondaryStorageVmManager _ssvmMgr;
    @Inject
    NetworkDao _networkDao;
    @Inject
    NetworkOfferingDao _networkOfferingDao;
    @Inject
    protected IPAddressDao _ipAddressDao = null;
    @Inject
    protected RulesManager _rulesMgr;
    
    @Inject
    KeystoreManager _keystoreMgr;
    private long _capacityScanInterval = DEFAULT_CAPACITY_SCAN_INTERVAL;
    private int _secStorageVmMtuSize;

    private String _instance;
    private boolean _useLocalStorage;
    private boolean _useSSlCopy;
    private String _httpProxy;
    private String _allowedInternalSites;
    protected long                                _nodeId                              = ManagementServerNode.getManagementServerId();

    private SystemVmLoadScanner<Long> _loadScanner;
    private Map<Long, ZoneHostInfo> _zoneHostInfoMap; // map <zone id, info about running host in zone>

    private final GlobalLock _allocLock = GlobalLock.getInternLock(getAllocLockName());

    @Override
    public SecondaryStorageVmVO startSecStorageVm(long secStorageVmId) {
        try {
            SecondaryStorageVmVO secStorageVm = _secStorageVmDao.findById(secStorageVmId);
            Account systemAcct = _accountMgr.getSystemAccount();
            User systemUser = _accountMgr.getSystemUser();
            return _itMgr.start(secStorageVm, null, systemUser, systemAcct);
        } catch (StorageUnavailableException e) {
            s_logger.warn("Exception while trying to start secondary storage vm", e);
            return null;
        } catch (InsufficientCapacityException e) {
            s_logger.warn("Exception while trying to start secondary storage vm", e);
            return null;
        } catch (ResourceUnavailableException e) {
            s_logger.warn("Exception while trying to start secondary storage vm", e);
            return null;
        } catch (Exception e) {
            s_logger.warn("Exception while trying to start secondary storage vm", e);
            return null;
        }
    }

    SecondaryStorageVmVO getSSVMfromHost(HostVO ssAHost) {
        if( ssAHost.getType() == Host.Type.SecondaryStorageVM ) {
            return _secStorageVmDao.findByInstanceName(ssAHost.getName());
        }
        return null;
    }
    
    @Override
    public boolean generateSetupCommand(Long ssHostId) {
        HostVO cssHost = _hostDao.findById(ssHostId);
        Long zoneId = cssHost.getDataCenterId();
        if( cssHost.getType() == Host.Type.SecondaryStorageVM ) {
    
            SecondaryStorageVmVO secStorageVm = _secStorageVmDao.findByInstanceName(cssHost.getName());
            if (secStorageVm == null) {
                s_logger.warn("secondary storage VM " + cssHost.getName() + " doesn't exist");
                return false;
            }

            List<HostVO> ssHosts = _ssvmMgr.listSecondaryStorageHostsInOneZone(zoneId);
            for( HostVO ssHost : ssHosts ) {
                String secUrl = ssHost.getStorageUrl();
                SecStorageSetupCommand setupCmd = null;
                if (!_useSSlCopy) {
                	setupCmd = new SecStorageSetupCommand(secUrl, null);
                } else {
                	Certificates certs = _keystoreMgr.getCertificates(ConsoleProxyManager.CERTIFICATE_NAME);
                	setupCmd = new SecStorageSetupCommand(secUrl, certs);
                }
                
                Answer answer = _agentMgr.easySend(ssHostId, setupCmd);
                if (answer != null && answer.getResult()) {
                    SecStorageSetupAnswer an = (SecStorageSetupAnswer) answer;
                    ssHost.setParent(an.get_dir());
                    _hostDao.update(ssHost.getId(), ssHost);
                    if (s_logger.isDebugEnabled()) {
                        s_logger.debug("Successfully programmed secondary storage " + ssHost.getName() + " in secondary storage VM " + secStorageVm.getInstanceName());
                    }
                } else {
                    if (s_logger.isDebugEnabled()) {
                        s_logger.debug("Successfully programmed secondary storage " + ssHost.getName() + " in secondary storage VM " + secStorageVm.getInstanceName());
                    }
                    return false;
                }
            }
        } else if( cssHost.getType() == Host.Type.SecondaryStorage ) {
            List<SecondaryStorageVmVO> alreadyRunning = _secStorageVmDao.getSecStorageVmListInStates(SecondaryStorageVm.Role.templateProcessor, zoneId, State.Running);
            String secUrl = cssHost.getStorageUrl();
            SecStorageSetupCommand setupCmd = new SecStorageSetupCommand(secUrl, null);
            for ( SecondaryStorageVmVO ssVm : alreadyRunning ) {
                HostVO host = _resourceMgr.findHostByName(ssVm.getInstanceName());
                Answer answer = _agentMgr.easySend(host.getId(), setupCmd);
                if (answer != null && answer.getResult()) {
                    if (s_logger.isDebugEnabled()) {
                        s_logger.debug("Successfully programmed secondary storage " + host.getName() + " in secondary storage VM " + ssVm.getInstanceName());
                    }
                } else {
                    if (s_logger.isDebugEnabled()) {
                        s_logger.debug("Successfully programmed secondary storage " + host.getName() + " in secondary storage VM " + ssVm.getInstanceName());
                    }
                    return false;
                }               
            }
        }
        return true;
    }
    
    
    @Override 
    public boolean deleteHost(Long hostId) {
        List<SnapshotVO> snapshots = _snapshotDao.listByHostId(hostId);
        if( snapshots != null && !snapshots.isEmpty()) {
            throw new CloudRuntimeException("Can not delete this secondary storage since it contains atleast one or more snapshots ");
        }
        if (!_swiftMgr.isSwiftEnabled()) {
            List<Long> list = _templateDao.listPrivateTemplatesByHost(hostId);
            if (list != null && !list.isEmpty()) {
                throw new CloudRuntimeException("Can not delete this secondary storage since it contains private templates ");
            }
        }
        _vmTemplateHostDao.deleteByHost(hostId);
        HostVO host = _hostDao.findById(hostId);
        host.setGuid(null);
        _hostDao.update(hostId, host);
        _hostDao.remove(hostId);
        
        return true;
    }
    
    @Override
    public boolean generateVMSetupCommand(Long ssAHostId) {
        HostVO ssAHost = _hostDao.findById(ssAHostId);
        if( ssAHost.getType() != Host.Type.SecondaryStorageVM ) {
            return false;
        }
        SecondaryStorageVmVO secStorageVm = _secStorageVmDao.findByInstanceName(ssAHost.getName());
        if (secStorageVm == null) {
            s_logger.warn("secondary storage VM " + ssAHost.getName() + " doesn't exist");
            return false;
        }
      
        SecStorageVMSetupCommand setupCmd = new SecStorageVMSetupCommand();
        if (_allowedInternalSites != null) {
            List<String> allowedCidrs = new ArrayList<String>();
            String[] cidrs = _allowedInternalSites.split(",");
            for (String cidr : cidrs) {
                if (NetUtils.isValidCIDR(cidr) || NetUtils.isValidIp(cidr) || !cidr.startsWith("0.0.0.0")) {
                    allowedCidrs.add(cidr);
                }
            }
            List<? extends Nic> nics = _networkMgr.getNicsForTraffic(secStorageVm.getId(), TrafficType.Management);
            setupCmd.setAllowedInternalSites(allowedCidrs.toArray(new String[allowedCidrs.size()]));
        }
        String copyPasswd = _configDao.getValue("secstorage.copy.password");
        setupCmd.setCopyPassword(copyPasswd);
        setupCmd.setCopyUserName(TemplateConstants.DEFAULT_HTTP_AUTH_USER);
        Answer answer = _agentMgr.easySend(ssAHostId, setupCmd);
        if (answer != null && answer.getResult()) {
            if (s_logger.isDebugEnabled()) {
                s_logger.debug("Successfully programmed http auth into " + secStorageVm.getHostName());
            }
            return true;
        } else {
            if (s_logger.isDebugEnabled()) {
                s_logger.debug("failed to program http auth into secondary storage vm : " + secStorageVm.getHostName());
            }
            return false;
        }
    }

    @Override
    public Pair<HostVO, SecondaryStorageVmVO> assignSecStorageVm(long zoneId, Command cmd) {
        return null;
    }

    @Override
    public boolean generateFirewallConfiguration(Long ssAHostId) {
        if ( ssAHostId == null ) {
            return true;
        }
        HostVO ssAHost = _hostDao.findById(ssAHostId);
        SecondaryStorageVmVO thisSecStorageVm = _secStorageVmDao.findByInstanceName(ssAHost.getName());
        
        if (thisSecStorageVm == null) {
            s_logger.warn("secondary storage VM " + ssAHost.getName() + " doesn't exist");
            return false;
        }

        String copyPort = _useSSlCopy? "443" : Integer.toString(TemplateConstants.DEFAULT_TMPLT_COPY_PORT);
        SecStorageFirewallCfgCommand thiscpc = new SecStorageFirewallCfgCommand(true);
        thiscpc.addPortConfig(thisSecStorageVm.getPublicIpAddress(), copyPort, true, TemplateConstants.DEFAULT_TMPLT_COPY_INTF);
        
        SearchCriteriaService<HostVO, HostVO> sc = SearchCriteria2.create(HostVO.class);
        sc.addAnd(sc.getEntity().getType(), Op.EQ, Host.Type.SecondaryStorageVM);
        sc.addAnd(sc.getEntity().getStatus(), Op.IN, com.cloud.host.Status.Up, com.cloud.host.Status.Connecting);
        List<HostVO> ssvms = sc.list();
        for (HostVO ssvm : ssvms) {
        	if (ssvm.getId() == ssAHostId) {
        		continue;
        	}
            Answer answer = _agentMgr.easySend(ssvm.getId(), thiscpc);
            if (answer != null && answer.getResult()) {
                if (s_logger.isDebugEnabled()) {
                    s_logger.debug("Successfully programmed firewall rules into SSVM " + ssvm.getName());
                }
            } else {
                if (s_logger.isDebugEnabled()) {
                    s_logger.debug("failed to program firewall rules into secondary storage vm : " + ssvm.getName());
                }
                return false;
            }
        }
        
        SecStorageFirewallCfgCommand allSSVMIpList = new SecStorageFirewallCfgCommand(false);
        for (HostVO ssvm : ssvms) {
        	if (ssvm.getId() == ssAHostId) {
        		continue;
        	}
        	allSSVMIpList.addPortConfig(ssvm.getPublicIpAddress(), copyPort, true, TemplateConstants.DEFAULT_TMPLT_COPY_INTF);
        }
        
        Answer answer = _agentMgr.easySend(ssAHostId, allSSVMIpList);
        if (answer != null && answer.getResult()) {
            if (s_logger.isDebugEnabled()) {
                s_logger.debug("Successfully programmed firewall rules into " + thisSecStorageVm.getHostName());
            }
        } else {
            if (s_logger.isDebugEnabled()) {
                s_logger.debug("failed to program firewall rules into secondary storage vm : " + thisSecStorageVm.getHostName());
            }
            return false;
        }
        
        return true;

    }

    private boolean isSecondaryStorageVmRequired(long dcId) {
        DataCenterVO dc = _dcDao.findById(dcId);
        _dcDao.loadDetails(dc);
        String ssvmReq = dc.getDetail(ZoneConfig.EnableSecStorageVm.key());
        if (ssvmReq != null) {
            return Boolean.parseBoolean(ssvmReq);
        }
        return true;
    }

    public SecondaryStorageVmVO startNew(long dataCenterId, SecondaryStorageVm.Role role) {

        if (!isSecondaryStorageVmRequired(dataCenterId)) {
            if (s_logger.isDebugEnabled()) {
                s_logger.debug("Secondary storage vm not required in zone " + dataCenterId + " acc. to zone config");
            }
            return null;
        }
        if (s_logger.isDebugEnabled()) {
            s_logger.debug("Assign secondary storage vm from a newly started instance for request from data center : " + dataCenterId);
        }

        Map<String, Object> context = createSecStorageVmInstance(dataCenterId, role);

        long secStorageVmId = (Long) context.get("secStorageVmId");
        if (secStorageVmId == 0) {
            if (s_logger.isTraceEnabled()) {
                s_logger.trace("Creating secondary storage vm instance failed, data center id : " + dataCenterId);
            }

            return null;
        }

        SecondaryStorageVmVO secStorageVm = _secStorageVmDao.findById(secStorageVmId);
        // SecondaryStorageVmVO secStorageVm =
        // allocSecStorageVmStorage(dataCenterId, secStorageVmId);
        if (secStorageVm != null) {
            SubscriptionMgr.getInstance().notifySubscribers(ALERT_SUBJECT, this,
                    new SecStorageVmAlertEventArgs(SecStorageVmAlertEventArgs.SSVM_CREATED, dataCenterId, secStorageVmId, secStorageVm, null));
            return secStorageVm;
        } else {
            if (s_logger.isDebugEnabled()) {
                s_logger.debug("Unable to allocate secondary storage vm storage, remove the secondary storage vm record from DB, secondary storage vm id: " + secStorageVmId);
            }

            SubscriptionMgr.getInstance().notifySubscribers(ALERT_SUBJECT, this,
                    new SecStorageVmAlertEventArgs(SecStorageVmAlertEventArgs.SSVM_CREATE_FAILURE, dataCenterId, secStorageVmId, null, "Unable to allocate storage"));
        }
        return null;
    }

    protected Map<String, Object> createSecStorageVmInstance(long dataCenterId, SecondaryStorageVm.Role role) {
        HostVO secHost = findSecondaryStorageHost(dataCenterId);
        if (secHost == null) {
            String msg = "No secondary storage available in zone " + dataCenterId + ", cannot create secondary storage vm";
            s_logger.warn(msg);
            throw new CloudRuntimeException(msg);
        }

        long id = _secStorageVmDao.getNextInSequence(Long.class, "id");
        String name = VirtualMachineName.getSystemVmName(id, _instance, "s").intern();
        Account systemAcct = _accountMgr.getSystemAccount();

        DataCenterDeployment plan = new DataCenterDeployment(dataCenterId);
        DataCenter dc = _dcDao.findById(plan.getDataCenterId());
        
        TrafficType defaultTrafficType = TrafficType.Public;
        if (dc.getNetworkType() == NetworkType.Basic || dc.isSecurityGroupEnabled()) {
        	defaultTrafficType = TrafficType.Guest;
        }
        
        List<NetworkVO> defaultNetworks = _networkDao.listByZoneAndTrafficType(dataCenterId, defaultTrafficType);
        
        //api should never allow this situation to happen
        if (defaultNetworks.size() != 1) {
        	throw new CloudRuntimeException("Found " + defaultNetworks.size() + " networks of type " + defaultTrafficType + " when expect to find 1");
        }
        
        NetworkVO defaultNetwork = defaultNetworks.get(0);

        List<NetworkOfferingVO> offerings = _networkMgr.getSystemAccountNetworkOfferings(NetworkOfferingVO.SystemControlNetwork, NetworkOfferingVO.SystemManagementNetwork, NetworkOfferingVO.SystemStorageNetwork);
        List<Pair<NetworkVO, NicProfile>> networks = new ArrayList<Pair<NetworkVO, NicProfile>>(offerings.size() + 1);
        NicProfile defaultNic = new NicProfile();
        defaultNic.setDefaultNic(true);
        defaultNic.setDeviceId(2);
        try {
        	networks.add(new Pair<NetworkVO, NicProfile>(_networkMgr.setupNetwork(systemAcct, _networkOfferingDao.findById(defaultNetwork.getNetworkOfferingId()), plan, null, null, false).get(0), defaultNic));
            for (NetworkOfferingVO offering : offerings) {
                networks.add(new Pair<NetworkVO, NicProfile>(_networkMgr.setupNetwork(systemAcct, offering, plan, null, null, false).get(0), null));
            }
        } catch (ConcurrentOperationException e) {
            s_logger.info("Unable to setup due to concurrent operation. " + e);
            return new HashMap<String, Object>();
        }

        HypervisorType hypeType = _resourceMgr.getAvailableHypervisor(dataCenterId);
        
        VMTemplateVO template = _templateDao.findSystemVMTemplate(dataCenterId, hypeType);
        if (template == null) {
            s_logger.debug("Can't find a template to start");
            throw new CloudRuntimeException("Insufficient capacity exception");
        }

        SecondaryStorageVmVO secStorageVm = new SecondaryStorageVmVO(id, _serviceOffering.getId(), name, template.getId(), template.getHypervisorType(), template.getGuestOSId(), dataCenterId,
                systemAcct.getDomainId(), systemAcct.getId(), role, _serviceOffering.getOfferHA());
        try {
            secStorageVm = _itMgr.allocate(secStorageVm, template, _serviceOffering, networks, plan, null, systemAcct);
        } catch (InsufficientCapacityException e) {
            s_logger.warn("InsufficientCapacity", e);
            throw new CloudRuntimeException("Insufficient capacity exception", e);
        }

        Map<String, Object> context = new HashMap<String, Object>();
        context.put("secStorageVmId", secStorageVm.getId());
        return context;
    }

    private SecondaryStorageVmAllocator getCurrentAllocator() {

        // for now, only one adapter is supported
        Enumeration<SecondaryStorageVmAllocator> it = _ssVmAllocators.enumeration();
        if (it.hasMoreElements()) {
            return it.nextElement();
        }

        return null;
    }

    protected String connect(String ipAddress, int port) {
        return null;
    }

    public SecondaryStorageVmVO assignSecStorageVmFromRunningPool(long dataCenterId, SecondaryStorageVm.Role role) {

        if (s_logger.isTraceEnabled()) {
            s_logger.trace("Assign  secondary storage vm from running pool for request from data center : " + dataCenterId);
        }

        SecondaryStorageVmAllocator allocator = getCurrentAllocator();
        assert (allocator != null);
        List<SecondaryStorageVmVO> runningList = _secStorageVmDao.getSecStorageVmListInStates(role, dataCenterId, State.Running);
        if (runningList != null && runningList.size() > 0) {
            if (s_logger.isTraceEnabled()) {
                s_logger.trace("Running secondary storage vm pool size : " + runningList.size());
                for (SecondaryStorageVmVO secStorageVm : runningList) {
                    s_logger.trace("Running secStorageVm instance : " + secStorageVm.getHostName());
                }
            }

            Map<Long, Integer> loadInfo = new HashMap<Long, Integer>();

            return allocator.allocSecondaryStorageVm(runningList, loadInfo, dataCenterId);
        } else {
            if (s_logger.isTraceEnabled()) {
                s_logger.trace("Empty running secStorageVm pool for now in data center : " + dataCenterId);
            }
        }
        return null;
    }

    public SecondaryStorageVmVO assignSecStorageVmFromStoppedPool(long dataCenterId, SecondaryStorageVm.Role role) {
        List<SecondaryStorageVmVO> l = _secStorageVmDao.getSecStorageVmListInStates(role, dataCenterId, State.Starting, State.Stopped, State.Migrating);
        if (l != null && l.size() > 0) {
            return l.get(0);
        }

        return null;
    }

    private void allocCapacity(long dataCenterId, SecondaryStorageVm.Role role) {
        if (s_logger.isTraceEnabled()) {
            s_logger.trace("Allocate secondary storage vm standby capacity for data center : " + dataCenterId);
        }

        if (!isSecondaryStorageVmRequired(dataCenterId)) {
            if (s_logger.isDebugEnabled()) {
                s_logger.debug("Secondary storage vm not required in zone " + dataCenterId + " acc. to zone config");
            }
            return;
        }
        
        
        boolean secStorageVmFromStoppedPool = false;
        SecondaryStorageVmVO secStorageVm = assignSecStorageVmFromStoppedPool(dataCenterId, role);
        if (secStorageVm == null) {
            if (s_logger.isInfoEnabled()) {
                s_logger.info("No stopped secondary storage vm is available, need to allocate a new secondary storage vm");
            }

            if (_allocLock.lock(ACQUIRE_GLOBAL_LOCK_TIMEOUT_FOR_SYNC)) {
                try {
                    secStorageVm = startNew(dataCenterId, role);
                } finally {
                    _allocLock.unlock();
                }
            } else {
                if (s_logger.isInfoEnabled()) {
                    s_logger.info("Unable to acquire synchronization lock to allocate secStorageVm resource for standby capacity, wait for next scan");
                }
                return;
            }
        } else {
            if (s_logger.isInfoEnabled()) {
                s_logger.info("Found a stopped secondary storage vm, bring it up to running pool. secStorageVm vm id : " + secStorageVm.getId());
            }
            secStorageVmFromStoppedPool = true;
        }

        if (secStorageVm != null) {
            long secStorageVmId = secStorageVm.getId();
            GlobalLock secStorageVmLock = GlobalLock.getInternLock(getSecStorageVmLockName(secStorageVmId));
            try {
                if (secStorageVmLock.lock(ACQUIRE_GLOBAL_LOCK_TIMEOUT_FOR_SYNC)) {
                    try {
                        secStorageVm = startSecStorageVm(secStorageVmId);
                    } finally {
                        secStorageVmLock.unlock();
                    }
                } else {
                    if (s_logger.isInfoEnabled()) {
                        s_logger.info("Unable to acquire synchronization lock to start secStorageVm for standby capacity, secStorageVm vm id : " + secStorageVm.getId());
                    }
                    return;
                }
            } finally {
                secStorageVmLock.releaseRef();
            }

            if (secStorageVm == null) {
                if (s_logger.isInfoEnabled()) {
                    s_logger.info("Unable to start secondary storage vm for standby capacity, secStorageVm vm Id : " + secStorageVmId + ", will recycle it and start a new one");
                }

                if (secStorageVmFromStoppedPool) {
                    destroySecStorageVm(secStorageVmId);
                }
            } else {
                if (s_logger.isInfoEnabled()) {
                    s_logger.info("Secondary storage vm " + secStorageVm.getHostName() + " is started");
                }
            }
        }
    }

    public boolean isZoneReady(Map<Long, ZoneHostInfo> zoneHostInfoMap, long dataCenterId) {
        ZoneHostInfo zoneHostInfo = zoneHostInfoMap.get(dataCenterId);
        if (zoneHostInfo != null && (zoneHostInfo.getFlags() & RunningHostInfoAgregator.ZoneHostInfo.ROUTING_HOST_MASK) != 0) {
            VMTemplateVO template = _templateDao.findSystemVMTemplate(dataCenterId);
            HostVO secHost = _ssvmMgr.findSecondaryStorageHost(dataCenterId);
            if (secHost == null) {
                if (s_logger.isDebugEnabled()) {
                    s_logger.debug("No secondary storage available in zone " + dataCenterId + ", wait until it is ready to launch secondary storage vm");
                }
                return false;
            }

            boolean templateReady = false;
            if (template != null) {
                VMTemplateHostVO templateHostRef = _vmTemplateHostDao.findByHostTemplate(secHost.getId(), template.getId());
                templateReady = (templateHostRef != null) && (templateHostRef.getDownloadState() == Status.DOWNLOADED);
            }

            if (templateReady) {

                List<Pair<Long, Integer>> l = _storagePoolHostDao.getDatacenterStoragePoolHostInfo(dataCenterId, !_useLocalStorage);
                if (l != null && l.size() > 0 && l.get(0).second().intValue() > 0) {

                    return true;
                } else {
                    if (s_logger.isDebugEnabled()) {
                        s_logger.debug("Primary storage is not ready, wait until it is ready to launch secondary storage vm");
                    }
                }
            } else {
                if (s_logger.isDebugEnabled()) {
                    s_logger.debug("Zone host is ready, but secondary storage vm template: " + template.getId() + " is not ready on secondary storage: " + secHost.getId());
                }
            }
        }
        return false;
    }

    private synchronized Map<Long, ZoneHostInfo> getZoneHostInfo() {
        Date cutTime = DateUtil.currentGMTTime();
        List<RunningHostCountInfo> l = _hostDao.getRunningHostCounts(new Date(cutTime.getTime() - _clusterMgr.getHeartbeatThreshold()));

        RunningHostInfoAgregator aggregator = new RunningHostInfoAgregator();
        if (l.size() > 0) {
            for (RunningHostCountInfo countInfo : l) {
                aggregator.aggregate(countInfo);
            }
        }

        return aggregator.getZoneHostInfoMap();
    }

    @Override
    public String getName() {
        return _name;
    }

    @Override
    public boolean start() {
        if (s_logger.isInfoEnabled()) {
            s_logger.info("Start secondary storage vm manager");
        }

        return true;
    }

    @Override
    public boolean stop() {
        _loadScanner.stop();
        _allocLock.releaseRef();
        _resourceMgr.unregisterResourceStateAdapter(this.getClass().getSimpleName());
        return true;
    }

    @Override
    public boolean configure(String name, Map<String, Object> params) throws ConfigurationException {
        if (s_logger.isInfoEnabled()) {
            s_logger.info("Start configuring secondary storage vm manager : " + name);
        }

        _name = name;

        ComponentLocator locator = ComponentLocator.getCurrentLocator();
        ConfigurationDao configDao = locator.getDao(ConfigurationDao.class);
        if (configDao == null) {
            throw new ConfigurationException("Unable to get the configuration dao.");
        }

        Map<String, String> configs = configDao.getConfiguration("management-server", params);
        
        _secStorageVmMtuSize = NumbersUtil.parseInt(configs.get("secstorage.vm.mtu.size"), DEFAULT_SS_VM_MTUSIZE);
        String useServiceVM = configDao.getValue("secondary.storage.vm");
        boolean _useServiceVM = false;
        if ("true".equalsIgnoreCase(useServiceVM)) {
            _useServiceVM = true;
        }

        String sslcopy = configDao.getValue("secstorage.encrypt.copy");
        if ("true".equalsIgnoreCase(sslcopy)) {
            _useSSlCopy = true;
        }

        _allowedInternalSites = configDao.getValue("secstorage.allowed.internal.sites");

        String value = configs.get("secstorage.capacityscan.interval");
        _capacityScanInterval = NumbersUtil.parseLong(value, DEFAULT_CAPACITY_SCAN_INTERVAL);

        _instance = configs.get("instance.name");
        if (_instance == null) {
            _instance = "DEFAULT";
        }

        Map<String, String> agentMgrConfigs = configDao.getConfiguration("AgentManager", params);
        _mgmt_host = agentMgrConfigs.get("host");
        if (_mgmt_host == null) {
            s_logger.warn("Critical warning! Please configure your management server host address right after you have started your management server and then restart it, otherwise you won't have access to secondary storage");
        }

        value = agentMgrConfigs.get("port");
        _mgmt_port = NumbersUtil.parseInt(value, 8250);

        _listener = new SecondaryStorageListener(this, _agentMgr);
        _agentMgr.registerForHostEvents(_listener, true, false, true);

        _itMgr.registerGuru(VirtualMachine.Type.SecondaryStorageVm, this);
        
        //check if there is a default service offering configured
        String ssvmSrvcOffIdStr = configs.get(Config.SecondaryStorageServiceOffering.key());
        if (ssvmSrvcOffIdStr != null) {
            Long ssvmSrvcOffId = Long.parseLong(ssvmSrvcOffIdStr);
            _serviceOffering = _offeringDao.findById(ssvmSrvcOffId);
            if (_serviceOffering == null || !_serviceOffering.getSystemUse()) {
                String msg = "Can't find system service offering id=" + ssvmSrvcOffId + " for secondary storage vm";
                s_logger.error(msg);
                throw new ConfigurationException(msg);
            }
        } else {
        	int ramSize = NumbersUtil.parseInt(_configDao.getValue("ssvm.ram.size"), DEFAULT_SS_VM_RAMSIZE);
        	int cpuFreq = NumbersUtil.parseInt(_configDao.getValue("ssvm.cpu.mhz"), DEFAULT_SS_VM_CPUMHZ);
            _useLocalStorage = Boolean.parseBoolean(configs.get(Config.SystemVMUseLocalStorage.key()));
            _serviceOffering = new ServiceOfferingVO("System Offering For Secondary Storage VM", 1, ramSize, cpuFreq, null, null, false, null, _useLocalStorage, true, null, true, VirtualMachine.Type.SecondaryStorageVm, true);
            _serviceOffering.setUniqueName(ServiceOffering.ssvmDefaultOffUniqueName);
            _serviceOffering = _offeringDao.persistSystemServiceOffering(_serviceOffering);
            
            // this can sometimes happen, if DB is manually or programmatically manipulated
            if(_serviceOffering == null) {
                String msg = "Data integrity problem : System Offering For Secondary Storage VM has been removed?";
                s_logger.error(msg);
                throw new ConfigurationException(msg);
            }
        }

        if (_useServiceVM) {
            _loadScanner = new SystemVmLoadScanner<Long>(this);
            _loadScanner.initScan(STARTUP_DELAY, _capacityScanInterval);
        }
        
        _httpProxy = configs.get(Config.SecStorageProxy.key());
        if (_httpProxy != null) {
        	boolean valid = true;
        	String errMsg = null;
        	try {
				URI uri = new URI(_httpProxy);
				if (!"http".equalsIgnoreCase(uri.getScheme())) {
					errMsg = "Only support http proxy";
					valid = false;
				} else if (uri.getHost() == null) {
					errMsg = "host can not be null";
					valid = false;
				} else if (uri.getPort() == -1) {
					_httpProxy = _httpProxy + ":3128";
				}
			} catch (URISyntaxException e) {
				errMsg = e.toString();
			} finally {
				if (!valid) {
					s_logger.debug("ssvm http proxy " + _httpProxy + " is invalid: " + errMsg);
					throw new ConfigurationException("ssvm http proxy " + _httpProxy +  "is invalid: " + errMsg);
				}
			}
        }
        if (s_logger.isInfoEnabled()) {
            s_logger.info("Secondary storage vm Manager is configured.");
        }
        _resourceMgr.registerResourceStateAdapter(this.getClass().getSimpleName(), this);
        return true;
    }

    protected SecondaryStorageManagerImpl() {
    }

    @Override
    public Long convertToId(String vmName) {
        if (!VirtualMachineName.isValidSystemVmName(vmName, _instance, "s")) {
            return null;
        }
        return VirtualMachineName.getSystemVmId(vmName);
    }

    @Override
    public boolean stopSecStorageVm(long secStorageVmId) {
        SecondaryStorageVmVO secStorageVm = _secStorageVmDao.findById(secStorageVmId);
        if (secStorageVm == null) {
            String msg = "Stopping secondary storage vm failed: secondary storage vm " + secStorageVmId + " no longer exists";
            if (s_logger.isDebugEnabled()) {
                s_logger.debug(msg);
            }
            return false;
        }
        try {
            if (secStorageVm.getHostId() != null) {
                GlobalLock secStorageVmLock = GlobalLock.getInternLock(getSecStorageVmLockName(secStorageVm.getId()));
                try {
                    if (secStorageVmLock.lock(ACQUIRE_GLOBAL_LOCK_TIMEOUT_FOR_SYNC)) {
                        try {
                            boolean result = _itMgr.stop(secStorageVm, _accountMgr.getSystemUser(), _accountMgr.getSystemAccount());
                            if (result) {
                            }

                            return result;
                        } finally {
                            secStorageVmLock.unlock();
                        }
                    } else {
                        String msg = "Unable to acquire secondary storage vm lock : " + secStorageVm.toString();
                        s_logger.debug(msg);
                        return false;
                    }
                } finally {
                    secStorageVmLock.releaseRef();
                }
            }

            // vm was already stopped, return true
            return true;
        } catch (ResourceUnavailableException e) {
            if (s_logger.isDebugEnabled()) {
                s_logger.debug("Stopping secondary storage vm " + secStorageVm.getHostName() + " faled : exception " + e.toString());
            }
            return false;
        }
    }

    @Override
    public boolean rebootSecStorageVm(long secStorageVmId) {
        final SecondaryStorageVmVO secStorageVm = _secStorageVmDao.findById(secStorageVmId);

        if (secStorageVm == null || secStorageVm.getState() == State.Destroyed) {
            return false;
        }

        if (secStorageVm.getState() == State.Running && secStorageVm.getHostId() != null) {
            final RebootCommand cmd = new RebootCommand(secStorageVm.getInstanceName());
            final Answer answer = _agentMgr.easySend(secStorageVm.getHostId(), cmd);

            if (answer != null && answer.getResult()) {
                if (s_logger.isDebugEnabled()) {
                    s_logger.debug("Successfully reboot secondary storage vm " + secStorageVm.getHostName());
                }

                SubscriptionMgr.getInstance().notifySubscribers(ALERT_SUBJECT, this,
                        new SecStorageVmAlertEventArgs(SecStorageVmAlertEventArgs.SSVM_REBOOTED, secStorageVm.getDataCenterIdToDeployIn(), secStorageVm.getId(), secStorageVm, null));

                return true;
            } else {
                String msg = "Rebooting Secondary Storage VM failed - " + secStorageVm.getHostName();
                if (s_logger.isDebugEnabled()) {
                    s_logger.debug(msg);
                }
                return false;
            }
        } else {
            return startSecStorageVm(secStorageVmId) != null;
        }
    }

    @Override
    public boolean destroySecStorageVm(long vmId) {
        SecondaryStorageVmVO ssvm = _secStorageVmDao.findById(vmId);

        try {
            boolean result = _itMgr.expunge(ssvm, _accountMgr.getSystemUser(), _accountMgr.getSystemAccount());
            if (result) {
                HostVO host = _hostDao.findByTypeNameAndZoneId(ssvm.getDataCenterIdToDeployIn(), ssvm.getHostName(), 
                        Host.Type.SecondaryStorageVM);
                if (host != null) {
                    s_logger.debug("Removing host entry for ssvm id=" + vmId);
                    result = result && _hostDao.remove(host.getId());
                }
            }
            
            return result;
        } catch (ResourceUnavailableException e) {
            s_logger.warn("Unable to expunge " + ssvm, e);
            return false;
        }
    }

    @Override
    public void onAgentConnect(Long dcId, StartupCommand cmd) {
    }

    private String getAllocLockName() {
        // to improve security, it may be better to return a unique mashed
        // name(for example MD5 hashed)
        return "secStorageVm.alloc";
    }

    private String getSecStorageVmLockName(long id) {
        return "secStorageVm." + id;
    }

    @Override
    public SecondaryStorageVmVO findByName(String name) {
        if (!VirtualMachineName.isValidSecStorageVmName(name, null)) {
            return null;
        }
        return findById(VirtualMachineName.getSystemVmId(name));
    }

    @Override
    public SecondaryStorageVmVO findById(long id) {
        return _secStorageVmDao.findById(id);
    }

    @Override
    public SecondaryStorageVmVO persist(SecondaryStorageVmVO vm) {
        return _secStorageVmDao.persist(vm);
    }

    @Override
    public boolean finalizeVirtualMachineProfile(VirtualMachineProfile<SecondaryStorageVmVO> profile, DeployDestination dest, ReservationContext context) {

    	SecondaryStorageVmVO vm = profile.getVirtualMachine();
        Map<String, String> details = _vmDetailsDao.findDetails(vm.getId());
        vm.setDetails(details);
    	
        HostVO secHost = _ssvmMgr.findSecondaryStorageHost(dest.getDataCenter().getId());
        assert (secHost != null);

        StringBuilder buf = profile.getBootArgsBuilder();
        buf.append(" template=domP type=secstorage");
        buf.append(" host=").append(_mgmt_host);
        buf.append(" port=").append(_mgmt_port);
        buf.append(" name=").append(profile.getVirtualMachine().getHostName());

        buf.append(" zone=").append(dest.getDataCenter().getId());
        buf.append(" pod=").append(dest.getPod().getId());

        buf.append(" guid=").append(profile.getVirtualMachine().getHostName());

        if (_configDao.isPremium()) {
            if (profile.getHypervisorType() == HypervisorType.Hyperv) {
                buf.append(" resource=com.cloud.storage.resource.CifsSecondaryStorageResource");
            } else {
                buf.append(" resource=com.cloud.storage.resource.NfsSecondaryStorageResource");
            }
        } else {
            buf.append(" resource=com.cloud.storage.resource.NfsSecondaryStorageResource");
        }
        buf.append(" instance=SecStorage");
        buf.append(" sslcopy=").append(Boolean.toString(_useSSlCopy));
        buf.append(" role=").append(profile.getVirtualMachine().getRole().toString());
        buf.append(" mtu=").append(_secStorageVmMtuSize);

        boolean externalDhcp = false;
        String externalDhcpStr = _configDao.getValue("direct.attach.network.externalIpAllocator.enabled");
        if (externalDhcpStr != null && externalDhcpStr.equalsIgnoreCase("true")) {
            externalDhcp = true;
        }
        
        if (Boolean.valueOf(_configDao.getValue("system.vm.random.password"))) {
        	buf.append(" vmpassword=").append(_configDao.getValue("system.vm.password"));
        }

        for (NicProfile nic : profile.getNics()) {
            int deviceId = nic.getDeviceId();
            if (nic.getIp4Address() == null) {
                buf.append(" eth").append(deviceId).append("mask=").append("0.0.0.0");
                buf.append(" eth").append(deviceId).append("ip=").append("0.0.0.0");
            } else {
                buf.append(" eth").append(deviceId).append("ip=").append(nic.getIp4Address());
                buf.append(" eth").append(deviceId).append("mask=").append(nic.getNetmask());
            }

            if (nic.isDefaultNic()) {
                buf.append(" gateway=").append(nic.getGateway());
            }
            if (nic.getTrafficType() == TrafficType.Management) {
                String mgmt_cidr = _configDao.getValue(Config.ManagementNetwork.key());
                if (NetUtils.isValidCIDR(mgmt_cidr)) {
                    buf.append(" mgmtcidr=").append(mgmt_cidr);
                }
                buf.append(" localgw=").append(dest.getPod().getGateway());
                buf.append(" private.network.device=").append("eth").append(deviceId);
            } else if (nic.getTrafficType() == TrafficType.Public) {
                buf.append(" public.network.device=").append("eth").append(deviceId);
            } else if (nic.getTrafficType() == TrafficType.Storage) {
            	buf.append(" storageip=").append(nic.getIp4Address());
            	buf.append(" storagenetmask=").append(nic.getNetmask());
            	buf.append(" storagegateway=").append(nic.getGateway());
            }
        }

        /* External DHCP mode */
        if (externalDhcp) {
            buf.append(" bootproto=dhcp");
        }

        DataCenterVO dc = _dcDao.findById(profile.getVirtualMachine().getDataCenterIdToDeployIn());
        buf.append(" internaldns1=").append(dc.getInternalDns1());
        if (dc.getInternalDns2() != null) {
            buf.append(" internaldns2=").append(dc.getInternalDns2());
        }
        buf.append(" dns1=").append(dc.getDns1());
        if (dc.getDns2() != null) {
            buf.append(" dns2=").append(dc.getDns2());
        }

        String bootArgs = buf.toString();
        if (s_logger.isDebugEnabled()) {
            s_logger.debug("Boot Args for " + profile + ": " + bootArgs);
        }

        return true;
    }

    @Override
    public boolean finalizeDeployment(Commands cmds, VirtualMachineProfile<SecondaryStorageVmVO> profile, DeployDestination dest, ReservationContext context) {

        finalizeCommandsOnStart(cmds, profile);

        SecondaryStorageVmVO secVm = profile.getVirtualMachine();
        DataCenter dc = dest.getDataCenter();
        List<NicProfile> nics = profile.getNics();
        for (NicProfile nic : nics) {
            if ((nic.getTrafficType() == TrafficType.Public && dc.getNetworkType() == NetworkType.Advanced)
                    || (nic.getTrafficType() == TrafficType.Guest && (dc.getNetworkType() == NetworkType.Basic || dc.isSecurityGroupEnabled()))) {
                secVm.setPublicIpAddress(nic.getIp4Address());
                secVm.setPublicNetmask(nic.getNetmask());
                secVm.setPublicMacAddress(nic.getMacAddress());
            } else if (nic.getTrafficType() == TrafficType.Management) {
                secVm.setPrivateIpAddress(nic.getIp4Address());
                secVm.setPrivateMacAddress(nic.getMacAddress());
            }
        }
        _secStorageVmDao.update(secVm.getId(), secVm);
        return true;
    }

    @Override
    public boolean finalizeCommandsOnStart(Commands cmds, VirtualMachineProfile<SecondaryStorageVmVO> profile) {

        NicProfile managementNic = null;
        NicProfile controlNic = null;
        for (NicProfile nic : profile.getNics()) {
            if (nic.getTrafficType() == TrafficType.Management) {
                managementNic = nic;
            } else if (nic.getTrafficType() == TrafficType.Control && nic.getIp4Address() != null) {
                controlNic = nic;
            }
        }

        if (controlNic == null) {
            if (managementNic == null) {
                s_logger.error("Management network doesn't exist for the secondaryStorageVm " + profile.getVirtualMachine());
                return false;
            }
            controlNic = managementNic;
        }

        CheckSshCommand check = new CheckSshCommand(profile.getInstanceName(), controlNic.getIp4Address(), 3922);
        cmds.addCommand("checkSsh", check);

        return true;
    }

    @Override
    public boolean finalizeStart(VirtualMachineProfile<SecondaryStorageVmVO> profile, long hostId, Commands cmds, ReservationContext context) {
        CheckSshAnswer answer = (CheckSshAnswer) cmds.getAnswer("checkSsh");
        if (!answer.getResult()) {
            s_logger.warn("Unable to ssh to the VM: " + answer.getDetails());
            return false;
        }

        try {
            //get system ip and create static nat rule for the vm in case of basic networking with EIP/ELB
            _rulesMgr.getSystemIpAndEnableStaticNatForVm(profile.getVirtualMachine(), false);
            IPAddressVO ipaddr = _ipAddressDao.findByAssociatedVmId(profile.getVirtualMachine().getId());
            if (ipaddr != null && ipaddr.getSystem()) {
                SecondaryStorageVmVO secVm = profile.getVirtualMachine();
                // override SSVM guest IP with EIP, so that download url's with be prepared with EIP
                secVm.setPublicIpAddress(ipaddr.getAddress().addr());
                _secStorageVmDao.update(secVm.getId(), secVm);
            }
        } catch (Exception ex) {
            s_logger.warn("Failed to get system ip and enable static nat for the vm " + profile.getVirtualMachine() + " due to exception ", ex);
            return false;
        }

        return true;
    }

    @Override
    public void finalizeStop(VirtualMachineProfile<SecondaryStorageVmVO> profile, StopAnswer answer) {
        //release elastic IP here
        IPAddressVO ip = _ipAddressDao.findByAssociatedVmId(profile.getId());
        if (ip != null && ip.getSystem()) {
            UserContext ctx = UserContext.current();
            try {
                _rulesMgr.disableStaticNat(ip.getId(), ctx.getCaller(), ctx.getCallerUserId(), true);
            } catch (Exception ex) {
                s_logger.warn("Failed to disable static nat and release system ip " + ip + " as a part of vm " + profile.getVirtualMachine() + " stop due to exception ", ex);
            }
        }
    }

    @Override
    public void finalizeExpunge(SecondaryStorageVmVO vm) {
        vm.setPublicIpAddress(null);
        vm.setPublicMacAddress(null);
        vm.setPublicNetmask(null);
        _secStorageVmDao.update(vm.getId(), vm);
    }

    @Override
    public String getScanHandlerName() {
        return "secstorage";
    }

    @Override
    public boolean canScan() {
        return true;
    }

    @Override
    public void onScanStart() {
        _zoneHostInfoMap = getZoneHostInfo();
    }

    @Override
    public Long[] getScannablePools() {
        List<DataCenterVO> zones = _dcDao.listEnabledZones();

        Long[] dcIdList = new Long[zones.size()];
        int i = 0;
        for (DataCenterVO dc : zones) {
            dcIdList[i++] = dc.getId();
        }

        return dcIdList;
    }

    @Override
    public boolean isPoolReadyForScan(Long pool) {
        // pool is at zone basis
        long dataCenterId = pool.longValue();

        if (!isZoneReady(_zoneHostInfoMap, dataCenterId)) {
            if (s_logger.isDebugEnabled()) {
                s_logger.debug("Zone " + dataCenterId + " is not ready to launch secondary storage VM yet");
            }
            return false;
        }

        if (s_logger.isDebugEnabled()) {
            s_logger.debug("Zone " + dataCenterId + " is ready to launch secondary storage VM");
        }
        return true;
    }

    @Override
    public Pair<AfterScanAction, Object> scanPool(Long pool) {
        long dataCenterId = pool.longValue();

        List<SecondaryStorageVmVO> ssVms = _secStorageVmDao.getSecStorageVmListInStates(SecondaryStorageVm.Role.templateProcessor, dataCenterId, State.Running, State.Migrating,
                State.Starting,  State.Stopped, State.Stopping );
        int vmSize = (ssVms == null)? 0 : ssVms.size();
        List<HostVO> ssHosts = _ssvmMgr.listSecondaryStorageHostsInOneZone(dataCenterId);        
        int hostSize = (ssHosts == null)? 0 : ssHosts.size();
        if ( hostSize > vmSize ) {
            s_logger.info("No secondary storage vms found in datacenter id=" + dataCenterId + ", starting a new one");
            return new Pair<AfterScanAction, Object>(AfterScanAction.expand, SecondaryStorageVm.Role.templateProcessor);
        }

        return new Pair<AfterScanAction, Object>(AfterScanAction.nop, SecondaryStorageVm.Role.templateProcessor);
    }

    @Override
    public void expandPool(Long pool, Object actionArgs) {
        long dataCenterId = pool.longValue();
        allocCapacity(dataCenterId, (SecondaryStorageVm.Role) actionArgs);
    }

    @Override
    public void shrinkPool(Long pool, Object actionArgs) {
    }

    @Override
    public void onScanEnd() {
    }

	@Override
    public HostVO createHostVOForConnectedAgent(HostVO host, StartupCommand[] cmd) {
		/* Called when Secondary Storage VM connected */
		StartupCommand firstCmd = cmd[0];
	    if (!(firstCmd instanceof StartupSecondaryStorageCommand)) {
	    	return null;
	    }
	    
		host.setType( com.cloud.host.Host.Type.SecondaryStorageVM);
		return host;	
    }

	@Override
    public HostVO createHostVOForDirectConnectAgent(HostVO host, StartupCommand[] startup, ServerResource resource, Map<String, String> details,
            List<String> hostTags) {
		/* Called when add secondary storage on UI */
		StartupCommand firstCmd = startup[0];
		if (!(firstCmd instanceof StartupStorageCommand)) {
			return null;
		}

		com.cloud.host.Host.Type type = null;
		StartupStorageCommand ssCmd = ((StartupStorageCommand) firstCmd);
		if (ssCmd.getHostType() == Host.Type.SecondaryStorageCmdExecutor) {
			type = ssCmd.getHostType();
		} else {
			if (ssCmd.getResourceType() == Storage.StorageResourceType.SECONDARY_STORAGE) {
				type = Host.Type.SecondaryStorage;
				if (resource != null && resource instanceof DummySecondaryStorageResource) {
					host.setResource(null);
				}
			} else if (ssCmd.getResourceType() == Storage.StorageResourceType.LOCAL_SECONDARY_STORAGE) {
				type = Host.Type.LocalSecondaryStorage;
			} else {
				type = Host.Type.Storage;
			}

			final Map<String, String> hostDetails = ssCmd.getHostDetails();
			if (hostDetails != null) {
				if (details != null) {
					details.putAll(hostDetails);
				} else {
					details = hostDetails;
				}
			}

			host.setDetails(details);
			host.setParent(ssCmd.getParent());
			host.setTotalSize(ssCmd.getTotalSize());
			host.setHypervisorType(HypervisorType.None);
			host.setType(type);
			if (ssCmd.getNfsShare() != null) {
				host.setStorageUrl(ssCmd.getNfsShare());
			}
		}
		
		return host;
    }

	@Override
    public DeleteHostAnswer deleteHost(HostVO host, boolean isForced, boolean isForceDeleteStorage) throws UnableDeleteHostException {
        if (host.getType() == Host.Type.SecondaryStorage) {
            deleteHost(host.getId());
            return new DeleteHostAnswer(false);
        }
        return null;
    }

	@Override
    public HostVO findSecondaryStorageHost(long dcId) {
		SearchCriteriaService<HostVO, HostVO> sc = SearchCriteria2.create(HostVO.class);
	    sc.addAnd(sc.getEntity().getType(), Op.EQ, Host.Type.SecondaryStorage);
	    sc.addAnd(sc.getEntity().getDataCenterId(), Op.EQ, dcId);
	    List<HostVO> storageHosts = sc.list();
	    if (storageHosts == null || storageHosts.size() < 1) {
            return null;
        } else {
            Collections.shuffle(storageHosts);
            return storageHosts.get(0);
        }
    }

	@Override
    public List<HostVO> listSecondaryStorageHostsInAllZones() {
		SearchCriteriaService<HostVO, HostVO> sc = SearchCriteria2.create(HostVO.class);
	    sc.addAnd(sc.getEntity().getType(), Op.EQ, Host.Type.SecondaryStorage);
	    return sc.list();
    }

	@Override
    public List<HostVO> listSecondaryStorageHostsInOneZone(long dataCenterId) {
		SearchCriteriaService<HostVO, HostVO> sc = SearchCriteria2.create(HostVO.class);
		sc.addAnd(sc.getEntity().getDataCenterId(), Op.EQ, dataCenterId);
		sc.addAnd(sc.getEntity().getType(), Op.EQ, Host.Type.SecondaryStorage);
	    return sc.list();
    }

	@Override
    public List<HostVO> listLocalSecondaryStorageHostsInOneZone(long dataCenterId) {
		SearchCriteriaService<HostVO, HostVO> sc = SearchCriteria2.create(HostVO.class);
		sc.addAnd(sc.getEntity().getDataCenterId(), Op.EQ, dataCenterId);
		sc.addAnd(sc.getEntity().getType(), Op.EQ, Host.Type.LocalSecondaryStorage);
	    return sc.list();
    }

	@Override
    public List<HostVO> listAllTypesSecondaryStorageHostsInOneZone(long dataCenterId) {
		SearchCriteriaService<HostVO, HostVO> sc = SearchCriteria2.create(HostVO.class);
		sc.addAnd(sc.getEntity().getDataCenterId(), Op.EQ, dataCenterId);
		sc.addAnd(sc.getEntity().getType(), Op.IN, Host.Type.LocalSecondaryStorage, Host.Type.SecondaryStorage);
	    return sc.list();
    }

	@Override
    public List<HostVO> listUpAndConnectingSecondaryStorageVmHost(Long dcId) {
		SearchCriteriaService<HostVO, HostVO> sc = SearchCriteria2.create(HostVO.class);
        if (dcId != null) {
            sc.addAnd(sc.getEntity().getDataCenterId(), Op.EQ, dcId);
        }
		sc.addAnd(sc.getEntity().getStatus(), Op.IN, com.cloud.host.Status.Up, com.cloud.host.Status.Connecting);
		sc.addAnd(sc.getEntity().getType(), Op.EQ, Host.Type.SecondaryStorageVM);
	    return sc.list();
    }

	@Override
    public HostVO pickSsvmHost(HostVO ssHost) {
        if( ssHost.getType() == Host.Type.LocalSecondaryStorage ) {
            return  ssHost;
        } else if ( ssHost.getType() == Host.Type.SecondaryStorage) {
            Long dcId = ssHost.getDataCenterId();
            List<HostVO> ssAHosts = listUpAndConnectingSecondaryStorageVmHost(dcId);
            if (ssAHosts == null || ssAHosts.isEmpty() ) {
                return null;
            }
            Collections.shuffle(ssAHosts);
            return ssAHosts.get(0);
        }
        return null;
    }
<<<<<<< HEAD
	
    @Override
    public boolean plugNic(Network network, NicTO nic, VirtualMachineTO vm,
            ReservationContext context, DeployDestination dest) throws ConcurrentOperationException, ResourceUnavailableException,
            InsufficientCapacityException {
        //not supported
        throw new UnsupportedOperationException("Plug nic is not supported for vm of type " + vm.getType());
    }


    @Override
    public boolean unplugNic(Network network, NicTO nic, VirtualMachineTO vm,
            ReservationContext context, DeployDestination dest) throws ConcurrentOperationException, ResourceUnavailableException {
        //not supported
        throw new UnsupportedOperationException("Unplug nic is not supported for vm of type " + vm.getType());
    }
=======

	@Override
	public boolean recreateNeeded(
			VirtualMachineProfile<SecondaryStorageVmVO> profile, long hostId,
			Commands cmds, ReservationContext context) {
		// TODO Auto-generated method stub
		return false;
	}
>>>>>>> 3d7f6a35
}<|MERGE_RESOLUTION|>--- conflicted
+++ resolved
@@ -1452,7 +1452,6 @@
         }
         return null;
     }
-<<<<<<< HEAD
 	
     @Override
     public boolean plugNic(Network network, NicTO nic, VirtualMachineTO vm,
@@ -1469,14 +1468,13 @@
         //not supported
         throw new UnsupportedOperationException("Unplug nic is not supported for vm of type " + vm.getType());
     }
-=======
-
-	@Override
-	public boolean recreateNeeded(
+
+    
+    @Override
+    public boolean recreateNeeded(
 			VirtualMachineProfile<SecondaryStorageVmVO> profile, long hostId,
 			Commands cmds, ReservationContext context) {
 		// TODO Auto-generated method stub
 		return false;
-	}
->>>>>>> 3d7f6a35
+    }
 }