--- conflicted
+++ resolved
@@ -23,9 +23,10 @@
 import java.util.Timer;
 import java.util.TimerTask;
 
-<<<<<<< HEAD
-=======
 import javax.inject.Inject;
+
+import org.apache.log4j.Level;
+import org.apache.log4j.Logger;
 
 import org.apache.cloudstack.api.command.user.iso.ExtractIsoCmd;
 import org.apache.cloudstack.api.command.user.template.ExtractTemplateCmd;
@@ -35,14 +36,6 @@
 import org.apache.cloudstack.engine.subsystem.api.storage.EndPoint;
 import org.apache.cloudstack.engine.subsystem.api.storage.EndPointSelector;
 import org.apache.cloudstack.framework.async.AsyncCompletionCallback;
->>>>>>> f7b1d3d8
-import org.apache.log4j.Level;
-import org.apache.log4j.Logger;
-
-import org.apache.cloudstack.api.command.user.iso.ExtractIsoCmd;
-import org.apache.cloudstack.api.command.user.template.ExtractTemplateCmd;
-import org.apache.cloudstack.api.command.user.volume.ExtractVolumeCmd;
-import org.apache.cloudstack.api.response.ExtractResponse;
 import org.apache.cloudstack.framework.jobs.AsyncJobManager;
 import org.apache.cloudstack.jobs.JobInfo;
 
@@ -58,15 +51,8 @@
 import com.cloud.agent.api.storage.UploadProgressCommand;
 import com.cloud.agent.api.storage.UploadProgressCommand.RequestType;
 import com.cloud.api.ApiDBUtils;
-<<<<<<< HEAD
 import com.cloud.api.ApiSerializerHelper;
-import com.cloud.exception.AgentUnavailableException;
-import com.cloud.host.HostVO;
-=======
-import com.cloud.async.AsyncJobManager;
-import com.cloud.async.AsyncJobResult;
 import com.cloud.host.Host;
->>>>>>> f7b1d3d8
 import com.cloud.storage.Storage;
 import com.cloud.storage.Upload.Status;
 import com.cloud.storage.Upload.Type;
@@ -77,14 +63,12 @@
 
 public class UploadListener implements Listener {
 
-<<<<<<< HEAD
-
 	private static final class StatusTask extends TimerTask {
 		private final UploadListener ul;
 		private final RequestType reqType;
 
-		public StatusTask( UploadListener ul,  RequestType req) {
-			reqType = req;
+        public StatusTask(UploadListener ul, RequestType req) {
+            reqType = req;
 			this.ul = ul;
 		}
 
@@ -98,7 +82,7 @@
 	private static final class TimeoutTask extends TimerTask {
 		private final UploadListener ul;
 
-		public TimeoutTask( UploadListener ul) {
+        public TimeoutTask(UploadListener ul) {
 			this.ul = ul;
 		}
 
@@ -111,48 +95,6 @@
 	public static final Logger s_logger = Logger.getLogger(UploadListener.class.getName());
 	public static final int SMALL_DELAY = 100;
 	public static final long STATUS_POLL_INTERVAL = 10000L;
-
-	public static final String UPLOADED=Status.UPLOADED.toString();
-	public static final String NOT_UPLOADED=Status.NOT_UPLOADED.toString();
-	public static final String UPLOAD_ERROR=Status.UPLOAD_ERROR.toString();
-	public static final String UPLOAD_IN_PROGRESS=Status.UPLOAD_IN_PROGRESS.toString();
-	public static final String UPLOAD_ABANDONED=Status.ABANDONED.toString();
-	public static final Map<String,String> responseNameMap;
-	static{
-	    Map<String, String>tempMap = new HashMap<String, String>();
-=======
-    private static final class StatusTask extends TimerTask {
-        private final UploadListener ul;
-        private final RequestType reqType;
-
-        public StatusTask(UploadListener ul, RequestType req) {
-            this.reqType = req;
-            this.ul = ul;
-        }
-
-        @Override
-        public void run() {
-            ul.sendCommand(reqType);
-
-        }
-    }
-
-    private static final class TimeoutTask extends TimerTask {
-        private final UploadListener ul;
-
-        public TimeoutTask(UploadListener ul) {
-            this.ul = ul;
-        }
-
-        @Override
-        public void run() {
-            ul.checkProgress();
-        }
-    }
-
-    public static final Logger s_logger = Logger.getLogger(UploadListener.class.getName());
-    public static final int SMALL_DELAY = 100;
-    public static final long STATUS_POLL_INTERVAL = 10000L;
 
     public static final String UPLOADED = Status.UPLOADED.toString();
     public static final String NOT_UPLOADED = Status.NOT_UPLOADED.toString();
@@ -162,17 +104,14 @@
     public static final Map<String, String> responseNameMap;
     static {
         Map<String, String> tempMap = new HashMap<String, String>();
->>>>>>> f7b1d3d8
         tempMap.put(Type.ISO.toString(), ExtractIsoCmd.getStaticName());
         tempMap.put(Type.TEMPLATE.toString(), ExtractTemplateCmd.getStaticName());
         tempMap.put(Type.VOLUME.toString(), ExtractVolumeCmd.getStaticName());
         tempMap.put("DEFAULT", "extractresponse");
         responseNameMap = Collections.unmodifiableMap(tempMap);
-<<<<<<< HEAD
-	}
-
-
-	private HostVO sserver;
+	}
+
+    private DataStore sserver;
 
 	private boolean uploadActive = true;
 
@@ -197,6 +136,8 @@
 	private long eventId;
 	private AsyncJobManager asyncMgr;
 	private ExtractResponse resultObj;
+    @Inject
+    EndPointSelector _epSelector;
 
 	public AsyncJobManager getAsyncMgr() {
 		return asyncMgr;
@@ -225,7 +166,7 @@
 	private final Map<String,  UploadState> stateMap = new HashMap<String, UploadState>();
 	private Long uploadId;
 
-	public UploadListener(HostVO host, Timer _timer, UploadDao uploadDao,
+    public UploadListener(DataStore host, Timer _timer, UploadDao uploadDao,
 			UploadVO uploadObj, UploadMonitorImpl uploadMonitor, UploadCommand cmd,
 			Long accountId, String typeName, Type type, long eventId, long asyncJobId, AsyncJobManager asyncMgr) {
 		sserver = host;
@@ -237,24 +178,24 @@
 		this.typeName = typeName;
 		this.type = type;
 		initStateMachine();
-		currState = getState(Status.NOT_UPLOADED.toString());
-		timer = _timer;
-		timeoutTask = new TimeoutTask(this);
-		timer.schedule(timeoutTask, 3*STATUS_POLL_INTERVAL);
+        currState = getState(Status.NOT_UPLOADED.toString());
+        timer = _timer;
+        timeoutTask = new TimeoutTask(this);
+        timer.schedule(timeoutTask, 3 * STATUS_POLL_INTERVAL);
 		this.eventId = eventId;
 		this.asyncJobId = asyncJobId;
 		this.asyncMgr = asyncMgr;
 		String extractId = null;
-		if ( type == Type.VOLUME ){
+        if (type == Type.VOLUME) {
 		    extractId = ApiDBUtils.findVolumeById(uploadObj.getTypeId()).getUuid();
 		}
-		else{
+        else {
 		    extractId = ApiDBUtils.findTemplateById(uploadObj.getTypeId()).getUuid();
 		}
 		resultObj = new ExtractResponse(extractId, typeName, ApiDBUtils.findAccountById(accountId).getUuid(), Status.NOT_UPLOADED.toString(),
 		        ApiDBUtils.findUploadById(uploadId).getUuid());
 		resultObj.setResponseName(responseNameMap.get(type.toString()));
-		updateDatabase(Status.NOT_UPLOADED, cmd.getUrl(),"");
+        updateDatabase(Status.NOT_UPLOADED, cmd.getUrl(), "");
 	}
 
 	public UploadListener(UploadMonitorImpl monitor) {
@@ -290,12 +231,12 @@
 	@Override
 	public boolean processAnswers(long agentId, long seq, Answer[] answers) {
 		boolean processed = false;
-    	if(answers != null & answers.length > 0) {
-    		if(answers[0] instanceof UploadAnswer) {
+        if (answers != null & answers.length > 0) {
+            if (answers[0] instanceof UploadAnswer) {
     			final UploadAnswer answer = (UploadAnswer)answers[0];
     			if (getJobId() == null) {
     				setJobId(answer.getJobId());
-    			} else if (!getJobId().equalsIgnoreCase(answer.getJobId())){
+                } else if (!getJobId().equalsIgnoreCase(answer.getJobId())) {
     				return false;//TODO
     			}
     			transition(UploadEvent.UPLOAD_ANSWER, answer);
@@ -305,14 +246,13 @@
         return processed;
 	}
 
-
 	@Override
 	public boolean processCommands(long agentId, long seq, Command[] commands) {
 		return false;
 	}
 
 	@Override
-	public void processConnect(HostVO agent, StartupCommand cmd, boolean forRebalance) {
+    public void processConnect(Host agent, StartupCommand cmd, boolean forRebalance) {
 		if (!(cmd instanceof StartupStorageCommand)) {
 	        return;
 	    }
@@ -321,7 +261,7 @@
 
 	    StartupStorageCommand storage = (StartupStorageCommand)cmd;
 	    if (storage.getResourceType() == Storage.StorageResourceType.STORAGE_HOST ||
-	    storage.getResourceType() == Storage.StorageResourceType.SECONDARY_STORAGE )
+                storage.getResourceType() == Storage.StorageResourceType.SECONDARY_STORAGE)
 	    {
 	    	uploadMonitor.handleUploadSync(agentId);
 	    }
@@ -334,8 +274,8 @@
 	}
 
 	public void setUploadInactive(Status reason) {
-		uploadActive=false;
-		uploadMonitor.handleUploadEvent(sserver, accountId, typeName, type, uploadId, reason, eventId);
+        uploadActive = false;
+        uploadMonitor.handleUploadEvent(accountId, typeName, type, uploadId, reason, eventId);
 	}
 
 	public void logUploadStart() {
@@ -343,11 +283,13 @@
 	}
 
 	public void cancelTimeoutTask() {
-		if (timeoutTask != null) timeoutTask.cancel();
+        if (timeoutTask != null)
+            timeoutTask.cancel();
 	}
 
 	public void cancelStatusTask() {
-		if (statusTask != null) statusTask.cancel();
+        if (statusTask != null)
+            statusTask.cancel();
 	}
 
 	@Override
@@ -384,10 +326,10 @@
 			if (currState != null) {
 				currState.onEntry(prevName, event, evtObj);
 			} else {
-				throw new CloudRuntimeException("Invalid next state: currState="+prevName+", evt="+event + ", next=" + nextState);
+                throw new CloudRuntimeException("Invalid next state: currState=" + prevName + ", evt=" + event + ", next=" + nextState);
 			}
 		} else {
-			throw new CloudRuntimeException("Unhandled event transition: currState="+prevName+", evt="+event);
+            throw new CloudRuntimeException("Unhandled event transition: currState=" + prevName + ", evt=" + event);
 		}
 	}
 
@@ -408,14 +350,16 @@
 	}
 
 	public void scheduleStatusCheck(com.cloud.agent.api.storage.UploadProgressCommand.RequestType getStatus) {
-		if (statusTask != null) statusTask.cancel();
+        if (statusTask != null)
+            statusTask.cancel();
 
 		statusTask = new StatusTask(this, getStatus);
 		timer.schedule(statusTask, STATUS_POLL_INTERVAL);
 	}
 
 	public void scheduleTimeoutTask(long delay) {
-		if (timeoutTask != null) timeoutTask.cancel();
+        if (timeoutTask != null)
+            timeoutTask.cancel();
 
 		timeoutTask = new TimeoutTask(this);
 		timer.schedule(timeoutTask, delay);
@@ -437,12 +381,11 @@
 		uploadDao.update(getUploadId(), vo);
 	}
 
-	public void updateDatabase(Status state, String uploadUrl,String uploadErrorString) {
+    public void updateDatabase(Status state, String uploadUrl, String uploadErrorString) {
 		resultObj.setResultString(uploadErrorString);
 		resultObj.setState(state.toString());
 		asyncMgr.updateAsyncJobAttachment(asyncJobId, type.toString(), 1L);
         asyncMgr.updateAsyncJobStatus(asyncJobId, JobInfo.Status.IN_PROGRESS.ordinal(), ApiSerializerHelper.toSerializedString(resultObj));
-
 
 		UploadVO vo = uploadDao.createForUpdate();
 		vo.setUploadState(state);
@@ -461,402 +404,66 @@
 
 	public synchronized void updateDatabase(UploadAnswer answer) {
 
-	    if(answer.getErrorString().startsWith("553")){
+        if (answer.getErrorString().startsWith("553")) {
 	        answer.setErrorString(answer.getErrorString().concat("Please check if the file name already exists."));
 	    }
 		resultObj.setResultString(answer.getErrorString());
 		resultObj.setState(answer.getUploadStatus().toString());
 		resultObj.setUploadPercent(answer.getUploadPct());
 
-		if (answer.getUploadStatus() == Status.UPLOAD_IN_PROGRESS){
+        if (answer.getUploadStatus() == Status.UPLOAD_IN_PROGRESS) {
 			asyncMgr.updateAsyncJobAttachment(asyncJobId, type.toString(), 1L);
             asyncMgr.updateAsyncJobStatus(asyncJobId, JobInfo.Status.IN_PROGRESS.ordinal(), ApiSerializerHelper.toSerializedString(resultObj));
-		}else if(answer.getUploadStatus() == Status.UPLOADED){
-		    resultObj.setResultString("Success");
-            asyncMgr.completeAsyncJob(asyncJobId, JobInfo.Status.SUCCEEDED, 1, ApiSerializerHelper.toSerializedString(resultObj));
-		}else{
-            asyncMgr.completeAsyncJob(asyncJobId, JobInfo.Status.FAILED, 2, ApiSerializerHelper.toSerializedString(resultObj));
-		}
-=======
-    }
-
-    private DataStore sserver;
-
-    private boolean uploadActive = true;
-
-    private UploadDao uploadDao;
-
-    private final UploadMonitorImpl uploadMonitor;
-
-    private UploadState currState;
-
-    private UploadCommand cmd;
-
-    private Timer timer;
-
-    private StatusTask statusTask;
-    private TimeoutTask timeoutTask;
-    private Date lastUpdated = new Date();
-    private String jobId;
-    private Long accountId;
-    private String typeName;
-    private Type type;
-    private long asyncJobId;
-    private long eventId;
-    private AsyncJobManager asyncMgr;
-    private ExtractResponse resultObj;
-    @Inject
-    EndPointSelector _epSelector;
-
-    public AsyncJobManager getAsyncMgr() {
-        return asyncMgr;
-    }
-
-    public void setAsyncMgr(AsyncJobManager asyncMgr) {
-        this.asyncMgr = asyncMgr;
-    }
-
-    public long getAsyncJobId() {
-        return asyncJobId;
-    }
-
-    public void setAsyncJobId(long asyncJobId) {
-        this.asyncJobId = asyncJobId;
-    }
-
-    public long getEventId() {
-        return eventId;
-    }
-
-    public void setEventId(long eventId) {
-        this.eventId = eventId;
-    }
-
-    private final Map<String, UploadState> stateMap = new HashMap<String, UploadState>();
-    private Long uploadId;
-
-    public UploadListener(DataStore host, Timer _timer, UploadDao uploadDao,
-            UploadVO uploadObj, UploadMonitorImpl uploadMonitor, UploadCommand cmd,
-            Long accountId, String typeName, Type type, long eventId, long asyncJobId, AsyncJobManager asyncMgr) {
-        this.sserver = host;
-        this.uploadDao = uploadDao;
-        this.uploadMonitor = uploadMonitor;
-        this.cmd = cmd;
-        this.uploadId = uploadObj.getId();
-        this.accountId = accountId;
-        this.typeName = typeName;
-        this.type = type;
-        initStateMachine();
-        this.currState = getState(Status.NOT_UPLOADED.toString());
-        this.timer = _timer;
-        this.timeoutTask = new TimeoutTask(this);
-        this.timer.schedule(timeoutTask, 3 * STATUS_POLL_INTERVAL);
-        this.eventId = eventId;
-        this.asyncJobId = asyncJobId;
-        this.asyncMgr = asyncMgr;
-        String extractId = null;
-        if (type == Type.VOLUME) {
-            extractId = ApiDBUtils.findVolumeById(uploadObj.getTypeId()).getUuid();
-        }
-        else {
-            extractId = ApiDBUtils.findTemplateById(uploadObj.getTypeId()).getUuid();
-        }
-        this.resultObj = new ExtractResponse(extractId, typeName, ApiDBUtils.findAccountById(accountId).getUuid(), Status.NOT_UPLOADED.toString(),
-                ApiDBUtils.findUploadById(uploadId).getUuid());
-        resultObj.setResponseName(responseNameMap.get(type.toString()));
-        updateDatabase(Status.NOT_UPLOADED, cmd.getUrl(), "");
-    }
-
-    public UploadListener(UploadMonitorImpl monitor) {
-        uploadMonitor = monitor;
-    }
-
-    public void checkProgress() {
-        transition(UploadEvent.TIMEOUT_CHECK, null);
-    }
-
-    @Override
-    public int getTimeout() {
-        return -1;
-    }
-
-    @Override
-    public boolean isRecurring() {
-        return false;
-    }
-
-    public void setCommand(UploadCommand _cmd) {
-        this.cmd = _cmd;
-    }
-
-    public void setJobId(String _jobId) {
-        this.jobId = _jobId;
-    }
-
-    public String getJobId() {
-        return jobId;
-    }
-
-    @Override
-    public boolean processAnswers(long agentId, long seq, Answer[] answers) {
-        boolean processed = false;
-        if (answers != null & answers.length > 0) {
-            if (answers[0] instanceof UploadAnswer) {
-                final UploadAnswer answer = (UploadAnswer)answers[0];
-                if (getJobId() == null) {
-                    setJobId(answer.getJobId());
-                } else if (!getJobId().equalsIgnoreCase(answer.getJobId())) {
-                    return false;//TODO
-                }
-                transition(UploadEvent.UPLOAD_ANSWER, answer);
-                processed = true;
-            }
-        }
-        return processed;
-    }
-
-    @Override
-    public boolean processCommands(long agentId, long seq, Command[] commands) {
-        return false;
-    }
-
-    @Override
-    public void processConnect(Host agent, StartupCommand cmd, boolean forRebalance) {
-        if (!(cmd instanceof StartupStorageCommand)) {
-            return;
-        }
-
-        long agentId = agent.getId();
-
-        StartupStorageCommand storage = (StartupStorageCommand)cmd;
-        if (storage.getResourceType() == Storage.StorageResourceType.STORAGE_HOST ||
-                storage.getResourceType() == Storage.StorageResourceType.SECONDARY_STORAGE)
-        {
-            uploadMonitor.handleUploadSync(agentId);
-        }
-    }
-
-    @Override
-    public AgentControlAnswer processControlCommand(long agentId,
-            AgentControlCommand cmd) {
-        return null;
-    }
-
-    public void setUploadInactive(Status reason) {
-        uploadActive = false;
-        uploadMonitor.handleUploadEvent(accountId, typeName, type, uploadId, reason, eventId);
-    }
-
-    public void logUploadStart() {
-        //uploadMonitor.logEvent(accountId, event, "Storage server " + sserver.getName() + " started upload of " +type.toString() + " " + typeName, EventVO.LEVEL_INFO, eventId);
-    }
-
-    public void cancelTimeoutTask() {
-        if (timeoutTask != null)
-            timeoutTask.cancel();
-    }
-
-    public void cancelStatusTask() {
-        if (statusTask != null)
-            statusTask.cancel();
-    }
-
-    @Override
-    public boolean processDisconnect(long agentId, com.cloud.host.Status state) {
-        setDisconnected();
-        return true;
-    }
-
-    @Override
-    public boolean processTimeout(long agentId, long seq) {
-        return true;
-    }
-
-    private void initStateMachine() {
-        stateMap.put(Status.NOT_UPLOADED.toString(), new NotUploadedState(this));
-        stateMap.put(Status.UPLOADED.toString(), new UploadCompleteState(this));
-        stateMap.put(Status.UPLOAD_ERROR.toString(), new UploadErrorState(this));
-        stateMap.put(Status.UPLOAD_IN_PROGRESS.toString(), new UploadInProgressState(this));
-        stateMap.put(Status.ABANDONED.toString(), new UploadAbandonedState(this));
-    }
-
-    private UploadState getState(String stateName) {
-        return stateMap.get(stateName);
-    }
-
-    private synchronized void transition(UploadEvent event, Object evtObj) {
-        if (currState == null) {
-            return;
-        }
-        String prevName = currState.getName();
-        String nextState = currState.handleEvent(event, evtObj);
-        if (nextState != null) {
-            currState = getState(nextState);
-            if (currState != null) {
-                currState.onEntry(prevName, event, evtObj);
-            } else {
-                throw new CloudRuntimeException("Invalid next state: currState=" + prevName + ", evt=" + event + ", next=" + nextState);
-            }
-        } else {
-            throw new CloudRuntimeException("Unhandled event transition: currState=" + prevName + ", evt=" + event);
-        }
-    }
-
-    public Date getLastUpdated() {
-        return lastUpdated;
-    }
-
-    public void setLastUpdated() {
-        lastUpdated = new Date();
-    }
-
-    public void log(String message, Level level) {
-        s_logger.log(level, message + ", " + type.toString() + " = " + typeName + " at host " + sserver.getName());
-    }
-
-    public void setDisconnected() {
-        transition(UploadEvent.DISCONNECT, null);
-    }
-
-    public void scheduleStatusCheck(com.cloud.agent.api.storage.UploadProgressCommand.RequestType getStatus) {
-        if (statusTask != null)
-            statusTask.cancel();
-
-        statusTask = new StatusTask(this, getStatus);
-        timer.schedule(statusTask, STATUS_POLL_INTERVAL);
-    }
-
-    public void scheduleTimeoutTask(long delay) {
-        if (timeoutTask != null)
-            timeoutTask.cancel();
-
-        timeoutTask = new TimeoutTask(this);
-        timer.schedule(timeoutTask, delay);
-        if (s_logger.isDebugEnabled()) {
-            log("Scheduling timeout at " + delay + " ms", Level.DEBUG);
-        }
-    }
-
-    public void updateDatabase(Status state, String uploadErrorString) {
-        resultObj.setResultString(uploadErrorString);
-        resultObj.setState(state.toString());
-        asyncMgr.updateAsyncJobAttachment(asyncJobId, type.toString(), 1L);
-        asyncMgr.updateAsyncJobStatus(asyncJobId, AsyncJobResult.STATUS_IN_PROGRESS, resultObj);
-
-        UploadVO vo = uploadDao.createForUpdate();
-        vo.setUploadState(state);
-        vo.setLastUpdated(new Date());
-        vo.setErrorString(uploadErrorString);
-        uploadDao.update(getUploadId(), vo);
-    }
-
-    public void updateDatabase(Status state, String uploadUrl, String uploadErrorString) {
-        resultObj.setResultString(uploadErrorString);
-        resultObj.setState(state.toString());
-        asyncMgr.updateAsyncJobAttachment(asyncJobId, type.toString(), 1L);
-        asyncMgr.updateAsyncJobStatus(asyncJobId, AsyncJobResult.STATUS_IN_PROGRESS, resultObj);
-
-        UploadVO vo = uploadDao.createForUpdate();
-        vo.setUploadState(state);
-        vo.setLastUpdated(new Date());
-        vo.setUploadUrl(uploadUrl);
-        vo.setJobId(null);
-        vo.setUploadPercent(0);
-        vo.setErrorString(uploadErrorString);
-
-        uploadDao.update(getUploadId(), vo);
-    }
-
-    private Long getUploadId() {
-        return uploadId;
-    }
-
-    public synchronized void updateDatabase(UploadAnswer answer) {
-
-        if (answer.getErrorString().startsWith("553")) {
-            answer.setErrorString(answer.getErrorString().concat("Please check if the file name already exists."));
-        }
-        resultObj.setResultString(answer.getErrorString());
-        resultObj.setState(answer.getUploadStatus().toString());
-        resultObj.setUploadPercent(answer.getUploadPct());
-
-        if (answer.getUploadStatus() == Status.UPLOAD_IN_PROGRESS) {
-            asyncMgr.updateAsyncJobAttachment(asyncJobId, type.toString(), 1L);
-            asyncMgr.updateAsyncJobStatus(asyncJobId, AsyncJobResult.STATUS_IN_PROGRESS, resultObj);
         } else if (answer.getUploadStatus() == Status.UPLOADED) {
             resultObj.setResultString("Success");
-            asyncMgr.completeAsyncJob(asyncJobId, AsyncJobResult.STATUS_SUCCEEDED, 1, resultObj);
+            asyncMgr.completeAsyncJob(asyncJobId, JobInfo.Status.SUCCEEDED, 1, ApiSerializerHelper.toSerializedString(resultObj));
         } else {
-            asyncMgr.completeAsyncJob(asyncJobId, AsyncJobResult.STATUS_FAILED, 2, resultObj);
-        }
->>>>>>> f7b1d3d8
+            asyncMgr.completeAsyncJob(asyncJobId, JobInfo.Status.FAILED, 2, ApiSerializerHelper.toSerializedString(resultObj));
+		}
         UploadVO updateBuilder = uploadDao.createForUpdate();
-        updateBuilder.setUploadPercent(answer.getUploadPct());
-        updateBuilder.setUploadState(answer.getUploadStatus());
-        updateBuilder.setLastUpdated(new Date());
-        updateBuilder.setErrorString(answer.getErrorString());
-        updateBuilder.setJobId(answer.getJobId());
-
-        uploadDao.update(getUploadId(), updateBuilder);
-    }
-
-    public void sendCommand(RequestType reqType) {
-        if (getJobId() != null) {
-            if (s_logger.isTraceEnabled()) {
-                log("Sending progress command ", Level.TRACE);
-            }
-<<<<<<< HEAD
-		}
-
-	}
-
-	private UploadCommand getCommand() {
-		return cmd;
-	}
-
-	public void logDisconnect() {
-		s_logger.warn("Unable to monitor upload progress of " + typeName + " at host " + sserver.getName());
-	}
-
-	public void scheduleImmediateStatusCheck(RequestType request) {
-		if (statusTask != null) statusTask.cancel();
-		statusTask = new StatusTask(this, request);
-		timer.schedule(statusTask, SMALL_DELAY);
-	}
-
-	public void setCurrState(Status uploadState) {
-		currState = getState(currState.toString());
-	}
-=======
-            try {
+		updateBuilder.setUploadPercent(answer.getUploadPct());
+		updateBuilder.setUploadState(answer.getUploadStatus());
+		updateBuilder.setLastUpdated(new Date());
+		updateBuilder.setErrorString(answer.getErrorString());
+		updateBuilder.setJobId(answer.getJobId());
+
+		uploadDao.update(getUploadId(), updateBuilder);
+	}
+
+	public void sendCommand(RequestType reqType) {
+		if (getJobId() != null) {
+			if (s_logger.isTraceEnabled()) {
+				log("Sending progress command ", Level.TRACE);
+			}
+			try {
                 EndPoint ep = _epSelector.select(sserver);
                 ep.sendMessageAsync(new UploadProgressCommand(getCommand(), getJobId(), reqType), new Callback(ep.getId(), this));
             } catch (Exception e) {
-                s_logger.debug("Send command failed", e);
-                setDisconnected();
+            	s_logger.debug("Send command failed", e);
+				setDisconnected();
             }
-        }
-
-    }
-
-    private UploadCommand getCommand() {
-        return cmd;
-    }
-
-    public void logDisconnect() {
-        s_logger.warn("Unable to monitor upload progress of " + typeName + " at host " + sserver.getName());
-    }
-
-    public void scheduleImmediateStatusCheck(RequestType request) {
+		}
+
+	}
+
+	private UploadCommand getCommand() {
+		return cmd;
+	}
+
+	public void logDisconnect() {
+		s_logger.warn("Unable to monitor upload progress of " + typeName + " at host " + sserver.getName());
+	}
+
+	public void scheduleImmediateStatusCheck(RequestType request) {
         if (statusTask != null)
             statusTask.cancel();
-        statusTask = new StatusTask(this, request);
-        timer.schedule(statusTask, SMALL_DELAY);
-    }
-
-    public void setCurrState(Status uploadState) {
-        this.currState = getState(currState.toString());
-    }
+		statusTask = new StatusTask(this, request);
+		timer.schedule(statusTask, SMALL_DELAY);
+	}
+
+	public void setCurrState(Status uploadState) {
+		currState = getState(currState.toString());
+	}
 
     public static class Callback implements AsyncCompletionCallback<Answer> {
         long id;
@@ -872,5 +479,4 @@
             listener.processAnswers(id, -1, new Answer[] {answer});
         }
     }
->>>>>>> f7b1d3d8
 }