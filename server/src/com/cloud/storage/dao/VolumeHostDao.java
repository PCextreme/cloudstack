--- conflicted
+++ resolved
@@ -14,7 +14,6 @@
 // KIND, either express or implied.  See the License for the
 // specific language governing permissions and limitations
 // under the License.
-<<<<<<< HEAD
 package com.cloud.storage.dao;
 
 import java.util.List;
@@ -35,27 +34,4 @@
 
 	VolumeHostVO findVolumeByZone(long zoneId, long volumeId);
 
-}
-=======
-package com.cloud.storage.dao;
-
-import java.util.List;
-
-import com.cloud.host.HostVO;
-import com.cloud.storage.VolumeHostVO;
-import com.cloud.utils.db.GenericDao;
-
-public interface VolumeHostDao extends GenericDao<VolumeHostVO, Long> {
-
-	VolumeHostVO findByHostVolume(long hostId, long volumeId);
-
-	VolumeHostVO findByVolumeId(long volumeId);
-
-	List<VolumeHostVO> listBySecStorage(long sserverId);
-
-	List<VolumeHostVO> listDestroyed(long hostId);
-
-	VolumeHostVO findVolumeByZone(long zoneId, long volumeId);
-
-}
->>>>>>> f157b702
+}