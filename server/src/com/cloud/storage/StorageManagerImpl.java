--- conflicted
+++ resolved
@@ -67,10 +67,6 @@
 import org.apache.cloudstack.engine.subsystem.api.storage.SnapshotInfo;
 import org.apache.cloudstack.engine.subsystem.api.storage.StoragePoolAllocator;
 import org.apache.cloudstack.engine.subsystem.api.storage.TemplateDataFactory;
-<<<<<<< HEAD
-import org.apache.cloudstack.engine.subsystem.api.storage.TemplateInfo;
-=======
->>>>>>> 16b7509a
 import org.apache.cloudstack.engine.subsystem.api.storage.TemplateService;
 import org.apache.cloudstack.engine.subsystem.api.storage.VolumeDataFactory;
 import org.apache.cloudstack.engine.subsystem.api.storage.VolumeService;
@@ -643,7 +639,7 @@
     @Override
     @SuppressWarnings("rawtypes")
     public PrimaryDataStoreInfo createPool(CreateStoragePoolCmd cmd) throws ResourceInUseException, IllegalArgumentException, UnknownHostException,
-    ResourceUnavailableException {
+            ResourceUnavailableException {
         String providerName = cmd.getStorageProviderName();
         DataStoreProvider storeProvider = dataStoreProviderMgr.getDataStoreProvider(providerName);
 
@@ -881,16 +877,16 @@
         if (storagePool.getPoolType() == StoragePoolType.NetworkFilesystem) {
             BigDecimal overProvFactor = getStorageOverProvisioningFactor(storagePool.getDataCenterId());
             totalOverProvCapacity = overProvFactor.multiply(new BigDecimal(storagePool.getCapacityBytes())).longValue();// All
-            // this
-            // for
-            // the
-            // inaccuracy
-            // of
-            // floats
-            // for
-            // big
-            // number
-            // multiplication.
+                                                                                                                        // this
+                                                                                                                        // for
+                                                                                                                        // the
+                                                                                                                        // inaccuracy
+                                                                                                                        // of
+                                                                                                                        // floats
+                                                                                                                        // for
+                                                                                                                        // big
+                                                                                                                        // number
+                                                                                                                        // multiplication.
         } else {
             totalOverProvCapacity = storagePool.getCapacityBytes();
         }
@@ -1104,13 +1100,8 @@
         // NOTE that object_store refactor will immediately delete the object from secondary storage when deleteTemplate etc api is issued.
         // so here we don't need to issue DeleteCommand to resource anymore, only need to remove db entry.
         try {
-<<<<<<< HEAD
-            // Cleanup templates in secondary storage hosts
+            // Cleanup templates in template_store_ref
             List<DataStore> imageStores = dataStoreMgr.getImageStoresByScope(new ZoneScope(null));
-=======
-            // Cleanup templates in template_store_ref
-            List<DataStore> imageStores = this.dataStoreMgr.getImageStoresByScope(new ZoneScope(null));
->>>>>>> 16b7509a
             for (DataStore store : imageStores) {
                 try {
                     long storeId = store.getId();
@@ -1119,38 +1110,9 @@
                             + " templates to cleanup on template_store_ref for store: " + store.getName());
                     for (TemplateDataStoreVO destroyedTemplateStoreVO : destroyedTemplateStoreVOs) {
                         if (s_logger.isDebugEnabled()) {
-<<<<<<< HEAD
-                            s_logger.debug("Deleting template store: " + destroyedTemplateStoreVO);
+                            s_logger.debug("Deleting template store DB entry: " + destroyedTemplateStoreVO);
                         }
-
-                        VMTemplateVO destroyedTemplate = _vmTemplateDao.findById(destroyedTemplateStoreVO.getTemplateId());
-                        if (destroyedTemplate == null) {
-                            s_logger.error("Cannot find template : " + destroyedTemplateStoreVO.getTemplateId() + " from template table");
-                            throw new CloudRuntimeException("Template " + destroyedTemplateStoreVO.getTemplateId()
-                                    + " is found in secondary storage, but not found in template table");
-                        }
-                        String installPath = destroyedTemplateStoreVO.getInstallPath();
-
-                        TemplateInfo tmpl = tmplFactory.getTemplate(destroyedTemplateStoreVO.getTemplateId(), store);
-                        if (installPath != null) {
-                            EndPoint ep = _epSelector.select(store);
-                            Command cmd = new DeleteCommand(tmpl.getTO());
-                            Answer answer = ep.sendMessage(cmd);
-
-                            if (answer == null || !answer.getResult()) {
-                                s_logger.debug("Failed to delete " + destroyedTemplateStoreVO + " due to "
-                                        + ((answer == null) ? "answer is null" : answer.getDetails()));
-                            } else {
                                 _templateStoreDao.remove(destroyedTemplateStoreVO.getId());
-                                s_logger.debug("Deleted template at: " + destroyedTemplateStoreVO.getInstallPath());
-                            }
-                        } else {
-                            _templateStoreDao.remove(destroyedTemplateStoreVO.getId());
-=======
-                            s_logger.debug("Deleting template store DB entry: " + destroyedTemplateStoreVO);
->>>>>>> 16b7509a
-                        }
-                        _templateStoreDao.remove(destroyedTemplateStoreVO.getId());
                     }
                 } catch (Exception e) {
                     s_logger.warn("problem cleaning up templates in template_store_ref for store: " + store.getName(), e);
@@ -1172,16 +1134,11 @@
                                 }
 
                         if (s_logger.isDebugEnabled()) {
-<<<<<<< HEAD
-                            s_logger.debug("Deleting snapshot on store: " + destroyedSnapshotStoreVO);
+                            s_logger.debug("Deleting snapshot store DB entry: " + destroyedSnapshotStoreVO);
                             }
-=======
-                            s_logger.debug("Deleting snapshot store DB entry: " + destroyedSnapshotStoreVO);
+
+                            _snapshotStoreDao.remove(destroyedSnapshotStoreVO.getId());
                         }
->>>>>>> 16b7509a
-
-                        _snapshotStoreDao.remove(destroyedSnapshotStoreVO.getId());
-                    }
 
                 } catch (Exception e2) {
                     s_logger.warn("problem cleaning up snapshots in snapshot_store_ref for store: " + store.getName(), e2);
@@ -1197,32 +1154,9 @@
                             + " volumes to cleanup on volume_store_ref for store: " + store.getName());
                     for (VolumeDataStoreVO destroyedStoreVO : destroyedStoreVOs) {
                         if (s_logger.isDebugEnabled()) {
-<<<<<<< HEAD
-                            s_logger.debug("Deleting volume on store: " + destroyedStoreVO);
+                            s_logger.debug("Deleting volume store DB entry: " + destroyedStoreVO);
                         }
-
-                        String installPath = destroyedStoreVO.getInstallPath();
-
-                        VolumeInfo vol = volFactory.getVolume(destroyedStoreVO.getVolumeId(), store);
-
-                        if (installPath != null) {
-                            EndPoint ep = _epSelector.select(store);
-                            DeleteCommand cmd = new DeleteCommand(vol.getTO());
-                            Answer answer = ep.sendMessage(cmd);
-                            if (answer == null || !answer.getResult()) {
-                                s_logger.debug("Failed to delete " + destroyedStoreVO + " due to "
-                                        + ((answer == null) ? "answer is null" : answer.getDetails()));
-                            } else {
                                 _volumeStoreDao.remove(destroyedStoreVO.getId());
-                                s_logger.debug("Deleted volume at: " + destroyedStoreVO.getInstallPath());
-                            }
-                        } else {
-                            _volumeStoreDao.remove(destroyedStoreVO.getId());
-=======
-                            s_logger.debug("Deleting volume store DB entry: " + destroyedStoreVO);
->>>>>>> 16b7509a
-                        }
-                        _volumeStoreDao.remove(destroyedStoreVO.getId());
                     }
 
                 } catch (Exception e2) {
@@ -1249,13 +1183,8 @@
     @Override
     @DB
     public PrimaryDataStoreInfo preparePrimaryStorageForMaintenance(Long primaryStorageId) throws ResourceUnavailableException,
-<<<<<<< HEAD
             InsufficientCapacityException {
         Long userId = CallContext.current().getCallingUserId();
-=======
-    InsufficientCapacityException {
-        Long userId = UserContext.current().getCallerUserId();
->>>>>>> 16b7509a
         User user = _userDao.findById(userId);
         Account account = CallContext.current().getCallingAccount();
 
@@ -1359,7 +1288,7 @@
                         if (pool != null
                                 && (pool.getStatus().equals(StoragePoolStatus.ErrorInMaintenance)
                                         || pool.getStatus().equals(StoragePoolStatus.PrepareForMaintenance) || pool.getStatus().equals(
-                                                StoragePoolStatus.CancelMaintenance))) {
+                                        StoragePoolStatus.CancelMaintenance))) {
                             _storagePoolWorkDao.removePendingJobsOnMsRestart(vo.getMsid(), poolId);
                             pool.setStatus(StoragePoolStatus.ErrorInMaintenance);
                             _storagePoolDao.update(poolId, pool);
@@ -1625,7 +1554,7 @@
             }
             if (volume.getState() != Volume.State.Ready) {
                 totalAskingSize = totalAskingSize + volume.getSize();
-            }
+        }
         }
 
         long totalOverProvCapacity;
