--- conflicted
+++ resolved
@@ -401,20 +401,14 @@
     }
 
     @Override
-<<<<<<< HEAD
-    public StoragePool findStoragePool(DiskProfile dskCh, final DataCenterVO dc, HostPodVO pod, Long clusterId, Long hostId, VMInstanceVO vm,
+    public StoragePool findStoragePool(DiskProfile dskCh, final DataCenterVO dc, Pod pod, Long clusterId, Long hostId, VMInstanceVO vm,
             final Set<StoragePool> avoid) {
-=======
-    public StoragePool findStoragePool(DiskProfile dskCh, final DataCenterVO dc, Pod pod, Long clusterId, Long hostId, VMInstanceVO vm,
-                                       final Set<StoragePool> avoid) {
->>>>>>> 43ab9506
 
         VirtualMachineProfile profile = new VirtualMachineProfileImpl(vm);
         for (StoragePoolAllocator allocator : _storagePoolAllocators) {
         	
         	ExcludeList avoidList = new ExcludeList();
             for (StoragePool pool : avoid) {
-<<<<<<< HEAD
         		avoidList.addPool(pool.getId());
         	}
         	DataCenterDeployment plan = new DataCenterDeployment(dc.getId(), pod.getId(), clusterId, hostId, null, null);
@@ -423,16 +417,6 @@
         	if (poolList != null && !poolList.isEmpty()) {
                 return (StoragePool) dataStoreMgr.getDataStore(poolList.get(0).getId(), DataStoreRole.Primary);
         	}
-=======
-                avoidList.addPool(pool.getId());
-            }
-            DataCenterDeployment plan = new DataCenterDeployment(dc.getId(), pod.getId(), clusterId, hostId, null, null);
-
-            final List<StoragePool> poolList = allocator.allocateToPool(dskCh, profile, plan, avoidList, 1);
-            if (poolList != null && !poolList.isEmpty()) {
-                return (StoragePool) dataStoreMgr.getDataStore(poolList.get(0).getId(), DataStoreRole.Primary);
-            }
->>>>>>> 43ab9506
         }
         return null;
     }
