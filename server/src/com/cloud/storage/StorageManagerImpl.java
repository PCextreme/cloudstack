/**
 *  Copyright (C) 2010 Cloud.com, Inc.  All rights reserved.
 * 
 * This software is licensed under the GNU General Public License v3 or later.
 * 
 * It is free software: you can redistribute it and/or modify
 * it under the terms of the GNU General Public License as published by
 * the Free Software Foundation, either version 3 of the License, or any later version.
 * This program is distributed in the hope that it will be useful,
 * but WITHOUT ANY WARRANTY; without even the implied warranty of
 * MERCHANTABILITY or FITNESS FOR A PARTICULAR PURPOSE.  See the
 * GNU General Public License for more details.
 * 
 * You should have received a copy of the GNU General Public License
 * along with this program.  If not, see <http://www.gnu.org/licenses/>.
 * 
 */
package com.cloud.storage;

import java.net.URI;
import java.net.URISyntaxException;
import java.net.UnknownHostException;
import java.util.ArrayList;
import java.util.Collection;
import java.util.Collections;
import java.util.Date;
import java.util.Enumeration;
import java.util.HashMap;
import java.util.HashSet;
import java.util.Iterator;
import java.util.LinkedList;
import java.util.List;
import java.util.Map;
import java.util.Random;
import java.util.Set;
import java.util.UUID;
import java.util.concurrent.Executors;
import java.util.concurrent.ScheduledExecutorService;
import java.util.concurrent.TimeUnit;

import javax.ejb.Local;
import javax.naming.ConfigurationException;

import org.apache.log4j.Logger;

import com.cloud.agent.AgentManager;
import com.cloud.agent.api.Answer;
import com.cloud.agent.api.BackupSnapshotCommand;
import com.cloud.agent.api.Command;
import com.cloud.agent.api.CreateStoragePoolCommand;
import com.cloud.agent.api.CreateVolumeFromSnapshotAnswer;
import com.cloud.agent.api.CreateVolumeFromSnapshotCommand;
import com.cloud.agent.api.DeleteStoragePoolCommand;
import com.cloud.agent.api.ManageSnapshotCommand;
import com.cloud.agent.api.ModifyStoragePoolAnswer;
import com.cloud.agent.api.ModifyStoragePoolCommand;
import com.cloud.agent.api.UpgradeSnapshotCommand;
import com.cloud.agent.api.storage.CopyVolumeAnswer;
import com.cloud.agent.api.storage.CopyVolumeCommand;
import com.cloud.agent.api.storage.CreateAnswer;
import com.cloud.agent.api.storage.CreateCommand;
import com.cloud.agent.api.storage.DeleteTemplateCommand;
import com.cloud.agent.api.storage.DestroyCommand;
import com.cloud.agent.api.to.StorageFilerTO;
import com.cloud.agent.api.to.VolumeTO;
import com.cloud.agent.manager.Commands;
import com.cloud.alert.AlertManager;
import com.cloud.api.ApiDBUtils;
import com.cloud.api.commands.CancelPrimaryStorageMaintenanceCmd;
import com.cloud.api.commands.CreateStoragePoolCmd;
import com.cloud.api.commands.CreateVolumeCmd;
import com.cloud.api.commands.DeletePoolCmd;
import com.cloud.api.commands.DeleteVolumeCmd;
import com.cloud.api.commands.UpdateStoragePoolCmd;
import com.cloud.async.AsyncJobManager;
import com.cloud.capacity.Capacity;
import com.cloud.capacity.CapacityVO;
import com.cloud.capacity.dao.CapacityDao;
import com.cloud.cluster.ClusterManagerListener;
import com.cloud.cluster.ManagementServerHostVO;
import com.cloud.configuration.Config;
import com.cloud.configuration.ConfigurationManager;
import com.cloud.configuration.ResourceCount.ResourceType;
import com.cloud.configuration.dao.ConfigurationDao;
import com.cloud.consoleproxy.ConsoleProxyManager;
import com.cloud.dc.ClusterVO;
import com.cloud.dc.DataCenterVO;
import com.cloud.dc.HostPodVO;
import com.cloud.dc.dao.ClusterDao;
import com.cloud.dc.dao.DataCenterDao;
import com.cloud.dc.dao.HostPodDao;
import com.cloud.deploy.DeployDestination;
import com.cloud.domain.Domain;
import com.cloud.domain.dao.DomainDao;
import com.cloud.event.ActionEvent;
import com.cloud.event.EventTypes;
import com.cloud.event.UsageEventVO;
import com.cloud.event.dao.EventDao;
import com.cloud.event.dao.UsageEventDao;
import com.cloud.exception.AgentUnavailableException;
import com.cloud.exception.ConcurrentOperationException;
import com.cloud.exception.DiscoveryException;
import com.cloud.exception.InsufficientCapacityException;
import com.cloud.exception.InsufficientStorageCapacityException;
import com.cloud.exception.InvalidParameterValueException;
import com.cloud.exception.OperationTimedoutException;
import com.cloud.exception.PermissionDeniedException;
import com.cloud.exception.ResourceAllocationException;
import com.cloud.exception.ResourceInUseException;
import com.cloud.exception.ResourceUnavailableException;
import com.cloud.exception.StorageUnavailableException;
import com.cloud.host.Host;
import com.cloud.host.HostVO;
import com.cloud.host.Status;
import com.cloud.host.dao.HostDao;
import com.cloud.host.dao.HostDetailsDao;
import com.cloud.hypervisor.Hypervisor.HypervisorType;
import com.cloud.hypervisor.HypervisorGuruManager;
import com.cloud.network.NetworkManager;
import com.cloud.network.router.VirtualNetworkApplianceManager;
import com.cloud.offering.DiskOffering;
import com.cloud.org.Grouping;
import com.cloud.server.ManagementServer;
import com.cloud.service.ServiceOfferingVO;
import com.cloud.service.dao.ServiceOfferingDao;
import com.cloud.storage.Storage.ImageFormat;
import com.cloud.storage.Storage.StoragePoolType;
import com.cloud.storage.Volume.Type;
import com.cloud.storage.allocator.StoragePoolAllocator;
import com.cloud.storage.dao.DiskOfferingDao;
import com.cloud.storage.dao.SnapshotDao;
import com.cloud.storage.dao.SnapshotPolicyDao;
import com.cloud.storage.dao.StoragePoolDao;
import com.cloud.storage.dao.StoragePoolHostDao;
import com.cloud.storage.dao.StoragePoolWorkDao;
import com.cloud.storage.dao.VMTemplateDao;
import com.cloud.storage.dao.VMTemplateHostDao;
import com.cloud.storage.dao.VMTemplatePoolDao;
import com.cloud.storage.dao.VolumeDao;
import com.cloud.storage.listener.StoragePoolMonitor;
import com.cloud.storage.secondary.SecondaryStorageVmManager;
import com.cloud.storage.snapshot.SnapshotManager;
import com.cloud.storage.snapshot.SnapshotScheduler;
import com.cloud.template.TemplateManager;
import com.cloud.user.Account;
import com.cloud.user.AccountManager;
import com.cloud.user.User;
import com.cloud.user.UserContext;
import com.cloud.user.dao.AccountDao;
import com.cloud.user.dao.UserDao;
import com.cloud.uservm.UserVm;
import com.cloud.utils.NumbersUtil;
import com.cloud.utils.Pair;
import com.cloud.utils.component.Adapters;
import com.cloud.utils.component.ComponentLocator;
import com.cloud.utils.component.Inject;
import com.cloud.utils.component.Manager;
import com.cloud.utils.concurrency.NamedThreadFactory;
import com.cloud.utils.db.DB;
import com.cloud.utils.db.GenericSearchBuilder;
import com.cloud.utils.db.GlobalLock;
import com.cloud.utils.db.JoinBuilder;
import com.cloud.utils.db.JoinBuilder.JoinType;
import com.cloud.utils.db.SearchBuilder;
import com.cloud.utils.db.SearchCriteria;
import com.cloud.utils.db.SearchCriteria.Op;
import com.cloud.utils.db.Transaction;
import com.cloud.utils.exception.CloudRuntimeException;
import com.cloud.utils.exception.ExecutionException;
import com.cloud.vm.ConsoleProxyVO;
import com.cloud.vm.DiskProfile;
import com.cloud.vm.DomainRouterVO;
import com.cloud.vm.SecondaryStorageVmVO;
import com.cloud.vm.UserVmManager;
import com.cloud.vm.UserVmVO;
import com.cloud.vm.VMInstanceVO;
import com.cloud.vm.VirtualMachine;
import com.cloud.vm.VirtualMachine.State;
import com.cloud.vm.VirtualMachineManager;
import com.cloud.vm.VirtualMachineProfile;
import com.cloud.vm.dao.ConsoleProxyDao;
import com.cloud.vm.dao.DomainRouterDao;
import com.cloud.vm.dao.SecondaryStorageVmDao;
import com.cloud.vm.dao.UserVmDao;
import com.cloud.vm.dao.VMInstanceDao;

@Local(value = { StorageManager.class, StorageService.class })
public class StorageManagerImpl implements StorageManager, StorageService, Manager, ClusterManagerListener {
    private static final Logger s_logger = Logger.getLogger(StorageManagerImpl.class);

    protected String _name;
    @Inject
    protected UserVmManager _userVmMgr;
    @Inject
    protected AgentManager _agentMgr;
    @Inject
    protected TemplateManager _tmpltMgr;
    @Inject
    protected AsyncJobManager _asyncMgr;
    @Inject
    protected SnapshotManager _snapshotMgr;
    @Inject
    protected SnapshotScheduler _snapshotScheduler;
    @Inject
    protected AccountManager _accountMgr;
    @Inject
    protected ConfigurationManager _configMgr;
    @Inject
    protected ConsoleProxyManager _consoleProxyMgr;
    @Inject
    protected SecondaryStorageVmManager _secStorageMgr;
    @Inject
    protected NetworkManager _networkMgr;
    @Inject
    protected VolumeDao _volsDao;
    @Inject
    protected HostDao _hostDao;
    @Inject
    protected ConsoleProxyDao _consoleProxyDao;
    @Inject
    protected HostDetailsDao _detailsDao;
    @Inject
    protected SnapshotDao _snapshotDao;
    @Inject
    protected SnapshotManager _snapMgr;
    @Inject
    protected SnapshotPolicyDao _snapshotPolicyDao;
    @Inject
    protected StoragePoolHostDao _storagePoolHostDao;
    @Inject
    protected AlertManager _alertMgr;
    @Inject
    protected VMTemplateHostDao _vmTemplateHostDao = null;
    @Inject
    protected VMTemplatePoolDao _vmTemplatePoolDao = null;
    @Inject
    protected VMTemplateDao _vmTemplateDao = null;
    @Inject
    protected StoragePoolHostDao _poolHostDao = null;
    @Inject
    protected UserVmDao _userVmDao;
    @Inject
    protected VMInstanceDao _vmInstanceDao;
    @Inject
    protected StoragePoolDao _storagePoolDao = null;
    @Inject
    protected CapacityDao _capacityDao;
    @Inject
    protected DiskOfferingDao _diskOfferingDao;
    @Inject
    protected AccountDao _accountDao;
    @Inject
    protected EventDao _eventDao = null;
    @Inject
    protected DataCenterDao _dcDao = null;
    @Inject
    protected HostPodDao _podDao = null;
    @Inject
    protected VMTemplateDao _templateDao;
    @Inject
    protected VMTemplateHostDao _templateHostDao;
    @Inject
    protected ServiceOfferingDao _offeringDao;
    @Inject
    protected DomainDao _domainDao;
    @Inject
    protected UserDao _userDao;
    @Inject
    protected ClusterDao _clusterDao;
    @Inject
    protected VirtualNetworkApplianceManager _routerMgr;
    @Inject
    protected UsageEventDao _usageEventDao;
    @Inject
    protected VirtualMachineManager _vmMgr;
    @Inject
    protected DomainRouterDao _domrDao;
    @Inject
    protected SecondaryStorageVmDao _secStrgDao;
    @Inject
    protected StoragePoolWorkDao _storagePoolWorkDao;
    @Inject
    protected HypervisorGuruManager _hvGuruMgr;
<<<<<<< HEAD
    @Inject
    protected VolumeDao _volumeDao;
=======
    
    @Inject
    protected OCFS2Manager _ocfs2Mgr;
>>>>>>> c8942532

    @Inject(adapter = StoragePoolAllocator.class)
    protected Adapters<StoragePoolAllocator> _storagePoolAllocators;
    @Inject(adapter = StoragePoolDiscoverer.class)
    protected Adapters<StoragePoolDiscoverer> _discoverers;

    protected SearchBuilder<VMTemplateHostVO> HostTemplateStatesSearch;
    protected GenericSearchBuilder<StoragePoolHostVO, Long> UpHostsInPoolSearch;
    protected SearchBuilder<VMInstanceVO> StoragePoolSearch;
    protected SearchBuilder<StoragePoolVO> LocalStorageSearch;

    ScheduledExecutorService _executor = null;
    boolean _storageCleanupEnabled;
    int _storageCleanupInterval;
    int _storagePoolAcquisitionWaitSeconds = 1800; // 30 minutes
    protected int _retry = 2;
    protected int _pingInterval = 60; // seconds
    protected int _hostRetry;
    protected float _overProvisioningFactor = 1;
    private long _maxVolumeSizeInGb;
    private long _serverId;

    private int _snapshotTimeout;

    public boolean share(VMInstanceVO vm, List<VolumeVO> vols, HostVO host, boolean cancelPreviousShare) throws StorageUnavailableException {

        // if pool is in maintenance and it is the ONLY pool available; reject
        List<VolumeVO> rootVolForGivenVm = _volsDao.findByInstanceAndType(vm.getId(), Type.ROOT);
        if (rootVolForGivenVm != null && rootVolForGivenVm.size() > 0) {
            boolean isPoolAvailable = isPoolAvailable(rootVolForGivenVm.get(0).getPoolId());
            if (!isPoolAvailable) {
                throw new StorageUnavailableException("Can not share " + vm, rootVolForGivenVm.get(0).getPoolId());
            }
        }

        // this check is done for maintenance mode for primary storage
        // if any one of the volume is unusable, we return false
        // if we return false, the allocator will try to switch to another PS if available
        for (VolumeVO vol : vols) {
            if (vol.getRemoved() != null) {
                s_logger.warn("Volume id:" + vol.getId() + " is removed, cannot share on this instance");
                // not ok to share
                return false;
            }
        }

        // ok to share
        return true;
    }

    VolumeVO allocateDuplicateVolume(VolumeVO oldVol, Long templateId) {
        VolumeVO newVol = new VolumeVO(oldVol.getVolumeType(), oldVol.getName(), oldVol.getDataCenterId(), oldVol.getDomainId(), oldVol.getAccountId(), oldVol.getDiskOfferingId(), oldVol.getSize());
        if(templateId != null){
        	newVol.setTemplateId(templateId);
        }else{
        	newVol.setTemplateId(oldVol.getTemplateId());
        }
        newVol.setDeviceId(oldVol.getDeviceId());
        newVol.setInstanceId(oldVol.getInstanceId());
        newVol.setRecreatable(oldVol.isRecreatable());
        return _volsDao.persist(newVol);
    }

    private boolean isPoolAvailable(Long poolId) {
        // get list of all pools
        List<StoragePoolVO> pools = _storagePoolDao.listAll();

        // if no pools or 1 pool which is in maintenance
        if (pools == null || pools.size() == 0 || (pools.size() == 1 && pools.get(0).getStatus().equals(Status.Maintenance))) {
            return false;
        } else {
            return true;
        }
    }
    
    @Override
    public List<StoragePoolVO> ListByDataCenterHypervisor(long datacenterId, HypervisorType type) {
        List<StoragePoolVO> pools = _storagePoolDao.listByDataCenterId(datacenterId);
        List<StoragePoolVO> retPools = new ArrayList<StoragePoolVO>();
        for (StoragePoolVO pool : pools ) {
            if( pool.getStatus() != StoragePoolStatus.Up) {
                continue;
            }
            ClusterVO cluster = _clusterDao.findById(pool.getClusterId());
            if( type == cluster.getHypervisorType()) {
                retPools.add(pool);
            }
        }
        Collections.shuffle(retPools);
        return retPools;
    }

    @Override
    public boolean isLocalStorageActiveOnHost(Host host) {
        List<StoragePoolHostVO> storagePoolHostRefs = _storagePoolHostDao.listByHostId(host.getId());
        for (StoragePoolHostVO storagePoolHostRef : storagePoolHostRefs) {
            StoragePoolVO storagePool = _storagePoolDao.findById(storagePoolHostRef.getPoolId());
            if (storagePool.getPoolType() == StoragePoolType.LVM || storagePool.getPoolType() == StoragePoolType.EXT)  {
                SearchBuilder<VolumeVO> volumeSB = _volsDao.createSearchBuilder();
                volumeSB.and("poolId", volumeSB.entity().getPoolId(), SearchCriteria.Op.EQ);
                volumeSB.and("removed", volumeSB.entity().getRemoved(), SearchCriteria.Op.NULL);

                SearchBuilder<VMInstanceVO> activeVmSB = _vmInstanceDao.createSearchBuilder();
                activeVmSB.and("state", activeVmSB.entity().getState(), SearchCriteria.Op.IN);
                volumeSB.join("activeVmSB", activeVmSB, volumeSB.entity().getInstanceId(), activeVmSB.entity().getId(), JoinBuilder.JoinType.INNER);

                SearchCriteria<VolumeVO> volumeSC = volumeSB.create();
                volumeSC.setParameters("poolId", storagePool.getId());
                volumeSC.setJoinParameters("activeVmSB", "state", State.Starting, State.Running, State.Stopping, State.Migrating);

                List<VolumeVO> volumes = _volsDao.search(volumeSC, null);
                if (volumes.size() > 0) {
                    return true;
                }
            }
        }

        return false;
    }

    protected StoragePoolVO findStoragePool(DiskProfile dskCh, final DataCenterVO dc, HostPodVO pod, Long clusterId, final VMTemplateVO template, final Set<StoragePool> avoid) {

        Enumeration<StoragePoolAllocator> en = _storagePoolAllocators.enumeration();
        while (en.hasMoreElements()) {
            final StoragePoolAllocator allocator = en.nextElement();
            final List<StoragePool> poolList = allocator.allocateToPool(dskCh, template, dc.getId(), pod.getId(), clusterId, avoid, 1);
            if (poolList != null && !poolList.isEmpty()) {
                return (StoragePoolVO) poolList.get(0);
            }
        }
        return null;
    }

    @Override
    public Answer[] sendToPool(StoragePool pool, Commands cmds) throws StorageUnavailableException {
        return sendToPool(pool, null, null, cmds).second();
    }

    @Override
    public Answer sendToPool(StoragePool pool, long[] hostIdsToTryFirst, Command cmd) throws StorageUnavailableException {
        Answer[] answers = sendToPool(pool, hostIdsToTryFirst, null, new Commands(cmd)).second();
        if (answers == null) {
            return null;
        }
        return answers[0];
    }

    @Override
    public Answer sendToPool(StoragePool pool, Command cmd) throws StorageUnavailableException {
        Answer[] answers = sendToPool(pool, new Commands(cmd));
        if (answers == null) {
            return null;
        }
        return answers[0];
    }

    @Override
    public Answer sendToPool(long poolId, Command cmd) throws StorageUnavailableException {
        StoragePool pool = _storagePoolDao.findById(poolId);
        return sendToPool(pool, cmd);
    }

    @Override
    public Answer[] sendToPool(long poolId, Commands cmds) throws StorageUnavailableException {
        StoragePool pool = _storagePoolDao.findById(poolId);
        return sendToPool(pool, cmds);
    }

    protected DiskProfile createDiskCharacteristics(VolumeVO volume, VMTemplateVO template, DataCenterVO dc, DiskOfferingVO diskOffering) {
        if (volume.getVolumeType() == Type.ROOT && Storage.ImageFormat.ISO != template.getFormat()) {
            SearchCriteria<VMTemplateHostVO> sc = HostTemplateStatesSearch.create();
            sc.setParameters("id", template.getId());
            sc.setParameters("state", com.cloud.storage.VMTemplateStorageResourceAssoc.Status.DOWNLOADED);
            sc.setJoinParameters("host", "dcId", dc.getId());

            List<VMTemplateHostVO> sss = _vmTemplateHostDao.search(sc, null);
            if (sss.size() == 0) {
                throw new CloudRuntimeException("Template " + template.getName() + " has not been completely downloaded to zone " + dc.getId());
            }
            VMTemplateHostVO ss = sss.get(0);

            return new DiskProfile(volume.getId(), volume.getVolumeType(), volume.getName(), diskOffering.getId(), ss.getSize(), diskOffering.getTagsArray(), diskOffering.getUseLocalStorage(),
                    diskOffering.isRecreatable(), Storage.ImageFormat.ISO != template.getFormat() ? template.getId() : null);
        } else {
            return new DiskProfile(volume.getId(), volume.getVolumeType(), volume.getName(), diskOffering.getId(), diskOffering.getDiskSize(), diskOffering.getTagsArray(),
                    diskOffering.getUseLocalStorage(), diskOffering.isRecreatable(), null);
        }
    }

    @Override
    public boolean canVmRestartOnAnotherServer(long vmId) {
        List<VolumeVO> vols = _volsDao.findCreatedByInstance(vmId);
        for (VolumeVO vol : vols) {
            if (!vol.isRecreatable() && !vol.getPoolType().isShared()) {
                return false;
            }
        }
        return true;
    }

    @DB
    protected Pair<VolumeVO, String> createVolumeFromSnapshot(VolumeVO volume, SnapshotVO snapshot) {
        VolumeVO createdVolume = null;
        Long volumeId = volume.getId();

        String volumeFolder = null;

        // Create the Volume object and save it so that we can return it to the user
        Account account = _accountDao.findById(volume.getAccountId());

        final HashSet<StoragePool> poolsToAvoid = new HashSet<StoragePool>();
        StoragePoolVO pool = null;
        boolean success = false;
        Set<Long> podsToAvoid = new HashSet<Long>();
        Pair<HostPodVO, Long> pod = null;
        String volumeUUID = null;
        String details = null;

        DiskOfferingVO diskOffering = _diskOfferingDao.findByIdIncludingRemoved(volume.getDiskOfferingId());
        DataCenterVO dc = _dcDao.findById(volume.getDataCenterId());
        DiskProfile dskCh = new DiskProfile(volume, diskOffering, snapshot.getHypervisorType());

        int retry = 0;
        // Determine what pod to store the volume in
        while ((pod = _agentMgr.findPod(null, null, dc, account.getId(), podsToAvoid)) != null) {
            podsToAvoid.add(pod.first().getId());
            // Determine what storage pool to store the volume in
            while ((pool = findStoragePool(dskCh, dc, pod.first(), null, null, poolsToAvoid)) != null) {
                poolsToAvoid.add(pool);
                volumeFolder = pool.getPath();
                if (s_logger.isDebugEnabled()) {
                    s_logger.debug("Attempting to create volume from snapshotId: " + snapshot.getId() + " on storage pool " + pool.getName());
                }

                // Get the newly created VDI from the snapshot.
                // This will return a null volumePath if it could not be created
                Pair<String, String> volumeDetails = createVDIFromSnapshot(UserContext.current().getCallerUserId(), snapshot, pool);

                volumeUUID = volumeDetails.first();
                details = volumeDetails.second();

                if (volumeUUID != null) {
                    if (s_logger.isDebugEnabled()) {
                        s_logger.debug("Volume with UUID " + volumeUUID + " was created on storage pool " + pool.getName());
                    }
                    success = true;
                    break; // break out of the "find storage pool" loop
                } else {
                    retry++;
                    if (retry >= 3) {
                        _volsDao.expunge(volumeId);
                        String msg = "Unable to create volume from snapshot " + snapshot.getId() + " after retrying 3 times, due to " + details;
                        s_logger.debug(msg);
                        throw new CloudRuntimeException(msg);

                    }
                }
                s_logger.warn("Unable to create volume on pool " + pool.getName() + ", reason: " + details);
            }

            if (success) {
                break; // break out of the "find pod" loop
            }
        }

        if (!success) {
            _volsDao.expunge(volumeId);
            String msg = "Unable to create volume from snapshot " + snapshot.getId() + " due to " + details;
            s_logger.debug(msg);
            throw new CloudRuntimeException(msg);

        }
        // Update the volume in the database
        Transaction txn = Transaction.currentTxn();
        txn.start();
        createdVolume = _volsDao.findById(volumeId);

        if (success) {
            createdVolume.setPodId(pod.first().getId());
            createdVolume.setPoolId(pool.getId());
            createdVolume.setPoolType(pool.getPoolType());
            createdVolume.setFolder(volumeFolder);
            createdVolume.setPath(volumeUUID);
            createdVolume.setDomainId(account.getDomainId());
            createdVolume.setState(Volume.State.Ready);
        } else {
            createdVolume.setState(Volume.State.Destroy);
        }

        _volsDao.update(volumeId, createdVolume);
        txn.commit();
        return new Pair<VolumeVO, String>(createdVolume, details);
    }

    protected VolumeVO createVolumeFromSnapshot(VolumeVO volume, long snapshotId) {

        // By default, assume failure.
        VolumeVO createdVolume = null;
        SnapshotVO snapshot = _snapshotDao.findById(snapshotId); // Precondition: snapshot is not null and not removed.

        Transaction txn = Transaction.currentTxn();
        txn.start();
        Pair<VolumeVO, String> volumeDetails = createVolumeFromSnapshot(volume, snapshot);
        createdVolume = volumeDetails.first();

        return createdVolume;
    }

    protected Pair<String, String> createVDIFromSnapshot(long userId, SnapshotVO snapshot, StoragePoolVO pool) {
        String vdiUUID = null;
        Long snapshotId = snapshot.getId();
        Long volumeId = snapshot.getVolumeId();
        String primaryStoragePoolNameLabel = pool.getUuid(); // pool's uuid is actually the namelabel.
        Long dcId = snapshot.getDataCenterId();
        String secondaryStoragePoolUrl = _snapMgr.getSecondaryStorageURL(snapshot);
        long accountId = snapshot.getAccountId();

        String backedUpSnapshotUuid = snapshot.getBackupSnapshotId();
        snapshot = _snapshotDao.findById(snapshotId);
        if (snapshot.getVersion().trim().equals("2.1")) {
            VolumeVO volume = _volsDao.findByIdIncludingRemoved(volumeId);
            if (volume == null) {
                throw new CloudRuntimeException("failed to upgrade snapshot " + snapshotId + " due to unable to find orignal volume:" + volumeId + ", try it later ");
            }
            VMTemplateVO template = _templateDao.findByIdIncludingRemoved(volume.getTemplateId());
            if (template == null) {
                throw new CloudRuntimeException("failed to upgrade snapshot " + snapshotId + " due to unalbe to find orignal template :" + volume.getTemplateId() + ", try it later ");
            }
            Long templateId = template.getId();
            Long tmpltAccountId = template.getAccountId();
            if (!_snapshotDao.lockInLockTable(snapshotId.toString(), 10)) {
                throw new CloudRuntimeException("failed to upgrade snapshot " + snapshotId + " due to this snapshot is being used, try it later ");
            }
            UpgradeSnapshotCommand cmd = new UpgradeSnapshotCommand(null, secondaryStoragePoolUrl, dcId, accountId, volumeId, templateId, tmpltAccountId, null, snapshot.getBackupSnapshotId(),
                    snapshot.getName(), "2.1");
            Answer answer = null;
            try {
                answer = sendToPool(pool, cmd);
            } catch (StorageUnavailableException e) {
            } finally {
                _snapshotDao.unlockFromLockTable(snapshotId.toString());
            }
            if ((answer != null) && answer.getResult()) {
                _snapshotDao.updateSnapshotVersion(volumeId, "2.1", "2.2");
            } else {
                return new Pair<String, String>(null, "Unable to upgrade snapshot from 2.1 to 2.2 for " + snapshot.getId());
            }
        }
        
        if( snapshot.getSwiftName() != null ) {
            _snapshotMgr.downloadSnapshotsFromSwift(snapshot);
        }
        CreateVolumeFromSnapshotCommand createVolumeFromSnapshotCommand = new CreateVolumeFromSnapshotCommand(primaryStoragePoolNameLabel, secondaryStoragePoolUrl, dcId, accountId, volumeId,
                backedUpSnapshotUuid, snapshot.getName());

        String basicErrMsg = "Failed to create volume from " + snapshot.getName();
        CreateVolumeFromSnapshotAnswer answer;
        if (!_snapshotDao.lockInLockTable(snapshotId.toString(), 10)) {
            throw new CloudRuntimeException("failed to create volume from " + snapshotId + " due to this snapshot is being used, try it later ");
        }
        try {
            answer = (CreateVolumeFromSnapshotAnswer) sendToPool(pool, createVolumeFromSnapshotCommand);
            if (answer != null && answer.getResult()) {
                vdiUUID = answer.getVdi();
            } else {
                s_logger.error(basicErrMsg + " due to " + answer.getDetails());
            }
        } catch (StorageUnavailableException e) {
            s_logger.error(basicErrMsg);
        } finally {
            _snapshotDao.unlockFromLockTable(snapshotId.toString());
        }
        return new Pair<String, String>(vdiUUID, basicErrMsg);
    }

    @Override
    @DB
    public VolumeVO createVolume(VolumeVO volume, VMInstanceVO vm, VMTemplateVO template, DataCenterVO dc, HostPodVO pod, Long clusterId, ServiceOfferingVO offering, DiskOfferingVO diskOffering,
            List<StoragePoolVO> avoids, long size, HypervisorType hyperType) {
        StoragePoolVO pool = null;
        final HashSet<StoragePool> avoidPools = new HashSet<StoragePool>(avoids);

        if (diskOffering != null && diskOffering.isCustomized()) {
            diskOffering.setDiskSize(size);
        }
        DiskProfile dskCh = null;
        if (volume.getVolumeType() == Type.ROOT && Storage.ImageFormat.ISO != template.getFormat()) {
            dskCh = createDiskCharacteristics(volume, template, dc, offering);
        } else {
            dskCh = createDiskCharacteristics(volume, template, dc, diskOffering);
        }

        dskCh.setHyperType(hyperType);

        VolumeTO created = null;
        int retry = _retry;
        while (--retry >= 0) {
            created = null;

            long podId = pod.getId();
            pod = _podDao.findById(podId);
            if (pod == null) {
                s_logger.warn("Unable to find pod " + podId + " when create volume " + volume.getName());
                break;
            }

            pool = findStoragePool(dskCh, dc, pod, clusterId, template, avoidPools);
            if (pool == null) {
                s_logger.warn("Unable to find storage poll when create volume " + volume.getName());
                break;
            }

            avoidPools.add(pool);
            if (s_logger.isDebugEnabled()) {
                s_logger.debug("Trying to create " + volume + " on " + pool);
            }

            CreateCommand cmd = null;
            VMTemplateStoragePoolVO tmpltStoredOn = null;

            for (int i = 0; i < 2; i++) {
                if (volume.getVolumeType() == Type.ROOT && Storage.ImageFormat.ISO != template.getFormat()) {
                    tmpltStoredOn = _tmpltMgr.prepareTemplateForCreate(template, pool);
                    if (tmpltStoredOn == null) {
                        continue;
                    }
                    cmd = new CreateCommand(dskCh, tmpltStoredOn.getLocalDownloadPath(), new StorageFilerTO(pool));
                } else {
                    cmd = new CreateCommand(dskCh, new StorageFilerTO(pool));
                }

                try {
                    Answer answer = sendToPool(pool, cmd);
                    if (answer != null && answer.getResult()) {
                        created = ((CreateAnswer) answer).getVolume();
                        break;
                    }

                    if (tmpltStoredOn != null && answer != null && (answer instanceof CreateAnswer) && ((CreateAnswer) answer).templateReloadRequested()) {
                        if (!_tmpltMgr.resetTemplateDownloadStateOnPool(tmpltStoredOn.getId())) {
                            break; // break out of template-redeploy retry loop
                        }
                    } else {
                        break;
                    }
                } catch (StorageUnavailableException e) {
                    s_logger.debug("Storage unavailable for " + pool.getId());
                    break; // break out of template-redeploy retry loop
                }
            }

            if (created != null) {
                break;
            }

            s_logger.debug("Retrying the create because it failed on pool " + pool);
        }

        if (created == null) {
           return null;
        } else {
            volume.setFolder(pool.getPath());
            volume.setPath(created.getPath());
            volume.setSize(created.getSize());
            volume.setPoolType(pool.getPoolType());
            volume.setPoolId(pool.getId());
            volume.setPodId(pod.getId());
            volume.setState(Volume.State.Ready);
            return _volsDao.persist(volume);
        }
    }

    public Long chooseHostForStoragePool(StoragePoolVO poolVO, List<Long> avoidHosts, boolean sendToVmResidesOn, Long vmId) {
        if (sendToVmResidesOn) {
            if (vmId != null) {
                VMInstanceVO vmInstance = _vmInstanceDao.findById(vmId);
                if (vmInstance != null) {
                    Long hostId = vmInstance.getHostId();
                    if (hostId != null && !avoidHosts.contains(vmInstance.getHostId())) {
                        return hostId;
                    }
                }
            }
            /*
             * Can't find the vm where host resides on(vm is destroyed? or volume is detached from vm), randomly choose a host
             * to send the cmd
             */
        }
        List<StoragePoolHostVO> poolHosts = _poolHostDao.listByHostStatus(poolVO.getId(), Status.Up);
        Collections.shuffle(poolHosts);
        if (poolHosts != null && poolHosts.size() > 0) {
            for (StoragePoolHostVO sphvo : poolHosts) {
                if (!avoidHosts.contains(sphvo.getHostId())) {
                    return sphvo.getHostId();
                }
            }
        }
        return null;
    }

    @Override
    public boolean configure(String name, Map<String, Object> params) throws ConfigurationException {
        _name = name;

        ComponentLocator locator = ComponentLocator.getCurrentLocator();

        ConfigurationDao configDao = locator.getDao(ConfigurationDao.class);
        if (configDao == null) {
            s_logger.error("Unable to get the configuration dao.");
            return false;
        }

        Map<String, String> configs = configDao.getConfiguration("management-server", params);

        String overProvisioningFactorStr = configs.get("storage.overprovisioning.factor");
        if (overProvisioningFactorStr != null) {
            _overProvisioningFactor = Float.parseFloat(overProvisioningFactorStr);
        }

        _retry = NumbersUtil.parseInt(configs.get(Config.StartRetry.key()), 10);
        _pingInterval = NumbersUtil.parseInt(configs.get("ping.interval"), 60);
        _hostRetry = NumbersUtil.parseInt(configs.get("host.retry"), 2);
        _snapshotTimeout = NumbersUtil.parseInt(Config.CmdsWait.key(), 2 * 60 * 60 * 1000);
        _storagePoolAcquisitionWaitSeconds = NumbersUtil.parseInt(configs.get("pool.acquisition.wait.seconds"), 1800);
        s_logger.info("pool.acquisition.wait.seconds is configured as " + _storagePoolAcquisitionWaitSeconds + " seconds");

        _agentMgr.registerForHostEvents(new StoragePoolMonitor(this, _storagePoolDao), true, false, true);

        String storageCleanupEnabled = configs.get("storage.cleanup.enabled");
        _storageCleanupEnabled = (storageCleanupEnabled == null) ? true : Boolean.parseBoolean(storageCleanupEnabled);

        String time = configs.get("storage.cleanup.interval");
        _storageCleanupInterval = NumbersUtil.parseInt(time, 86400);

        String workers = configs.get("expunge.workers");
        int wrks = NumbersUtil.parseInt(workers, 10);
        _executor = Executors.newScheduledThreadPool(wrks, new NamedThreadFactory("StorageManager-Scavenger"));

        boolean localStorage = Boolean.parseBoolean(configs.get(Config.UseLocalStorage.key()));
        if (localStorage) {
            _agentMgr.registerForHostEvents(ComponentLocator.inject(LocalStoragePoolListener.class), true, false, false);
        }

        String maxVolumeSizeInGbString = configDao.getValue("storage.max.volume.size");
        _maxVolumeSizeInGb = NumbersUtil.parseLong(maxVolumeSizeInGbString, 2000);

        HostTemplateStatesSearch = _vmTemplateHostDao.createSearchBuilder();
        HostTemplateStatesSearch.and("id", HostTemplateStatesSearch.entity().getTemplateId(), SearchCriteria.Op.EQ);
        HostTemplateStatesSearch.and("state", HostTemplateStatesSearch.entity().getDownloadState(), SearchCriteria.Op.EQ);

        SearchBuilder<HostVO> HostSearch = _hostDao.createSearchBuilder();
        HostSearch.and("dcId", HostSearch.entity().getDataCenterId(), SearchCriteria.Op.EQ);

        HostTemplateStatesSearch.join("host", HostSearch, HostSearch.entity().getId(), HostTemplateStatesSearch.entity().getHostId(), JoinBuilder.JoinType.INNER);
        HostSearch.done();
        HostTemplateStatesSearch.done();

        _serverId = ((ManagementServer) ComponentLocator.getComponent(ManagementServer.Name)).getId();

        UpHostsInPoolSearch = _storagePoolHostDao.createSearchBuilder(Long.class);
        UpHostsInPoolSearch.selectField(UpHostsInPoolSearch.entity().getHostId());
        SearchBuilder<HostVO> hostSearch = _hostDao.createSearchBuilder();
        hostSearch.and("status", hostSearch.entity().getStatus(), Op.EQ);
        UpHostsInPoolSearch.join("hosts", hostSearch, hostSearch.entity().getId(), UpHostsInPoolSearch.entity().getHostId(), JoinType.INNER);
        UpHostsInPoolSearch.and("pool", UpHostsInPoolSearch.entity().getPoolId(), Op.EQ);
        UpHostsInPoolSearch.done();

        StoragePoolSearch = _vmInstanceDao.createSearchBuilder();
        
        SearchBuilder<VolumeVO> volumeSearch = _volumeDao.createSearchBuilder();
        volumeSearch.and("volumeType", volumeSearch.entity().getVolumeType(), SearchCriteria.Op.EQ);
        volumeSearch.and("poolId", volumeSearch.entity().getPoolId(), SearchCriteria.Op.EQ);
        StoragePoolSearch.join("vmVolume", volumeSearch, volumeSearch.entity().getInstanceId(), StoragePoolSearch.entity().getId(), JoinBuilder.JoinType.INNER);
        StoragePoolSearch.done();
        
        LocalStorageSearch = _storagePoolDao.createSearchBuilder();
        SearchBuilder<StoragePoolHostVO> storageHostSearch = _storagePoolHostDao.createSearchBuilder();
        storageHostSearch.and("hostId", storageHostSearch.entity().getHostId(), SearchCriteria.Op.EQ);
        LocalStorageSearch.join("poolHost", storageHostSearch, storageHostSearch.entity().getPoolId(), LocalStorageSearch.entity().getId(), JoinBuilder.JoinType.INNER);
        LocalStorageSearch.and("type", LocalStorageSearch.entity().getPoolType(), SearchCriteria.Op.IN);
        LocalStorageSearch.done();
        return true;
    }

    public String getRandomVolumeName() {
        return UUID.randomUUID().toString();
    }

    @Override
    public boolean volumeOnSharedStoragePool(VolumeVO volume) {
        Long poolId = volume.getPoolId();
        if (poolId == null) {
            return false;
        } else {
            StoragePoolVO pool = _storagePoolDao.findById(poolId);

            if (pool == null) {
                return false;
            } else {
                return pool.isShared();
            }
        }
    }

    @Override
    public boolean volumeInactive(VolumeVO volume) {
        Long vmId = volume.getInstanceId();
        if (vmId != null) {
            UserVm vm = _userVmDao.findById(vmId);
            if (vm == null) {
                return true;
            }
            State state = vm.getState();
            if (state.equals(State.Stopped) || state.equals(State.Destroyed)) {
                return true;
            }
        }
        return false;
    }

    @Override
    public String getVmNameOnVolume(VolumeVO volume) {
        Long vmId = volume.getInstanceId();
        if (vmId != null) {
            VMInstanceVO vm = _vmInstanceDao.findById(vmId);

            if (vm == null) {
                return null;
            }
            return vm.getInstanceName();
        }
        return null;
    }

    @Override
    public Pair<String, String> getAbsoluteIsoPath(long templateId, long dataCenterId) {
        String isoPath = null;

        List<HostVO> storageHosts = _hostDao.listAllBy(Host.Type.SecondaryStorage, dataCenterId);
        if (storageHosts != null) {
            for (HostVO storageHost : storageHosts) {
                VMTemplateHostVO templateHostVO = _vmTemplateHostDao.findByHostTemplate(storageHost.getId(), templateId);
                if (templateHostVO != null) {
                    isoPath = storageHost.getStorageUrl() + "/" + templateHostVO.getInstallPath();
                    return new Pair<String, String>(isoPath, storageHost.getStorageUrl());
                }
            }
        }
        s_logger.warn("Unable to find secondary storage in zone id=" + dataCenterId);
        return null;
    }

    @Override
    public String getSecondaryStorageURL(long zoneId) {
        // Determine the secondary storage URL
        HostVO secondaryStorageHost = getSecondaryStorageHost(zoneId);

        if (secondaryStorageHost == null) {
            return null;
        }

        return secondaryStorageHost.getStorageUrl();
    }

    @Override
    public HostVO getSecondaryStorageHost(long zoneId, long tmpltId) {
        List<HostVO>  hosts = _hostDao.listSecondaryStorageHosts(zoneId);
        if( hosts == null || hosts.size() == 0) {
            return null;
        }
        for( HostVO host : hosts ) {
            VMTemplateHostVO tmpltHost = _vmTemplateHostDao.findByHostTemplate(host.getId(), tmpltId);
            if (tmpltHost != null && !tmpltHost.getDestroyed() && tmpltHost.getDownloadState() == VMTemplateStorageResourceAssoc.Status.DOWNLOADED) {
                return host;
            }
        }
        return null;
    }
    
    @Override
    public VMTemplateHostVO getTemplateHostRef(long zoneId, long tmpltId, boolean readyOnly) {
        List<HostVO>  hosts = _hostDao.listSecondaryStorageHosts(zoneId);
        if( hosts == null || hosts.size() == 0) {
            return null;
        }
        VMTemplateHostVO inProgress = null;
        VMTemplateHostVO other = null;
        for (HostVO host : hosts) {
            VMTemplateHostVO tmpltHost = _vmTemplateHostDao.findByHostTemplate(host.getId(), tmpltId);
            if (tmpltHost != null && !tmpltHost.getDestroyed()) {
                if (tmpltHost.getDownloadState() == VMTemplateStorageResourceAssoc.Status.DOWNLOADED) {
                    return tmpltHost;
                } else if (tmpltHost.getDownloadState() == VMTemplateStorageResourceAssoc.Status.DOWNLOAD_IN_PROGRESS) {
                    inProgress = tmpltHost;
                } else {
                    other = tmpltHost;
                }
            }
        }
        if (inProgress != null) {
            return inProgress;
        }
        return other;
    }

    @Override
    public HostVO getSecondaryStorageHost(long zoneId) {
        List<HostVO>  hosts = _hostDao.listSecondaryStorageHosts(zoneId);
        if( hosts == null || hosts.size() == 0) {
            hosts = _hostDao.listLocalSecondaryStorageHosts(zoneId);
            if (hosts.isEmpty()) {
                return null;
            }
        }

        int size = hosts.size();
        Random rn = new Random();
        int index = rn.nextInt(size);
        return hosts.get(index);
    }
    
    @Override
    public List<HostVO> getSecondaryStorageHosts(long zoneId) {
        List<HostVO>  hosts = _hostDao.listSecondaryStorageHosts(zoneId);
        if( hosts == null || hosts.size() == 0) {
            hosts = _hostDao.listLocalSecondaryStorageHosts(zoneId);
            if (hosts.isEmpty()) {
                return new ArrayList<HostVO>();
            }
        }
        return hosts;
    }

    @Override
    public String getStoragePoolTags(long poolId) {
        return _configMgr.listToCsvTags(_storagePoolDao.searchForStoragePoolDetails(poolId, "true"));
    }

    @Override
    public String getName() {
        return _name;
    }

    @Override
    public boolean start() {
        if (_storageCleanupEnabled) {
            _executor.scheduleWithFixedDelay(new StorageGarbageCollector(), _storageCleanupInterval, _storageCleanupInterval, TimeUnit.SECONDS);
        } else {
            s_logger.debug("Storage cleanup is not enabled, so the storage cleanup thread is not being scheduled.");
        }

        return true;
    }

    @Override
    public boolean stop() {
        if (_storageCleanupEnabled) {
            _executor.shutdown();
        }

        return true;
    }

    protected StorageManagerImpl() {
    }

    @Override
    @SuppressWarnings("rawtypes")
    public StoragePoolVO createPool(CreateStoragePoolCmd cmd) throws ResourceInUseException, IllegalArgumentException, UnknownHostException, ResourceUnavailableException {
        Long clusterId = cmd.getClusterId();
        Long podId = cmd.getPodId();
        Map ds = cmd.getDetails();

        if (clusterId != null && podId == null) {
            throw new InvalidParameterValueException("Cluster id requires pod id");
        }

        Map<String, String> details = new HashMap<String, String>();
        if (ds != null) {
            Collection detailsCollection = ds.values();
            Iterator it = detailsCollection.iterator();
            while (it.hasNext()) {
                HashMap d = (HashMap) it.next();
                Iterator it2 = d.entrySet().iterator();
                while (it2.hasNext()) {
                    Map.Entry entry = (Map.Entry) it2.next();
                    details.put((String) entry.getKey(), (String) entry.getValue());
                }
            }
        }

        // verify input parameters
        Long zoneId = cmd.getZoneId();
        DataCenterVO zone = _dcDao.findById(cmd.getZoneId());
        if (zone == null) {
            throw new InvalidParameterValueException("unable to find zone by id " + zoneId);
        }
        // Check if zone is disabled
        Account account = UserContext.current().getCaller();
        if (Grouping.AllocationState.Disabled == zone.getAllocationState() && !_accountMgr.isRootAdmin(account.getType())) {
            throw new PermissionDeniedException("Cannot perform this operation, Zone is currently disabled: " + zoneId);
        }

        // Check if there is host up in this cluster
        List<HostVO> allHosts = _hostDao.listBy(Host.Type.Routing, clusterId, podId, zoneId);
        if (allHosts.isEmpty()) {
            throw new ResourceUnavailableException("No host up to associate a storage pool with in cluster " + clusterId, HostPodVO.class, podId);
        }
        URI uri = null;
        try {
            uri = new URI(cmd.getUrl());
            if (uri.getScheme() == null) {
                throw new InvalidParameterValueException("scheme is null " + cmd.getUrl() + ", add nfs:// as a prefix");
            } else if (uri.getScheme().equalsIgnoreCase("nfs")) {
                String uriHost = uri.getHost();
                String uriPath = uri.getPath();
                if (uriHost == null || uriPath == null || uriHost.trim().isEmpty() || uriPath.trim().isEmpty()) {
                    throw new InvalidParameterValueException("host or path is null, should be nfs://hostname/path");
                }
            } else if (uri.getScheme().equalsIgnoreCase("sharedMountPoint")) {
                String uriPath = uri.getPath();
                if (uriPath == null) {
                    throw new InvalidParameterValueException("host or path is null, should be sharedmountpoint://localhost/path");
                }
            }
        } catch (URISyntaxException e) {
            throw new InvalidParameterValueException(cmd.getUrl() + " is not a valid uri");
        }

        String tags = cmd.getTags();
        if (tags != null) {
            String[] tokens = tags.split(",");

            for (String tag : tokens) {
                tag = tag.trim();
                if (tag.length() == 0) {
                    continue;
                }
                details.put(tag, "true");
            }
        }

        String scheme = uri.getScheme();
        String storageHost = uri.getHost();
        String hostPath = uri.getPath();
        int port = uri.getPort();
        StoragePoolVO pool = null;
        if (s_logger.isDebugEnabled()) {
            s_logger.debug("createPool Params @ scheme - " + scheme + " storageHost - " + storageHost + " hostPath - " + hostPath + " port - " + port);
        }
        if (scheme.equalsIgnoreCase("nfs")) {
            if (port == -1) {
                port = 2049;
            }
            pool = new StoragePoolVO(StoragePoolType.NetworkFilesystem, storageHost, port, hostPath);
            if (clusterId == null) {
                throw new IllegalArgumentException("NFS need to have clusters specified for XenServers");
            }
        } else if (scheme.equalsIgnoreCase("file")) {
            if (port == -1) {
                port = 0;
            }
            pool = new StoragePoolVO(StoragePoolType.Filesystem, "localhost", 0, hostPath);
        } else if (scheme.equalsIgnoreCase("sharedMountPoint")) {
            pool = new StoragePoolVO(StoragePoolType.SharedMountPoint, storageHost, 0, hostPath);
        } else if (scheme.equalsIgnoreCase("PreSetup")) {
            pool = new StoragePoolVO(StoragePoolType.PreSetup, storageHost, 0, hostPath);
        } else if (scheme.equalsIgnoreCase("iscsi")) {
            String[] tokens = hostPath.split("/");
            int lun = NumbersUtil.parseInt(tokens[tokens.length - 1], -1);
            if (port == -1) {
                port = 3260;
            }
            if (lun != -1) {
                if (clusterId == null) {
                    throw new IllegalArgumentException("IscsiLUN need to have clusters specified");
                }
                hostPath.replaceFirst("/", "");
                pool = new StoragePoolVO(StoragePoolType.IscsiLUN, storageHost, port, hostPath);
            } else {
                Enumeration<StoragePoolDiscoverer> en = _discoverers.enumeration();
                while (en.hasMoreElements()) {
                    Map<StoragePoolVO, Map<String, String>> pools;
                    try {
                        pools = en.nextElement().find(cmd.getZoneId(), podId, uri, details);
                    } catch (DiscoveryException e) {
                        throw new IllegalArgumentException("Not enough information for discovery " + uri, e);
                    }
                    if (pools != null) {
                        Map.Entry<StoragePoolVO, Map<String, String>> entry = pools.entrySet().iterator().next();
                        pool = entry.getKey();
                        details = entry.getValue();
                        break;
                    }
                }
            }
        } else if (scheme.equalsIgnoreCase("iso")) {
            if (port == -1) {
                port = 2049;
            }
            pool = new StoragePoolVO(StoragePoolType.ISO, storageHost, port, hostPath);
        } else if (scheme.equalsIgnoreCase("vmfs")) {
            pool = new StoragePoolVO(StoragePoolType.VMFS, "VMFS datastore: " + hostPath, 0, hostPath);
        } else if (scheme.equalsIgnoreCase("ocfs2")) {
            port = 7777;
            pool = new StoragePoolVO(StoragePoolType.OCFS2, "clustered", port, hostPath);
        } else {
            s_logger.warn("Unable to figure out the scheme for URI: " + uri);
            throw new IllegalArgumentException("Unable to figure out the scheme for URI: " + uri);
        }

        if (pool == null) {
            s_logger.warn("Unable to figure out the scheme for URI: " + uri);
            throw new IllegalArgumentException("Unable to figure out the scheme for URI: " + uri);
        }

        List<StoragePoolVO> pools = _storagePoolDao.listPoolByHostPath(storageHost, hostPath);
        if (!pools.isEmpty() && !scheme.equalsIgnoreCase("sharedmountpoint")) {
            Long oldPodId = pools.get(0).getPodId();
            throw new ResourceInUseException("Storage pool " + uri + " already in use by another pod (id=" + oldPodId + ")", "StoragePool", uri.toASCIIString());
        }

        long poolId = _storagePoolDao.getNextInSequence(Long.class, "id");
        String uuid = null;
        if (scheme.equalsIgnoreCase("sharedmountpoint")) {
            uuid = UUID.randomUUID().toString();
        } else if (scheme.equalsIgnoreCase("PreSetup")) {
            uuid = hostPath.replace("/", "");
        } else {
            uuid = UUID.nameUUIDFromBytes(new String(storageHost + hostPath).getBytes()).toString();
        }

        List<StoragePoolVO> spHandles = _storagePoolDao.findIfDuplicatePoolsExistByUUID(uuid);
        if ((spHandles != null) && (spHandles.size() > 0)) {
            if (s_logger.isDebugEnabled()) {
                s_logger.debug("Another active pool with the same uuid already exists");
            }
            throw new ResourceInUseException("Another active pool with the same uuid already exists");
        }

        if (s_logger.isDebugEnabled()) {
            s_logger.debug("In createPool Setting poolId - " + poolId + " uuid - " + uuid + " zoneId - " + zoneId + " podId - " + podId + " poolName - " + cmd.getStoragePoolName());
        }

        pool.setId(poolId);
        pool.setUuid(uuid);
        pool.setDataCenterId(cmd.getZoneId());
        pool.setPodId(podId);
        pool.setName(cmd.getStoragePoolName());
        pool.setClusterId(clusterId);
        pool.setStatus(StoragePoolStatus.Up);
        pool = _storagePoolDao.persist(pool, details);

        if (pool.getPoolType() == StoragePoolType.OCFS2 && !_ocfs2Mgr.prepareNodes(allHosts, pool, cmd.getFullUrlParams())) {
            s_logger.warn("Can not create storage pool " + pool + " on cluster " + clusterId);
            _storagePoolDao.expunge(pool.getId());
            return null;
        }
            
        boolean success = false;
        for (HostVO h : allHosts) {
            success = createStoragePool(h.getId(), pool);
            if (success) {
                break;
            }
        }
        if (!success) {
            s_logger.warn("Can not create storage pool " + pool + " on cluster " + clusterId);
            _storagePoolDao.expunge(pool.getId());
            return null;
        }
        s_logger.debug("In createPool Adding the pool to each of the hosts");
        List<HostVO> poolHosts = new ArrayList<HostVO>();
        for (HostVO h : allHosts) {
            try {
                connectHostToSharedPool(h.getId(), pool);
                poolHosts.add(h);
            } catch (Exception e) {
                s_logger.warn("Unable to establish a connection between " + h + " and " + pool, e);
            }
        }

        if (poolHosts.isEmpty()) {
            s_logger.warn("No host can access storage pool " + pool + " on cluster " + clusterId);
            _storagePoolDao.expunge(pool.getId());
            return null;
        } else {
            createCapacityEntry(pool);
        }

        // ensures cpvm is restarted even if the existing pools in system are in maintenance, hence flag below was hitherto in
        // false state
        _configMgr.updateConfiguration(UserContext.current().getCallerUserId(), "consoleproxy.restart", "true");

        return pool;
    }

    @Override
    public StoragePoolVO updateStoragePool(UpdateStoragePoolCmd cmd) throws IllegalArgumentException {
        // Input validation
        Long id = cmd.getId();
        String tags = cmd.getTags();

        StoragePoolVO pool = _storagePoolDao.findById(id);
        if (pool == null) {
            throw new IllegalArgumentException("Unable to find storage pool with ID: " + id);
        }

        if (tags != null) {
            Map<String, String> details = _storagePoolDao.getDetails(id);
            String[] tagsList = tags.split(",");
            for (String tag : tagsList) {
                tag = tag.trim();
                if (tag.length() > 0 && !details.containsKey(tag)) {
                    details.put(tag, "true");
                }
            }

            _storagePoolDao.updateDetails(id, details);
        }

        return pool;
    }

    @Override
    @DB
    public boolean deletePool(DeletePoolCmd command) {
        Long id = command.getId();
        boolean deleteFlag = false;

        // verify parameters
        StoragePoolVO sPool = _storagePoolDao.findById(id);
        if (sPool == null) {
            s_logger.warn("Unable to find pool:" + id);
            throw new InvalidParameterValueException("Unable to find pool by id " + id);
        }

        if (sPool.getPoolType().equals(StoragePoolType.LVM) || sPool.getPoolType().equals(StoragePoolType.EXT)) {
            s_logger.warn("Unable to delete local storage id:" + id);
            throw new InvalidParameterValueException("Unable to delete local storage id: " + id);
        }

        // Check if the pool has associated volumes in the volumes table
        // If it does, then you cannot delete the pool
        Pair<Long, Long> volumeRecords = _volsDao.getCountAndTotalByPool(id);

        if (volumeRecords.first() > 0) {
            s_logger.warn("Cannot delete pool " + sPool.getName() + " as there are associated vols for this pool");
            return false; // cannot delete as there are associated vols
        }

        // First get the host_id from storage_pool_host_ref for given pool id
        StoragePoolVO lock = _storagePoolDao.acquireInLockTable(sPool.getId());

        if (lock == null) {
            if (s_logger.isDebugEnabled()) {
                s_logger.debug("Failed to acquire lock when deleting StoragePool with ID: " + sPool.getId());
            }
            return false;
        }

        // mark storage pool as removed (so it can't be used for new volumes creation), release the lock
        boolean isLockReleased = false;
        sPool.setStatus(StoragePoolStatus.Removed);
        _storagePoolDao.update(id, sPool);
        isLockReleased = _storagePoolDao.releaseFromLockTable(lock.getId());
        s_logger.trace("Released lock for storage pool " + id);

        // for the given pool id, find all records in the storage_pool_host_ref
        List<StoragePoolHostVO> hostPoolRecords = _storagePoolHostDao.listByPoolId(id);
        Transaction txn = Transaction.currentTxn();
        try {
            // if not records exist, delete the given pool (base case)
            if (hostPoolRecords.size() == 0) {

                txn.start();
                sPool.setUuid(null);
                _storagePoolDao.update(id, sPool);
                _storagePoolDao.remove(id);
                deletePoolStats(id);
                txn.commit();

                deleteFlag = true;
                return true;
            } else {
                // Remove the SR associated with the Xenserver
                for (StoragePoolHostVO host : hostPoolRecords) {
                    DeleteStoragePoolCommand cmd = new DeleteStoragePoolCommand(sPool);
                    final Answer answer = _agentMgr.easySend(host.getHostId(), cmd);

                    if (answer != null && answer.getResult()) {
                        deleteFlag = true;
                        break;
                    }
                }
            }
        } finally {
            if (deleteFlag) {
                // now delete the storage_pool_host_ref and storage_pool records
                txn.start();
                for (StoragePoolHostVO host : hostPoolRecords) {
                    _storagePoolHostDao.deleteStoragePoolHostDetails(host.getHostId(), host.getPoolId());
                }
                sPool.setUuid(null);
                _storagePoolDao.update(id, sPool);
                _storagePoolDao.remove(id);
                deletePoolStats(id);
                txn.commit();

                s_logger.debug("Storage pool id=" + id + " is removed successfully");
                return true;
            } else {
                // alert that the storage cleanup is required
                s_logger.warn("Failed to Delete storage pool id: " + id);
                _alertMgr.sendAlert(AlertManager.ALERT_TYPE_STORAGE_DELETE, sPool.getDataCenterId(), sPool.getPodId(), "Unable to delete storage pool id= " + id,
                        "Delete storage pool command failed.  Please check logs.");
            }

            if (lock != null && !isLockReleased) {
                _storagePoolDao.releaseFromLockTable(lock.getId());
            }
        }

        return false;

    }

    @DB
    private boolean deletePoolStats(Long poolId) {
        CapacityVO capacity1 = _capacityDao.findByHostIdType(poolId, CapacityVO.CAPACITY_TYPE_STORAGE);
        CapacityVO capacity2 = _capacityDao.findByHostIdType(poolId, CapacityVO.CAPACITY_TYPE_STORAGE_ALLOCATED);
        Transaction txn = Transaction.currentTxn();
        txn.start();
        if (capacity1 != null) {
            _capacityDao.remove(capacity1.getId());
        }

        if (capacity2 != null) {
            _capacityDao.remove(capacity2.getId());
        }

        txn.commit();
        return true;

    }

    @Override
    public boolean createStoragePool(long hostId, StoragePoolVO pool) {
        s_logger.debug("creating pool " + pool.getName() + " on  host " + hostId);
        if (pool.getPoolType() != StoragePoolType.NetworkFilesystem && pool.getPoolType() != StoragePoolType.Filesystem && pool.getPoolType() != StoragePoolType.IscsiLUN
                && pool.getPoolType() != StoragePoolType.Iscsi && pool.getPoolType() != StoragePoolType.VMFS && pool.getPoolType() != StoragePoolType.SharedMountPoint
                && pool.getPoolType() != StoragePoolType.PreSetup && pool.getPoolType() != StoragePoolType.OCFS2) {
            s_logger.warn(" Doesn't support storage pool type " + pool.getPoolType());
            return false;
        }
        CreateStoragePoolCommand cmd = new CreateStoragePoolCommand(true, pool);
        final Answer answer = _agentMgr.easySend(hostId, cmd);
        if (answer != null && answer.getResult()) {
            return true;
        } else {
            _storagePoolDao.expunge(pool.getId());
            String msg = "";
            if (answer != null) {
                msg = "Can not create strorage pool through host " + hostId + " due to " + answer.getDetails();
                s_logger.warn(msg);
            } else {
                msg = "Can not create strorage pool through host " + hostId + " due to CreateStoragePoolCommand returns null";
                s_logger.warn(msg);
            }
            throw new CloudRuntimeException(msg);
        }
    }

    @Override
    public boolean delPoolFromHost(long hostId) {
        List<StoragePoolHostVO> poolHosts = _poolHostDao.listByHostIdIncludingRemoved(hostId);
        for (StoragePoolHostVO poolHost : poolHosts) {
            s_logger.debug("Deleting pool " + poolHost.getPoolId() + " from  host " + hostId);
            _poolHostDao.remove(poolHost.getId());
        }
        return true;
    }

    public void connectHostToSharedPool(long hostId, StoragePoolVO pool) throws StorageUnavailableException {
        assert (pool.getPoolType().isShared()) : "Now, did you actually read the name of this method?";
        s_logger.debug("Adding pool " + pool.getName() + " to  host " + hostId);

        ModifyStoragePoolCommand cmd = new ModifyStoragePoolCommand(true, pool);
        final Answer answer = _agentMgr.easySend(hostId, cmd);

        if (answer == null) {
            throw new StorageUnavailableException("Unable to get an answer to the modify storage pool command", pool.getId());
        }
        
        if (!answer.getResult()) {
            String msg = "Add host failed due to ModifyStoragePoolCommand failed" + answer.getDetails();
            _alertMgr.sendAlert(AlertManager.ALERT_TYPE_HOST, pool.getDataCenterId(), pool.getPodId(), msg, msg);
            throw new StorageUnavailableException("Unable establish connection from storage head to storage pool " + pool.getId() + " due to " + answer.getDetails(), pool.getId());
        }
        
        assert (answer instanceof ModifyStoragePoolAnswer) : "Well, now why won't you actually return the ModifyStoragePoolAnswer when it's ModifyStoragePoolCommand? Pool=" + pool.getId() + "Host=" + hostId;
        ModifyStoragePoolAnswer mspAnswer = (ModifyStoragePoolAnswer) answer;

        StoragePoolHostVO poolHost = _poolHostDao.findByPoolHost(pool.getId(), hostId);
        if (poolHost == null) {
            poolHost = new StoragePoolHostVO(pool.getId(), hostId, mspAnswer.getPoolInfo().getLocalPath().replaceAll("//", "/"));
            _poolHostDao.persist(poolHost);
        } else {
            poolHost.setLocalPath(mspAnswer.getPoolInfo().getLocalPath().replaceAll("//", "/"));
        }
        pool.setAvailableBytes(mspAnswer.getPoolInfo().getAvailableBytes());
        pool.setCapacityBytes(mspAnswer.getPoolInfo().getCapacityBytes());
        _storagePoolDao.update(pool.getId(), pool);
        
        s_logger.info("Connection established between " + pool + " host + " + hostId);
    }

    @Override
    public VolumeVO moveVolume(VolumeVO volume, long destPoolDcId, Long destPoolPodId, Long destPoolClusterId, HypervisorType dataDiskHyperType) {

        List<SnapshotVO> snapshots = _snapshotDao.listByVolumeId(volume.getId());
        if (snapshots != null && snapshots.size() > 0) {
            throw new CloudRuntimeException("Unable to move volume " + volume.getId() + " due to there are snapshots for this volume");
        }

        List<SnapshotPolicyVO> snapshotPolicys = _snapshotPolicyDao.listByVolumeId(volume.getId());
        if (snapshotPolicys != null && snapshotPolicys.size() > 0) {
            throw new CloudRuntimeException("Unable to move volume " + volume.getId() + " due to there are snapshot policyes for this volume");
        }

        // Find a destination storage pool with the specified criteria
        DiskOfferingVO diskOffering = _diskOfferingDao.findById(volume.getDiskOfferingId());
        DiskProfile dskCh = new DiskProfile(volume.getId(), volume.getVolumeType(), volume.getName(), diskOffering.getId(), diskOffering.getDiskSize(), diskOffering.getTagsArray(),
                diskOffering.getUseLocalStorage(), diskOffering.isRecreatable(), null);
        dskCh.setHyperType(dataDiskHyperType);
        DataCenterVO destPoolDataCenter = _dcDao.findById(destPoolDcId);
        HostPodVO destPoolPod = _podDao.findById(destPoolPodId);
        StoragePoolVO destPool = findStoragePool(dskCh, destPoolDataCenter, destPoolPod, destPoolClusterId, null, new HashSet<StoragePool>());
        String secondaryStorageURL = getSecondaryStorageURL(volume.getDataCenterId());
        String secondaryStorageVolumePath = null;

        if (destPool == null) {
            throw new CloudRuntimeException("Failed to find a storage pool with enough capacity to move the volume to.");
        }
        if (secondaryStorageURL == null) {
            throw new CloudRuntimeException("Failed to find secondary storage.");
        }

        StoragePoolVO srcPool = _storagePoolDao.findById(volume.getPoolId());

        // Copy the volume from the source storage pool to secondary storage
        CopyVolumeCommand cvCmd = new CopyVolumeCommand(volume.getId(), volume.getPath(), srcPool, secondaryStorageURL, true);
        CopyVolumeAnswer cvAnswer;
        try {
            cvAnswer = (CopyVolumeAnswer) sendToPool(srcPool, cvCmd);
        } catch (StorageUnavailableException e1) {
            throw new CloudRuntimeException("Failed to copy the volume from the source primary storage pool to secondary storage.", e1);
        }

        if (cvAnswer == null || !cvAnswer.getResult()) {
            throw new CloudRuntimeException("Failed to copy the volume from the source primary storage pool to secondary storage.");
        }

        secondaryStorageVolumePath = cvAnswer.getVolumePath();

        // Copy the volume from secondary storage to the destination storage
        // pool
        cvCmd = new CopyVolumeCommand(volume.getId(), secondaryStorageVolumePath, destPool, secondaryStorageURL, false);
        try {
            cvAnswer = (CopyVolumeAnswer) sendToPool(destPool, cvCmd);
        } catch (StorageUnavailableException e1) {
            throw new CloudRuntimeException("Failed to copy the volume from secondary storage to the destination primary storage pool.");
        }

        if (cvAnswer == null || !cvAnswer.getResult()) {
            throw new CloudRuntimeException("Failed to copy the volume from secondary storage to the destination primary storage pool.");
        }

        String destPrimaryStorageVolumePath = cvAnswer.getVolumePath();
        String destPrimaryStorageVolumeFolder = cvAnswer.getVolumeFolder();
        // Delete the volume on the source storage pool
        final DestroyCommand cmd = new DestroyCommand(srcPool, volume, null);

        volume.setPath(destPrimaryStorageVolumePath);
        volume.setFolder(destPrimaryStorageVolumeFolder);
        volume.setPodId(destPool.getPodId());
        volume.setPoolId(destPool.getId());
        _volsDao.update(volume.getId(), volume);

        Answer destroyAnswer = null;
        try {
            destroyAnswer = sendToPool(srcPool, cmd);
        } catch (StorageUnavailableException e1) {
            throw new CloudRuntimeException("Failed to destroy the volume from the source primary storage pool to secondary storage.");
        }
        if (destroyAnswer == null || !destroyAnswer.getResult()) {
            throw new CloudRuntimeException("Failed to destroy the volume from the source primary storage pool to secondary storage.");
        }
        return _volsDao.findById(volume.getId());
    }

    /*
     * Just allocate a volume in the database, don't send the createvolume cmd to hypervisor. The volume will be finally created
     * only when it's attached to a VM.
     */
    @Override @DB
    @ActionEvent(eventType = EventTypes.EVENT_VOLUME_CREATE, eventDescription = "creating volume", create = true)
    public VolumeVO allocVolume(CreateVolumeCmd cmd) throws ResourceAllocationException {
        // FIXME: some of the scheduled event stuff might be missing here...
        Account account = UserContext.current().getCaller();
        String accountName = cmd.getAccountName();
        Long domainId = cmd.getDomainId();
        Account targetAccount = null;
        if ((account == null) || isAdmin(account.getType())) {
            // Admin API call
            if ((domainId != null) && (accountName != null)) {
                if ((account != null) && !_domainDao.isChildDomain(account.getDomainId(), domainId)) {
                    throw new PermissionDeniedException("Unable to create volume in domain " + domainId + ", permission denied.");
                }

                targetAccount = _accountDao.findActiveAccount(accountName, domainId);
            } else {
                targetAccount = account;
            }

            // If the account is null, this means that the accountName and domainId passed in were invalid
            if (targetAccount == null) {
                throw new InvalidParameterValueException("Unable to find account with name: " + accountName + " and domain ID: " + domainId);
            }
        } else {
            targetAccount = account;
        }

        // check if the volume can be created for the user
        // Check that the resource limit for volumes won't be exceeded
        if (_accountMgr.resourceLimitExceeded(targetAccount, ResourceType.volume)) {
            UserContext.current().setEventDetails("Maximum number of volumes for account: " + targetAccount.getAccountName() + " has been exceeded.");
            ResourceAllocationException rae = new ResourceAllocationException("Maximum number of volumes for account: " + targetAccount.getAccountName() + " has been exceeded.");
            rae.setResourceType("volume");
            throw rae;
        }

        Long zoneId = null;
        Long diskOfferingId = null;
        Long size = null;

        // validate input parameters before creating the volume
        if ((cmd.getSnapshotId() == null && cmd.getDiskOfferingId() == null) || (cmd.getSnapshotId() != null && cmd.getDiskOfferingId() != null)) {
            throw new InvalidParameterValueException("Either disk Offering Id or snapshot Id must be passed whilst creating volume");
        }

        if (cmd.getSnapshotId() == null) {// create a new volume
            zoneId = cmd.getZoneId();
            if ((zoneId == null)) {
                throw new InvalidParameterValueException("Missing parameter, zoneid must be specified.");
            }

            diskOfferingId = cmd.getDiskOfferingId();
            size = cmd.getSize();
            if ( size != null ) {
                if ( size > 0 ) {
                    size = size * 1024 * 1024 * 1024; // user specify size in GB
                } else {
                    throw new InvalidParameterValueException("Disk size must be larger than 0");
                }
            }
            if (diskOfferingId == null) {
                throw new InvalidParameterValueException("Missing parameter(s),either a positive volume size or a valid disk offering id must be specified.");
            }
            // Check that the the disk offering is specified
            DiskOfferingVO diskOffering = _diskOfferingDao.findById(diskOfferingId);
            if ((diskOffering == null) || diskOffering.getRemoved() != null || !DiskOfferingVO.Type.Disk.equals(diskOffering.getType())) {
                throw new InvalidParameterValueException("Please specify a valid disk offering.");
            }

            if ((diskOffering.isCustomized() && size == null)) {
                throw new InvalidParameterValueException("This disk offering requires a custom size specified");
            }

            if (!diskOffering.isCustomized() && size != null) {
                throw new InvalidParameterValueException("This disk offering does not allow custom size");
            }

            if (diskOffering.getDomainId() == null) {
                // do nothing as offering is public
            } else {
                _configMgr.checkDiskOfferingAccess(account, diskOffering);
            }
            
            if (diskOffering.getDiskSize() > 0) {
                size = diskOffering.getDiskSize();
            }

            if (!validateVolumeSizeRange(size)) {// convert size from mb to gb for validation
                throw new InvalidParameterValueException("Invalid size for custom volume creation: " + size + " ,max volume size is:" + _maxVolumeSizeInGb);
            }
        } else { // create volume from snapshot
            Long snapshotId = cmd.getSnapshotId();
            SnapshotVO snapshotCheck = _snapshotDao.findById(snapshotId);
            if (snapshotCheck == null) {
                throw new InvalidParameterValueException("unable to find a snapshot with id " + snapshotId);
            }
            
            if (snapshotCheck.getStatus() != Snapshot.Status.BackedUp) {
                throw new InvalidParameterValueException("Snapshot id=" + snapshotId + " is not in " + Snapshot.Status.BackedUp + " state yet and can't be used for volume creation");
            }
            
            diskOfferingId = (cmd.getDiskOfferingId() != null) ? cmd.getDiskOfferingId() : snapshotCheck.getDiskOfferingId();
            zoneId = snapshotCheck.getDataCenterId();
            size = snapshotCheck.getSize(); // ; disk offering is used for tags purposes
            if (account != null) {
                if (isAdmin(account.getType())) {
                    Account snapshotOwner = _accountDao.findById(snapshotCheck.getAccountId());
                    if (!_domainDao.isChildDomain(account.getDomainId(), snapshotOwner.getDomainId())) {
                        throw new PermissionDeniedException("Unable to create volume from snapshot with id " + snapshotId + ", permission denied.");
                    }
                } else if (account.getId() != snapshotCheck.getAccountId()) {
                    throw new InvalidParameterValueException("unable to find a snapshot with id " + snapshotId + " for this account");
                }
            }
        }

        // Verify that zone exists
        DataCenterVO zone = _dcDao.findById(zoneId);
        if (zone == null) {
            throw new InvalidParameterValueException("Unable to find zone by id " + zoneId);
        }

        // Check if zone is disabled
        if (Grouping.AllocationState.Disabled == zone.getAllocationState() && !_accountMgr.isRootAdmin(account.getType())) {
            throw new PermissionDeniedException("Cannot perform this operation, Zone is currently disabled: " + zoneId);
        }

        // Check that there is a shared primary storage pool in the specified zone
        List<StoragePoolVO> storagePools = _storagePoolDao.listByDataCenterId(zoneId);
        boolean sharedPoolExists = false;
        for (StoragePoolVO storagePool : storagePools) {
            if (storagePool.isShared()) {
                sharedPoolExists = true;
            }
        }

        // Check that there is at least one host in the specified zone
        List<HostVO> hosts = _hostDao.listByDataCenter(zoneId);
        if (hosts.isEmpty()) {
            throw new InvalidParameterValueException("Please add a host in the specified zone before creating a new volume.");
        }

        if (!sharedPoolExists) {
            throw new InvalidParameterValueException("Please specify a zone that has at least one shared primary storage pool.");
        }

        String userSpecifiedName = cmd.getVolumeName();
        if (userSpecifiedName == null) {
            userSpecifiedName = getRandomVolumeName();
        }

        Transaction txn = Transaction.currentTxn();
        txn.start();
        
        VolumeVO volume = new VolumeVO(userSpecifiedName, -1, -1, -1, -1, new Long(-1), null, null, 0, Volume.Type.DATADISK);
        volume.setPoolId(null);
        volume.setDataCenterId(zoneId);
        volume.setPodId(null);
        volume.setAccountId(targetAccount.getId());
        volume.setDomainId(((account == null) ? Domain.ROOT_DOMAIN : account.getDomainId()));
        volume.setDiskOfferingId(diskOfferingId);
        volume.setSize(size);
        volume.setInstanceId(null);
        volume.setUpdated(new Date());
        volume.setDomainId((account == null) ? Domain.ROOT_DOMAIN : account.getDomainId());
        volume.setState(Volume.State.Allocated);
        volume = _volsDao.persist(volume);
        UsageEventVO usageEvent = new UsageEventVO(EventTypes.EVENT_VOLUME_CREATE, volume.getAccountId(), volume.getDataCenterId(), volume.getId(), volume.getName(), diskOfferingId, null, size);
        _usageEventDao.persist(usageEvent);
        txn.commit();
        
        UserContext.current().setEventDetails("Volume Id: " + volume.getId());

        // Increment resource count during allocation; if actual creation fails, decrement it
        _accountMgr.incrementResourceCount(volume.getAccountId(), ResourceType.volume);

        return volume;
    }

    @Override
    @DB
    @ActionEvent(eventType = EventTypes.EVENT_VOLUME_CREATE, eventDescription = "creating volume", async = true)
    public VolumeVO createVolume(CreateVolumeCmd cmd) {
        VolumeVO volume = _volsDao.findById(cmd.getEntityId());
        boolean created = false;

        try {
            if (cmd.getSnapshotId() != null) {
                volume = createVolumeFromSnapshot(volume, cmd.getSnapshotId());
                if (volume.getState() == Volume.State.Ready) {
                    created = true;
                }
                return volume;
            } else {
                _volsDao.update(volume.getId(), volume);
                created = true;
            }

            return _volsDao.findById(volume.getId());
        } finally {
            if (!created) {
                s_logger.trace("Decrementing volume resource count for account id=" + volume.getAccountId() + " as volume failed to create on the backend");
                _accountMgr.decrementResourceCount(volume.getAccountId(), ResourceType.volume);
            }
        }
    }

    @Override
    @DB
    public void destroyVolume(VolumeVO volume) throws ConcurrentOperationException {
        assert (volume.getState() != Volume.State.Destroy) : "Why destroy method is called for the volume that is already destroyed?";
        Transaction txn = Transaction.currentTxn();
        txn.start();

        _volsDao.update(volume, Volume.Event.Destroy);
        long volumeId = volume.getId();

        // Delete the recurring snapshot policies for this volume.
        _snapshotMgr.deletePoliciesForVolume(volumeId);

        Long instanceId = volume.getInstanceId();
        VMInstanceVO vmInstance = null;
        if (instanceId != null) {
            vmInstance = _vmInstanceDao.findById(instanceId);
        }

        if (instanceId == null || (vmInstance.getType().equals(VirtualMachine.Type.User))) {
            // Decrement the resource count for volumes belonging user VM's only
            _accountMgr.decrementResourceCount(volume.getAccountId(), ResourceType.volume);
            // Log usage event for volumes belonging user VM's only
            UsageEventVO usageEvent = new UsageEventVO(EventTypes.EVENT_VOLUME_DELETE, volume.getAccountId(), volume.getDataCenterId(), volume.getId(), volume.getName());
            _usageEventDao.persist(usageEvent);
        }

        txn.commit();
    }

    @Override
    public void createCapacityEntry(StoragePoolVO storagePool) {
        createCapacityEntry(storagePool, 0);
    }

    @Override
    public void createCapacityEntry(StoragePoolVO storagePool, long allocated) {
        SearchCriteria<CapacityVO> capacitySC = _capacityDao.createSearchCriteria();

        List<CapacityVO> capacities = _capacityDao.search(capacitySC, null);
        capacitySC = _capacityDao.createSearchCriteria();
        capacitySC.addAnd("hostOrPoolId", SearchCriteria.Op.EQ, storagePool.getId());
        capacitySC.addAnd("dataCenterId", SearchCriteria.Op.EQ, storagePool.getDataCenterId());
        capacitySC.addAnd("capacityType", SearchCriteria.Op.EQ, CapacityVO.CAPACITY_TYPE_STORAGE_ALLOCATED);

        capacities = _capacityDao.search(capacitySC, null);

        long provFactor = 1;
        if (storagePool.getPoolType() == StoragePoolType.NetworkFilesystem) {
            provFactor = (long) _overProvisioningFactor;
        }
        if (capacities.size() == 0) {
            CapacityVO capacity = new CapacityVO(storagePool.getId(), storagePool.getDataCenterId(), storagePool.getPodId(), storagePool.getClusterId(), allocated, storagePool.getCapacityBytes()
                    * provFactor, CapacityVO.CAPACITY_TYPE_STORAGE_ALLOCATED);
            _capacityDao.persist(capacity);
        } else {
            CapacityVO capacity = capacities.get(0);
            long currCapacity = provFactor * storagePool.getCapacityBytes();
            boolean update = false;
            if (capacity.getTotalCapacity() != currCapacity) {
                capacity.setTotalCapacity(currCapacity);
                update = true;
            }
            if (allocated != 0) {
                capacity.setUsedCapacity(allocated);
                update = true;
            }
            if (update) {
                _capacityDao.update(capacity.getId(), capacity);
            }
        }
        s_logger.debug("Successfully set Capacity - " + storagePool.getCapacityBytes() * _overProvisioningFactor + " for CAPACITY_TYPE_STORAGE_ALLOCATED, DataCenterId - "
                + storagePool.getDataCenterId() + ", HostOrPoolId - " + storagePool.getId() + ", PodId " + storagePool.getPodId());
    }

    @Override
    public Pair<Long, Answer[]> sendToPool(StoragePool pool, long[] hostIdsToTryFirst, List<Long> hostIdsToAvoid, Commands cmds) throws StorageUnavailableException {
        SearchCriteria<Long> sc = UpHostsInPoolSearch.create();
        sc.setParameters("pool", pool.getId());
        sc.setJoinParameters("hosts", "status", Status.Up);

        List<Long> hostIds = _storagePoolHostDao.customSearch(sc, null);
        Collections.shuffle(hostIds);
        if (hostIdsToTryFirst != null) {
            for (int i = hostIdsToTryFirst.length - 1; i >= 0; i--) {
                if (hostIds.remove(hostIdsToTryFirst[i])) {
                    hostIds.add(0, hostIdsToTryFirst[i]);
                }
            }
        }

        if (hostIdsToAvoid != null) {
            hostIds.removeAll(hostIdsToAvoid);
        }
        if ( hostIds == null || hostIds.isEmpty() ) {
            throw new StorageUnavailableException("Unable to send command to the pool " + pool.getId() + " due to there is no hosts up in this cluster", pool.getId() );
        }
        for (Long hostId : hostIds) {
            try {
                List<Answer> answers = new ArrayList<Answer>();
                Command[] cmdArray = cmds.toCommands();
                for (Command cmd : cmdArray) {
                    long targetHostId = _hvGuruMgr.getGuruProcessedCommandTargetHost(hostId, cmd);

                    if (cmd instanceof BackupSnapshotCommand) {
                        answers.add(_agentMgr.send(targetHostId, cmd, _snapshotTimeout));
                    } else {
                        answers.add(_agentMgr.send(targetHostId, cmd));
                    }
                }
                return new Pair<Long, Answer[]>(hostId, answers.toArray(new Answer[answers.size()]));
            } catch (AgentUnavailableException e) {
                s_logger.debug("Unable to send storage pool command to " + pool + " via " + hostId, e);
            } catch (OperationTimedoutException e) {
                s_logger.debug("Unable to send storage pool command to " + pool + " via " + hostId, e);
            }
        }

        throw new StorageUnavailableException("Unable to send command to the pool ", pool.getId());
    }

    @Override
    public Pair<Long, Answer> sendToPool(StoragePool pool, long[] hostIdsToTryFirst, List<Long> hostIdsToAvoid, Command cmd) throws StorageUnavailableException {
        Commands cmds = new Commands(cmd);
        Pair<Long, Answer[]> result = sendToPool(pool, hostIdsToTryFirst, hostIdsToAvoid, cmds);
        return new Pair<Long, Answer>(result.first(), result.second()[0]);
    }

    @Override
    public void cleanupStorage(boolean recurring) {
        GlobalLock scanLock = GlobalLock.getInternLock("storagemgr.cleanup");

        try {
            if (scanLock.lock(3)) {
                try {
                    // Cleanup primary storage pools
                    List<StoragePoolVO> storagePools = _storagePoolDao.listAll();
                    for (StoragePoolVO pool : storagePools) {
                        try {

                            List<VMTemplateStoragePoolVO> unusedTemplatesInPool = _tmpltMgr.getUnusedTemplatesInPool(pool);
                            s_logger.debug("Storage pool garbage collector found " + unusedTemplatesInPool.size() + " templates to clean up in storage pool: " + pool.getName());
                            for (VMTemplateStoragePoolVO templatePoolVO : unusedTemplatesInPool) {
                                if (templatePoolVO.getDownloadState() != VMTemplateStorageResourceAssoc.Status.DOWNLOADED) {
                                    s_logger.debug("Storage pool garbage collector is skipping templatePoolVO with ID: " + templatePoolVO.getId() + " because it is not completely downloaded.");
                                    continue;
                                }

                                if (!templatePoolVO.getMarkedForGC()) {
                                    templatePoolVO.setMarkedForGC(true);
                                    _vmTemplatePoolDao.update(templatePoolVO.getId(), templatePoolVO);
                                    s_logger.debug("Storage pool garbage collector has marked templatePoolVO with ID: " + templatePoolVO.getId() + " for garbage collection.");
                                    continue;
                                }

                                _tmpltMgr.evictTemplateFromStoragePool(templatePoolVO);
                            }
                        } catch (Exception e) {
                            s_logger.warn("Problem cleaning up primary storage pool " + pool, e);
                        }
                    }

                    // Cleanup secondary storage hosts
                    List<HostVO> secondaryStorageHosts = _hostDao.listSecondaryStorageHosts();
                    for (HostVO secondaryStorageHost : secondaryStorageHosts) {
                        try {
                            long hostId = secondaryStorageHost.getId();
                            List<VMTemplateHostVO> destroyedTemplateHostVOs = _vmTemplateHostDao.listDestroyed(hostId);
                            s_logger.debug("Secondary storage garbage collector found " + destroyedTemplateHostVOs.size() + " templates to cleanup on secondary storage host: "
                                    + secondaryStorageHost.getName());
                            for (VMTemplateHostVO destroyedTemplateHostVO : destroyedTemplateHostVOs) {
                                if (!_tmpltMgr.templateIsDeleteable(destroyedTemplateHostVO)) {
                                    if (s_logger.isDebugEnabled()) {
                                        s_logger.debug("Not deleting template at: " + destroyedTemplateHostVO);
                                    }
                                    continue;
                                }

                                if (s_logger.isDebugEnabled()) {
                                    s_logger.debug("Deleting template host: " + destroyedTemplateHostVO);
                                }

                                String installPath = destroyedTemplateHostVO.getInstallPath();

                                if (installPath != null) {
                                    Answer answer = _agentMgr.sendToSecStorage(secondaryStorageHost, new DeleteTemplateCommand(secondaryStorageHost.getStorageUrl(),destroyedTemplateHostVO.getInstallPath()));

                                    if (answer == null || !answer.getResult()) {
                                        s_logger.debug("Failed to delete " + destroyedTemplateHostVO + " due to " + ((answer == null) ? "answer is null" : answer.getDetails()));
                                    } else {
                                        _vmTemplateHostDao.remove(destroyedTemplateHostVO.getId());
                                        s_logger.debug("Deleted template at: " + destroyedTemplateHostVO.getInstallPath());
                                    }
                                } else {
                                    _vmTemplateHostDao.remove(destroyedTemplateHostVO.getId());
                                }
                            }
                        } catch (Exception e) {
                            s_logger.warn("problem cleaning up secondary storage " + secondaryStorageHost, e);
                        }
                    }

                    List<VolumeVO> vols = _volsDao.listVolumesToBeDestroyed();
                    for (VolumeVO vol : vols) {
                        try {
                            expungeVolume(vol);
                        } catch (Exception e) {
                            s_logger.warn("Unable to destroy " + vol.getId(), e);
                        }
                    }
                } finally {
                    scanLock.unlock();
                }
            }
        } finally {
            scanLock.releaseRef();
        }
    }

    @Override
    public String getPrimaryStorageNameLabel(VolumeVO volume) {
        Long poolId = volume.getPoolId();

        // poolId is null only if volume is destroyed, which has been checked before.
        assert poolId != null;
        StoragePoolVO storagePoolVO = _storagePoolDao.findById(poolId);
        assert storagePoolVO != null;
        return storagePoolVO.getUuid();
    }

    @Override
    @DB
    public StoragePoolVO preparePrimaryStorageForMaintenance(Long primaryStorageId) throws ResourceUnavailableException, InsufficientCapacityException {
        Long userId = UserContext.current().getCallerUserId();
        User user = _userDao.findById(userId);
        Account account = UserContext.current().getCaller();
        boolean restart = true;
        StoragePoolVO primaryStorage = null;
        try {
            // 1. Get the primary storage record and perform validation check
            primaryStorage = _storagePoolDao.lockRow(primaryStorageId, true);

            if (primaryStorage == null) {
                String msg = "Unable to obtain lock on the storage pool record in preparePrimaryStorageForMaintenance()";
                s_logger.error(msg);
                throw new ExecutionException(msg);
            }

            List<StoragePoolVO> spes = _storagePoolDao.listBy(primaryStorage.getDataCenterId(), primaryStorage.getPodId(), primaryStorage.getClusterId());
            for( StoragePoolVO sp : spes ) {
                if( sp.getStatus() == StoragePoolStatus.PrepareForMaintenance ) {
                    throw new CloudRuntimeException("Only one storage pool in a cluster can be in PrepareForMaintenance mode, " + sp.getId() + " is already in  PrepareForMaintenance mode " );
                }
            }
            
            if (!primaryStorage.getStatus().equals(StoragePoolStatus.Up) && !primaryStorage.getStatus().equals(StoragePoolStatus.ErrorInMaintenance)) {
                throw new InvalidParameterValueException("Primary storage with id " + primaryStorageId + " is not ready for migration, as the status is:" + primaryStorage.getStatus().toString());
            }

            // set the pool state to prepare for maintenance
            primaryStorage.setStatus(StoragePoolStatus.PrepareForMaintenance);
            _storagePoolDao.update(primaryStorageId, primaryStorage);

            // check to see if other ps exist
            // if they do, then we can migrate over the system vms to them
            // if they dont, then just stop all vms on this one
            List<StoragePoolVO> upPools = _storagePoolDao.listPoolsByStatus(StoragePoolStatus.Up);

            if (upPools == null || upPools.size() == 0) {
                restart = false;
            }

            // 2. Get a list of all the ROOT volumes within this storage pool
            List<VolumeVO> allVolumes = _volsDao.findByPoolId(primaryStorageId);

            // 3. Enqueue to the work queue
            for (VolumeVO volume : allVolumes) {
                VMInstanceVO vmInstance = _vmInstanceDao.findById(volume.getInstanceId());

                if (vmInstance == null) {
                    continue;
                }

                // enqueue sp work
                if (vmInstance.getState().equals(State.Running) || vmInstance.getState().equals(State.Starting) || vmInstance.getState().equals(State.Stopping)) {

                    try {
                        StoragePoolWorkVO work = new StoragePoolWorkVO(vmInstance.getId(), primaryStorageId, false, false, _serverId);
                        _storagePoolWorkDao.persist(work);
                    } catch (Exception e) {
                        if (s_logger.isDebugEnabled()) {
                            s_logger.debug("Work record already exists, re-using by re-setting values");
                        }
                        StoragePoolWorkVO work = _storagePoolWorkDao.findByPoolIdAndVmId(primaryStorageId, vmInstance.getId());
                        work.setStartedAfterMaintenance(false);
                        work.setStoppedForMaintenance(false);
                        work.setManagementServerId(_serverId);
                        _storagePoolWorkDao.update(work.getId(), work);
                    }
                }
            }


            // 4. Process the queue
            List<StoragePoolWorkVO> pendingWork = _storagePoolWorkDao.listPendingWorkForPrepareForMaintenanceByPoolId(primaryStorageId);

            for (StoragePoolWorkVO work : pendingWork) {
                // shut down the running vms
                VMInstanceVO vmInstance = _vmInstanceDao.findById(work.getVmId());

                if (vmInstance == null) {
                    continue;
                }

                // if the instance is of type consoleproxy, call the console proxy
                if (vmInstance.getType().equals(VirtualMachine.Type.ConsoleProxy)) {
                    // make sure it is not restarted again, update config to set flag to false
                    if (!restart) {
                        _configMgr.updateConfiguration(userId, "consoleproxy.restart", "false");
                    }

                    // call the consoleproxymanager
                    ConsoleProxyVO consoleProxy = _consoleProxyDao.findById(vmInstance.getId());
                    if (!_vmMgr.advanceStop(consoleProxy, true, user, account)) {
                        String errorMsg = "There was an error stopping the console proxy id: " + vmInstance.getId() + " ,cannot enable storage maintenance";
                        s_logger.warn(errorMsg);
                        throw new CloudRuntimeException(errorMsg);
                    } else {
                        // update work status
                        work.setStoppedForMaintenance(true);
                        _storagePoolWorkDao.update(work.getId(), work);
                    }

                    if (restart) {
                        // Restore config val for consoleproxy.restart to true
                        _configMgr.updateConfiguration(userId, "consoleproxy.restart", "true");

                        if (_vmMgr.advanceStart(consoleProxy, null, user, account) == null) {
                            String errorMsg = "There was an error starting the console proxy id: " + vmInstance.getId() + " on another storage pool, cannot enable primary storage maintenance";
                            s_logger.warn(errorMsg);
                            throw new CloudRuntimeException(errorMsg);
                        } else {
                            // update work status
                            work.setStartedAfterMaintenance(true);
                            _storagePoolWorkDao.update(work.getId(), work);
                        }
                    }
                }

                // if the instance is of type uservm, call the user vm manager
                if (vmInstance.getType().equals(VirtualMachine.Type.User)) {
                    UserVmVO userVm = _userVmDao.findById(vmInstance.getId());
                    if (!_vmMgr.advanceStop(userVm, true, user, account)) {
                        String errorMsg = "There was an error stopping the user vm id: " + vmInstance.getId() + " ,cannot enable storage maintenance";
                        s_logger.warn(errorMsg);
                        throw new CloudRuntimeException(errorMsg);
                    } else {
                        // update work status
                        work.setStoppedForMaintenance(true);
                        _storagePoolWorkDao.update(work.getId(), work);
                    }
                }

                // if the instance is of type secondary storage vm, call the secondary storage vm manager
                if (vmInstance.getType().equals(VirtualMachine.Type.SecondaryStorageVm)) {
                    SecondaryStorageVmVO secStrgVm = _secStrgDao.findById(vmInstance.getId());
                    if (!_vmMgr.advanceStop(secStrgVm, true, user, account)) {
                        String errorMsg = "There was an error stopping the ssvm id: " + vmInstance.getId() + " ,cannot enable storage maintenance";
                        s_logger.warn(errorMsg);
                        throw new CloudRuntimeException(errorMsg);
                    } else {
                        // update work status
                        work.setStoppedForMaintenance(true);
                        _storagePoolWorkDao.update(work.getId(), work);
                    }

                    if (restart) {
                        if (_vmMgr.advanceStart(secStrgVm, null, user, account) == null) {
                            String errorMsg = "There was an error starting the ssvm id: " + vmInstance.getId() + " on another storage pool, cannot enable primary storage maintenance";
                            s_logger.warn(errorMsg);
                            throw new CloudRuntimeException(errorMsg);
                        } else {
                            // update work status
                            work.setStartedAfterMaintenance(true);
                            _storagePoolWorkDao.update(work.getId(), work);
                        }
                    }
                }

                // if the instance is of type domain router vm, call the network manager
                if (vmInstance.getType().equals(VirtualMachine.Type.DomainRouter)) {
                    DomainRouterVO domR = _domrDao.findById(vmInstance.getId());
                    if (!_vmMgr.advanceStop(domR, true, user, account)) {
                        String errorMsg = "There was an error stopping the domain router id: " + vmInstance.getId() + " ,cannot enable primary storage maintenance";
                        s_logger.warn(errorMsg);
                        throw new CloudRuntimeException(errorMsg);
                    } else {
                        // update work status
                        work.setStoppedForMaintenance(true);
                        _storagePoolWorkDao.update(work.getId(), work);
                    }

                    if (restart) {
                        if (_vmMgr.advanceStart(domR, null, user, account) == null) {
                            String errorMsg = "There was an error starting the domain router id: " + vmInstance.getId() + " on another storage pool, cannot enable primary storage maintenance";
                            s_logger.warn(errorMsg);
                            throw new CloudRuntimeException(errorMsg);
                        } else {
                            // update work status
                            work.setStartedAfterMaintenance(true);
                            _storagePoolWorkDao.update(work.getId(), work);
                        }
                    }
                }
            }

            // 5. Update the status
            primaryStorage.setStatus(StoragePoolStatus.Maintenance);
            _storagePoolDao.update(primaryStorageId, primaryStorage);

            return _storagePoolDao.findById(primaryStorageId);
        } catch (Exception e) {
            if (e instanceof ExecutionException || e instanceof ResourceUnavailableException) {
                s_logger.error("Exception in enabling primary storage maintenance:", e);
                setPoolStateToError(primaryStorage);
                throw (ResourceUnavailableException) e;
            }
            if (e instanceof InvalidParameterValueException) {
                s_logger.error("Exception in enabling primary storage maintenance:", e);
                setPoolStateToError(primaryStorage);
                throw (InvalidParameterValueException) e;
            }
            if (e instanceof InsufficientCapacityException) {
                s_logger.error("Exception in enabling primary storage maintenance:", e);
                setPoolStateToError(primaryStorage);
                throw (InsufficientCapacityException) e;
            }
            // for everything else
            s_logger.error("Exception in enabling primary storage maintenance:", e);
            setPoolStateToError(primaryStorage);
            throw new CloudRuntimeException(e.getMessage());

        }
    }

    private void setPoolStateToError(StoragePoolVO primaryStorage) {
        primaryStorage.setStatus(StoragePoolStatus.ErrorInMaintenance);
        _storagePoolDao.update(primaryStorage.getId(), primaryStorage);
    }

    @Override
    @DB
    public StoragePoolVO cancelPrimaryStorageForMaintenance(CancelPrimaryStorageMaintenanceCmd cmd) throws ResourceUnavailableException {
        Long primaryStorageId = cmd.getId();
        Long userId = UserContext.current().getCallerUserId();
        User user = _userDao.findById(userId);
        Account account = UserContext.current().getCaller();
        StoragePoolVO primaryStorage = null;
        try {
            Transaction txn = Transaction.currentTxn();
            txn.start();
            // 1. Get the primary storage record and perform validation check
            primaryStorage = _storagePoolDao.lockRow(primaryStorageId, true);

            if (primaryStorage == null) {
                String msg = "Unable to obtain lock on the storage pool in cancelPrimaryStorageForMaintenance()";
                s_logger.error(msg);
                throw new ExecutionException(msg);
            }

            if (primaryStorage.getStatus().equals(StoragePoolStatus.Up) || primaryStorage.getStatus().equals(StoragePoolStatus.PrepareForMaintenance)) {
                throw new StorageUnavailableException("Primary storage with id " + primaryStorageId + " is not ready to complete migration, as the status is:" + primaryStorage.getStatus().toString(),
                        primaryStorageId);
            }

            // Change the storage state back to up
            primaryStorage.setStatus(StoragePoolStatus.Up);
            _storagePoolDao.update(primaryStorageId, primaryStorage);
            txn.commit();

            // 2. Get a list of pending work for this queue
            List<StoragePoolWorkVO> pendingWork = _storagePoolWorkDao.listPendingWorkForCancelMaintenanceByPoolId(primaryStorageId);

            // 3. work through the queue
            for (StoragePoolWorkVO work : pendingWork) {

                VMInstanceVO vmInstance = _vmInstanceDao.findById(work.getVmId());

                if (vmInstance == null) {
                    continue;
                }

                // if the instance is of type consoleproxy, call the console proxy
                if (vmInstance.getType().equals(VirtualMachine.Type.ConsoleProxy)) {

                    ConsoleProxyVO consoleProxy = _consoleProxyDao.findById(vmInstance.getId());
                    if (_vmMgr.advanceStart(consoleProxy, null, user, account) == null) {
                        String msg = "There was an error starting the console proxy id: " + vmInstance.getId() + " on storage pool, cannot complete primary storage maintenance";
                        s_logger.warn(msg);
                        throw new ExecutionException(msg);
                    } else {
                        // update work queue
                        work.setStartedAfterMaintenance(true);
                        _storagePoolWorkDao.update(work.getId(), work);
                    }
                }

                // if the instance is of type ssvm, call the ssvm manager
                if (vmInstance.getType().equals(VirtualMachine.Type.SecondaryStorageVm)) {
                    SecondaryStorageVmVO ssVm = _secStrgDao.findById(vmInstance.getId());
                    if (_vmMgr.advanceStart(ssVm, null, user, account) == null) {
                        String msg = "There was an error starting the ssvm id: " + vmInstance.getId() + " on storage pool, cannot complete primary storage maintenance";
                        s_logger.warn(msg);
                        throw new ExecutionException(msg);
                    } else {
                        // update work queue
                        work.setStartedAfterMaintenance(true);
                        _storagePoolWorkDao.update(work.getId(), work);
                    }
                }

                // if the instance is of type ssvm, call the ssvm manager
                if (vmInstance.getType().equals(VirtualMachine.Type.DomainRouter)) {
                    DomainRouterVO domR = _domrDao.findById(vmInstance.getId());
                    if (_vmMgr.advanceStart(domR, null, user, account) == null) {
                        String msg = "There was an error starting the domR id: " + vmInstance.getId() + " on storage pool, cannot complete primary storage maintenance";
                        s_logger.warn(msg);
                        throw new ExecutionException(msg);
                    } else {
                        // update work queue
                        work.setStartedAfterMaintenance(true);
                        _storagePoolWorkDao.update(work.getId(), work);
                    }
                }

                // if the instance is of type user vm, call the user vm manager
                if (vmInstance.getType().equals(VirtualMachine.Type.User)) {
                    UserVmVO userVm = _userVmDao.findById(vmInstance.getId());
                    try {
                        if (_vmMgr.advanceStart(userVm, null, user, account) == null) {

                            String msg = "There was an error starting the user vm id: " + vmInstance.getId() + " on storage pool, cannot complete primary storage maintenance";
                            s_logger.warn(msg);
                            throw new ExecutionException(msg);
                        } else {
                            // update work queue
                            work.setStartedAfterMaintenance(true);
                            _storagePoolWorkDao.update(work.getId(), work);
                        }
                    } catch (StorageUnavailableException e) {
                        String msg = "There was an error starting the user vm id: " + vmInstance.getId() + " on storage pool, cannot complete primary storage maintenance";
                        s_logger.warn(msg, e);
                        throw new ExecutionException(msg);
                    } catch (InsufficientCapacityException e) {
                        String msg = "There was an error starting the user vm id: " + vmInstance.getId() + " on storage pool, cannot complete primary storage maintenance";
                        s_logger.warn(msg, e);
                        throw new ExecutionException(msg);
                    } catch (ConcurrentOperationException e) {
                        String msg = "There was an error starting the user vm id: " + vmInstance.getId() + " on storage pool, cannot complete primary storage maintenance";
                        s_logger.warn(msg, e);
                        throw new ExecutionException(msg);
                    } catch (ExecutionException e) {
                        String msg = "There was an error starting the user vm id: " + vmInstance.getId() + " on storage pool, cannot complete primary storage maintenance";
                        s_logger.warn(msg, e);
                        throw new ExecutionException(msg);
                    }
                }
            }

            // Restore config val for consoleproxy.restart to true
            try {
                _configMgr.updateConfiguration(userId, "consoleproxy.restart", "true");
            } catch (InvalidParameterValueException e) {
                String msg = "Error changing consoleproxy.restart back to false at end of cancel maintenance:";
                s_logger.warn(msg, e);
                throw new ExecutionException(msg);
            } catch (CloudRuntimeException e) {
                String msg = "Error changing consoleproxy.restart back to false at end of cancel maintenance:";
                s_logger.warn(msg, e);
                throw new ExecutionException(msg);
            }

            return primaryStorage;
        } catch (Exception e) {
            setPoolStateToError(primaryStorage);
            if (e instanceof ExecutionException) {
                throw (ResourceUnavailableException) e;
            } else if (e instanceof InvalidParameterValueException) {
                throw (InvalidParameterValueException) e;
            } else {// all other exceptions
                throw new CloudRuntimeException(e.getMessage());
            }
        }
    }

    private boolean sendToVmResidesOn(StoragePoolVO storagePool, Command cmd) {
        ClusterVO cluster = _clusterDao.findById(storagePool.getClusterId());
        if ((cluster.getHypervisorType() == HypervisorType.KVM || cluster.getHypervisorType() == HypervisorType.VMware)
                && ((cmd instanceof ManageSnapshotCommand) || (cmd instanceof BackupSnapshotCommand))) {
            return true;
        } else {
            return false;
        }
    }

    private boolean isAdmin(short accountType) {
        return ((accountType == Account.ACCOUNT_TYPE_ADMIN) || (accountType == Account.ACCOUNT_TYPE_DOMAIN_ADMIN) || (accountType == Account.ACCOUNT_TYPE_READ_ONLY_ADMIN));
    }

    @Override
    @ActionEvent(eventType = EventTypes.EVENT_VOLUME_DELETE, eventDescription = "deleting volume")
    public boolean deleteVolume(DeleteVolumeCmd cmd) throws ConcurrentOperationException {
        Account account = UserContext.current().getCaller();
        Long volumeId = cmd.getId();

        boolean isAdmin;
        if (account == null) {
            // Admin API call
            isAdmin = true;
        } else {
            // User API call
            isAdmin = isAdmin(account.getType());
        }

        // Check that the volume ID is valid
        VolumeVO volume = _volsDao.findById(volumeId);
        if (volume == null) {
            throw new InvalidParameterValueException("Unable to find volume with ID: " + volumeId);
        }

        // If the account is not an admin, check that the volume is owned by the account that was passed in
        if (!isAdmin) {
            if (account.getId() != volume.getAccountId()) {
                throw new InvalidParameterValueException("Unable to find volume with ID: " + volumeId + " for account: " + account.getAccountName());
            }
        } else if ((account != null) && !_domainDao.isChildDomain(account.getDomainId(), volume.getDomainId())) {
            throw new PermissionDeniedException("Unable to delete volume with id " + volumeId + ", permission denied.");
        }

        // If the account is not an admin, check that the volume is owned by the account that was passed in
        if (!isAdmin) {
            if (account.getId() != volume.getAccountId()) {
                throw new InvalidParameterValueException("Unable to find volume with ID: " + volumeId + " for account: " + account.getAccountName());
            }
        } else if ((account != null) && !_domainDao.isChildDomain(account.getDomainId(), volume.getDomainId())) {
            throw new PermissionDeniedException("Unable to delete volume with id " + volumeId + ", permission denied.");
        }

        // Check that the volume is stored on shared storage
        // NOTE: We used to ensure the volume is on shared storage before deleting. However, this seems like an unnecessary
        // check since all we allow
        // is deleting a detached volume. Is there a technical reason why the volume has to be on shared storage? If so,
        // uncomment this...otherwise,
        // just delete the detached volume regardless of storage pool.
        // if (!volumeOnSharedStoragePool(volume)) {
        // throw new InvalidParameterValueException("Please specify a volume that has been created on a shared storage pool.");
        // }

        // Check that the volume is not currently attached to any VM
        if (volume.getInstanceId() != null) {
            throw new InvalidParameterValueException("Please specify a volume that is not attached to any VM.");
        }

        // Check that the volume is not already destroyed
        if (volume.getState() != Volume.State.Destroy) {
            destroyVolume(volume);
        }

        try {
            expungeVolume(volume);
        } catch (Exception e) {
            s_logger.warn("Failed to expunge volume:", e);
            return false;
        }

        return true;
    }

    private boolean validateVolumeSizeRange(long size) {
        if (size < 0 || (size > 0 && size < (1024 * 1024 * 1024))) {
            throw new InvalidParameterValueException("Please specify a size of at least 1 Gb.");
        } else if (size > (_maxVolumeSizeInGb * 1024 * 1024 * 1024) ) {
            throw new InvalidParameterValueException("volume size " + size + ", but the maximum size allowed is " + _maxVolumeSizeInGb + " Gb.");
        }

        return true;
    }

    protected DiskProfile toDiskProfile(VolumeVO vol, DiskOfferingVO offering) {
        return new DiskProfile(vol.getId(), vol.getVolumeType(), vol.getName(), offering.getId(), vol.getSize(), offering.getTagsArray(), offering.getUseLocalStorage(), offering.isRecreatable(),
                vol.getTemplateId());
    }

    @Override
    public <T extends VMInstanceVO> DiskProfile allocateRawVolume(Type type, String name, DiskOfferingVO offering, Long size, T vm, Account owner) {
        if (size == null) {
            size = offering.getDiskSize();
        } else {
            size = (size * 1024 * 1024 * 1024);
        }
        VolumeVO vol = new VolumeVO(type, name, vm.getDataCenterIdToDeployIn(), owner.getDomainId(), owner.getId(), offering.getId(), size);
        if (vm != null) {
            vol.setInstanceId(vm.getId());
        }

        if (type.equals(Type.ROOT)) {
            vol.setDeviceId(0l);
        } else {
            vol.setDeviceId(1l);
        }

        vol = _volsDao.persist(vol);

        // Save usage event and update resource count for user vm volumes
        if (vm instanceof UserVm) {

            UsageEventVO usageEvent = new UsageEventVO(EventTypes.EVENT_VOLUME_CREATE, vol.getAccountId(), vol.getDataCenterId(), vol.getId(), vol.getName(), offering.getId(), null, size);
            _usageEventDao.persist(usageEvent);

            _accountMgr.incrementResourceCount(vm.getAccountId(), ResourceType.volume);
        }
        return toDiskProfile(vol, offering);
    }

    @Override
    public <T extends VMInstanceVO> DiskProfile allocateTemplatedVolume(Type type, String name, DiskOfferingVO offering, VMTemplateVO template, T vm, Account owner) {
        assert (template.getFormat() != ImageFormat.ISO) : "ISO is not a template really....";

        SearchCriteria<VMTemplateHostVO> sc = HostTemplateStatesSearch.create();
        sc.setParameters("id", template.getId());
        sc.setParameters("state", com.cloud.storage.VMTemplateStorageResourceAssoc.Status.DOWNLOADED);
        sc.setJoinParameters("host", "dcId", vm.getDataCenterIdToDeployIn());

        List<VMTemplateHostVO> sss = _vmTemplateHostDao.search(sc, null);
        if (sss.size() == 0) {
            throw new CloudRuntimeException("Template " + template.getName() + " has not been completely downloaded to zone " + vm.getDataCenterIdToDeployIn());
        }
        VMTemplateHostVO ss = sss.get(0);

        VolumeVO vol = new VolumeVO(type, name, vm.getDataCenterIdToDeployIn(), owner.getDomainId(), owner.getId(), offering.getId(), ss.getSize());
        if (vm != null) {
            vol.setInstanceId(vm.getId());
        }
        vol.setTemplateId(template.getId());

        if (type.equals(Type.ROOT)) {
            vol.setDeviceId(0l);
            if (!vm.getType().equals(VirtualMachine.Type.User)) {
                vol.setRecreatable(true);
            }
        } else {
            vol.setDeviceId(1l);
        }

        vol = _volsDao.persist(vol);

        // Create event and update resource count for volumes if vm is a user vm
        if (vm instanceof UserVm) {

            Long offeringId = null;

            if (offering.getType() == DiskOfferingVO.Type.Disk) {
                offeringId = offering.getId();
            }

            UsageEventVO usageEvent = new UsageEventVO(EventTypes.EVENT_VOLUME_CREATE, vol.getAccountId(), vol.getDataCenterId(), vol.getId(), vol.getName(), offeringId, template.getId(),
                    vol.getSize());
            _usageEventDao.persist(usageEvent);

            _accountMgr.incrementResourceCount(vm.getAccountId(), ResourceType.volume);
        }
        return toDiskProfile(vol, offering);
    }

    @Override
    public void prepareForMigration(VirtualMachineProfile<? extends VirtualMachine> vm, DeployDestination dest) {
        List<VolumeVO> vols = _volsDao.findUsableVolumesForInstance(vm.getId());
        if (s_logger.isDebugEnabled()) {
            s_logger.debug("Preparing " + vols.size() + " volumes for " + vm);
        }

        for (VolumeVO vol : vols) {
            StoragePool pool = _storagePoolDao.findById(vol.getPoolId());
            vm.addDisk(new VolumeTO(vol, pool));
        }

        if (vm.getType() == VirtualMachine.Type.User) {
            UserVmVO userVM = (UserVmVO) vm.getVirtualMachine();
            if (userVM.getIsoId() != null) {
                Pair<String, String> isoPathPair = getAbsoluteIsoPath(userVM.getIsoId(), userVM.getDataCenterIdToDeployIn());
                if (isoPathPair != null) {
                    String isoPath = isoPathPair.first();
                    VolumeTO iso = new VolumeTO(vm.getId(), Volume.Type.ISO, StoragePoolType.ISO, null, null, null, isoPath, 0, null, null);
                    vm.addDisk(iso);
                }
            }
        }
    }

    @Override
    public void prepare(VirtualMachineProfile<? extends VirtualMachine> vm, DeployDestination dest) throws StorageUnavailableException, InsufficientStorageCapacityException {

        if (dest == null) {
            if (s_logger.isDebugEnabled()) {
                s_logger.debug("DeployDestination cannot be null, cannot prepare Volumes for the vm: " + vm);
            }
            throw new CloudRuntimeException("Unable to prepare Volume for vm because DeployDestination is null, vm:" + vm);
        }
        List<VolumeVO> vols = _volsDao.findUsableVolumesForInstance(vm.getId());
        if (s_logger.isDebugEnabled()) {
            s_logger.debug("Checking if we need to prepare " + vols.size() + " volumes for " + vm);
        }

        List<VolumeVO> recreateVols = new ArrayList<VolumeVO>(vols.size());

        for (VolumeVO vol : vols) {
            StoragePool assignedPool = null;
            if (dest.getStorageForDisks() != null) {
                assignedPool = dest.getStorageForDisks().get(vol);
            }
            if (assignedPool != null) {
                Volume.State state = vol.getState();
                if (state == Volume.State.Allocated || state == Volume.State.Creating) {
                    recreateVols.add(vol);
                } else {
                    if (vol.isRecreatable()) {
                        if (s_logger.isDebugEnabled()) {
                            s_logger.debug("Volume " + vol + " will be recreated on storage pool " + assignedPool + " assigned by deploymentPlanner");
                        }
                        recreateVols.add(vol);
                    } else {
                        if (s_logger.isDebugEnabled()) {
                            s_logger.debug("Volume " + vol + " is not recreatable! Cannot recreate on storagepool: " + assignedPool);
                        }
                        throw new StorageUnavailableException("Volume is not recreatable, Unable to create " + vol, Volume.class, vol.getId());
                        // copy volume usecase - not yet developed.
                    }
                }
            } else {
                if (vol.getPoolId() == null) {
                    throw new StorageUnavailableException("Volume has no pool associate and also no storage pool assigned in DeployDestination, Unable to create " + vol, Volume.class, vol.getId());
                }
                if (s_logger.isDebugEnabled()) {
                    s_logger.debug("No need to recreate the volume: "+vol+ ", since it already has a pool assigned: "+vol.getPoolId()+", adding disk to VM");
                }
                StoragePoolVO pool = _storagePoolDao.findById(vol.getPoolId());
                vm.addDisk(new VolumeTO(vol, pool));
            }
        }

        for (VolumeVO vol : recreateVols) {
            VolumeVO newVol;
            if (vol.getState() == Volume.State.Allocated) {
                newVol = vol;
            } else {
            	newVol = switchVolume(vol, vm);
                // update the volume->storagePool map since volumeId has changed
                if (dest.getStorageForDisks() != null && dest.getStorageForDisks().containsKey(vol)) {
                    StoragePool poolWithOldVol = dest.getStorageForDisks().get(vol);
                    dest.getStorageForDisks().put(newVol, poolWithOldVol);
                    dest.getStorageForDisks().remove(vol);
                }
                if (s_logger.isDebugEnabled()) {
                    s_logger.debug("Created new volume " + newVol + " for old volume " + vol);
                }
            }

            try {
                _volsDao.update(newVol, Volume.Event.Create);
            } catch (ConcurrentOperationException e) {
                throw new StorageUnavailableException("Unable to create " + newVol, newVol.getPoolId());
            }
            Pair<VolumeTO, StoragePool> created = createVolume(newVol, _diskOfferingDao.findById(newVol.getDiskOfferingId()), vm, vols, dest);
            if (created == null) {
                Long poolId = newVol.getPoolId();
                newVol.setPoolId(null);
                try {
                    _volsDao.update(newVol, Volume.Event.OperationFailed);
                } catch (ConcurrentOperationException e) {
                    throw new CloudRuntimeException("Unable to update the failure on a volume: " + newVol, e);
                }
                throw new StorageUnavailableException("Unable to create " + newVol, poolId == null ? -1L : poolId);
            }
            created.first().setDeviceId(newVol.getDeviceId().intValue());
            newVol.setFolder(created.second().getPath());
            newVol.setPath(created.first().getPath());
            newVol.setSize(created.first().getSize());
            newVol.setPoolType(created.second().getPoolType());
            newVol.setPodId(created.second().getPodId());
            try {
                _volsDao.update(newVol, Volume.Event.OperationSucceeded);
            } catch (ConcurrentOperationException e) {
                throw new CloudRuntimeException("Unable to update an CREATE operation succeeded on volume " + newVol, e);
            }
            if (s_logger.isDebugEnabled()) {
                s_logger.debug("Volume " + newVol + " is created on " + created.second());
            }

            vm.addDisk(created.first());
        }
    }

    @DB
    protected VolumeVO switchVolume(VolumeVO existingVolume, VirtualMachineProfile<? extends VirtualMachine> vm) throws StorageUnavailableException {
        Transaction txn = Transaction.currentTxn();
        try {
            txn.start();
            _volsDao.update(existingVolume, Volume.Event.Destroy);
            
            Long templateIdToUse = null;
            Long volTemplateId = existingVolume.getTemplateId();
            long vmTemplateId = vm.getTemplateId();
            if (volTemplateId != null && volTemplateId.longValue() != vmTemplateId) {
                if (s_logger.isDebugEnabled()) {
                    s_logger.debug("switchVolume: Old Volume's templateId: "+volTemplateId + " does not match the VM's templateId: "+vmTemplateId+", updating templateId in the new Volume");
                }
                templateIdToUse = vmTemplateId;
            }
            VolumeVO newVolume = allocateDuplicateVolume(existingVolume, templateIdToUse);
            txn.commit();
            return newVolume;
        } catch (ConcurrentOperationException e) {
            throw new StorageUnavailableException("Unable to duplicate the volume " + existingVolume, existingVolume.getPoolId(), e);
        }
    }

    public Pair<VolumeTO, StoragePool> createVolume(VolumeVO toBeCreated, DiskOfferingVO offering, VirtualMachineProfile<? extends VirtualMachine> vm, List<? extends Volume> alreadyCreated,
            DeployDestination dest) throws StorageUnavailableException {
        if (s_logger.isDebugEnabled()) {
            s_logger.debug("Creating volume: " + toBeCreated);
        }
        DiskProfile diskProfile = new DiskProfile(toBeCreated, offering, vm.getHypervisorType());

        VMTemplateVO template = null;
        if (toBeCreated.getTemplateId() != null) {
            template = _templateDao.findById(toBeCreated.getTemplateId());
        }

        if (dest.getStorageForDisks() != null) {
            StoragePool pool = dest.getStorageForDisks().get(toBeCreated);
            if (s_logger.isDebugEnabled()) {
                s_logger.debug("Trying to create in " + pool);
            }
            toBeCreated.setPoolId(pool.getId());
            try {
                _volsDao.update(toBeCreated, Volume.Event.OperationRetry);
            } catch (ConcurrentOperationException e) {
                throw new CloudRuntimeException("Unable to retry a create operation on volume " + toBeCreated);
            }

            CreateCommand cmd = null;
            VMTemplateStoragePoolVO tmpltStoredOn = null;

            for (int i = 0; i < 2; i++) {
                if (template != null && template.getFormat() != Storage.ImageFormat.ISO) {
                    tmpltStoredOn = _tmpltMgr.prepareTemplateForCreate(template, pool);
                    if (tmpltStoredOn == null) {
                        s_logger.debug("Cannot use this pool " + pool + " because we can't propagate template " + template);
                        return null;
                    }
                    cmd = new CreateCommand(diskProfile, tmpltStoredOn.getLocalDownloadPath(), new StorageFilerTO(pool));
                } else {
                    cmd = new CreateCommand(diskProfile, new StorageFilerTO(pool));
                }
                long[] hostIdsToTryFirst = { dest.getHost().getId() };
                Answer answer = sendToPool(pool, hostIdsToTryFirst, cmd);
                if (answer.getResult()) {
                    CreateAnswer createAnswer = (CreateAnswer) answer;
                    return new Pair<VolumeTO, StoragePool>(createAnswer.getVolume(), pool);
                } else {
                    if (tmpltStoredOn != null && (answer instanceof CreateAnswer) && ((CreateAnswer) answer).templateReloadRequested()) {
                        if (!_tmpltMgr.resetTemplateDownloadStateOnPool(tmpltStoredOn.getId())) {
                            break; // break out of template-redeploy retry loop
                        }
                    } else {
                        break;
                    }
                }
            }
        }

        if (s_logger.isDebugEnabled()) {
            s_logger.debug("Unable to create volume " + toBeCreated);
        }
        return null;
    }

    @Override
    public void release(VirtualMachineProfile<? extends VMInstanceVO> profile) {
        // add code here
    }

    public void expungeVolume(VolumeVO vol) {
        if (s_logger.isDebugEnabled()) {
            s_logger.debug("Expunging " + vol);
        }
        String vmName = null;
        if (vol.getVolumeType() == Type.ROOT && vol.getInstanceId() != null) {
            VirtualMachine vm = _vmInstanceDao.findByIdIncludingRemoved(vol.getInstanceId());
            if (vm != null) {
                vmName = vm.getInstanceName();
            }
        }

        String volumePath = vol.getPath();
        Long poolId = vol.getPoolId();
        if (poolId == null || volumePath == null || volumePath.trim().isEmpty()) {
            if (s_logger.isDebugEnabled()) {
                s_logger.debug("Marking volume that was never created as destroyed: " + vol);
            }
            _volsDao.remove(vol.getId());
            return;
        }

        StoragePoolVO pool = _storagePoolDao.findById(poolId);
        if (pool == null) {
            s_logger.debug("Removing volume as storage pool is gone: " + poolId);
            _volsDao.remove(vol.getId());
            return;
        }

        DestroyCommand cmd = new DestroyCommand(pool, vol, vmName);
        try {
            Answer answer = sendToPool(pool, cmd);
            if (answer != null && answer.getResult()) {
                _volsDao.remove(vol.getId());
                if (s_logger.isDebugEnabled()) {
                    s_logger.debug("Volume successfully expunged from " + poolId);
                }
            } else {
                s_logger.info("Will retry delete of " + vol + " from " + poolId);
            }
        } catch (StorageUnavailableException e) {
            s_logger.info("Storage is unavailable currently.  Will retry delete of " + vol + " from " + poolId);
        }

    }

    @Override
    @DB
    public void cleanupVolumes(long vmId) throws ConcurrentOperationException {
        if (s_logger.isDebugEnabled()) {
            s_logger.debug("Cleaning storage for vm: " + vmId);
        }
        List<VolumeVO> volumesForVm = _volsDao.findByInstance(vmId);
        List<VolumeVO> toBeExpunged = new ArrayList<VolumeVO>();
        Transaction txn = Transaction.currentTxn();
        txn.start();
        for (VolumeVO vol : volumesForVm) {
            if (vol.getVolumeType().equals(Type.ROOT)) {
                // This check is for VM in Error state (volume is already destroyed)
                if (!vol.getState().equals(Volume.State.Destroy)) {
                    destroyVolume(vol);
                }
                toBeExpunged.add(vol);
            } else {
                if (s_logger.isDebugEnabled()) {
                    s_logger.debug("Detaching " + vol);
                }
                _volsDao.detachVolume(vol.getId());
            }
        }
        txn.commit();

        for (VolumeVO expunge : toBeExpunged) {
            expungeVolume(expunge);
        }
    }

    protected class StorageGarbageCollector implements Runnable {

        public StorageGarbageCollector() {
        }

        @Override
        public void run() {
            try {
                s_logger.trace("Storage Garbage Collection Thread is running.");

                cleanupStorage(true);

            } catch (Exception e) {
                s_logger.error("Caught the following Exception", e);
            }
        }
    }

    @Override
    public void onManagementNodeJoined(List<ManagementServerHostVO> nodeList, long selfNodeId) {
        // TODO Auto-generated method stub

    }

    @Override
    public void onManagementNodeLeft(List<ManagementServerHostVO> nodeList, long selfNodeId) {
        for (ManagementServerHostVO vo : nodeList) {
            if (vo.getMsid() == _serverId) {
                s_logger.info("Cleaning up storage maintenance jobs associated with Management server" + vo.getMsid());
                List<Long> poolIds = _storagePoolWorkDao.searchForPoolIdsForPendingWorkJobs(vo.getMsid());
                if (poolIds.size() > 0) {
                    for (Long poolId : poolIds) {
                        StoragePoolVO pool = _storagePoolDao.findById(poolId);
                        // check if pool is in an inconsistent state
                        if (pool != null
                                && (pool.getStatus().equals(StoragePoolStatus.ErrorInMaintenance) || pool.getStatus().equals(StoragePoolStatus.PrepareForMaintenance) || pool.getStatus().equals(
                                        StoragePoolStatus.CancelMaintenance))) {
                            _storagePoolWorkDao.removePendingJobsOnMsRestart(vo.getMsid(), poolId);
                            pool.setStatus(StoragePoolStatus.ErrorInMaintenance);
                            _storagePoolDao.update(poolId, pool);
                        }

                    }
                }
            }
        }
    }

    @Override
    public void onManagementNodeIsolated() {
    }

    @Override
    public List<CapacityVO> getSecondaryStorageUsedStats(Long hostId, Long podId, Long zoneId) {
        SearchCriteria<HostVO> sc = _hostDao.createSearchCriteria();
        if (zoneId != null) {
            sc.addAnd("dataCenterId", SearchCriteria.Op.EQ, zoneId);
        }

        if (podId != null) {
            sc.addAnd("podId", SearchCriteria.Op.EQ, podId);
        }

        if (hostId != null) {
            sc.addAnd("hostOrPoolId", SearchCriteria.Op.EQ, hostId);
        }

        List<HostVO> hosts = _hostDao.search(sc, null);
        List<CapacityVO> capacities = new LinkedList<CapacityVO>();
        for (HostVO host : hosts) {
            StorageStats stats = ApiDBUtils.getSecondaryStorageStatistics(host.getId());
            if (stats == null) {
                continue;
            }

            CapacityVO capacity = new CapacityVO(host.getId(), host.getDataCenterId(), host.getPodId(), host.getClusterId(), stats.getByteUsed(), stats.getCapacityBytes(),
                    Capacity.CAPACITY_TYPE_SECONDARY_STORAGE);
            capacities.add(capacity);
        }
        return capacities;
    }

    @Override
    public List<CapacityVO> getStoragePoolUsedStats(Long poolId, Long podId, Long zoneId) {
        SearchCriteria<StoragePoolVO> sc = _storagePoolDao.createSearchCriteria();
        List<StoragePoolVO> pools = new ArrayList<StoragePoolVO>();

        if (zoneId != null) {
            sc.addAnd("dataCenterId", SearchCriteria.Op.EQ, zoneId);
        }

        if (podId != null) {
            sc.addAnd("podId", SearchCriteria.Op.EQ, podId);
        }

        if (poolId != null) {
            sc.addAnd("hostOrPoolId", SearchCriteria.Op.EQ, poolId);
        }
        if (poolId != null) {
            pools.add(_storagePoolDao.findById(poolId));
        } else {
            pools = _storagePoolDao.search(sc, null);
        }
        List<CapacityVO> capacities = new LinkedList<CapacityVO>();

        for (StoragePoolVO storagePool : pools) {
            StorageStats stats = ApiDBUtils.getStoragePoolStatistics(storagePool.getId());
            if (stats == null) {
                continue;
            }

            CapacityVO capacity = new CapacityVO(storagePool.getId(), storagePool.getDataCenterId(), storagePool.getPodId(), storagePool.getClusterId(), stats.getByteUsed(), stats.getCapacityBytes(),
                    CapacityVO.CAPACITY_TYPE_STORAGE);
            capacities.add(capacity);
        }
        return capacities;
    }

    @Override

    public StoragePool getStoragePool(long id) {
        return _storagePoolDao.findById(id);
    }

    @Override
    public VMTemplateHostVO findVmTemplateHost(long templateId, StoragePool pool) {
        long dcId = pool.getDataCenterId();
        Long podId = pool.getPodId();
        
        List<HostVO> secHosts = _hostDao.listSecondaryStorageHosts(dcId);
        
        //FIXME, for cloudzone, the local secondary storoge
        if (pool.isLocal() && pool.getPoolType() == StoragePoolType.Filesystem && secHosts.isEmpty()) {
            List<StoragePoolHostVO> sphs = _storagePoolHostDao.listByPoolId(pool.getId());
            if (!sphs.isEmpty()) {
                StoragePoolHostVO localStoragePoolHost = sphs.get(0);
                return _templateHostDao.findLocalSecondaryStorageByHostTemplate(localStoragePoolHost.getHostId(), templateId);
            } else {
                return null;
            }
        }
        
        if (secHosts.size() == 1) {
            VMTemplateHostVO templateHostVO = _templateHostDao.findByHostTemplate(secHosts.get(0).getId(), templateId);
            return templateHostVO;
        }
        if (podId != null) {
            List<VMTemplateHostVO> templHosts = _templateHostDao.listByTemplateStatus(templateId, dcId, podId, VMTemplateStorageResourceAssoc.Status.DOWNLOADED);
            if( templHosts != null && ! templHosts.isEmpty()) {
                Collections.shuffle(templHosts);
                return templHosts.get(0);
            }
        }
        List<VMTemplateHostVO> templHosts = _templateHostDao.listByTemplateStatus(templateId, dcId,  VMTemplateStorageResourceAssoc.Status.DOWNLOADED);
        if( templHosts != null && ! templHosts.isEmpty()) {
            Collections.shuffle(templHosts);
            return templHosts.get(0);
        }
        return null;
    }
    

    @Override
    @DB
    public List<VMInstanceVO> listByStoragePool(long storagePoolId) {
        SearchCriteria<VMInstanceVO> sc = StoragePoolSearch.create();
        sc.setJoinParameters("vmVolume", "volumeType", Volume.Type.ROOT);
        sc.setJoinParameters("vmVolume", "poolId", storagePoolId);
        return _vmInstanceDao.search(sc, null);
    }
    @Override
    @DB
    public StoragePoolVO findLocalStorageOnHost(long hostId) {
        SearchCriteria<StoragePoolVO> sc = LocalStorageSearch.create();
        sc.setParameters("type", new Object[]{StoragePoolType.Filesystem, StoragePoolType.LVM, StoragePoolType.EXT});
        sc.setJoinParameters("poolHost", "hostId", hostId);
        List<StoragePoolVO> storagePools = _storagePoolDao.search(sc, null);
        if (!storagePools.isEmpty()) {
            return storagePools.get(0);
        } else {
            return null;
        }
    }

}<|MERGE_RESOLUTION|>--- conflicted
+++ resolved
@@ -281,14 +281,10 @@
     protected StoragePoolWorkDao _storagePoolWorkDao;
     @Inject
     protected HypervisorGuruManager _hvGuruMgr;
-<<<<<<< HEAD
     @Inject
     protected VolumeDao _volumeDao;
-=======
-    
     @Inject
     protected OCFS2Manager _ocfs2Mgr;
->>>>>>> c8942532
 
     @Inject(adapter = StoragePoolAllocator.class)
     protected Adapters<StoragePoolAllocator> _storagePoolAllocators;
