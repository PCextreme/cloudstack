--- conflicted
+++ resolved
@@ -84,24 +84,15 @@
 
     public TemplateProfile(Long templateId, Long userId, String name, String displayText, Integer bits, Boolean passwordEnabled, Boolean requiresHvm,
             String url, Boolean isPublic, Boolean featured, Boolean isExtractable, ImageFormat format, Long guestOsId, Long zoneId,
-<<<<<<< HEAD
+
             HypervisorType hypervisorType, String accountName, Long domainId, Long accountId, String chksum, Boolean bootable, String templateTag, Map details, Boolean sshKeyEnabled,
             Long imageStoreId, Boolean isDynamicallyScalable) {
         this(templateId, userId, name, displayText, bits, passwordEnabled, requiresHvm, url, isPublic, featured, isExtractable, format, guestOsId, zoneId,
                 hypervisorType, accountName, domainId, accountId, chksum, bootable, details, sshKeyEnabled);
         this.templateTag = templateTag;
-        this.imageStoreId = imageStoreId;
         this.isDynamicallyScalable = isDynamicallyScalable;
     }	
-	
-=======
-            HypervisorType hypervisorType, String accountName, Long domainId, Long accountId, String chksum, Boolean bootable, String templateTag, Map details, Boolean sshKeyEnabled) {
-        this(templateId, userId, name, displayText, bits, passwordEnabled, requiresHvm, url, isPublic, featured, isExtractable, format, guestOsId, zoneId,
-                hypervisorType, accountName, domainId, accountId, chksum, bootable, details, sshKeyEnabled);
-        this.templateTag = templateTag;
-    }
-
->>>>>>> 5f28dcc6
+
 	public Long getTemplateId() {
 		return templateId;
 	}
@@ -265,11 +256,6 @@
     public Boolean getSshKeyEnabled() {
     	return this.sshKeyEnbaled;
     }
-<<<<<<< HEAD
-    
-    public Long getImageStoreId() {
-        return this.imageStoreId;
-    }
 
     public Boolean IsDynamicallyScalable() {
         return this.isDynamicallyScalable;
@@ -278,8 +264,5 @@
     public void setScalabe(Boolean isDynamicallyScalabe) {
         this.isDynamicallyScalable = isDynamicallyScalabe;
     }
-=======
-
-
->>>>>>> 5f28dcc6
+
 }