--- conflicted
+++ resolved
@@ -205,15 +205,9 @@
         //Create an account associated with the project
         StringBuilder acctNm = new StringBuilder("PrjAcct-");
         acctNm.append(name).append("-").append(owner.getDomainId());
-<<<<<<< HEAD
         
         Account projectAccount = _accountMgr.createAccount(acctNm.toString(), Account.ACCOUNT_TYPE_PROJECT, domainId, null, null, "", 0);
         
-=======
-
-        Account projectAccount = _accountMgr.createAccount(acctNm.toString(), Account.ACCOUNT_TYPE_PROJECT, domainId, null, null);
-
->>>>>>> 3bac7b8c
         Project project = _projectDao.persist(new ProjectVO(name, displayText, owner.getDomainId(), projectAccount.getId()));
 
         //assign owner to the project
