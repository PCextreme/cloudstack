# Licensed to the Apache Software Foundation (ASF) under one
# or more contributor license agreements.  See the NOTICE file
# distributed with this work for additional information
# regarding copyright ownership.  The ASF licenses this file
# to you under the Apache License, Version 2.0 (the
# "License"); you may not use this file except in compliance
# with the License.  You may obtain a copy of the License at
#
#   http://www.apache.org/licenses/LICENSE-2.0
#
# Unless required by applicable law or agreed to in writing,
# software distributed under the License is distributed on an
# "AS IS" BASIS, WITHOUT WARRANTIES OR CONDITIONS OF ANY
# KIND, either express or implied.  See the License for the
# specific language governing permissions and limitations
# under the License.
""" Tests for Multiple IP Ranges feature
"""
from marvin.cloudstackTestCase import *
from marvin.cloudstackAPI import *
from marvin.cloudstackException import cloudstackAPIException
from marvin.integration.lib.utils import *
from marvin.integration.lib.base import *
from marvin.integration.lib.common import *
from netaddr import *

from nose.plugins.attrib import attr

class Services:
    """Test Multiple IP Ranges
    """
    def __init__(self):
        self.services = {
                        "account": {
                                    "email": "test@test.com",
                                    "firstname": "Test",
                                    "lastname": "User",
                                    "username": "test",
                                    # Random characters are appended for unique
                                    # username
                                    "password": "password",
                        },
                        "service_offering": {
                                    "name": "Tiny Instance",
                                    "displaytext": "Tiny Instance",
                                    "cpunumber": 1,
                                    "cpuspeed": 200,    # in MHz
                                    "memory": 256,      # In MBs
                        },
                        "disk_offering": {
                                    "displaytext": "Small Disk",
                                    "name": "Small Disk",
                                    "disksize": 1
                        },
                        "templates": {
                                    "displaytext": 'Template',
                                    "name": 'Template',
                                    "ostype": "CentOS 5.3 (64-bit)",
                                    "templatefilter": 'self',
                        },
                         "vlan_ip_range": {
                                           "startip": "",
                                           "endip": "",
                                           "netmask": "",
                                           "gateway": "",
                                           "forvirtualnetwork": "false",
                                           "vlan": "untagged",
                                           }
          }

class TestMultipleIpRanges(cloudstackTestCase):
    """Test Multiple IP Ranges for guest network
    """


    @classmethod
    def setUpClass(cls):
        cls.api_client = super(TestMultipleIpRanges, cls).getClsTestClient().getApiClient()
        cls.services = Services().services
        # Get Zone, Domain and templates
        cls.domain = get_domain(cls.api_client, cls.services)
        cls.zone = get_zone(cls.api_client, cls.services)
        cls.pod = get_pod(cls.api_client, cls.zone.id, cls.services)
        cls.services['mode'] = cls.zone.networktype
        cls.services["domainid"] = cls.domain.id
        cls.services["zoneid"] = cls.zone.id
        cls.account = Account.create(
                            cls.api_client,
                            cls.services["account"],
                            domainid=cls.domain.id
                            )
        cls.services["account"] = cls.account.name
        cls._cleanup = [
                        cls.account,
                        ]
        return

    @classmethod
    def tearDownClass(cls):
        try:
            #Cleanup resources used
            cleanup_resources(cls.api_client, cls._cleanup)
        except Exception as e:
            raise Exception("Warning: Exception during cleanup : %s" % e)
        return

    def setUp(self):
        self.apiclient = self.testClient.getApiClient()
        self.dbclient = self.testClient.getDbConnection()
        self.cleanup = [ ]
        return

    def tearDown(self):
        try:
            #Clean up, terminate the resources created
            cleanup_resources(self.apiclient, self.cleanup)
        except Exception as e:
            raise Exception("Warning: Exception during cleanup : %s" % e)
        return

    def increment_cidr(self):
        """Takes CIDR as input and will increment by one and returns the new CIDR
        """
        publicIpRange = PublicIpRange.list(self.apiclient)
        self.startIp = publicIpRange[0].startip
        self.endIp = publicIpRange[0].endip
        self.gateway = publicIpRange[0].gateway
        self.netmask = publicIpRange[0].netmask
        #Pass ip address and mask length to IPNetwork to findout the CIDR
        ip = IPNetwork(self.startIp+"/"+self.netmask)
        new_cidr = ip.__iadd__(1)
        ip2 = IPNetwork(new_cidr)
        return ip2

    def verify_vlan_range(self,vlan,services):
        #compare vlan_list response with configured values
        self.assertEqual(
                         isinstance(vlan, list),
                         True,
                         "Check list response returned a valid list"
                         )
        self.assertNotEqual(
                             len(vlan),
                             0,
                             "check list vlan response"
                             )
        self.assertEqual(
                         str(vlan[0].startip),
                         str(services["startip"]),
                         "Start IP in vlan ip range is not matched with the configured start ip"
                         )
        self.assertEqual(
                         str(vlan[0].endip),
                         str(services["endip"]),
                         "End IP in vlan ip range is not matched with the configured end ip"
                        )
        self.assertEqual(
                         str(vlan[0].gateway),
                         str(services["gateway"]),
                         "gateway in vlan ip range is not matched with the configured gateway"
                         )
        self.assertEqual(
                         str(vlan[0].netmask),
                         str(services["netmask"]),
                         "netmask in vlan ip range is not matched with the configured netmask"
                         )
        return

    @attr(tags=["advanced_sg", "sg"])
    def test_01_add_ip_same_cidr(self):
        """Test add guest ip range in the existing cidr
        """
        #call increment_cidr function to get exiting cidr from the setup and increment it
        ip2 = self.increment_cidr()
        test_nw = ip2.network
        ip = IPAddress(test_nw)
        #Add IP range(5 IPs) in the new CIDR
        test_gateway = ip.__add__(1)
        test_startIp = ip.__add__(3)
        test_endIp = ip.__add__(10)
        test_startIp2= ip.__add__(11)
        test_endIp2 = ip.__add__(15)
        #Populating services with new IP range
        self.services["vlan_ip_range"]["startip"] = test_startIp
        self.services["vlan_ip_range"]["endip"] = test_endIp
        self.services["vlan_ip_range"]["gateway"] = test_gateway
        self.services["vlan_ip_range"]["netmask"] = self.netmask
        self.services["vlan_ip_range"]["zoneid"] = self.zone.id
        self.services["vlan_ip_range"]["podid"] = self.pod.id
        #create new vlan ip range
        new_vlan = PublicIpRange.create(self.apiclient, self.services["vlan_ip_range"])
        self.debug("Created new vlan range with startip:%s and endip:%s" %(test_startIp,test_endIp))
        self.cleanup.append(new_vlan)
        new_vlan_res = new_vlan.list(self.apiclient,id=new_vlan.vlan.id)
        #Compare list output with configured values
        self.verify_vlan_range(new_vlan_res,self.services["vlan_ip_range"])
        #Add few more ips in the same CIDR
        self.services["vlan_ip_range"]["startip"] = test_startIp2
        self.services["vlan_ip_range"]["endip"] = test_endIp2
        new_vlan2 = PublicIpRange.create(self.apiclient, self.services["vlan_ip_range"])
        self.debug("Created new vlan range with startip:%s and endip:%s" %(test_startIp2,test_endIp2))
        self.cleanup.append(new_vlan2)
        #list new vlan ip range
        new_vlan2_res = new_vlan2.list(self.apiclient,id=new_vlan2.vlan.id)
        #Compare list output with configured values
        self.verify_vlan_range(new_vlan2_res,self.services["vlan_ip_range"])
        return

    @attr(tags=["advanced_sg", "sg"])
    def test_02_add_ip_diff_cidr(self):
        """Test add ip range in a new cidr

           Steps:
           1.Get public vlan range (guest cidr) from the setup
           2.Add IP range to a new cidr
        """
        #call increment_cidr function to get exiting cidr from the setup and increment it
        ip2 = self.increment_cidr()
        test_nw = ip2.network
        ip = IPAddress(test_nw)
        #Add IP range(5 IPs) in the new CIDR
        test_gateway = ip.__add__(1)
        test_startIp = ip.__add__(3)
        test_endIp = ip.__add__(10)
        #Populating services with new IP range
        self.services["vlan_ip_range"]["startip"] = test_startIp
        self.services["vlan_ip_range"]["endip"] = test_endIp
        self.services["vlan_ip_range"]["gateway"] = test_gateway
        self.services["vlan_ip_range"]["netmask"] = self.netmask
        self.services["vlan_ip_range"]["zoneid"] = self.zone.id
        self.services["vlan_ip_range"]["podid"] = self.pod.id
        #create new vlan ip range
        new_vlan = PublicIpRange.create(self.apiclient, self.services["vlan_ip_range"])
        self.debug("Created new vlan range with startip:%s and endip:%s" %(test_startIp,test_endIp))
        self.cleanup.append(new_vlan)
        new_vlan_res = new_vlan.list(self.apiclient,id=new_vlan.vlan.id)
        #Compare list output with configured values
        self.verify_vlan_range(new_vlan_res,self.services["vlan_ip_range"])
        return

    @attr(tags=["advanced-sg", "sg"])
    def test_03_del_ip_range(self):
        """Test delete ip range

           Steps:
           1.Add ip range in same/new cidr
           2.delete the ip range added at step1
           3.Verify the ip range deletion using list APIs
        """
        #call increment_cidr function to get exiting cidr from the setup and increment it
        ip2 = self.increment_cidr()
        test_nw = ip2.network
        ip = IPAddress(test_nw)
        #Add IP range(5 IPs) in the new CIDR
        test_gateway = ip.__add__(1)
        test_startIp = ip.__add__(3)
        test_endIp = ip.__add__(10)
        #Populating services with new IP range
        self.services["vlan_ip_range"]["startip"] = test_startIp
        self.services["vlan_ip_range"]["endip"] = test_endIp
        self.services["vlan_ip_range"]["gateway"] = test_gateway
        self.services["vlan_ip_range"]["netmask"] = self.netmask
        self.services["vlan_ip_range"]["zoneid"] = self.zone.id
        self.services["vlan_ip_range"]["podid"] = self.pod.id
        #create new vlan ip range
        new_vlan = PublicIpRange.create(self.apiclient, self.services["vlan_ip_range"])
        self.debug("Created new vlan range with startip:%s and endip:%s" %(test_startIp,test_endIp))
        new_vlan_res = new_vlan.list(self.apiclient,id=new_vlan.vlan.id)
        #Compare list output with configured values
        self.verify_vlan_range(new_vlan_res,self.services["vlan_ip_range"])
        #Delete the above IP range
        new_vlan.delete(self.apiclient)
        #listing vlan ip ranges with the id should through exception , if not mark the test case as failed
        try:
            new_vlan.list(self.apiclient, id=new_vlan.vlan.id)
        except cloudstackAPIException as cs:
            self.debug(cs.errorMsg)
            self.assertTrue(cs.errorMsg.find("entity does not exist")>0, msg="Failed to delete IP range")
        return

    @attr(tags=["advanced-sg", "sg"])
    def test_04_add_noncontiguous_ip_range(self):
        """Test adding non-contiguous ip range in existing cidr

            1.Add ip range in new cidr
            1.Add non-contigous ip range in cidr added at step1
            2.Verify the ip range using list APIs
        """
        #call increment_cidr function to get exiting cidr from the setup and increment it
        ip2 = self.increment_cidr()
        test_nw = ip2.network
        ip = IPAddress(test_nw)
        #Add IP range(5 IPs) in the new CIDR
        test_gateway = ip.__add__(1)
        test_startIp = ip.__add__(50)
        test_endIp = ip.__add__(60)
        #Populating services with new IP range
        self.services["vlan_ip_range"]["startip"] = test_startIp
        self.services["vlan_ip_range"]["endip"] = test_endIp
        self.services["vlan_ip_range"]["gateway"] = test_gateway
        self.services["vlan_ip_range"]["netmask"] = self.netmask
        self.services["vlan_ip_range"]["zoneid"] = self.zone.id
        self.services["vlan_ip_range"]["podid"] = self.pod.id
        #create new vlan ip range
        new_vlan = PublicIpRange.create(self.apiclient, self.services["vlan_ip_range"])
        self.debug("Created new vlan range with startip:%s and endip:%s" %(test_startIp,test_endIp))
        self.cleanup.append(new_vlan)
        new_vlan_res = new_vlan.list(self.apiclient,id=new_vlan.vlan.id)
        #Compare list output with configured values
        self.verify_vlan_range(new_vlan_res,self.services["vlan_ip_range"])
        #Add non-contiguous ip range in exiting cidr
        test_startIp2 = ip.__add__(10)
        test_endIp2 = ip.__add__(20)
        #Populating services with new IP range
        self.services["vlan_ip_range"]["startip"] = test_startIp2
        self.services["vlan_ip_range"]["endip"] = test_endIp2
        #create new vlan ip range
        new_vlan = PublicIpRange.create(self.apiclient, self.services["vlan_ip_range"])
        self.debug("Created new vlan range with startip:%s and endip:%s" %(test_startIp,test_endIp))
        self.cleanup.append(new_vlan)
        new_vlan_res = new_vlan.list(self.apiclient,id=new_vlan.vlan.id)
        #Compare list output with configured values
        self.verify_vlan_range(new_vlan_res,self.services["vlan_ip_range"])
        return

    @attr(tags=["advanced-sg", "sg"])
    def test_05_add_overlapped_ip_range(self):
        """Test adding overlapped ip range in existing cidr

            1.Add ip range in new cidr e.g:10.147.40.10-10.147.40.100
            2.Add ip range overlapped with the ip range in step1 e.g.10.147.40.90-150
        """
        #call increment_cidr function to get exiting cidr from the setup and increment it
        ip2 = self.increment_cidr()
        test_nw = ip2.network
        ip = IPAddress(test_nw)
        #Add IP range in the new CIDR
        test_gateway = ip.__add__(1)
        test_startIp = ip.__add__(10)
        test_endIp = ip.__add__(100)
        test_startIp2 = ip.__add__(90)
        test_endIp2 = ip.__add__(150)
        #Populating services with new IP range
        self.services["vlan_ip_range"]["startip"] = test_startIp
        self.services["vlan_ip_range"]["endip"] = test_endIp
        self.services["vlan_ip_range"]["gateway"] = test_gateway
        self.services["vlan_ip_range"]["netmask"] = self.netmask
        self.services["vlan_ip_range"]["zoneid"] = self.zone.id
        self.services["vlan_ip_range"]["podid"] = self.pod.id
        #create new vlan ip range
        new_vlan = PublicIpRange.create(self.apiclient, self.services["vlan_ip_range"])
        self.debug("Created new vlan range with startip:%s and endip:%s" %(test_startIp,test_endIp))
        self.cleanup.append(new_vlan)
        new_vlan_res = new_vlan.list(self.apiclient,id=new_vlan.vlan.id)
        #Compare list output with configured values
        self.verify_vlan_range(new_vlan_res,self.services["vlan_ip_range"])
        #Add overlapped ip range
        #Populating services with new IP range
        self.services["vlan_ip_range"]["startip"] = test_startIp2
        self.services["vlan_ip_range"]["endip"] = test_endIp2
        #Try to create ip range overlapped with exiting ip range
        try:
            PublicIpRange.create(self.apiclient, self.services["vlan_ip_range"])
        except cloudstackAPIException as cs:
            self.debug(cs.errorMsg)
            self.assertTrue(cs.errorMsg.find("already has IPs that overlap with the new range")>0, msg="Fail:CS allowed adding overlapped ip ranges in guest cidr")
            return
        #Test will reach here there is a bug in overlap ip range checking
        self.fail("CS should not accept overlapped ip ranges in guest traffic, but it allowed")
<<<<<<< HEAD
=======
        return

    @attr(tags=["advanced_sg", "sg"])
    def test_06_add_ip_range_overlapped_with_two_ranges(self):
        """Test adding overlapped ip range in existing cidr

            1.Add ip range in new cidr e.g:10.147.40.2-10.147.40.10
            2.Add another ip range in the same cidr e.g:10.147.40.20-10.147.40.30
            2.Add ip range overlapped with both the ip ranges e.g.10.147.40.10-20
        """
        #call increment_cidr function to get exiting cidr from the setup and increment it
        ip2 = self.increment_cidr()
        test_nw = ip2.network
        ip = IPAddress(test_nw)
        #Add IP range in the new CIDR
        test_gateway = ip.__add__(1)
        test_startIp = ip.__add__(2)
        test_endIp = ip.__add__(10)
        test_startIp2 = ip.__add__(20)
        test_endIp2 = ip.__add__(30)
        test_startIp3 = ip.__add__(10)
        test_endIp3 = ip.__add__(20)
        #Populating services with new IP range
        self.services["vlan_ip_range"]["startip"] = test_startIp
        self.services["vlan_ip_range"]["endip"] = test_endIp
        self.services["vlan_ip_range"]["gateway"] = test_gateway
        self.services["vlan_ip_range"]["netmask"] = self.netmask
        self.services["vlan_ip_range"]["zoneid"] = self.zone.id
        self.services["vlan_ip_range"]["podid"] = self.pod.id
        #create new vlan ip range
        new_vlan = PublicIpRange.create(self.apiclient, self.services["vlan_ip_range"])
        self.debug("Created new vlan range with startip:%s and endip:%s" %(test_startIp,test_endIp))
        self.cleanup.append(new_vlan)
        new_vlan_res = new_vlan.list(self.apiclient,id=new_vlan.vlan.id)
        #Compare list output with configured values
        self.verify_vlan_range(new_vlan_res,self.services["vlan_ip_range"])
        #Add 2nd IP range in the same CIDR
        self.services["vlan_ip_range"]["startip"] = test_startIp2
        self.services["vlan_ip_range"]["endip"] = test_endIp2
        new_vlan = PublicIpRange.create(self.apiclient, self.services["vlan_ip_range"])
        self.debug("Created new vlan range with startip:%s and endip:%s" %(test_startIp2,test_endIp2))
        self.cleanup.append(new_vlan)
        new_vlan_res = new_vlan.list(self.apiclient,id=new_vlan.vlan.id)
        #Compare list output with configured values
        self.verify_vlan_range(new_vlan_res,self.services["vlan_ip_range"])
        #Add ip range which will overlap with two existing ip ranges in the same CIDR
        #Populating services with new IP range
        self.services["vlan_ip_range"]["startip"] = test_startIp3
        self.services["vlan_ip_range"]["endip"] = test_endIp3
        #Try to create ip range overlapped with exiting ip range
        try:
            PublicIpRange.create(self.apiclient, self.services["vlan_ip_range"])
        except cloudstackAPIException as cs:
            self.debug(cs.errorMsg)
            self.assertTrue(cs.errorMsg.find("already has IPs that overlap with the new range")>0, msg="Fail:CS allowed adding overlapped ip ranges in guest cidr")
            return
        #Test will reach here there is a bug in overlap ip range checking
        self.fail("CS should not accept overlapped ip ranges in guest traffic, but it allowed")
>>>>>>> 738d35a6
        return<|MERGE_RESOLUTION|>--- conflicted
+++ resolved
@@ -367,9 +367,8 @@
             return
         #Test will reach here there is a bug in overlap ip range checking
         self.fail("CS should not accept overlapped ip ranges in guest traffic, but it allowed")
-<<<<<<< HEAD
-=======
-        return
+        return
+
 
     @attr(tags=["advanced_sg", "sg"])
     def test_06_add_ip_range_overlapped_with_two_ranges(self):
@@ -427,5 +426,4 @@
             return
         #Test will reach here there is a bug in overlap ip range checking
         self.fail("CS should not accept overlapped ip ranges in guest traffic, but it allowed")
->>>>>>> 738d35a6
         return