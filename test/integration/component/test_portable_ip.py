# Licensed to the Apache Software Foundation (ASF) under one
# or more contributor license agreements.  See the NOTICE file
# distributed with this work for additional information
# regarding copyright ownership.  The ASF licenses this file
# to you under the Apache License, Version 2.0 (the
# "License"); you may not use this file except in compliance
# with the License.  You may obtain a copy of the License at
#
#   http://www.apache.org/licenses/LICENSE-2.0
#
# Unless required by applicable law or agreed to in writing,
# software distributed under the License is distributed on an
# "AS IS" BASIS, WITHOUT WARRANTIES OR CONDITIONS OF ANY
# KIND, either express or implied.  See the License for the
# specific language governing permissions and limitations
# under the License.
""" Tests for Portable public IP Ranges feature

    Test Plan: https://cwiki.apache.org/confluence/display/CLOUDSTACK/Portable+IP+Test+Execution

    Feature Specifications: https://cwiki.apache.org/confluence/display/CLOUDSTACK/portable+public+IP
"""
<<<<<<< HEAD
from marvin.cloudstackTestCase import *
from marvin.cloudstackAPI import *
from marvin.cloudstackException import CloudstackAPIException
from marvin.lib.utils import *
from marvin.lib.base import *
from marvin.lib.common import *
from netaddr import *
=======
from marvin.cloudstackTestCase import cloudstackTestCase
from marvin.integration.lib.utils import cleanup_resources
from marvin.integration.lib.base import (Account,
                                         NetworkOffering,
                                         ServiceOffering,
                                         Network,
                                         VirtualMachine,
                                         PublicIPAddress,
                                         FireWallRule,
                                         NATRule,
                                         PortablePublicIpRange,
                                         StaticNATRule)
from marvin.integration.lib.common import (get_zone,
                                           get_pod,
                                           get_domain,
                                           get_region,
                                           get_template,
                                           get_portable_ip_range_services,
                                           is_public_ip_in_correct_state)
from netaddr import IPAddress
>>>>>>> 1dfe4c19
from marvin.sshClient import SshClient

from nose.plugins.attrib import attr

class Services:
    """Test Multiple IP Ranges
    """
    def __init__(self):
        self.services = {
                        "account": {
                                    "email": "test@test.com",
                                    "firstname": "Test",
                                    "lastname": "User",
                                    "username": "test",
                                    # Random characters are appended for unique
                                    # username
                                    "password": "password",
                        },
                        "service_offering": {
                                    "name": "Tiny Instance",
                                    "displaytext": "Tiny Instance",
                                    "cpunumber": 1,
                                    "cpuspeed": 200,    # in MHz
                                    "memory": 256,      # In MBs
                        },
                        "network_offering": {
                                    "name": 'Network offering portable ip',
                                    "displaytext": 'Network offering-VR services',
                                    "guestiptype": 'Isolated',
                                    "supportedservices": 'Dhcp,Dns,SourceNat,PortForwarding,Vpn,Firewall,Lb,UserData,StaticNat',
                                    "traffictype": 'GUEST',
                                    "availability": 'Optional',
                                    "serviceProviderList": {
                                            "Dhcp": 'VirtualRouter',
                                            "Dns": 'VirtualRouter',
                                            "SourceNat": 'VirtualRouter',
                                            "PortForwarding": 'VirtualRouter',
                                            "Vpn": 'VirtualRouter',
                                            "Firewall": 'VirtualRouter',
                                            "Lb": 'VirtualRouter',
                                            "UserData": 'VirtualRouter',
                                            "StaticNat": 'VirtualRouter',
                                        },
                        },
                        "network": {
                                  "name": "Test Network - Portable IP",
                                  "displaytext": "Test Network - Portable IP",
                        },
                        "network1": {
                                  "name": "Test Network 1 - Portable IP",
                                  "displaytext": "Test Network 1 - Portable IP",
                        },
                        "network2": {
                                  "name": "Test Network 2 - Portable IP",
                                  "displaytext": "Test Network 2 - Portable IP",
                        },
                        "disk_offering": {
                                    "displaytext": "Small Disk",
                                    "name": "Small Disk",
                                    "disksize": 1
                        },
                        "natrule": {
                                    "privateport": 22,
                                    "publicport": 22,
                                    "protocol": "TCP",
                                    "cidr" : '0.0.0.0/0',
                        },
                        "small":
                                # Create a small virtual machine instance with disk offering
                                {
                                 "displayname": "testserver",
                                  "username": "root", # VM creds for SSH
                                  "password": "password",
                                  "ssh_port": 22,
                                  "hypervisor": 'XenServer',
                                  "privateport": 22,
                                  "publicport": 22,
                                  "protocol": 'TCP',
                        },
                        "vm1":
                                # Create a small virtual machine instance with disk offering
                                {
                                 "displayname": "vm1",
                                  "username": "root", # VM creds for SSH
                                  "password": "password",
                                  "ssh_port": 22,
                                  "hypervisor": 'XenServer',
                                  "privateport": 22,
                                  "publicport": 22,
                                  "protocol": 'TCP',
                        },
                        "vm2":
                                # Create a small virtual machine instance with disk offering
                                {
                                 "displayname": "vm2",
                                  "username": "root", # VM creds for SSH
                                  "password": "password",
                                  "ssh_port": 22,
                                  "hypervisor": 'XenServer',
                                  "privateport": 22,
                                  "publicport": 22,
                                  "protocol": 'TCP',
                        },
                        "ostype": 'CentOS 5.3 (64-bit)',
          }

class TestCreatePortablePublicIpRanges(cloudstackTestCase):
    """Test Create Portable IP Ranges
    """


    @classmethod
    def setUpClass(cls):
        cls.testClient = super(TestCreatePortablePublicIpRanges, cls).getClsTestClient()
        cls.api_client = cls.testClient.getApiClient()

        cls.services = Services().services
        # Get Zone, Domain and templates
        cls.region = get_region(cls.api_client)
        cls.domain = get_domain(cls.api_client)
        cls.zone = get_zone(cls.api_client, cls.testClient.getZoneForTests())
        cls.pod = get_pod(cls.api_client, cls.zone.id)
        cls.services['mode'] = cls.zone.networktype
        cls.services["domainid"] = cls.domain.id
        cls.services["zoneid"] = cls.zone.id
        cls.services["regionid"] = cls.region.id

        cls._cleanup = []
        return

    @classmethod
    def tearDownClass(cls):
        try:
            #Cleanup resources used
            cleanup_resources(cls.api_client, cls._cleanup)
        except Exception as e:
            raise Exception("Warning: Exception during cleanup : %s" % e)
        return

    def setUp(self):
        self.apiclient = self.testClient.getApiClient()
        self.dbclient = self.testClient.getDbConnection()

        self.cleanup = []
        return

    def tearDown(self):
        try:
            #Clean up, terminate the resources created
            cleanup_resources(self.apiclient, self.cleanup)
        except Exception as e:
            raise Exception("Warning: Exception during cleanup : %s" % e)
        return

    @attr(tags=["advanced", "selfservice"])
    def test_create_portable_ip_range(self):
        """Test create new portable ip range
        """
        # 1. Create new portable ip range with root admin api
        # 2. Portable ip range should be created successfully

        portable_ip_range_services = get_portable_ip_range_services(self.config)

        self.debug(portable_ip_range_services)

        if portable_ip_range_services is None:
            self.skipTest('Failed to read config values related to portable ip range')

        portable_ip_range_services["regionid"] = self.region.id

        self.debug("Creating new portable IP range with startip:%s and endip:%s" %
                    (str(portable_ip_range_services["startip"]),
                     str(portable_ip_range_services["endip"])))

        #create new portable ip range
        new_portable_ip_range = PortablePublicIpRange.create(self.apiclient,
                                                             portable_ip_range_services)

        self.debug("Created new portable IP range with startip:%s and endip:%s and id:%s" %
                    (new_portable_ip_range.startip,
                     new_portable_ip_range.endip,
                     new_portable_ip_range.id))

        self.cleanup.append(new_portable_ip_range)

        return

    @attr(tags=["advanced", "selfservice"])
    def test_create_portable_ip_range_non_root_admin(self):
        """Test create new portable ip range with non admin root account
        """
        # 1. Create new portable ip range with non root admin api client
        # 2. Portable ip range should not be created

        self.account = Account.create(
                            self.apiclient,
                            self.services["account"],
                            domainid=self.domain.id
                            )

        self.api_client_user = self.testClient.getUserApiClient(
                                            UserName=self.account.name,
                                            DomainName=self.account.domain
                                            )

        portable_ip_range_services = get_portable_ip_range_services(self.config)

        if portable_ip_range_services is None:
            self.skipTest('Failed to read config values related to portable ip range')

        portable_ip_range_services["regionid"] = self.region.id

        self.debug("Trying to create portable ip range with non root-admin api client, should raise exception")
        with self.assertRaises(Exception):
            portable_ip_range = PortablePublicIpRange.create(self.api_client_user,
                                         portable_ip_range_services)
            self.cleanup.append(portable_ip_range)

        return

    @attr(tags=["advanced", "selfservice"])
    def test_create_portable_ip_range_invalid_region(self):
        """Test create portable ip range with invalid region id"""

        # 1. Try to create new portable ip range with invalid region id
        # 2. Portable ip range creation should fail

        portable_ip_range_services = get_portable_ip_range_services(self.config)

        if portable_ip_range_services is None:
            self.skipTest('Failed to read config values related to portable ip range')

        portable_ip_range_services["regionid"] = -1

        #create new portable ip range
        self.debug("Trying to create portable ip range with wrong region id")

        with self.assertRaises(Exception):
            portable_ip_range = PortablePublicIpRange.create(self.apiclient,
                                         portable_ip_range_services)
            self.cleanup.append(portable_ip_range)

        return

class TestDeletePortablePublicIpRanges(cloudstackTestCase):
    """Test delete Portable IP Ranges
    """


    @classmethod
    def setUpClass(cls):
        cls.testClient = super(TestDeletePortablePublicIpRanges, cls).getClsTestClient()
        cls.api_client = cls.testClient.getApiClient()

        cls.services = Services().services
        # Get Zone, Domain and templates
        cls.region = get_region(cls.api_client)
        cls.domain = get_domain(cls.api_client)
        cls.zone = get_zone(cls.api_client, cls.testClient.getZoneForTests())
        cls.pod = get_pod(cls.api_client, cls.zone.id)
        cls.services['mode'] = cls.zone.networktype
        cls.services["domainid"] = cls.domain.id
        cls.services["zoneid"] = cls.zone.id
        cls.services["regionid"] = cls.region.id

        cls._cleanup = []
        return

    @classmethod
    def tearDownClass(cls):
        try:
            #Cleanup resources used
            cleanup_resources(cls.api_client, cls._cleanup)
        except Exception as e:
            raise Exception("Warning: Exception during cleanup : %s" % e)
        return

    def setUp(self):
        self.apiclient = self.testClient.getApiClient()
        self.dbclient = self.testClient.getDbConnection()

        portable_ip_range_services = get_portable_ip_range_services(self.config)

        if portable_ip_range_services is None:
            self.skipTest('Failed to read config values related to portable ip range')

        portable_ip_range_services["regionid"] = self.region.id

        self.debug("Creating new portable IP range with startip:%s and endip:%s" %
                    (str(portable_ip_range_services["startip"]),
                     str(portable_ip_range_services["endip"])))

        #create new portable ip range
        self.portable_ip_range = PortablePublicIpRange.create(self.apiclient,
                                                             portable_ip_range_services)

        self.debug("Created new portable IP range with startip:%s and endip:%s and id:%s" %
                    (self.portable_ip_range.startip,
                     self.portable_ip_range.endip,
                     self.portable_ip_range.id))

        self.cleanup = []
        return

    def tearDown(self):
        try:
            #Clean up, terminate the resources created
            cleanup_resources(self.apiclient, self.cleanup)
        except Exception as e:
            raise Exception("Warning: Exception during cleanup : %s" % e)
        return

    @attr(tags=["advanced", "selfservice"])
    def test_delete_portable_ip_range(self):
        """Test delete ip range
        """
        # 1. Try to delete the created range with root admin api client
        # 2. Portable range should be deleted successfully

        self.debug("Deleting portable ip range with root-admin api")

        self.portable_ip_range.delete(self.apiclient)

        self.debug("Deleted portable ip range")

        return

    @attr(tags=["advanced", "selfservice"])
    def test_delete_portable_ip_range_non_root_admin(self):
        """Test delete ip range - non admin root
        """
        # 1. Try to delete the created range with non root admin api client
        # 2. Portable range deletion should fail

        self.account = Account.create(
                            self.apiclient,
                            self.services["account"],
                            domainid=self.domain.id
                            )

        self.cleanup.append(self.account)

        self.api_client_user = self.testClient.getUserApiClient(
                                            UserName=self.account.name,
                                            DomainName=self.account.domain
                                            )

        with self.assertRaises(Exception):
            self.portable_ip_range.delete(self.api_client_user)

        self.portable_ip_range.delete(self.apiclient)
        return

    @attr(tags=["advanced", "selfservice"])
    def test_delete_portable_ip_range_in_use(self):
        """Test delete ip range
        """
        # 1. Associate a portable ip
        # 2. Try to delete the portable ip range with root admin api client
        # 3. Portable ip range should not be deleted unless currently used ip is disassociated

        self.account = Account.create(
                            self.apiclient,
                            self.services["account"],
                            domainid=self.domain.id
                            )

        self.cleanup.append(self.account)

        self.debug(
            "Creating n/w offering"
            )
        self.network_offering = NetworkOffering.create(
                                            self.apiclient,
                                            self.services["network_offering"],
                                            conservemode=False
                                            )

        self.debug("Created n/w offering with ID: %s" %
                                                    self.network_offering.id)
        # Enable Network offering
        self.network_offering.update(self.apiclient, state='Enabled')
        self.debug("Creating network")

        self.network = Network.create(
                                    self.apiclient,
                                    self.services["network"],
                                    accountid=self.account.name,
                                    domainid=self.account.domainid,
                                    networkofferingid=self.network_offering.id,
                                    zoneid=self.zone.id
                                    )

        self.debug("Created network with id: %s" % self.network.id)
        self.debug("Associating public ip address with network: %s with isportable=True" % self.network.id)
        portableip = PublicIPAddress.create(
                                    self.apiclient,
                                    accountid=self.account.name,
                                    zoneid=self.zone.id,
                                    domainid=self.account.domainid,
                                    networkid=self.network.id,
                                    isportable=True
                                    )
        self.debug("Associated public ip address (portable): %s" % portableip.ipaddress.ipaddress)

        with self.assertRaises(Exception):
            self.debug("Trying to Delete portable ip range with root-admin api, this should fail")
            self.portable_ip_range.delete(self.apiclient)

        self.debug("Deleting portable ip range failed")
        self.debug("Disassociating portable ip")
        portableip.delete(self.apiclient)

        self.debug("Deleting portable ip range")
        self.portable_ip_range.delete(self.apiclient)

        return

class TestListPortablePublicIpRanges(cloudstackTestCase):
    """Test List Portable IP Ranges
    """


    @classmethod
    def setUpClass(cls):
        cls.testClient = super(TestListPortablePublicIpRanges, cls).getClsTestClient()
        cls.api_client = cls.testClient.getApiClient()

        cls.services = Services().services
        # Get Zone, Domain and templates
        cls.region = get_region(cls.api_client)
        cls.domain = get_domain(cls.api_client)
        cls.zone = get_zone(cls.api_client, cls.testClient.getZoneForTests())
        cls.pod = get_pod(cls.api_client, cls.zone.id)
        cls.services['mode'] = cls.zone.networktype
        cls.services["domainid"] = cls.domain.id
        cls.services["zoneid"] = cls.zone.id
        cls.services["regionid"] = cls.region.id

        cls._cleanup = []
        return

    @classmethod
    def tearDownClass(cls):
        try:
            #Cleanup resources used
            cleanup_resources(cls.api_client, cls._cleanup)
        except Exception as e:
            raise Exception("Warning: Exception during cleanup : %s" % e)
        return

    def setUp(self):
        self.apiclient = self.testClient.getApiClient()
        self.dbclient = self.testClient.getDbConnection()

        #create new portable ip range
        self.portable_ip_range_services = get_portable_ip_range_services(self.config)

        if self.portable_ip_range_services is None:
            self.skipTest('Failed to read config values related to portable ip range')

        self.portable_ip_range_services["regionid"] = self.region.id

        self.debug("Creating new portable IP range with startip:%s and endip:%s" %
                    (str(self.portable_ip_range_services["startip"]),
                     str(self.portable_ip_range_services["endip"])))

        #create new portable ip range
        self.portable_ip_range = PortablePublicIpRange.create(self.apiclient,
                                                             self.portable_ip_range_services)

        self.debug("Created new portable IP range with startip:%s and endip:%s and id:%s" %
                    (self.portable_ip_range.startip,
                     self.portable_ip_range.endip,
                     self.portable_ip_range.id))

        self.cleanup = [self.portable_ip_range, ]
        return

    def tearDown(self):
        try:
            #Clean up, terminate the resources created
            cleanup_resources(self.apiclient, self.cleanup)
        except Exception as e:
            raise Exception("Warning: Exception during cleanup : %s" % e)
        return

    @attr(tags=["advanced", "selfservice"])
    def test_list_portable_ip_range(self):
        """Test list portable ip ranges
        """
        # 1. Create new portable ip range
        # 2. Try to list ip ranges with root admin api client
        # 3. Portable ip ranges should list properly

        list_portable_ip_range = PortablePublicIpRange.list(self.apiclient,
                                                            id=self.portable_ip_range.id)

        self.assertEqual(
                 isinstance(list_portable_ip_range, list),
                 True,
                 "List portable IP ranges should not return an empty response"
                 )

        portable_ip_range = list_portable_ip_range[0]

        self.assertEqual(str(portable_ip_range.startip), str(self.portable_ip_range_services["startip"]),
                         "Listed startip not matching with the startip of created public ip range")

        self.assertEqual(str(portable_ip_range.endip), str(self.portable_ip_range_services["endip"]),
                         "Listed endip not matching with the endip of created public ip range")

        self.assertEqual(str(portable_ip_range.gateway), str(self.portable_ip_range_services["gateway"]),
                         "Listed gateway not matching with the gateway of created public ip range")

        self.assertEqual(str(portable_ip_range.netmask), str(self.portable_ip_range_services["netmask"]),
                         "Listed netmask not matching with the netmask of created public ip range")
        return

    @attr(tags=["advanced","swamy", "selfservice"])
    def test_list_portable_ip_range_non_root_admin(self):
        """Test list portable ip ranges with non admin root account
        """
        # 1. Create new portable ip range
        # 2. Try to list ip ranges with root non admin api client
        # 3. Portable ip ranges listing should fail

        self.account = Account.create(
                            self.apiclient,
                            self.services["account"],
                            domainid=self.domain.id
                            )

        self.cleanup.append(self.account)

        self.api_client_user = self.testClient.getUserApiClient(
                                            UserName=self.account.name,
                                            DomainName=self.account.domain
                                            )

        self.debug("Trying to list portable ip ranges with non root-admin api, should raise exception")
        with self.assertRaises(Exception):
            PortablePublicIpRange.list(self.api_client_user,
                                       id=self.portable_ip_range.id)
        return

class TestAssociatePublicIp(cloudstackTestCase):
    """Test associate Portable IP/ non portable public ip
    """
    @classmethod
    def setUpClass(cls):
        cls.testClient = super(TestAssociatePublicIp, cls).getClsTestClient()
        cls.api_client = cls.testClient.getApiClient()

        cls.services = Services().services
        # Get Zone, Domain and templates
        cls.region = get_region(cls.api_client)
        cls.domain = get_domain(cls.api_client)
        cls.zone = get_zone(cls.api_client, cls.testClient.getZoneForTests())
        cls.pod = get_pod(cls.api_client, cls.zone.id)
        cls.services['mode'] = cls.zone.networktype
        cls.services["domainid"] = cls.domain.id
        cls.services["zoneid"] = cls.zone.id
        cls.services["regionid"] = cls.region.id

        template = get_template(
            cls.api_client,
            cls.zone.id,
            cls.services["ostype"]
        )
        # Set Zones and disk offerings
        cls.services["small"]["zoneid"] = cls.zone.id
        cls.services["small"]["template"] = template.id

        cls.account = Account.create(
                            cls.api_client,
                            cls.services["account"],
                            domainid=cls.domain.id,
                            admin=True
                            )

        cls.network_offering = NetworkOffering.create(
                                            cls.api_client,
                                            cls.services["network_offering"],
                                            conservemode=False
                                            )

        # Enable Network offering
        cls.network_offering.update(cls.api_client, state='Enabled')

        cls.network = Network.create(
                                    cls.api_client,
                                    cls.services["network"],
                                    accountid=cls.account.name,
                                    domainid=cls.account.domainid,
                                    networkofferingid=cls.network_offering.id,
                                    zoneid=cls.zone.id
                                    )

        cls._cleanup = [cls.account]
        return

    @classmethod
    def tearDownClass(cls):
        try:
            # Disable Network offering
            cls.network_offering.update(cls.api_client, state='Disabled')
            #Cleanup resources used
            cleanup_resources(cls.api_client, cls._cleanup)
        except Exception as e:
            raise Exception("Warning: Exception during cleanup : %s" % e)
        return

    def setUp(self):
        self.apiclient = self.testClient.getApiClient()
        self.dbclient = self.testClient.getDbConnection()

        self.cleanup = []

        portable_ip_range_services = get_portable_ip_range_services(self.config)

        if portable_ip_range_services is None:
            self.skipTest('Failed to read config values related to portable ip range')

        portable_ip_range_services["regionid"] = self.region.id

        self.debug("Creating new portable IP range with startip:%s and endip:%s" %
                    (str(portable_ip_range_services["startip"]),
                     str(portable_ip_range_services["endip"])))

        #create new portable ip range
        self.portable_ip_range = PortablePublicIpRange.create(self.apiclient,
                                                             portable_ip_range_services)

        self.debug("Created new portable IP range with startip:%s and endip:%s and id:%s" %
                    (self.portable_ip_range.startip,
                     self.portable_ip_range.endip,
                     self.portable_ip_range.id))

        self.cleanup.append(self.portable_ip_range)

        return

    def tearDown(self):
        try:
            #Clean up, terminate the resources created
            self.network_offering.update(self.apiclient, state='Disabled')
            cleanup_resources(self.apiclient, self.cleanup)
        except Exception as e:
            raise Exception("Warning: Exception during cleanup : %s" % e)
        return

    @attr(tags=["advanced", "selfservice"])
    def test_associate_ip_address(self):
        """ Test assocoate public ip address
        """

        # 1. Create new portable ip range
        # 2. Create a network and associate public ip without mentioning (isportable)
        # 3. Create a network and associate public ip with isportable=False
        # 4. Create a network and associate public ip with isPortable=True
        # 5. All three public ip associations should succeed

        self.debug("Associating default public ip address with network: %s" % self.network.id)
        publicipaddress = PublicIPAddress.create(
                                    self.apiclient,
                                    accountid=self.account.name,
                                    zoneid=self.zone.id,
                                    domainid=self.account.domainid,
                                    networkid=self.network.id
                                    )

        self.debug("Associated default public ip address: %s" % publicipaddress.ipaddress.ipaddress)

        self.debug("Associating public ip address with network: %s with isportable=False" % self.network.id)
        publicipaddressnotportable = PublicIPAddress.create(
                                    self.apiclient,
                                    accountid=self.account.name,
                                    zoneid=self.zone.id,
                                    domainid=self.account.domainid,
                                    networkid=self.network.id,
                                    isportable=False
                                    )

        self.debug("Associated public ip address (not portable): %s" % publicipaddressnotportable.ipaddress.ipaddress)
        publicipaddressnotportable.delete(self.apiclient)

        self.debug("Associating public ip address with network: %s with isportable=True" % self.network.id)
        publicipaddressportable = PublicIPAddress.create(
                                    self.apiclient,
                                    accountid=self.account.name,
                                    zoneid=self.zone.id,
                                    domainid=self.account.domainid,
                                    networkid=self.network.id,
                                    isportable=True
                                    )
        self.debug("Associated public ip address (portable): %s" % publicipaddressportable.ipaddress.ipaddress)
        publicipaddressportable.delete(self.apiclient)

        return

    @attr(tags=["advanced", "selfservice"])
    def test_associate_ip_address_invalid_zone(self):
        """ Test Associate IP with invalid zone id
        """
        # 1. Create new portable ip range
        # 2. try to associate a portable ip with invalid region id
        # 3. IP association should fail

        self.debug("Trying to associate portable public ip with invalid zone id, this should fail")

        with self.assertRaises(Exception):
            publicipaddress = PublicIPAddress.create(
                                   self.apiclient,
                                   accountid=self.account.name,
                                   zoneid = -1,
                                   domainid=self.account.domainid,
                                   regionid = self.region.id,
                                   isportable=True
                                    )
            publicipaddress.delete(self.apiclient)
        self.debug("Associating ip address failed")
        return

    @attr(tags=["advanced", "provisioning"])
    def test_associate_ip_address_services_enable_disable(self):
        """ Test enabling and disabling NAT, Firewall services on portable ip
        """
        # 1. Create new portable ip range
        # 2. Associate a portable ip
        # 3. Enable NAT and Firewall rules on this portable ip
        # 4. Disable NAT and Firewall rules created
        # 5. Enabling and disabling ofthe rules should be successful

        self.service_offering = ServiceOffering.create(
            self.apiclient,
            self.services["service_offering"]
        )

        self.cleanup.append(self.service_offering)

        try:

            self.debug("DeployingVirtual Machine")
            self.virtual_machine = VirtualMachine.create(
                                            self.apiclient,
                                            self.services["small"],
                                            accountid=self.account.name,
                                            domainid=self.account.domainid,
                                            serviceofferingid=self.service_offering.id,
                                            networkids = [self.network.id],
                                            mode=self.services['mode']
                                            )
            self.debug("Created virtual machine instance: %s with ssh_ip: %s" %
                        (self.virtual_machine.id, self.virtual_machine.ssh_ip))

        except Exception as e:
            self.fail("Exception while deploying vm : %s" % e)

        portableip = PublicIPAddress.create(
                                    self.apiclient,
                                    accountid=self.account.name,
                                    zoneid=self.zone.id,
                                    domainid=self.account.domainid,
                                    networkid=self.network.id,
                                    isportable=True
                                    )
        self.debug("created public ip address (portable): %s" % portableip.ipaddress.ipaddress)

        ipInCorrectState = is_public_ip_in_correct_state(self.apiclient, portableip.ipaddress.id, state="allocated")
        if not ipInCorrectState:
            portableip.delete(self.apiclient)
            self.fail("Portable IP not in allocated state even after 10 mins")

        try:
            # Open up firewall port for SSH
            self.debug("Opening firewall on the portable public ip")
            fw_rule = FireWallRule.create(
                            self.apiclient,
                            ipaddressid=portableip.ipaddress.id,
                            protocol=self.services["natrule"]["protocol"],
                            cidrlist=[self.services["natrule"]["cidr"]],
                            startport=self.services["natrule"]["publicport"],
                            endport=self.services["natrule"]["publicport"]
                            )

            #Create NAT rule
            self.debug("Creating NAT rule on the portable public ip")
            nat_rule = NATRule.create(
                        self.apiclient,
                        self.virtual_machine,
                        self.services["natrule"],
                        portableip.ipaddress.id
                        )
        except Exception as e:
            portableip.delete(self.apiclient)
            self.fail("Error: %s" % e)

        try:

            self.debug("Trying to SSH to ip: %s" % portableip.ipaddress.ipaddress)
            SshClient(portableip.ipaddress.ipaddress,
                      self.services['natrule']["publicport"],
                      self.virtual_machine.username,
                      self.virtual_machine.password
                      )
        except Exception as e:
            self.fail("Exception while SSHing : %s" % e)

        finally:
            self.debug("Deleting firewall rule")
            fw_rule.delete(self.apiclient)

            self.debug("Deleting NAT rule")
            nat_rule.delete(self.apiclient)

            self.debug("disassocoating portable ip: %s" % portableip.ipaddress.ipaddress)
            portableip.delete(self.apiclient)
        return

    @attr(tags=["advanced", "selfservice"])
    def test_associate_ip_address_no_free_ip(self):
        """ Test assocoate public ip address
        """

        # 1. Create new portable ip range
        # 2. Create a network and associate all available portbale public ips
        # 5. Try to associate portable ip, it should fail

        associatedipaddresses = []

        startip_int = int(IPAddress(self.portable_ip_range.startip))
        endip_int = int(IPAddress(self.portable_ip_range.endip))
        totalportableips = ((endip_int - startip_int) + 1)

        self.debug(totalportableips)

        for x in range(0, totalportableips):

            self.debug("Associating public ip address with network: %s with isportable=True" % self.network.id)
            portableip = PublicIPAddress.create(
                                    self.apiclient,
                                    accountid=self.account.name,
                                    zoneid=self.zone.id,
                                    domainid=self.account.domainid,
                                    networkid=self.network.id,
                                    isportable=True
                                    )
            associatedipaddresses.append(portableip)
            self.debug("Associated public ip address (portable): %s" % portableip.ipaddress.ipaddress)

        self.debug("Trying to associate portable public ip when no free ips available, this should fail")
        with self.assertRaises(Exception):
            portableipaddress = PublicIPAddress.create(
                                    self.apiclient,
                                    accountid=self.account.name,
                                    zoneid=self.zone.id,
                                    domainid=self.account.domainid,
                                    networkid=self.network.id,
                                    isportable=True
                                   )
            portableipaddress.delete(self.apiclient)

        self.debug("Associating portable ip address failed")

        self.debug("Disassociating previously associated ip addresses")

        for x in range(0, totalportableips):
            associatedipaddresses[x].delete(self.apiclient)

        return

class TestDisassociatePublicIp(cloudstackTestCase):
    """Test Disassociate Portable IP/ non portable IP
    """
    @classmethod
    def setUpClass(cls):
        cls.testClient = super(TestDisassociatePublicIp, cls).getClsTestClient()
        cls.api_client = cls.testClient.getApiClient()

        cls.services = Services().services
        # Get Zone, Domain and templates
        cls.region = get_region(cls.api_client)
        cls.domain = get_domain(cls.api_client)
        cls.zone = get_zone(cls.api_client, cls.testClient.getZoneForTests())
        cls.pod = get_pod(cls.api_client, cls.zone.id)
        cls.services['mode'] = cls.zone.networktype
        cls.services["domainid"] = cls.domain.id
        cls.services["zoneid"] = cls.zone.id
        cls.services["regionid"] = cls.region.id

        template = get_template(
            cls.api_client,
            cls.zone.id,
            cls.services["ostype"]
        )
        # Set Zones and disk offerings
        cls.services["small"]["zoneid"] = cls.zone.id
        cls.services["small"]["template"] = template.id

        cls.account = Account.create(
                            cls.api_client,
                            cls.services["account"],
                            domainid=cls.domain.id,
                            admin=True
                            )

        cls.service_offering = ServiceOffering.create(
            cls.api_client,
            cls.services["service_offering"]
        )

        cls.network_offering = NetworkOffering.create(
                                            cls.api_client,
                                            cls.services["network_offering"],
                                            conservemode=False
                                            )

        # Enable Network offering
        cls.network_offering.update(cls.api_client, state='Enabled')

        cls.network = Network.create(
                                    cls.api_client,
                                    cls.services["network"],
                                    accountid=cls.account.name,
                                    domainid=cls.account.domainid,
                                    networkofferingid=cls.network_offering.id,
                                    zoneid=cls.zone.id
                                    )

        cls.virtual_machine = VirtualMachine.create(
                                                    cls.api_client,
                                                    cls.services["small"],
                                                    accountid=cls.account.name,
                                                    domainid=cls.account.domainid,
                                                    serviceofferingid=cls.service_offering.id,
                                                    networkids = [cls.network.id],
                                                    mode=cls.services['mode']
                                                    )

        cls._cleanup = [
                        cls.account,
                        cls.service_offering,
                        cls.network_offering
                       ]
        return

    @classmethod
    def tearDownClass(cls):
        try:
            # Disable Network offering
            cls.network_offering.update(cls.api_client, state='Disabled')
            #Cleanup resources used
            cleanup_resources(cls.api_client, cls._cleanup)
        except Exception as e:
            raise Exception("Warning: Exception during cleanup : %s" % e)
        return

    def setUp(self):
        self.apiclient = self.testClient.getApiClient()
        self.dbclient = self.testClient.getDbConnection()
        self.cleanup = []

        portable_ip_range_services = get_portable_ip_range_services(self.config)

        if portable_ip_range_services is None:
            self.skipTest('Failed to read config values related to portable ip range')

        portable_ip_range_services["regionid"] = self.region.id

        self.debug("Creating new portable IP range with startip:%s and endip:%s" %
                    (str(portable_ip_range_services["startip"]),
                     str(portable_ip_range_services["endip"])))

        #create new portable ip range
        new_portable_ip_range = PortablePublicIpRange.create(self.apiclient,
                                                             portable_ip_range_services)

        self.debug("Created new portable IP range with startip:%s and endip:%s and id:%s" %
                    (new_portable_ip_range.startip,
                     new_portable_ip_range.endip,
                     new_portable_ip_range.id))

        self.cleanup.append(new_portable_ip_range)

        return

    def tearDown(self):
        try:
            #Clean up, terminate the resources created
            self.network_offering.update(self.apiclient, state='Disabled')
            cleanup_resources(self.apiclient, self.cleanup)
        except Exception as e:
            raise Exception("Warning: Exception during cleanup : %s" % e)
        return

    @attr(tags=["advanced", "selfservice"])
    def test_disassociate_ip_address_no_services(self):
        """ Test disassociating portable ip
        """
        # 1. Create new portable ip range
        # 2. Associate a portable ip
        # 3. Disassociate the portable ip with root admin api client
        # 4. Disassociating should be successful

        portableip = PublicIPAddress.create(
                                    self.apiclient,
                                    accountid=self.account.name,
                                    zoneid=self.zone.id,
                                    domainid=self.account.domainid,
                                    networkid=self.network.id,
                                    isportable=True
                                    )
        self.debug("created public ip address (portable): %s" % portableip.ipaddress.ipaddress)

        try:
            self.debug("Disassociating portable ip: %s with id: %s" %
                        (portableip.ipaddress.ipaddress, portableip.ipaddress.id)
                       )

            portableip.delete(self.apiclient)

        except Exception as e:
            raise Exception("Exception while disassociating portable ip: %s" % e)

        return

    @attr(tags=["advanced", "selfservice"])
    def test_disassociate_ip_address_services_enabled(self):
        """ Test disassociating portable ip
        """
        # 1. Create new portable ip range
        # 2. Associate a portable ip
        # 3. Enable NAT and Firewall services on this portable IP
        # 4. Disassociate the portable ip with root admin api client
        # 5. Disassociating should be successful

        portableip = PublicIPAddress.create(
                                    self.apiclient,
                                    accountid=self.account.name,
                                    zoneid=self.zone.id,
                                    domainid=self.account.domainid,
                                    networkid=self.network.id,
                                    isportable=True
                                    )
        self.debug("created public ip address (portable): %s" % portableip.ipaddress.ipaddress)

        ipInCorrectState = is_public_ip_in_correct_state(self.apiclient, portableip.ipaddress.id, state="allocated")
        if not ipInCorrectState:
            portableip.delete(self.apiclient)
            self.fail("Portable IP not in allocated state even after 10 mins")

        try:
            # Open up firewall port for SSH
            self.debug("Opening firewall on the portable public ip")
            FireWallRule.create(
                            self.apiclient,
                            ipaddressid=portableip.ipaddress.id,
                            protocol=self.services["natrule"]["protocol"],
                            cidrlist=[self.services["natrule"]["cidr"]],
                            startport=self.services["natrule"]["publicport"],
                            endport=self.services["natrule"]["publicport"]
                            )

            #Create NAT rule
            self.debug("Creating NAT rule on the portable public ip")
            NATRule.create(
                        self.apiclient,
                        self.virtual_machine,
                        self.services["natrule"],
                        portableip.ipaddress.id
                        )
        except Exception as e:
            portableip.delete(self.apiclient)
            self.fail("Error: %s" % e)

        try:
            self.debug("Disassociating portable ip: %s with id: %s" %
                        (portableip.ipaddress.ipaddress, portableip.ipaddress.id)
                       )

            portableip.delete(self.apiclient)

        except Exception as e:
            raise Exception("Exception while disassociating portable ip: %s" % e)

        return

    @attr(tags=["advanced", "selfservice"])
    def test_disassociate_ip_address_other_account(self):
        """ Test disassociating portable IP with non-owner account
        """

        # 1. Create new portable ip range
        # 2. Associate a portable ip
        # 3. Try to Disassociate the portable ip with an account which is not owner of portable ip
        # 4. Disassociating should fail

        portableip = PublicIPAddress.create(
                                    self.apiclient,
                                    accountid=self.account.name,
                                    zoneid=self.zone.id,
                                    domainid=self.account.domainid,
                                    networkid=self.network.id,
                                    isportable=True
                                    )
        self.debug("created public ip address (portable): %s" % portableip.ipaddress.ipaddress)

        self.user_account = Account.create(
                            self.apiclient,
                            self.services["account"],
                            domainid=self.domain.id
                            )

        self.api_client_user = self.testClient.getUserApiClient(
                                            UserName=self.user_account.name,
                                            DomainName=self.user_account.domain
                                            )
        try:
            self.debug("Disassociating portable ip: %s with id: %s with other account :%s" %
                        (portableip.ipaddress.ipaddress, portableip.ipaddress.id, self.user_account.name)
                       )

            with self.assertRaises(Exception):
                portableip.delete(self.api_client_user)

        except Exception as e:
            raise Exception("Exception while disassociating portable ip: %s" % e)

        portableip.delete(self.apiclient)
        return

class TestDeleteAccount(cloudstackTestCase):
    """ Test Delete Account having portable ip
    """

    @classmethod
    def setUpClass(cls):
        cls.testClient = super(TestDeleteAccount, cls).getClsTestClient()
        cls.api_client = cls.testClient.getApiClient()

        cls.services = Services().services
        # Get Zone, Domain and templates
        cls.region = get_region(cls.api_client)
        cls.domain = get_domain(cls.api_client)
        cls.zone = get_zone(cls.api_client, cls.testClient.getZoneForTests())
        cls.services['mode'] = cls.zone.networktype
        cls.pod = get_pod(cls.api_client, cls.zone.id)
        cls.services['mode'] = cls.zone.networktype
        cls.services["domainid"] = cls.domain.id
        cls.services["zoneid"] = cls.zone.id
        cls.services["regionid"] = cls.region.id
        template = get_template(
            cls.api_client,
            cls.zone.id,
            cls.services["ostype"]
        )
        # Set Zones and disk offerings
        cls.services["small"]["zoneid"] = cls.zone.id
        cls.services["small"]["template"] = template.id
 
        cls._cleanup = []
        return

    @classmethod
    def tearDownClass(cls):
        try:
            #Cleanup resources used
            cleanup_resources(cls.api_client, cls._cleanup)
        except Exception as e:
            raise Exception("Warning: Exception during cleanup : %s" % e)
        return

    def setUp(self):
        self.apiclient = self.testClient.getApiClient()
        self.dbclient = self.testClient.getDbConnection()

        self.account = Account.create(
                            self.apiclient,
                            self.services["account"],
                            domainid=self.domain.id,
                            admin=True
                            )
        self.cleanup = []

        portable_ip_range_services = get_portable_ip_range_services(self.config)

        if portable_ip_range_services is None:
            self.skipTest('Failed to read config values related to portable ip range')

        portable_ip_range_services["regionid"] = self.region.id

        self.debug("Creating new portable IP range with startip:%s and endip:%s" %
                    (str(portable_ip_range_services["startip"]),
                     str(portable_ip_range_services["endip"])))

        #create new portable ip range
        new_portable_ip_range = PortablePublicIpRange.create(self.apiclient,
                                                             portable_ip_range_services)

        self.debug("Created new portable IP range with startip:%s and endip:%s and id:%s" %
                    (new_portable_ip_range.startip,
                     new_portable_ip_range.endip,
                     new_portable_ip_range.id))

        self.cleanup.append(new_portable_ip_range)

        self.debug(
            "Creating n/w offering"
            )
        self.network_offering = NetworkOffering.create(
                                            self.apiclient,
                                            self.services["network_offering"],
                                            conservemode=False
                                            )

        self.debug("Created n/w offering with ID: %s" %
                                                    self.network_offering.id)
        # Enable Network offering
        self.network_offering.update(self.apiclient, state='Enabled')
        self.debug("Creating network")

        self.network = Network.create(
                                    self.apiclient,
                                    self.services["network"],
                                    accountid=self.account.name,
                                    domainid=self.account.domainid,
                                    networkofferingid=self.network_offering.id,
                                    zoneid=self.zone.id
                                    )

        self.cleanup.append(self.network_offering)

        self.debug("Created network with id: %s" % self.network.id)
        return

    def tearDown(self):
        try:
            # Disable Network offering
            self.network_offering.update(self.apiclient, state='Enabled')

            #Clean up, terminate the resources created
            cleanup_resources(self.apiclient, self.cleanup)
        except Exception as e:
            raise Exception("Warning: Exception during cleanup : %s" % e)
        return

    @attr(tags=["advanced", "selfservice"])
    def test_delete_account_services_disabled(self):
        """ test delete account with portable ip with no services enabled
        """
        # 1. Associate a portable ip to an account
        # 2. Delete account
        # 3. Account should get deleted successfully

        portableip = PublicIPAddress.create(
                                    self.apiclient,
                                    accountid=self.account.name,
                                    zoneid=self.zone.id,
                                    domainid=self.account.domainid,
                                    networkid=self.network.id,
                                    isportable=True
                                    )
        self.debug("created public ip address (portable): %s" % portableip.ipaddress.ipaddress)

        self.debug("Deleting account: %s :" % self.account.name)

        self.account.delete(self.apiclient)

        self.debug("Account deleted successfully")

        with self.assertRaises(Exception):
            PublicIPAddress.list(self.apiclient,
                                 id=portableip.ipaddress.id)

        return

    @attr(tags=["advanced", "selfservice"])
    def test_delete_account_services_enabled(self):
        """ test delete account with portable ip with PF and firewall services enabled
        """
        # 1. Associate a portable ip to an account
        # 2. Enabled PF and Firewall rules on this IP
        # 3. Delete account
        # 4. Account should get deleted successfully

        self.service_offering = ServiceOffering.create(
            self.apiclient,
            self.services["service_offering"]
        )

        self.cleanup.append(self.service_offering)

        self.debug("Deploying Virtual Machine")
        self.virtual_machine = VirtualMachine.create(
            self.apiclient,
            self.services["small"],
            accountid=self.account.name,
            domainid=self.account.domainid,
            serviceofferingid=self.service_offering.id,
            mode=self.services['mode']
        )
        self.debug("Created virtual machine instance: %s" % self.virtual_machine.id)

        portableip = PublicIPAddress.create(
                                    self.apiclient,
                                    accountid=self.account.name,
                                    zoneid=self.zone.id,
                                    domainid=self.account.domainid,
                                    networkid=self.network.id,
                                    isportable=True
                                    )
        self.debug("created public ip address (portable): %s" % portableip.ipaddress.ipaddress)

        ipInCorrectState = is_public_ip_in_correct_state(self.apiclient, portableip.ipaddress.id, state="allocated")
        if not ipInCorrectState:
            portableip.delete(self.apiclient)
            self.account.delete(self.apiclient)
            self.fail("Portable IP not in allocated state even after 10 mins")

        try:
            # Open up firewall port for SSH
            self.debug("Opening firewall on the portable public ip")
            FireWallRule.create(
                            self.apiclient,
                            ipaddressid=portableip.ipaddress.id,
                            protocol=self.services["natrule"]["protocol"],
                            cidrlist=[self.services["natrule"]["cidr"]],
                            startport=self.services["natrule"]["publicport"],
                            endport=self.services["natrule"]["publicport"]
                            )

            #Create NAT rule
            self.debug("Creating NAT rule on the portable public ip")
            NATRule.create(
                        self.apiclient,
                        self.virtual_machine,
                        self.services["natrule"],
                        portableip.ipaddress.id
                        )
        except Exception as e:
            portableip.delete(self.apiclient)
            self.account.delete(self.apiclient)
            self.fail("Error %s" % e)

        self.debug("Deleting account: %s :" % self.account.name)

        self.account.delete(self.apiclient)

        self.debug("Trying to list the ip address associated with deleted account, \
                should throw exception")

        with self.assertRaises(Exception):
            PublicIPAddress.list(self.apiclient,
                                 id=portableip.ipaddress.id)

        return

class TestPortableIpTransferAcrossNetworks(cloudstackTestCase):
    """Test Transfer Portable IP Across Networks
    """


    @classmethod
    def setUpClass(cls):
        cls.testClient = super(TestPortableIpTransferAcrossNetworks, cls).getClsTestClient()
        cls.api_client = cls.testClient.getApiClient()

        cls.services = Services().services
        # Get Zone, Domain and templates
        cls.region = get_region(cls.api_client)
        cls.domain = get_domain(cls.api_client)
        cls.zone = get_zone(cls.api_client, cls.testClient.getZoneForTests())
        cls.pod = get_pod(cls.api_client, cls.zone.id)
        cls.services['mode'] = cls.zone.networktype
        cls.services["domainid"] = cls.domain.id
        cls.services["zoneid"] = cls.zone.id
        cls.services["regionid"] = cls.region.id

        template = get_template(
            cls.api_client,
            cls.zone.id,
            cls.services["ostype"]
        )
        # Set Zones and disk offerings
        cls.services["vm1"]["zoneid"] = cls.zone.id
        cls.services["vm1"]["template"] = template.id
        cls.services["vm2"]["zoneid"] = cls.zone.id
        cls.services["vm2"]["template"] = template.id

        # Set Zones and Network offerings
        cls.account = Account.create(
                            cls.api_client,
                            cls.services["account"],
                            domainid=cls.domain.id,
                            admin=True
                            )

        cls.network_offering = NetworkOffering.create(
                                            cls.api_client,
                                            cls.services["network_offering"],
                                            conservemode=False
                                            )

        # Enable Network offering
        cls.network_offering.update(cls.api_client, state='Enabled')
        cls.service_offering = ServiceOffering.create(
            cls.api_client,
            cls.services["service_offering"]
        )

        cls.network1 = Network.create(
                                    cls.api_client,
                                    cls.services["network1"],
                                    accountid=cls.account.name,
                                    domainid=cls.account.domainid,
                                    networkofferingid=cls.network_offering.id,
                                    zoneid=cls.zone.id
                                    )

        cls.virtual_machine1 = VirtualMachine.create(
                                            cls.api_client,
                                            cls.services["vm1"],
                                            accountid=cls.account.name,
                                            domainid=cls.account.domainid,
                                            serviceofferingid=cls.service_offering.id,
                                            networkids = [cls.network1.id],
                                          )
        cls.network2 = Network.create(
                                    cls.api_client,
                                    cls.services["network2"],
                                    accountid=cls.account.name,
                                    domainid=cls.account.domainid,
                                    networkofferingid=cls.network_offering.id,
                                    zoneid=cls.zone.id
                                    )
        cls.virtual_machine2 = VirtualMachine.create(
                                            cls.api_client,
                                            cls.services["vm2"],
                                            accountid=cls.account.name,
                                            domainid=cls.account.domainid,
                                            serviceofferingid=cls.service_offering.id,
                                            networkids = [cls.network2.id],
                                            )
        cls._cleanup = [cls.account, cls.network_offering]

        return

    @classmethod
    def tearDownClass(cls):
        try:
            #Cleanup resources used
            cleanup_resources(cls.api_client, cls._cleanup)
        except Exception as e:
            raise Exception("Warning: Exception during cleanup : %s" % e)
        return

    def setUp(self):
        self.apiclient = self.testClient.getApiClient()
        self.dbclient = self.testClient.getDbConnection()

        #create new portable ip range
        self.portable_ip_range_services = get_portable_ip_range_services(self.config)

        if self.portable_ip_range_services is None:
            self.skipTest('Failed to read config values related to portable ip range')

        self.portable_ip_range_services["regionid"] = self.region.id

        self.debug("Creating new portable IP range with startip:%s and endip:%s" %
                    (str(self.portable_ip_range_services["startip"]),
                     str(self.portable_ip_range_services["endip"])))

        #create new portable ip range
        self.portable_ip_range = PortablePublicIpRange.create(self.apiclient,
                                                             self.portable_ip_range_services)

        self.debug("Created new portable IP range with startip:%s and endip:%s and id:%s" %
                    (self.portable_ip_range.startip,
                     self.portable_ip_range.endip,
                     self.portable_ip_range.id))

        self.cleanup = [self.portable_ip_range, ]
        return

    def tearDown(self):
        try:
            #Clean up, terminate the resources created
            cleanup_resources(self.apiclient, self.cleanup)
        except Exception as e:
            raise Exception("Warning: Exception during cleanup : %s" % e)
        return

    @attr(tags=["advanced","swamy", "selfservice"])
    def test_list_portable_ip_range_non_root_admin(self):
        """Test list portable ip ranges with non admin root account
        """
        # 1. Create new network 1 and associate portable IP 1
        # 2. Have at least 1 VM in network1
        # 3. Create a new network 2 and at least 1 VM in network 2
        # 2. enable static NAT on portable IP 1 with a VM in network 2
        # 3. SSH to the VM in network 2

        portableip = PublicIPAddress.create(
                                    self.apiclient,
                                    accountid=self.account.name,
                                    zoneid=self.zone.id,
                                    domainid=self.account.domainid,
                                    networkid=self.network1.id,
                                    isportable=True
                                    )

        ipInCorrectState = is_public_ip_in_correct_state(self.apiclient, portableip.ipaddress.id, state="allocated")
        if not ipInCorrectState:
            portableip.delete(self.apiclient)
            self.fail("Portable IP not in allocated state even after 10 mins")

        self.debug("created public ip address (portable): %s" % portableip.ipaddress.ipaddress)
        #Create NAT rule
        self.debug("Creating NAT rule on the portable public ip")

        try:
            # Enable Static NAT for VM
            StaticNATRule.enable(
                             self.apiclient,
                             portableip.ipaddress.id,
                             self.virtual_machine2.id,
                             networkid=self.network2.id
                            )

            # Open up firewall port for SSH
            self.debug("Opening firewall on the portable public ip")
            FireWallRule.create(
                            self.apiclient,
                            ipaddressid=portableip.ipaddress.id,
                            protocol=self.services["natrule"]["protocol"],
                            cidrlist=[self.services["natrule"]["cidr"]],
                            startport=self.services["natrule"]["publicport"],
                            endport=self.services["natrule"]["publicport"]
                            )
        except Exception as e:
            portableip.delete(self.apiclient)
            self.fail("Error: %s" % e)

        static_nat_list = PublicIPAddress.list(
                                    self.apiclient,
                                    associatednetworkid=self.network2.id,
                                    listall=True,
                                    isstaticnat=True,
                                    ipaddress=portableip.ipaddress.ipaddress,
                                    )
        self.assertEqual(
                         isinstance(static_nat_list, list),
                         True,
                         "List Public IP should return a valid static NAT info that was created on portable ip"
                         )
        self.assertTrue(
                        static_nat_list[0].ipaddress == portableip.ipaddress.ipaddress and static_nat_list[0].virtualmachineid==self.virtual_machine2.id,
                        "There is some issue in transferring portable ip {} across networks".format(portableip.ipaddress.ipaddress)
                        )
        try:

            self.debug("Trying to SSH to ip: %s" % portableip.ipaddress.ipaddress)
            SshClient(portableip.ipaddress.ipaddress,
                      self.services['natrule']["publicport"],
                      self.virtual_machine2.username,
                      self.virtual_machine2.password
                      )
        except Exception as e:
            self.fail("Exception while SSHing : %s" % e)

        finally:
            self.debug("disassociating portable ip: %s" % portableip.ipaddress.ipaddress)
            portableip.delete(self.apiclient)<|MERGE_RESOLUTION|>--- conflicted
+++ resolved
@@ -20,36 +20,13 @@
 
     Feature Specifications: https://cwiki.apache.org/confluence/display/CLOUDSTACK/portable+public+IP
 """
-<<<<<<< HEAD
-from marvin.cloudstackTestCase import *
-from marvin.cloudstackAPI import *
+from marvin.cloudstackTestCase import cloudstackTestCase
+from marvin.integration.lib.utils import cleanup_resources
 from marvin.cloudstackException import CloudstackAPIException
 from marvin.lib.utils import *
 from marvin.lib.base import *
 from marvin.lib.common import *
 from netaddr import *
-=======
-from marvin.cloudstackTestCase import cloudstackTestCase
-from marvin.integration.lib.utils import cleanup_resources
-from marvin.integration.lib.base import (Account,
-                                         NetworkOffering,
-                                         ServiceOffering,
-                                         Network,
-                                         VirtualMachine,
-                                         PublicIPAddress,
-                                         FireWallRule,
-                                         NATRule,
-                                         PortablePublicIpRange,
-                                         StaticNATRule)
-from marvin.integration.lib.common import (get_zone,
-                                           get_pod,
-                                           get_domain,
-                                           get_region,
-                                           get_template,
-                                           get_portable_ip_range_services,
-                                           is_public_ip_in_correct_state)
-from netaddr import IPAddress
->>>>>>> 1dfe4c19
 from marvin.sshClient import SshClient
 
 from nose.plugins.attrib import attr
