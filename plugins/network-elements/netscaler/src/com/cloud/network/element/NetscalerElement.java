// Licensed to the Apache Software Foundation (ASF) under one
// or more contributor license agreements.  See the NOTICE file
// distributed with this work for additional information
// regarding copyright ownership.  The ASF licenses this file
// to you under the Apache License, Version 2.0 (the
// "License"); you may not use this file except in compliance
// with the License.  You may obtain a copy of the License at
//
//   http://www.apache.org/licenses/LICENSE-2.0
//
// Unless required by applicable law or agreed to in writing,
// software distributed under the License is distributed on an
// "AS IS" BASIS, WITHOUT WARRANTIES OR CONDITIONS OF ANY
// KIND, either express or implied.  See the License for the 
// specific language governing permissions and limitations
// under the License.
package com.cloud.network.element;

import java.net.URI;
import java.util.ArrayList;
import java.util.HashMap;
import java.util.HashSet;
import java.util.List;
import java.util.Map;
import java.util.Set;

import javax.ejb.Local;
import javax.inject.Inject;

import org.apache.cloudstack.api.ApiConstants;
import org.apache.cloudstack.network.ExternalNetworkDeviceManager.NetworkDevice;
import org.apache.cloudstack.region.gslb.GslbServiceProvider;
import org.apache.log4j.Logger;

import com.cloud.agent.AgentManager;
import com.cloud.agent.api.Answer;
import com.cloud.agent.api.routing.GlobalLoadBalancerConfigCommand;
import com.cloud.agent.api.routing.HealthCheckLBConfigAnswer;
import com.cloud.agent.api.routing.HealthCheckLBConfigCommand;
import com.cloud.agent.api.routing.LoadBalancerConfigCommand;
import com.cloud.agent.api.routing.SetStaticNatRulesAnswer;
import com.cloud.agent.api.routing.SetStaticNatRulesCommand;
import com.cloud.agent.api.to.LoadBalancerTO;
import com.cloud.agent.api.to.StaticNatRuleTO;
import com.cloud.api.ApiDBUtils;
import com.cloud.api.commands.AddNetscalerLoadBalancerCmd;
import com.cloud.api.commands.ConfigureNetscalerLoadBalancerCmd;
import com.cloud.api.commands.DeleteNetscalerLoadBalancerCmd;
import com.cloud.api.commands.ListNetscalerLoadBalancerNetworksCmd;
import com.cloud.api.commands.ListNetscalerLoadBalancersCmd;
import com.cloud.api.response.NetscalerLoadBalancerResponse;
import com.cloud.configuration.Config;
import com.cloud.configuration.ConfigurationManager;
import com.cloud.configuration.dao.ConfigurationDao;
import com.cloud.dc.DataCenter;
import com.cloud.dc.DataCenter.NetworkType;
import com.cloud.dc.DataCenterIpAddressVO;
import com.cloud.dc.HostPodVO;
import com.cloud.dc.dao.DataCenterDao;
import com.cloud.dc.dao.DataCenterIpAddressDao;
import com.cloud.deploy.DeployDestination;
import com.cloud.exception.ConcurrentOperationException;
import com.cloud.exception.InsufficientCapacityException;
import com.cloud.exception.InsufficientNetworkCapacityException;
import com.cloud.exception.InvalidParameterValueException;
import com.cloud.exception.ResourceUnavailableException;
import com.cloud.host.Host;
import com.cloud.host.HostVO;
import com.cloud.host.dao.HostDao;
import com.cloud.host.dao.HostDetailsDao;
import com.cloud.network.ExternalLoadBalancerDeviceManager;
import com.cloud.network.ExternalLoadBalancerDeviceManagerImpl;
import com.cloud.network.IpAddress;
import com.cloud.network.NetScalerPodVO;
import com.cloud.network.Network;
import com.cloud.network.Network.Capability;
import com.cloud.network.Network.Provider;
import com.cloud.network.Network.Service;
import com.cloud.network.NetworkModel;
import com.cloud.network.Networks.TrafficType;
import com.cloud.network.PhysicalNetwork;
import com.cloud.network.PhysicalNetworkServiceProvider;
import com.cloud.network.PublicIpAddress;
import com.cloud.network.as.AutoScaleCounter;
import com.cloud.network.as.AutoScaleCounter.AutoScaleCounterType;
import com.cloud.network.dao.ExternalLoadBalancerDeviceDao;
import com.cloud.network.dao.ExternalLoadBalancerDeviceVO;
import com.cloud.network.dao.ExternalLoadBalancerDeviceVO.LBDeviceState;
import com.cloud.network.dao.NetScalerPodDao;
import com.cloud.network.dao.NetworkDao;
import com.cloud.network.dao.NetworkExternalLoadBalancerDao;
import com.cloud.network.dao.NetworkExternalLoadBalancerVO;
import com.cloud.network.dao.NetworkServiceMapDao;
import com.cloud.network.dao.NetworkVO;
import com.cloud.network.dao.PhysicalNetworkDao;
import com.cloud.network.dao.PhysicalNetworkVO;
import com.cloud.network.lb.LoadBalancingRule;
import com.cloud.network.lb.LoadBalancingRule.LbDestination;
import com.cloud.network.resource.NetscalerResource;
import com.cloud.network.rules.FirewallRule;
import com.cloud.network.rules.LbStickinessMethod;
import com.cloud.network.rules.LbStickinessMethod.StickinessMethodType;
import com.cloud.network.rules.LoadBalancerContainer;
import com.cloud.network.rules.StaticNat;
import com.cloud.network.vpc.PrivateGateway;
import com.cloud.network.vpc.StaticRouteProfile;
import com.cloud.network.vpc.Vpc;
import com.cloud.offering.NetworkOffering;
import com.cloud.utils.NumbersUtil;
import com.cloud.utils.db.DB;
import com.cloud.utils.db.Transaction;
import com.cloud.utils.exception.CloudRuntimeException;
import com.cloud.utils.net.UrlUtil;
import com.cloud.vm.NicProfile;
import com.cloud.vm.ReservationContext;
import com.cloud.vm.VirtualMachine;
import com.cloud.vm.VirtualMachineProfile;
import com.google.gson.Gson;

@Local(value = {NetworkElement.class, StaticNatServiceProvider.class, LoadBalancingServiceProvider.class, GslbServiceProvider.class})
public class NetscalerElement extends ExternalLoadBalancerDeviceManagerImpl implements LoadBalancingServiceProvider,
        NetscalerLoadBalancerElementService, ExternalLoadBalancerDeviceManager, IpDeployer, StaticNatServiceProvider,
        GslbServiceProvider, VpcProvider {

    private static final Logger s_logger = Logger.getLogger(NetscalerElement.class);
    public static final AutoScaleCounterType AutoScaleCounterSnmp = new AutoScaleCounterType("snmp");
    public static final AutoScaleCounterType AutoScaleCounterNetscaler = new AutoScaleCounterType("netscaler");

    @Inject
    NetworkModel _networkManager;
    @Inject
    ConfigurationManager _configMgr;
    @Inject
    NetworkServiceMapDao _ntwkSrvcDao;
    @Inject
    AgentManager _agentMgr;
    @Inject
    NetworkModel _networkMgr;
    @Inject
    HostDao _hostDao;
    @Inject
    DataCenterDao _dcDao;
    @Inject
    ExternalLoadBalancerDeviceDao _lbDeviceDao;
    @Inject
    NetworkExternalLoadBalancerDao _networkLBDao;
    @Inject
    PhysicalNetworkDao _physicalNetworkDao;
    @Inject
    NetworkDao _networkDao;
    @Inject
    HostDetailsDao _detailsDao;
    @Inject
    ConfigurationDao _configDao;
    @Inject
    NetScalerPodDao _netscalerPodDao;
    @Inject
    DataCenterIpAddressDao _privateIpAddressDao;
    @Inject
    ExternalLoadBalancerDeviceDao _externalLoadBalancerDeviceDao;

    private boolean canHandle(Network config, Service service) {
        DataCenter zone = _dcDao.findById(config.getDataCenterId());
        boolean handleInAdvanceZone = (zone.getNetworkType() == NetworkType.Advanced &&
                (config.getGuestType() == Network.GuestType.Isolated || config.getGuestType() == Network.GuestType.Shared) && config.getTrafficType() == TrafficType.Guest);
        boolean handleInBasicZone = (zone.getNetworkType() == NetworkType.Basic && config.getGuestType() == Network.GuestType.Shared && config.getTrafficType() == TrafficType.Guest);

        if (!(handleInAdvanceZone || handleInBasicZone)) {
            s_logger.trace("Not handling network with Type  " + config.getGuestType() + " and traffic type " + config.getTrafficType() + " in zone of type " + zone.getNetworkType());
            return false;
        }

        return (_networkManager.isProviderForNetwork(getProvider(), config.getId()) && _ntwkSrvcDao.canProviderSupportServiceInNetwork(config.getId(), service, Network.Provider.Netscaler));
    }

    private boolean isBasicZoneNetwok(Network config) {
        DataCenter zone = _dcDao.findById(config.getDataCenterId());
        return (zone.getNetworkType() == NetworkType.Basic && config.getGuestType() == Network.GuestType.Shared && config.getTrafficType() == TrafficType.Guest);
    }

    @Override
    public boolean implement(Network guestConfig, NetworkOffering offering, DeployDestination dest, ReservationContext context) throws ResourceUnavailableException, ConcurrentOperationException,
    InsufficientNetworkCapacityException {

        if (!canHandle(guestConfig, Service.Lb)) {
            return false;
        }

        if (_ntwkSrvcDao.canProviderSupportServiceInNetwork(guestConfig.getId(), Service.StaticNat, Network.Provider.Netscaler) && !isBasicZoneNetwok(guestConfig)) {
            s_logger.error("NetScaler provider can not be Static Nat service provider for the network " + guestConfig.getGuestType() + 
                    " and traffic type " + guestConfig.getTrafficType());
            return false;
        }

        try {
            return manageGuestNetworkWithExternalLoadBalancer(true, guestConfig);
        } catch (InsufficientCapacityException capacityException) {
            throw new ResourceUnavailableException("There are no NetScaler load balancer devices with the free capacity for implementing this network", DataCenter.class, guestConfig.getDataCenterId());
        }
    }

    @Override
    public boolean prepare(Network config, NicProfile nic, VirtualMachineProfile<? extends VirtualMachine> vm, DeployDestination dest, ReservationContext context) throws ConcurrentOperationException,
    InsufficientNetworkCapacityException, ResourceUnavailableException {
        return true;
    }

    @Override
    public boolean release(Network config, NicProfile nic, VirtualMachineProfile<? extends VirtualMachine> vm, ReservationContext context) {
        return true;
    }

    @Override
    public boolean shutdown(Network guestConfig, ReservationContext context, boolean cleanup) throws ResourceUnavailableException, ConcurrentOperationException {
        if (!canHandle(guestConfig, Service.Lb)) {
            return false;
        }

        try {
            return manageGuestNetworkWithExternalLoadBalancer(false, guestConfig);
        } catch (InsufficientCapacityException capacityException) {
            // TODO: handle out of capacity exception gracefully in case of multple providers available
            return false;
        }
    }

    @Override
    public boolean destroy(Network config, ReservationContext context) {
        return true;
    }

    @Override
    public boolean validateLBRule(Network network, LoadBalancingRule rule) {
        return true;
    }

    @Override
    public boolean applyLBRules(Network config, List<LoadBalancingRule> rules) throws ResourceUnavailableException {
        if (!canHandle(config, Service.Lb)) {
            return false;
        }
        
        if (canHandleLbRules(rules)) {
            return false;
        }

        if (isBasicZoneNetwok(config)) {
            return applyElasticLoadBalancerRules(config, rules);
        } else {
            return applyLoadBalancerRules(config, rules);
        }
    }

    @Override
    public Map<Service, Map<Capability, String>> getCapabilities() {
        Map<Service, Map<Capability, String>> capabilities = new HashMap<Service, Map<Capability, String>>();

        // Set capabilities for LB service
        Map<Capability, String> lbCapabilities = new HashMap<Capability, String>();

        // Specifies that the RoundRobin and Leastconn algorithms are supported for load balancing rules
        lbCapabilities.put(Capability.SupportedLBAlgorithms, "roundrobin,leastconn");

        // specifies that Netscaler network element can provided both shared and isolation modes
        lbCapabilities.put(Capability.SupportedLBIsolation, "dedicated, shared");

        // Specifies that load balancing rules can be made for either TCP or UDP traffic
        lbCapabilities.put(Capability.SupportedProtocols, "tcp,udp");

        // Specifies that this element can measure network usage on a per public IP basis
        lbCapabilities.put(Capability.TrafficStatistics, "per public ip");

        // Specifies that load balancing rules can only be made with public IPs that aren't source NAT IPs
        lbCapabilities.put(Capability.LoadBalancingSupportedIps, "additional");

        // Supports only Public load balancing
        lbCapabilities.put(Capability.LbSchemes, LoadBalancerContainer.Scheme.Public.toString());
        
        // Specifies that load balancing rules can support autoscaling and the list of counters it supports
        AutoScaleCounter counter;
        List<AutoScaleCounter> counterList = new ArrayList<AutoScaleCounter>();
        counter = new AutoScaleCounter(AutoScaleCounterSnmp);
        counterList.add(counter);
        counter.addParam("snmpcommunity", true, "the community string that has to be used to do a SNMP GET on the AutoScaled Vm", false);
        counter.addParam("snmpport", false, "the port at which SNMP agent is running on the AutoScaled Vm", false);

        counter = new AutoScaleCounter(AutoScaleCounterNetscaler);
        counterList.add(counter);

        Gson gson = new Gson();
        String autoScaleCounterList = gson.toJson(counterList);
        lbCapabilities.put(Capability.AutoScaleCounters, autoScaleCounterList);

        LbStickinessMethod method;
        List<LbStickinessMethod> methodList = new ArrayList<LbStickinessMethod>();
        method = new LbStickinessMethod(StickinessMethodType.LBCookieBased, "This is cookie based sticky method, can be used only for http");
        methodList.add(method);
        method.addParam("holdtime", false, "time period in minutes for which persistence is in effect.", false);

        method = new LbStickinessMethod(StickinessMethodType.AppCookieBased, "This is app session based sticky method, can be used only for http");
        methodList.add(method);
        method.addParam("name", true, "cookie name passed in http header by apllication to the client", false);

        method = new LbStickinessMethod(StickinessMethodType.SourceBased, "This is source based sticky method, can be used for any type of protocol.");
        methodList.add(method);
        method.addParam("holdtime", false, "time period for which persistence is in effect.", false);

        String stickyMethodList = gson.toJson(methodList);
        lbCapabilities.put(Capability.SupportedStickinessMethods, stickyMethodList);

        lbCapabilities.put(Capability.ElasticLb, "true");
        //Setting HealthCheck Capability to True for Netscaler element
        lbCapabilities.put(Capability.HealthCheckPolicy, "true");
        capabilities.put(Service.Lb, lbCapabilities);

        Map<Capability, String> staticNatCapabilities = new HashMap<Capability, String>();
        staticNatCapabilities.put(Capability.ElasticIp, "true");
        capabilities.put(Service.StaticNat, staticNatCapabilities);

        // TODO - Murali, please put correct capabilities here
        Map<Capability, String> firewallCapabilities = new HashMap<Capability, String>();
        firewallCapabilities.put(Capability.TrafficStatistics, "per public ip");
        firewallCapabilities.put(Capability.SupportedProtocols, "tcp,udp,icmp");
        firewallCapabilities.put(Capability.MultipleIps, "true");
        capabilities.put(Service.Firewall, firewallCapabilities);

        return capabilities;
    }

    @Override
    public ExternalLoadBalancerDeviceVO addNetscalerLoadBalancer(AddNetscalerLoadBalancerCmd cmd) {
        String deviceName = cmd.getDeviceType();

        if (!isNetscalerDevice(deviceName)) {
            throw new InvalidParameterValueException("Invalid Netscaler device type");
        }

        URI uri;
        try {
            uri = new URI(cmd.getUrl());
        } catch (Exception e) {
            String msg = "Error parsing the url parameter specified in addNetscalerLoadBalancer command due to " + e.getMessage();
            s_logger.debug(msg);
            throw new InvalidParameterValueException(msg);
        }
        Map<String, String> configParams = new HashMap<String, String>();
        UrlUtil.parseQueryParameters(uri.getQuery(), false, configParams);
        boolean dedicatedUse = (configParams.get(ApiConstants.LOAD_BALANCER_DEVICE_DEDICATED) != null) ? Boolean.parseBoolean(configParams.get(ApiConstants.LOAD_BALANCER_DEVICE_DEDICATED)) : false;

        if (dedicatedUse && !deviceName.equals(NetworkDevice.NetscalerVPXLoadBalancer.getName())) {
            String msg = "Only Netscaler VPX load balancers can be specified for dedicated use";
            s_logger.debug(msg);
            throw new InvalidParameterValueException(msg);
        }

        if (cmd.isGslbProvider()) {

            if (!deviceName.equals(NetworkDevice.NetscalerVPXLoadBalancer.getName()) &&
                    !deviceName.equals(NetworkDevice.NetscalerMPXLoadBalancer.getName())) {
                String msg = "Only Netscaler VPX or MPX load balancers can be specified as GSLB service provider";
                s_logger.debug(msg);
                throw new InvalidParameterValueException(msg);
            }

            if (cmd.getSitePublicIp() == null || cmd.getSitePrivateIp() == null) {
                String msg = "Public and Privae IP needs to provided for NetScaler that will be GSLB provider";
                s_logger.debug(msg);
                throw new InvalidParameterValueException(msg);
            }
        }

        ExternalLoadBalancerDeviceVO lbDeviceVO = addExternalLoadBalancer(cmd.getPhysicalNetworkId(), cmd.getUrl(),
                cmd.getUsername(), cmd.getPassword(), deviceName, new NetscalerResource(), cmd.isGslbProvider(),
                cmd.getSitePublicIp(), cmd.getSitePrivateIp());

        return lbDeviceVO;
    }

    @Override
    public boolean deleteNetscalerLoadBalancer(DeleteNetscalerLoadBalancerCmd cmd) {
        Long lbDeviceId = cmd.getLoadBalancerDeviceId();

        ExternalLoadBalancerDeviceVO lbDeviceVo = _lbDeviceDao.findById(lbDeviceId);
        if ((lbDeviceVo == null) || !isNetscalerDevice(lbDeviceVo.getDeviceName())) {
            throw new InvalidParameterValueException("No netscaler device found with ID: " + lbDeviceId);
        }

        return deleteExternalLoadBalancer(lbDeviceVo.getHostId());
    }

    @Override
    public ExternalLoadBalancerDeviceVO configureNetscalerLoadBalancer(ConfigureNetscalerLoadBalancerCmd cmd) {
        Long lbDeviceId = cmd.getLoadBalancerDeviceId();
        Boolean dedicatedUse = cmd.getLoadBalancerDedicated();
        Long capacity = cmd.getLoadBalancerCapacity();
        List<Long> podIds = cmd.getPodIds();
        try {
            return configureNetscalerLoadBalancer(lbDeviceId, capacity, dedicatedUse, podIds);
        } catch (Exception e) {
            throw new CloudRuntimeException("failed to configure netscaler device due to " + e.getMessage());
        }
    }

    @DB
    private ExternalLoadBalancerDeviceVO configureNetscalerLoadBalancer(long lbDeviceId, Long capacity, Boolean dedicatedUse, List<Long> newPodsConfig) {
        ExternalLoadBalancerDeviceVO lbDeviceVo = _lbDeviceDao.findById(lbDeviceId);
        Map<String, String> lbDetails = _detailsDao.findDetails(lbDeviceVo.getHostId());

        if ((lbDeviceVo == null) || !isNetscalerDevice(lbDeviceVo.getDeviceName())) {
            throw new InvalidParameterValueException("No netscaler device found with ID: " + lbDeviceId);
        }

        List<Long> currentPodsConfig = new ArrayList<Long>();
        List<NetScalerPodVO> currentPodVOs = _netscalerPodDao.listByNetScalerDeviceId(lbDeviceVo.getId());
        if (currentPodVOs != null && currentPodVOs.size() > 0) {
            for (NetScalerPodVO nsPodVo: currentPodVOs) {
                currentPodsConfig.add(nsPodVo.getPodId());
            }
        }

        List<Long> podsToAssociate = new ArrayList<Long>();
        if (newPodsConfig != null && newPodsConfig.size() > 0) {
            for (Long podId: newPodsConfig) {
                HostPodVO pod = _podDao.findById(podId);
                if (pod == null) {
                    throw new InvalidParameterValueException("Can't find pod by id " + podId);
                }
            }

            for (Long podId: newPodsConfig) {
                if (!currentPodsConfig.contains(podId)) {
                    podsToAssociate.add(podId);
                }
            }
        }

        List<Long> podsToDeassociate = new ArrayList<Long>();
        for (Long podId: currentPodsConfig) {
            if (!newPodsConfig.contains(podId)) {
                podsToDeassociate.add(podId);
            }
        }

        String deviceName = lbDeviceVo.getDeviceName();
        if (dedicatedUse != null || capacity != null) {
            if (NetworkDevice.NetscalerSDXLoadBalancer.getName().equalsIgnoreCase(deviceName) ||
                    NetworkDevice.NetscalerMPXLoadBalancer.getName().equalsIgnoreCase(deviceName)) {
                if (dedicatedUse != null && dedicatedUse == true) {
                    throw new InvalidParameterValueException("Netscaler MPX and SDX device should be shared and can not be dedicated to a single account.");
                }
            }

            // check if any networks are using this netscaler device
            List<NetworkExternalLoadBalancerVO> networks = _networkLBDao.listByLoadBalancerDeviceId(lbDeviceId);
            if ((networks != null) && !networks.isEmpty()) {
                if (capacity != null && capacity < networks.size()) {
                    throw new CloudRuntimeException("There are more number of networks already using this netscaler device than configured capacity");
                }

                if (dedicatedUse != null && dedicatedUse == true) {
                    throw new CloudRuntimeException("There are networks already using this netscaler device to make device dedicated");
                }
            }
        }

        if (!NetworkDevice.NetscalerSDXLoadBalancer.getName().equalsIgnoreCase(deviceName)) {
            if (capacity != null) {
                lbDeviceVo.setCapacity(capacity);
            }
        } else {
            // FIXME how to interpret configured capacity of the SDX device
        }

        if (dedicatedUse != null) {
            lbDeviceVo.setIsDedicatedDevice(dedicatedUse);
        }

        Transaction txn = Transaction.currentTxn();
        txn.start();

        _lbDeviceDao.update(lbDeviceId, lbDeviceVo);

        for (Long podId: podsToAssociate) {
            NetScalerPodVO nsPodVo = new NetScalerPodVO(lbDeviceId, podId);
            _netscalerPodDao.persist(nsPodVo);
        }

        for (Long podId: podsToDeassociate) {
            NetScalerPodVO nsPodVo = _netscalerPodDao.findByPodId(podId);
            _netscalerPodDao.remove(nsPodVo.getId());
        }

        // FIXME get the row lock to avoid race condition
        _detailsDao.persist(lbDeviceVo.getHostId(), lbDetails);
        HostVO host = _hostDao.findById(lbDeviceVo.getHostId());
        txn.commit();

        _agentMgr.reconnect(host.getId());
        return lbDeviceVo;
    }

    @Override
    public List<Class<?>> getCommands() {
        List<Class<?>> cmdList = new ArrayList<Class<?>>();
        cmdList.add(AddNetscalerLoadBalancerCmd.class);
        cmdList.add(ConfigureNetscalerLoadBalancerCmd.class);
        cmdList.add(DeleteNetscalerLoadBalancerCmd.class);
        cmdList.add(ListNetscalerLoadBalancerNetworksCmd.class);
        cmdList.add(ListNetscalerLoadBalancersCmd.class);
        return cmdList;
    }

    @Override
    public List<? extends Network> listNetworks(ListNetscalerLoadBalancerNetworksCmd cmd) {
        Long lbDeviceId = cmd.getLoadBalancerDeviceId();
        List<NetworkVO> networks = new ArrayList<NetworkVO>();

        ExternalLoadBalancerDeviceVO lbDeviceVo = _lbDeviceDao.findById(lbDeviceId);
        if (lbDeviceVo == null || !isNetscalerDevice(lbDeviceVo.getDeviceName())) {
            throw new InvalidParameterValueException("Could not find Netscaler load balancer device with ID " + lbDeviceId);
        }

        List<NetworkExternalLoadBalancerVO> networkLbMaps = _networkLBDao.listByLoadBalancerDeviceId(lbDeviceId);
        if (networkLbMaps != null && !networkLbMaps.isEmpty()) {
            for (NetworkExternalLoadBalancerVO networkLbMap : networkLbMaps) {
                NetworkVO network = _networkDao.findById(networkLbMap.getNetworkId());
                networks.add(network);
            }
        }

        return networks;
    }

    @Override
    public List<ExternalLoadBalancerDeviceVO> listNetscalerLoadBalancers(ListNetscalerLoadBalancersCmd cmd) {
        Long physcialNetworkId = cmd.getPhysicalNetworkId();
        Long lbDeviceId = cmd.getLoadBalancerDeviceId();
        PhysicalNetworkVO pNetwork = null;
        List<ExternalLoadBalancerDeviceVO> lbDevices = new ArrayList<ExternalLoadBalancerDeviceVO>();

        if (physcialNetworkId == null && lbDeviceId == null) {
            throw new InvalidParameterValueException("Either physical network Id or load balancer device Id must be specified");
        }

        if (lbDeviceId != null) {
            ExternalLoadBalancerDeviceVO lbDeviceVo = _lbDeviceDao.findById(lbDeviceId);
            if (lbDeviceVo == null || !isNetscalerDevice(lbDeviceVo.getDeviceName())) {
                throw new InvalidParameterValueException("Could not find Netscaler load balancer device with ID: " + lbDeviceId);
            }
            lbDevices.add(lbDeviceVo);
            return lbDevices;
        }

        if (physcialNetworkId != null) {
            pNetwork = _physicalNetworkDao.findById(physcialNetworkId);
            if (pNetwork == null) {
                throw new InvalidParameterValueException("Could not find phyical network with ID: " + physcialNetworkId);
            }
            lbDevices = _lbDeviceDao.listByPhysicalNetworkAndProvider(physcialNetworkId, Provider.Netscaler.getName());
            return lbDevices;
        }

        return null;
    }

    @Override
    public NetscalerLoadBalancerResponse createNetscalerLoadBalancerResponse(ExternalLoadBalancerDeviceVO lbDeviceVO) {
        NetscalerLoadBalancerResponse response = new NetscalerLoadBalancerResponse();
        Host lbHost = _hostDao.findById(lbDeviceVO.getHostId());
        Map<String, String> lbDetails = _detailsDao.findDetails(lbDeviceVO.getHostId());

        response.setId(lbDeviceVO.getUuid());
        response.setIpAddress(lbHost.getPrivateIpAddress());
        PhysicalNetwork pnw = ApiDBUtils.findPhysicalNetworkById(lbDeviceVO.getPhysicalNetworkId());
        if (pnw != null) {
            response.setPhysicalNetworkId(pnw.getUuid());
        }
        response.setPublicInterface(lbDetails.get("publicInterface"));
        response.setPrivateInterface(lbDetails.get("privateInterface"));
        response.setDeviceName(lbDeviceVO.getDeviceName());
        if (lbDeviceVO.getCapacity() == 0) {
            long defaultLbCapacity = NumbersUtil.parseLong(_configDao.getValue(Config.DefaultExternalLoadBalancerCapacity.key()), 50);
            response.setDeviceCapacity(defaultLbCapacity);
        } else {
            response.setDeviceCapacity(lbDeviceVO.getCapacity());
        }
        response.setDedicatedLoadBalancer(lbDeviceVO.getIsDedicatedDevice());
        response.setProvider(lbDeviceVO.getProviderName());
        response.setDeviceState(lbDeviceVO.getState().name());
        response.setObjectName("netscalerloadbalancer");

        List<Long> associatedPods = new ArrayList<Long>();
        List<NetScalerPodVO> currentPodVOs = _netscalerPodDao.listByNetScalerDeviceId(lbDeviceVO.getId());
        if (currentPodVOs != null && currentPodVOs.size() > 0) {
            for (NetScalerPodVO nsPodVo: currentPodVOs) {
                associatedPods.add(nsPodVo.getPodId());
            }
        }
        response.setAssociatedPods(associatedPods);
        return response;
    }

    @Override
    public Provider getProvider() {
        return Provider.Netscaler;
    }

    @Override
    public boolean isReady(PhysicalNetworkServiceProvider provider) {
        List<ExternalLoadBalancerDeviceVO> lbDevices = _lbDeviceDao.listByPhysicalNetworkAndProvider(provider.getPhysicalNetworkId(), Provider.Netscaler.getName());

        // true if at-least one Netscaler device is added in to physical network and is in configured (in enabled state)
        // state
        if (lbDevices != null && !lbDevices.isEmpty()) {
            for (ExternalLoadBalancerDeviceVO lbDevice : lbDevices) {
                if (lbDevice.getState() == LBDeviceState.Enabled) {
                    return true;
                }
            }
        }
        return false;
    }

    @Override
    public boolean shutdownProviderInstances(PhysicalNetworkServiceProvider provider, ReservationContext context) throws ConcurrentOperationException,
    ResourceUnavailableException {
        // TODO reset the configuration on all of the netscaler devices in this physical network
        return true;
    }

    @Override
    public boolean canEnableIndividualServices() {
        return true;
    }

    private boolean isNetscalerDevice(String deviceName) {
        if ((deviceName == null) || ((!deviceName.equalsIgnoreCase(NetworkDevice.NetscalerMPXLoadBalancer.getName())) &&
                (!deviceName.equalsIgnoreCase(NetworkDevice.NetscalerSDXLoadBalancer.getName())) &&
                (!deviceName.equalsIgnoreCase(NetworkDevice.NetscalerVPXLoadBalancer.getName())))) {
            return false;
        } else {
            return true;
        }
    }

    @Override
    public boolean verifyServicesCombination(Set<Service> services) {
        Set<Service> netscalerServices = new HashSet<Service>();
        netscalerServices.add(Service.Lb);
        netscalerServices.add(Service.StaticNat);

        // NetScaler can only act as Lb and Static Nat service provider
        if (services != null && !services.isEmpty() && !netscalerServices.containsAll(services)) {
            s_logger.warn("NetScaler network element can only support LB and Static NAT services and service combination "
                    + services + " is not supported.");
            String servicesList = "";
            for (Service service : services) {
                servicesList += service.getName() + " ";
            }
            s_logger.warn("NetScaler network element can only support LB and Static NAT services and service combination " 
                    + servicesList + " is not supported.");
            s_logger.warn("NetScaler network element can only support LB and Static NAT services and service combination "
                    + services + " is not supported.");
            return false;
        }

        return true;
    }

    @Override
    public boolean applyIps(Network network, List<? extends PublicIpAddress> ipAddress, Set<Service> service) throws ResourceUnavailableException {
        // return true, as IP will be associated as part of LB rule configuration
        return true;
    }

    @Override
    public IpDeployer getIpDeployer(Network network) {

        if (_networkMgr.isNetworkInlineMode(network)) {
            return getIpDeployerForInlineMode(network);
        }

        return this;
    }

    public boolean applyElasticLoadBalancerRules(Network network, List<LoadBalancingRule> loadBalancingRules) throws ResourceUnavailableException {

        if (loadBalancingRules == null || loadBalancingRules.isEmpty()) {
            return true;
        }

        String errMsg = null;
        ExternalLoadBalancerDeviceVO lbDeviceVO = getExternalLoadBalancerForNetwork(network);
        if (lbDeviceVO == null) {
            try {
                lbDeviceVO = allocateLoadBalancerForNetwork(network);
            } catch (Exception e) {
                errMsg = "Could not allocate a NetSclaer load balancer for configuring elastic load balancer rules due to " + e.getMessage();
                s_logger.error(errMsg);
                throw new ResourceUnavailableException(errMsg, this.getClass(), 0);
            }
        }

        if (!isNetscalerDevice(lbDeviceVO.getDeviceName())) {
            errMsg = "There are no NetScaler load balancer assigned for this network. So NetScaler element can not be handle elastic load balancer rules.";
            s_logger.error(errMsg);
            throw new ResourceUnavailableException(errMsg, this.getClass(), 0);
        }

        List<LoadBalancerTO> loadBalancersToApply = new ArrayList<LoadBalancerTO>();
        for (int i = 0; i < loadBalancingRules.size(); i++) {
            LoadBalancingRule rule = loadBalancingRules.get(i);
            boolean revoked = (rule.getState().equals(FirewallRule.State.Revoke));
            String protocol = rule.getProtocol();
            String algorithm = rule.getAlgorithm();
            String lbUuid = rule.getUuid();
            String srcIp = rule.getSourceIp().addr();
            int srcPort = rule.getSourcePortStart();
            List<LbDestination> destinations = rule.getDestinations();

            if ((destinations != null && !destinations.isEmpty()) || rule.isAutoScaleConfig()) {
                LoadBalancerTO loadBalancer = new LoadBalancerTO(lbUuid, srcIp, srcPort, protocol, algorithm, revoked, false, false, destinations, rule.getStickinessPolicies(), rule.getHealthCheckPolicies());
                if (rule.isAutoScaleConfig()) {
                    loadBalancer.setAutoScaleVmGroup(rule.getAutoScaleVmGroup());
                }
                loadBalancersToApply.add(loadBalancer);
            }
        }

        if (loadBalancersToApply.size() > 0) {
            int numLoadBalancersForCommand = loadBalancersToApply.size();
            LoadBalancerTO[] loadBalancersForCommand = loadBalancersToApply.toArray(new LoadBalancerTO[numLoadBalancersForCommand]);
            LoadBalancerConfigCommand cmd = new LoadBalancerConfigCommand(loadBalancersForCommand, null);

            HostVO externalLoadBalancer = _hostDao.findById(lbDeviceVO.getHostId());
            Answer answer = _agentMgr.easySend(externalLoadBalancer.getId(), cmd);
            if (answer == null || !answer.getResult()) {
                String details = (answer != null) ? answer.getDetails() : "details unavailable";
                String msg = "Unable to apply elastic load balancer rules to the external load balancer appliance in zone " + network.getDataCenterId() + " due to: " + details + ".";
                s_logger.error(msg);
                throw new ResourceUnavailableException(msg, DataCenter.class, network.getDataCenterId());
            }
        }

        return true;
    }

    @Override
    public boolean applyStaticNats(Network config, List<? extends StaticNat> rules) throws ResourceUnavailableException {

        if (!canHandle(config, Service.StaticNat)) {
            return false;
        }

        boolean multiNetScalerDeployment = Boolean.valueOf(_configDao.getValue(Config.EIPWithMultipleNetScalersEnabled.key()));

        try {
            if (!multiNetScalerDeployment) {
                String errMsg;
                ExternalLoadBalancerDeviceVO lbDevice = getExternalLoadBalancerForNetwork(config);
                if (lbDevice == null) {
                    try {
                        lbDevice = allocateLoadBalancerForNetwork(config);
                    } catch (Exception e) {
                        errMsg = "Could not allocate a NetSclaer load balancer for configuring static NAT rules due to" + e.getMessage();
                        s_logger.error(errMsg);
                        throw new ResourceUnavailableException(errMsg, this.getClass(), 0);
                    }
                }

                if (!isNetscalerDevice(lbDevice.getDeviceName())) {
                    errMsg = "There are no NetScaler load balancer assigned for this network. So NetScaler element will not be handling the static nat rules.";
                    s_logger.error(errMsg);
                    throw new ResourceUnavailableException(errMsg, this.getClass(), 0);
                }
                SetStaticNatRulesAnswer answer = null;
                List<StaticNatRuleTO> rulesTO = null;
                if (rules != null) {
                    rulesTO = new ArrayList<StaticNatRuleTO>();
                    for (StaticNat rule : rules) {
                        IpAddress sourceIp = _networkMgr.getIp(rule.getSourceIpAddressId());
                        StaticNatRuleTO ruleTO = new StaticNatRuleTO(0, sourceIp.getAddress().addr(), null, null, rule.getDestIpAddress(), null, null, null, rule.isForRevoke(), false);
                        rulesTO.add(ruleTO);
                    }
                }

                SetStaticNatRulesCommand cmd = new SetStaticNatRulesCommand(rulesTO, null);
                answer = (SetStaticNatRulesAnswer) _agentMgr.send(lbDevice.getHostId(), cmd);
                if (answer == null) {
                    return false;
                } else {
                    return answer.getResult();
                }
            } else {
                if (rules != null) {
                    for (StaticNat rule : rules) {
                        // validate if EIP rule can be configured. 
                        ExternalLoadBalancerDeviceVO lbDevice = getNetScalerForEIP(rule);
                        if (lbDevice == null) {
                            String errMsg = "There is no NetScaler device configured to perform EIP to guest IP address: " + rule.getDestIpAddress();
                            s_logger.error(errMsg);
                            throw new ResourceUnavailableException(errMsg, this.getClass(), 0);
                        }

                        List<StaticNatRuleTO> rulesTO = new ArrayList<StaticNatRuleTO>();
                        IpAddress sourceIp = _networkMgr.getIp(rule.getSourceIpAddressId());
                        StaticNatRuleTO ruleTO = new StaticNatRuleTO(0, sourceIp.getAddress().addr(), null, null, rule.getDestIpAddress(), null, null, null, rule.isForRevoke(), false);
                        rulesTO.add(ruleTO);
                        SetStaticNatRulesCommand cmd = new SetStaticNatRulesCommand(rulesTO, null);

                        // send commands to configure INAT rule on the NetScaler device
                        SetStaticNatRulesAnswer answer = (SetStaticNatRulesAnswer) _agentMgr.send(lbDevice.getHostId(), cmd);
                        if (answer == null) {
                            String errMsg = "Failed to configure INAT rule on NetScaler device " + lbDevice.getHostId();
                            s_logger.error(errMsg);
                            throw new ResourceUnavailableException(errMsg, this.getClass(), 0);
                        }
                    }
                    return true;
                }
            }
            return true;
        } catch (Exception e) {
            s_logger.error("Failed to configure StaticNat rule due to " + e.getMessage());
            return false;
        }
    }

    // returns configured NetScaler device that is associated with the pod that owns guest IP
    private ExternalLoadBalancerDeviceVO getNetScalerForEIP(StaticNat rule) {
        String guestIP = rule.getDestIpAddress();
        List <DataCenterIpAddressVO> dcGuestIps =  _privateIpAddressDao.listAll();
        if (dcGuestIps != null) {
            for (DataCenterIpAddressVO dcGuestIp: dcGuestIps) {
                if (dcGuestIp.getIpAddress().equalsIgnoreCase(guestIP)) {
                    long podId = dcGuestIp.getPodId();
                    NetScalerPodVO  nsPodVO = _netscalerPodDao.findByPodId(podId);
                    if (nsPodVO != null) {
                        ExternalLoadBalancerDeviceVO lbDeviceVO = _lbDeviceDao.findById(nsPodVO.getNetscalerDeviceId());
                        return lbDeviceVO;
                    }
                }
            }
        }
        return null;
    }

    public List<LoadBalancerTO> getElasticLBRulesHealthCheck(Network network, List<LoadBalancingRule> loadBalancingRules)
            throws ResourceUnavailableException {

        HealthCheckLBConfigAnswer answer = null;

        if (loadBalancingRules == null || loadBalancingRules.isEmpty()) {
            return null;
        }

        String errMsg = null;
        ExternalLoadBalancerDeviceVO lbDeviceVO = getExternalLoadBalancerForNetwork(network);

        if (lbDeviceVO == null) {
            s_logger.warn("There is no external load balancer device assigned to this network either network is not implement are already shutdown so just returning");
            return null;
        }

        if (!isNetscalerDevice(lbDeviceVO.getDeviceName())) {
            errMsg = "There are no NetScaler load balancer assigned for this network. So NetScaler element can not be handle elastic load balancer rules.";
            s_logger.error(errMsg);
            throw new ResourceUnavailableException(errMsg, this.getClass(), 0);
        }

        List<LoadBalancerTO> loadBalancersToApply = new ArrayList<LoadBalancerTO>();
        for (int i = 0; i < loadBalancingRules.size(); i++) {
            LoadBalancingRule rule = loadBalancingRules.get(i);
            boolean revoked = (rule.getState().equals(FirewallRule.State.Revoke));
            String protocol = rule.getProtocol();
            String algorithm = rule.getAlgorithm();
            String lbUuid = rule.getUuid();
            String srcIp = rule.getSourceIp().addr();
            int srcPort = rule.getSourcePortStart();
            List<LbDestination> destinations = rule.getDestinations();

            if ((destinations != null && !destinations.isEmpty()) || rule.isAutoScaleConfig()) {
                LoadBalancerTO loadBalancer = new LoadBalancerTO(lbUuid, srcIp, srcPort, protocol, algorithm, revoked,
                        false, false, destinations, null, rule.getHealthCheckPolicies());
                loadBalancersToApply.add(loadBalancer);
            }
        }

        if (loadBalancersToApply.size() > 0) {
            int numLoadBalancersForCommand = loadBalancersToApply.size();
            LoadBalancerTO[] loadBalancersForCommand = loadBalancersToApply
                    .toArray(new LoadBalancerTO[numLoadBalancersForCommand]);
            HealthCheckLBConfigCommand cmd = new HealthCheckLBConfigCommand(loadBalancersForCommand);
            HostVO externalLoadBalancer = _hostDao.findById(lbDeviceVO.getHostId());
            answer = (HealthCheckLBConfigAnswer) _agentMgr.easySend(externalLoadBalancer.getId(), cmd);
            return answer.getLoadBalancers();
        }
        return null;
    }

    public List<LoadBalancerTO> updateHealthChecks(Network network, List<LoadBalancingRule> lbrules) {

        if (canHandle(network, Service.Lb) && canHandleLbRules(lbrules)) {
            try {

                if (isBasicZoneNetwok(network)) {
                    return getElasticLBRulesHealthCheck(network, lbrules);
                } else {
                    return getLBHealthChecks(network, lbrules);
                }
            } catch (ResourceUnavailableException e) {
                s_logger.error("Error in getting the LB Rules from NetScaler " + e);
            }
        } else {
            s_logger.error("Network cannot handle to LB service ");
        }
        return null;
    }

    public List<LoadBalancerTO> getLBHealthChecks(Network network, List<LoadBalancingRule> rules)
            throws ResourceUnavailableException {
        return super.getLBHealthChecks(network, rules);
    }

    @Override
    public boolean applyGlobalLoadBalancerRule(long zoneId, GlobalLoadBalancerConfigCommand gslbConfigCmd)
            throws ResourceUnavailableException {

        long zoneGslbProviderHosId = 0;

        // find the NetScaler device configured as gslb service provider in the zone
        ExternalLoadBalancerDeviceVO nsGslbProvider = findGslbProvider(zoneId);
        if (nsGslbProvider == null) {
            String msg = "Unable to find a NetScaler configured as gslb service provider in zone " + zoneId;
            s_logger.debug(msg);
            throw new ResourceUnavailableException(msg, DataCenter.class, zoneId);
        }

        // get the host Id corresponding to NetScaler acting as GSLB service provider in the zone
        zoneGslbProviderHosId =  nsGslbProvider.getHostId();

        // send gslb configuration to NetScaler device
        Answer answer = _agentMgr.easySend(zoneGslbProviderHosId, gslbConfigCmd);
        if (answer == null || !answer.getResult()) {
            String msg = "Unable to apply global load balancer rule to the gslb service provider in zone " + zoneId;
            s_logger.debug(msg);
            throw new ResourceUnavailableException(msg, DataCenter.class, zoneId);
        }

        return true;
    }

    private ExternalLoadBalancerDeviceVO findGslbProvider(long zoneId) {
        List<PhysicalNetworkVO> pNtwks = _physicalNetworkDao.listByZoneAndTrafficType(zoneId, TrafficType.Guest);
        if (pNtwks.isEmpty() || pNtwks.size() > 1) {
            throw new InvalidParameterValueException("Unable to get physical network in zone id = " + zoneId);
        }
        PhysicalNetworkVO physNetwork = pNtwks.get(0);
        ExternalLoadBalancerDeviceVO nsGslbProvider = _externalLoadBalancerDeviceDao.findGslbServiceProvider(
                physNetwork.getId(), Provider.Netscaler.getName());
        return nsGslbProvider;
    }

    @Override
    public boolean isServiceEnabledInZone(long zoneId) {

        ExternalLoadBalancerDeviceVO nsGslbProvider = findGslbProvider(zoneId);
        //return true if a NetScaler device is configured in the zone
        return (nsGslbProvider != null);
    }

    @Override
    public String getZoneGslbProviderPublicIp(long zoneId) {
        ExternalLoadBalancerDeviceVO nsGslbProvider = findGslbProvider(zoneId);
        if (nsGslbProvider != null) {
            return nsGslbProvider.getGslbSitePublicIP();
        }
        return null;
    }

    @Override
    public String getZoneGslbProviderPrivateIp(long zoneId) {
        ExternalLoadBalancerDeviceVO nsGslbProvider = findGslbProvider(zoneId);
        if (nsGslbProvider != null) {
            return nsGslbProvider.getGslbSitePrivateIP();
        }
        return null;
    }
<<<<<<< HEAD
    
    private boolean canHandleLbRules(List<LoadBalancingRule> rules) {
        Map<Capability, String> lbCaps = this.getCapabilities().get(Service.Lb);
        if (!lbCaps.isEmpty()) {
            String schemeCaps = lbCaps.get(Capability.LbSchemes);
            if (schemeCaps != null) {
                for (LoadBalancingRule rule : rules) {
                    if (!schemeCaps.contains(rule.getScheme().toString())) {
                        s_logger.debug("Scheme " + rules.get(0).getScheme() + " is not supported by the provider " + this.getName());
                        return false;
                    }
                }
            }
        }
=======

    @Override
    public boolean implementVpc(Vpc vpc, DeployDestination dest, ReservationContext context)
            throws ConcurrentOperationException, ResourceUnavailableException, InsufficientCapacityException {
        return true;
    }

    @Override
    public boolean shutdownVpc(Vpc vpc, ReservationContext context) throws ConcurrentOperationException,
            ResourceUnavailableException {
        return true;
    }

    @Override
    public boolean createPrivateGateway(PrivateGateway gateway) throws ConcurrentOperationException,
            ResourceUnavailableException {
        return true;
    }

    @Override
    public boolean deletePrivateGateway(PrivateGateway privateGateway) throws ConcurrentOperationException,
            ResourceUnavailableException {
        return true;
    }

    @Override
    public boolean applyStaticRoutes(Vpc vpc, List<StaticRouteProfile> routes) throws ResourceUnavailableException {
>>>>>>> 8f9a42e0
        return true;
    }
}<|MERGE_RESOLUTION|>--- conflicted
+++ resolved
@@ -986,7 +986,6 @@
         }
         return null;
     }
-<<<<<<< HEAD
     
     private boolean canHandleLbRules(List<LoadBalancingRule> rules) {
         Map<Capability, String> lbCaps = this.getCapabilities().get(Service.Lb);
@@ -1001,7 +1000,8 @@
                 }
             }
         }
-=======
+        return true;
+    }
 
     @Override
     public boolean implementVpc(Vpc vpc, DeployDestination dest, ReservationContext context)
@@ -1029,7 +1029,6 @@
 
     @Override
     public boolean applyStaticRoutes(Vpc vpc, List<StaticRouteProfile> routes) throws ResourceUnavailableException {
->>>>>>> 8f9a42e0
         return true;
     }
 }