// Licensed to the Apache Software Foundation (ASF) under one
// or more contributor license agreements.  See the NOTICE file
// distributed with this work for additional information
// regarding copyright ownership.  The ASF licenses this file
// to you under the Apache License, Version 2.0 (the
// "License"); you may not use this file except in compliance
// with the License.  You may obtain a copy of the License at
//
//   http://www.apache.org/licenses/LICENSE-2.0
//
// Unless required by applicable law or agreed to in writing,
// software distributed under the License is distributed on an
// "AS IS" BASIS, WITHOUT WARRANTIES OR CONDITIONS OF ANY
// KIND, either express or implied.  See the License for the
// specific language governing permissions and limitations
// under the License.

package com.cloud.api.commands;

import java.util.ArrayList;
import java.util.List;

import javax.inject.Inject;

import org.apache.log4j.Logger;

import org.apache.cloudstack.api.APICommand;
import org.apache.cloudstack.api.ApiConstants;
import org.apache.cloudstack.api.ApiErrorCode;
import org.apache.cloudstack.api.BaseListCmd;
import org.apache.cloudstack.api.Parameter;
import org.apache.cloudstack.api.ResponseObject.ResponseView;
import org.apache.cloudstack.api.ServerApiException;
import org.apache.cloudstack.api.response.ListResponse;
import org.apache.cloudstack.api.response.NetworkResponse;

import com.cloud.api.response.F5LoadBalancerResponse;
import com.cloud.exception.ConcurrentOperationException;
import com.cloud.exception.InsufficientCapacityException;
import com.cloud.exception.InvalidParameterValueException;
import com.cloud.exception.ResourceAllocationException;
import com.cloud.exception.ResourceUnavailableException;
import com.cloud.network.Network;
import com.cloud.network.element.F5ExternalLoadBalancerElementService;
import com.cloud.utils.exception.CloudRuntimeException;

@APICommand(name = "listF5LoadBalancerNetworks", responseObject = NetworkResponse.class, description = "lists network that are using a F5 load balancer device")
public class ListF5LoadBalancerNetworksCmd extends BaseListCmd {

    public static final Logger s_logger = Logger.getLogger(ListF5LoadBalancerNetworksCmd.class.getName());
    private static final String s_name = "listf5loadbalancernetworksresponse";
    @Inject
    F5ExternalLoadBalancerElementService _f5DeviceManagerService;

    /////////////////////////////////////////////////////
    //////////////// API parameters /////////////////////
    /////////////////////////////////////////////////////

    @Parameter(name = ApiConstants.LOAD_BALANCER_DEVICE_ID,
               type = CommandType.UUID,
               entityType = F5LoadBalancerResponse.class,
               required = true,
               description = "f5 load balancer device ID")
    private Long lbDeviceId;

    /////////////////////////////////////////////////////
    /////////////////// Accessors ///////////////////////
    /////////////////////////////////////////////////////

    public Long getLoadBalancerDeviceId() {
        return lbDeviceId;
    }

    /////////////////////////////////////////////////////
    /////////////// API Implementation///////////////////
    /////////////////////////////////////////////////////

    @Override
    public void execute() throws ResourceUnavailableException, InsufficientCapacityException, ServerApiException, ConcurrentOperationException,
        ResourceAllocationException {
        try {
            List<? extends Network> networks = _f5DeviceManagerService.listNetworks(this);
            ListResponse<NetworkResponse> response = new ListResponse<NetworkResponse>();
            List<NetworkResponse> networkResponses = new ArrayList<NetworkResponse>();

            if (networks != null && !networks.isEmpty()) {
                for (Network network : networks) {
                    NetworkResponse networkResponse = _responseGenerator.createNetworkResponse(ResponseView.Full, network);
                    networkResponses.add(networkResponse);
                }
            }

            response.setResponses(networkResponses);
            response.setResponseName(getCommandName());
<<<<<<< HEAD
            setResponseObject(response);
        }  catch (InvalidParameterValueException invalidParamExcp) {
=======
            this.setResponseObject(response);
        } catch (InvalidParameterValueException invalidParamExcp) {
>>>>>>> da8ee45a
            throw new ServerApiException(ApiErrorCode.PARAM_ERROR, invalidParamExcp.getMessage());
        } catch (CloudRuntimeException runtimeExcp) {
            throw new ServerApiException(ApiErrorCode.INTERNAL_ERROR, runtimeExcp.getMessage());
        }
    }

    @Override
    public String getCommandName() {
        return s_name;
    }
}<|MERGE_RESOLUTION|>--- conflicted
+++ resolved
@@ -79,7 +79,7 @@
     public void execute() throws ResourceUnavailableException, InsufficientCapacityException, ServerApiException, ConcurrentOperationException,
         ResourceAllocationException {
         try {
-            List<? extends Network> networks = _f5DeviceManagerService.listNetworks(this);
+            List<? extends Network> networks  = _f5DeviceManagerService.listNetworks(this);
             ListResponse<NetworkResponse> response = new ListResponse<NetworkResponse>();
             List<NetworkResponse> networkResponses = new ArrayList<NetworkResponse>();
 
@@ -92,13 +92,8 @@
 
             response.setResponses(networkResponses);
             response.setResponseName(getCommandName());
-<<<<<<< HEAD
             setResponseObject(response);
         }  catch (InvalidParameterValueException invalidParamExcp) {
-=======
-            this.setResponseObject(response);
-        } catch (InvalidParameterValueException invalidParamExcp) {
->>>>>>> da8ee45a
             throw new ServerApiException(ApiErrorCode.PARAM_ERROR, invalidParamExcp.getMessage());
         } catch (CloudRuntimeException runtimeExcp) {
             throw new ServerApiException(ApiErrorCode.INTERNAL_ERROR, runtimeExcp.getMessage());
