// Licensed to the Apache Software Foundation (ASF) under one
// or more contributor license agreements.  See the NOTICE file
// distributed with this work for additional information
// regarding copyright ownership.  The ASF licenses this file
// to you under the Apache License, Version 2.0 (the
// "License"); you may not use this file except in compliance
// with the License.  You may obtain a copy of the License at
//
//   http://www.apache.org/licenses/LICENSE-2.0
//
// Unless required by applicable law or agreed to in writing,
// software distributed under the License is distributed on an
// "AS IS" BASIS, WITHOUT WARRANTIES OR CONDITIONS OF ANY
// KIND, either express or implied.  See the License for the
// specific language governing permissions and limitations
// under the License.
package com.cloud.network.guru;

import javax.ejb.Local;
import javax.inject.Inject;

import org.apache.log4j.Logger;

import com.cloud.dc.DataCenter;
import com.cloud.dc.DataCenter.NetworkType;
import com.cloud.deploy.DeployDestination;
import com.cloud.deploy.DeploymentPlan;
import com.cloud.event.EventTypes;
import com.cloud.event.EventUtils;
import com.cloud.event.EventVO;
import com.cloud.exception.InsufficientVirtualNetworkCapcityException;
import com.cloud.network.Network;
import com.cloud.network.Network.GuestType;
import com.cloud.network.Network.State;
import com.cloud.network.NetworkVO;
import com.cloud.network.Networks.BroadcastDomainType;
import com.cloud.network.PhysicalNetwork;
import com.cloud.network.PhysicalNetwork.IsolationMethod;
import com.cloud.network.ovs.OvsTunnelManager;
import com.cloud.offering.NetworkOffering;
import com.cloud.user.Account;
import com.cloud.user.UserContext;
<<<<<<< HEAD
import com.cloud.vm.ReservationContext;
import com.cloud.network.Networks.BroadcastDomainType;
import com.cloud.network.Network.GuestType;
import com.cloud.network.Network.State;
import com.cloud.network.PhysicalNetwork;
import com.cloud.network.PhysicalNetwork.IsolationMethod;
=======
import com.cloud.utils.component.Inject;
import com.cloud.vm.ReservationContext;
>>>>>>> ce4b49d3

@Local(value=NetworkGuru.class)
public class OvsGuestNetworkGuru extends GuestNetworkGuru {
	private static final Logger s_logger = Logger.getLogger(OvsGuestNetworkGuru.class);
	
	@Inject OvsTunnelManager _ovsTunnelMgr;

    OvsGuestNetworkGuru() {
        super();
        _isolationMethods = new IsolationMethod[] { IsolationMethod.GRE, IsolationMethod.L3, IsolationMethod.VLAN };
    }
    
    protected boolean canHandle(NetworkOffering offering,
            final NetworkType networkType, final PhysicalNetwork physicalNetwork) {
        // This guru handles only Guest Isolated network that supports Source
        // nat service
        if (networkType == NetworkType.Advanced
                && isMyTrafficType(offering.getTrafficType())
                && offering.getGuestType() == Network.GuestType.Isolated
                && isMyIsolationMethod(physicalNetwork)) {
            return true;
        } else {
            s_logger.trace("We only take care of Guest networks of type   "
                    + GuestType.Isolated + " in zone of type "
                    + NetworkType.Advanced);
            return false;
        }
    }    
	
	@Override
    public Network design(NetworkOffering offering, DeploymentPlan plan, Network userSpecified, Account owner) {
      
		if (!_ovsTunnelMgr.isOvsTunnelEnabled()) {
			return null;
		}
		
        NetworkVO config = (NetworkVO) super.design(offering, plan, userSpecified, owner); 
        if (config == null) {
        	return null;
        }
        
        config.setBroadcastDomainType(BroadcastDomainType.Vswitch);
        
        return config;
	}
	
    protected void allocateVnet(Network network, NetworkVO implemented, long dcId,
    		long physicalNetworkId, String reservationId) throws InsufficientVirtualNetworkCapcityException {
        if (network.getBroadcastUri() == null) {
            String vnet = _dcDao.allocateVnet(dcId, physicalNetworkId, network.getAccountId(), reservationId);
            if (vnet == null) {
                throw new InsufficientVirtualNetworkCapcityException("Unable to allocate vnet as a part of network " + network + " implement ", DataCenter.class, dcId);
            }
            implemented.setBroadcastUri(BroadcastDomainType.Vswitch.toUri(vnet));
            EventUtils.saveEvent(UserContext.current().getCallerUserId(), network.getAccountId(), EventVO.LEVEL_INFO, EventTypes.EVENT_ZONE_VLAN_ASSIGN, "Assigned Zone Vlan: "+vnet+ " Network Id: "+network.getId(), 0);
        } else {
            implemented.setBroadcastUri(network.getBroadcastUri());
        }
    }
	
	@Override
	public Network implement(Network config, NetworkOffering offering, DeployDestination dest, ReservationContext context) throws InsufficientVirtualNetworkCapcityException {
		 assert (config.getState() == State.Implementing) : "Why are we implementing " + config;
		 if (!_ovsTunnelMgr.isOvsTunnelEnabled()) {
			 return null;
		 }
		 NetworkVO implemented = (NetworkVO)super.implement(config, offering, dest, context);		 
         return implemented;
	}
	
}<|MERGE_RESOLUTION|>--- conflicted
+++ resolved
@@ -20,6 +20,7 @@
 import javax.inject.Inject;
 
 import org.apache.log4j.Logger;
+import org.springframework.stereotype.Component;
 
 import com.cloud.dc.DataCenter;
 import com.cloud.dc.DataCenter.NetworkType;
@@ -40,29 +41,21 @@
 import com.cloud.offering.NetworkOffering;
 import com.cloud.user.Account;
 import com.cloud.user.UserContext;
-<<<<<<< HEAD
 import com.cloud.vm.ReservationContext;
-import com.cloud.network.Networks.BroadcastDomainType;
-import com.cloud.network.Network.GuestType;
-import com.cloud.network.Network.State;
-import com.cloud.network.PhysicalNetwork;
-import com.cloud.network.PhysicalNetwork.IsolationMethod;
-=======
-import com.cloud.utils.component.Inject;
-import com.cloud.vm.ReservationContext;
->>>>>>> ce4b49d3
 
+@Component
 @Local(value=NetworkGuru.class)
 public class OvsGuestNetworkGuru extends GuestNetworkGuru {
-	private static final Logger s_logger = Logger.getLogger(OvsGuestNetworkGuru.class);
-	
-	@Inject OvsTunnelManager _ovsTunnelMgr;
+    private static final Logger s_logger = Logger.getLogger(OvsGuestNetworkGuru.class);
+
+    @Inject OvsTunnelManager _ovsTunnelMgr;
 
     OvsGuestNetworkGuru() {
         super();
         _isolationMethods = new IsolationMethod[] { IsolationMethod.GRE, IsolationMethod.L3, IsolationMethod.VLAN };
     }
-    
+
+    @Override
     protected boolean canHandle(NetworkOffering offering,
             final NetworkType networkType, final PhysicalNetwork physicalNetwork) {
         // This guru handles only Guest Isolated network that supports Source
@@ -79,26 +72,27 @@
             return false;
         }
     }    
-	
-	@Override
+
+    @Override
     public Network design(NetworkOffering offering, DeploymentPlan plan, Network userSpecified, Account owner) {
-      
-		if (!_ovsTunnelMgr.isOvsTunnelEnabled()) {
-			return null;
-		}
-		
+
+        if (!_ovsTunnelMgr.isOvsTunnelEnabled()) {
+            return null;
+        }
+
         NetworkVO config = (NetworkVO) super.design(offering, plan, userSpecified, owner); 
         if (config == null) {
-        	return null;
+            return null;
         }
-        
+
         config.setBroadcastDomainType(BroadcastDomainType.Vswitch);
-        
+
         return config;
-	}
-	
+    }
+
+    @Override
     protected void allocateVnet(Network network, NetworkVO implemented, long dcId,
-    		long physicalNetworkId, String reservationId) throws InsufficientVirtualNetworkCapcityException {
+            long physicalNetworkId, String reservationId) throws InsufficientVirtualNetworkCapcityException {
         if (network.getBroadcastUri() == null) {
             String vnet = _dcDao.allocateVnet(dcId, physicalNetworkId, network.getAccountId(), reservationId);
             if (vnet == null) {
@@ -110,15 +104,15 @@
             implemented.setBroadcastUri(network.getBroadcastUri());
         }
     }
-	
-	@Override
-	public Network implement(Network config, NetworkOffering offering, DeployDestination dest, ReservationContext context) throws InsufficientVirtualNetworkCapcityException {
-		 assert (config.getState() == State.Implementing) : "Why are we implementing " + config;
-		 if (!_ovsTunnelMgr.isOvsTunnelEnabled()) {
-			 return null;
-		 }
-		 NetworkVO implemented = (NetworkVO)super.implement(config, offering, dest, context);		 
-         return implemented;
-	}
-	
+
+    @Override
+    public Network implement(Network config, NetworkOffering offering, DeployDestination dest, ReservationContext context) throws InsufficientVirtualNetworkCapcityException {
+        assert (config.getState() == State.Implementing) : "Why are we implementing " + config;
+        if (!_ovsTunnelMgr.isOvsTunnelEnabled()) {
+            return null;
+        }
+        NetworkVO implemented = (NetworkVO)super.implement(config, offering, dest, context);		 
+        return implemented;
+    }
+
 }