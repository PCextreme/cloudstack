--- conflicted
+++ resolved
@@ -247,7 +247,6 @@
 		 * Lock the network as we might need to do multiple operations that
 		 * should be done only once.
 		 */
-<<<<<<< HEAD
 //		Network lock = _networkDao.acquireInLockTable(network.getId(),
 //				_networkModel.getNetworkLockTimeout());
 //		if (lock == null) {
@@ -289,59 +288,6 @@
 		    NiciraNvpRouterMappingVO routermapping = 
 		            new NiciraNvpRouterMappingVO(answer.getLogicalRouterUuid(), network.getId());
 		    _niciraNvpRouterMappingDao.persist(routermapping);
-=======
-		Network lock = _networkDao.acquireInLockTable(network.getId(),
-				_networkManager.getNetworkLockTimeout());
-		if (lock == null) {
-			throw new ConcurrentOperationException("Unable to lock network "
-					+ network.getId());
-		}
-		try {
-			// Implement SourceNat immediately as we have al the info already
-			if (_networkManager.isProviderSupportServiceInNetwork(
-					network.getId(), Service.SourceNat, Provider.NiciraNvp)) {
-				s_logger.debug("Apparently we are supposed to provide SourceNat on this network");
-
-				PublicIp sourceNatIp = _networkManager
-						.assignSourceNatIpAddressToGuestNetwork(owner, network);
-				String publicCidr = sourceNatIp.getAddress().addr() + "/"
-						+ NetUtils.getCidrSize(sourceNatIp.getVlanNetmask());
-				String internalCidr = network.getGateway() + "/"
-						+ network.getCidr().split("/")[1];
-				long vlanid = (Vlan.UNTAGGED.equals(sourceNatIp.getVlanTag())) ? 0
-						: Long.parseLong(sourceNatIp.getVlanTag());
-
-				CreateLogicalRouterCommand cmd = new CreateLogicalRouterCommand(
-						niciraNvpHost.getDetail("l3gatewayserviceuuid"), vlanid,
-						network.getBroadcastUri().getSchemeSpecificPart(),
-						"router-" + network.getDisplayText(), publicCidr,
-						sourceNatIp.getGateway(), internalCidr, context
-								.getDomain().getName()
-								+ "-"
-								+ context.getAccount().getAccountName());
-				CreateLogicalRouterAnswer answer = (CreateLogicalRouterAnswer) _agentMgr
-						.easySend(niciraNvpHost.getId(), cmd);
-				if (answer.getResult() == false) {
-					s_logger.error("Failed to create Logical Router for network "
-							+ network.getDisplayText());
-					return false;
-				}
-
-				// Store the uuid so we can easily find it during cleanup
-				NiciraNvpRouterMappingVO routermapping =
-						new NiciraNvpRouterMappingVO(answer.getLogicalRouterUuid(), network.getId());
-				_niciraNvpRouterMappingDao.persist(routermapping);
-			}
-		} finally {
-			if (lock != null) {
-				_networkDao.releaseFromLockTable(lock.getId());
-				if (s_logger.isDebugEnabled()) {
-					s_logger.debug("Lock is released for network id "
-							+ lock.getId() + " as a part of router startup in "
-							+ dest);
-				}
-			}
->>>>>>> 975021dd
 		}
 
 		
