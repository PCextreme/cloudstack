// Licensed to the Apache Software Foundation (ASF) under one
// or more contributor license agreements.  See the NOTICE file
// distributed with this work for additional information
// regarding copyright ownership.  The ASF licenses this file
// to you under the Apache License, Version 2.0 (the
// "License"); you may not use this file except in compliance
// the License.  You may obtain a copy of the License at
//
// http://www.apache.org/licenses/LICENSE-2.0
//
// Unless required by applicable law or agreed to in writing,
// software distributed under the License is distributed on an
// "AS IS" BASIS, WITHOUT WARRANTIES OR CONDITIONS OF ANY
// KIND, either express or implied.  See the License for the
// specific language governing permissions and limitations
// under the License.

package com.cloud.hypervisor.xen.resource;

<<<<<<< HEAD
import java.io.File;
import java.util.ArrayList;
import java.util.List;
import java.util.Set;

import javax.ejb.Local;

import org.apache.log4j.Logger;
import org.apache.xmlrpc.XmlRpcException;

=======
>>>>>>> c30d9be3
import com.cloud.agent.api.Answer;
import com.cloud.agent.api.Command;
import com.cloud.agent.api.NetworkUsageAnswer;
import com.cloud.agent.api.NetworkUsageCommand;
import com.cloud.agent.api.StartAnswer;
import com.cloud.agent.api.StartCommand;
import com.cloud.agent.api.StartupRoutingCommand;
import com.cloud.agent.api.StopAnswer;
import com.cloud.agent.api.StopCommand;
import com.cloud.agent.api.to.NicTO;
import com.cloud.agent.api.to.VirtualMachineTO;
import com.cloud.network.Networks.TrafficType;
import com.cloud.resource.ServerResource;
import com.cloud.utils.exception.CloudRuntimeException;
import com.cloud.utils.script.Script;
import com.cloud.vm.VirtualMachine;
import com.xensource.xenapi.Connection;
import com.xensource.xenapi.Types;
import com.xensource.xenapi.Types.XenAPIException;
import com.xensource.xenapi.VBD;
import com.xensource.xenapi.VDI;
import com.xensource.xenapi.VM;
<<<<<<< HEAD
=======
import org.apache.log4j.Logger;
import org.apache.xmlrpc.XmlRpcException;

import javax.ejb.Local;
import java.io.File;
import java.util.ArrayList;
import java.util.List;
import java.util.Set;
>>>>>>> c30d9be3

@Local(value=ServerResource.class)
public class XcpOssResource extends CitrixResourceBase {
    private final static Logger s_logger = Logger.getLogger(XcpOssResource.class);
    private static final long mem_32m = 33554432L;

    @Override
    protected List<File> getPatchFiles() {
        List<File> files = new ArrayList<File>();
        String patch = "scripts/vm/hypervisor/xenserver/xcposs/patch";
        String patchfilePath = Script.findScript("", patch);
        if (patchfilePath == null) {
            throw new CloudRuntimeException("Unable to find patch file " + patch);
        }
        File file = new File(patchfilePath);
        files.add(file);
        return files;
    }
    
    @Override
	protected void fillHostInfo(Connection conn, StartupRoutingCommand cmd) {
    	super.fillHostInfo(conn, cmd);
    	cmd.setCaps(cmd.getCapabilities() + " , hvm");
    }
    
    @Override
    protected String getGuestOsType(String stdType, boolean bootFromCD) {
    	if (stdType.equalsIgnoreCase("Debian GNU/Linux 6(64-bit)")) {
    		return "Debian Squeeze 6.0 (64-bit)";
    	} else {
    		return CitrixHelper.getXcpGuestOsType(stdType);
    	}
    }
    
    protected VBD createPatchVbd(Connection conn, String vmName, VM vm) throws XmlRpcException, XenAPIException {
    	if (_host.localSRuuid != null) {
    		//create an iso vdi on it
    		String result = callHostPlugin(conn, "vmops", "createISOVHD", "uuid", _host.localSRuuid);
    		if (result == null || result.equalsIgnoreCase("Failed")) {
    			 throw new CloudRuntimeException("can not create systemvm vdi");
    		}
    		
    		Set<VDI> vdis = VDI.getByNameLabel(conn, "systemvm-vdi");
    		if (vdis.size() != 1) {
    			throw new CloudRuntimeException("can not find systemvmiso");
    		}
    		VDI systemvmVDI = vdis.iterator().next();
    		
    		VBD.Record cdromVBDR = new VBD.Record();
            cdromVBDR.VM = vm;
            cdromVBDR.empty = false;
            cdromVBDR.bootable = false;
            cdromVBDR.userdevice = "3";
            cdromVBDR.mode = Types.VbdMode.RO;
            cdromVBDR.type = Types.VbdType.DISK;
            cdromVBDR.VDI = systemvmVDI;
            VBD cdromVBD = VBD.create(conn, cdromVBDR);
            return cdromVBD;
    	} else {
    		 throw new CloudRuntimeException("can not find local sr");
    	}
    }
    

    protected NetworkUsageAnswer execute(NetworkUsageCommand cmd) {
        try {
            Connection conn = getConnection();
            if(cmd.getOption()!=null && cmd.getOption().equals("create") ){
                String result = networkUsage(conn, cmd.getPrivateIP(), "create", null);
                NetworkUsageAnswer answer = new NetworkUsageAnswer(cmd, result, 0L, 0L);
                return answer;
            }
            long[] stats = getNetworkStats(conn, cmd.getPrivateIP());
            NetworkUsageAnswer answer = new NetworkUsageAnswer(cmd, "", stats[0], stats[1]);
            return answer;
        } catch (Exception ex) {
            s_logger.warn("Failed to get network usage stats due to ", ex);
            return new NetworkUsageAnswer(cmd, ex); 
        }
    }
    
    @Override
    public Answer executeRequest(Command cmd) {
        if (cmd instanceof NetworkUsageCommand) {
            return execute((NetworkUsageCommand) cmd);
        } else {
            return super.executeRequest(cmd);
        }
    }
    
    @Override
    public StartAnswer execute(StartCommand cmd) {
    	StartAnswer answer = super.execute(cmd);
    	
    	VirtualMachineTO vmSpec = cmd.getVirtualMachine();
    	if (vmSpec.getType() == VirtualMachine.Type.ConsoleProxy) {
    		Connection conn = getConnection();
    		String publicIp = null;
    		for (NicTO nic : vmSpec.getNics()) {
    			if (nic.getType() == TrafficType.Guest) {
    				publicIp = nic.getIp();
    			}
    		}
    		callHostPlugin(conn, "vmops", "setDNATRule", "ip", publicIp, "port", "8443", "add", "true");
    	}
    	
    	return answer;
    }
    
    @Override
    public StopAnswer execute(StopCommand cmd) {
    	StopAnswer answer = super.execute(cmd);
    	String vmName = cmd.getVmName();
    	if (vmName.startsWith("v-")) {
    		Connection conn = getConnection();
    		callHostPlugin(conn, "vmops", "setDNATRule", "add", "false");
    	}
    	return answer;
    }

    @Override
    protected void setMemory(Connection conn, VM vm, long minMemsize, long maxMemsize) throws XmlRpcException, XenAPIException {
        vm.setMemoryLimits(conn, mem_32m, maxMemsize, minMemsize, maxMemsize);
    }
}<|MERGE_RESOLUTION|>--- conflicted
+++ resolved
@@ -17,7 +17,6 @@
 
 package com.cloud.hypervisor.xen.resource;
 
-<<<<<<< HEAD
 import java.io.File;
 import java.util.ArrayList;
 import java.util.List;
@@ -28,8 +27,7 @@
 import org.apache.log4j.Logger;
 import org.apache.xmlrpc.XmlRpcException;
 
-=======
->>>>>>> c30d9be3
+
 import com.cloud.agent.api.Answer;
 import com.cloud.agent.api.Command;
 import com.cloud.agent.api.NetworkUsageAnswer;
@@ -52,17 +50,7 @@
 import com.xensource.xenapi.VBD;
 import com.xensource.xenapi.VDI;
 import com.xensource.xenapi.VM;
-<<<<<<< HEAD
-=======
-import org.apache.log4j.Logger;
-import org.apache.xmlrpc.XmlRpcException;
 
-import javax.ejb.Local;
-import java.io.File;
-import java.util.ArrayList;
-import java.util.List;
-import java.util.Set;
->>>>>>> c30d9be3
 
 @Local(value=ServerResource.class)
 public class XcpOssResource extends CitrixResourceBase {
@@ -81,13 +69,13 @@
         files.add(file);
         return files;
     }
-    
+
     @Override
 	protected void fillHostInfo(Connection conn, StartupRoutingCommand cmd) {
     	super.fillHostInfo(conn, cmd);
     	cmd.setCaps(cmd.getCapabilities() + " , hvm");
     }
-    
+
     @Override
     protected String getGuestOsType(String stdType, boolean bootFromCD) {
     	if (stdType.equalsIgnoreCase("Debian GNU/Linux 6(64-bit)")) {
@@ -96,7 +84,7 @@
     		return CitrixHelper.getXcpGuestOsType(stdType);
     	}
     }
-    
+
     protected VBD createPatchVbd(Connection conn, String vmName, VM vm) throws XmlRpcException, XenAPIException {
     	if (_host.localSRuuid != null) {
     		//create an iso vdi on it
@@ -104,13 +92,13 @@
     		if (result == null || result.equalsIgnoreCase("Failed")) {
     			 throw new CloudRuntimeException("can not create systemvm vdi");
     		}
-    		
+
     		Set<VDI> vdis = VDI.getByNameLabel(conn, "systemvm-vdi");
     		if (vdis.size() != 1) {
     			throw new CloudRuntimeException("can not find systemvmiso");
     		}
     		VDI systemvmVDI = vdis.iterator().next();
-    		
+
     		VBD.Record cdromVBDR = new VBD.Record();
             cdromVBDR.VM = vm;
             cdromVBDR.empty = false;
@@ -125,7 +113,7 @@
     		 throw new CloudRuntimeException("can not find local sr");
     	}
     }
-    
+
 
     protected NetworkUsageAnswer execute(NetworkUsageCommand cmd) {
         try {
@@ -140,10 +128,10 @@
             return answer;
         } catch (Exception ex) {
             s_logger.warn("Failed to get network usage stats due to ", ex);
-            return new NetworkUsageAnswer(cmd, ex); 
+            return new NetworkUsageAnswer(cmd, ex);
         }
     }
-    
+
     @Override
     public Answer executeRequest(Command cmd) {
         if (cmd instanceof NetworkUsageCommand) {
@@ -152,11 +140,11 @@
             return super.executeRequest(cmd);
         }
     }
-    
+
     @Override
     public StartAnswer execute(StartCommand cmd) {
     	StartAnswer answer = super.execute(cmd);
-    	
+
     	VirtualMachineTO vmSpec = cmd.getVirtualMachine();
     	if (vmSpec.getType() == VirtualMachine.Type.ConsoleProxy) {
     		Connection conn = getConnection();
@@ -168,10 +156,10 @@
     		}
     		callHostPlugin(conn, "vmops", "setDNATRule", "ip", publicIp, "port", "8443", "add", "true");
     	}
-    	
+
     	return answer;
     }
-    
+
     @Override
     public StopAnswer execute(StopCommand cmd) {
     	StopAnswer answer = super.execute(cmd);
