--- conflicted
+++ resolved
@@ -1760,7 +1760,7 @@
         Connection conn = getConnection();
         String args = "-r " + cmd.getAccessDetail(NetworkElementCommand.ROUTER_IP);
         if (cmd.getVmIpAddress() != null) {
-        	args += " -v " + cmd.getVmIpAddress();
+        args += " -v " + cmd.getVmIpAddress();
         }
         args += " -m " + cmd.getVmMac();
         args += " -n " + cmd.getVmName();
@@ -1774,16 +1774,12 @@
         if (cmd.getDefaultDns() != null) {
             args += " -N " + cmd.getDefaultDns();
         }
-<<<<<<< HEAD
-
-=======
-        
+
         if (cmd.getVmIp6Address() != null) {
         	args += " -6 " + cmd.getVmIp6Address();
         	args += " -u " + cmd.getDuid();
         }
         
->>>>>>> 894cb8f7
         String result = callHostPlugin(conn, "vmops", "saveDhcpEntry", "args", args);
         if (result == null || result.isEmpty()) {
             return new Answer(cmd, false, "DhcpEntry failed");
