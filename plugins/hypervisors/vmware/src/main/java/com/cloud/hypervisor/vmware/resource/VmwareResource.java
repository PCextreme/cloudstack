--- conflicted
+++ resolved
@@ -582,13 +582,10 @@
                 answer = execute((PrepareUnmanageVMInstanceCommand) cmd);
             } else if (clz == ValidateVcenterDetailsCommand.class) {
                 answer = execute((ValidateVcenterDetailsCommand) cmd);
-<<<<<<< HEAD
             } else if (clz == SetupPersistentNetworkCommand.class) {
                 answer = execute((SetupPersistentNetworkCommand) cmd);
-=======
             } else if (clz == GetVmVncTicketCommand.class) {
                 answer = execute((GetVmVncTicketCommand) cmd);
->>>>>>> 0302750a
             } else {
                 answer = Answer.createUnsupportedCommandAnswer(cmd);
             }
