--- conflicted
+++ resolved
@@ -1073,7 +1073,6 @@
         List<Command> commands = new ArrayList<Command>();
 
         // OfflineVmwareMigration: specialised migration command
-        List<VolumeTO> vols = new ArrayList<>();
         List<Pair<VolumeTO, StorageFilerTO>> volumeToFilerTo = new ArrayList<Pair<VolumeTO, StorageFilerTO>>();
         Long poolClusterId = null;
         for (Map.Entry<Volume, StoragePool> entry : volumeToPool.entrySet()) {
@@ -1085,16 +1084,9 @@
                 poolClusterId = pool.getClusterId();
             }
             volumeToFilerTo.add(new Pair<VolumeTO, StorageFilerTO>(volumeTo, filerTo));
-            vols.add(volumeTo);
-        }
-<<<<<<< HEAD
+        }
         final Long destClusterId = poolClusterId;
-        final Long srcClusterId = getClusterId(vm.getId());
-=======
-
-        final Long destClusterId = destination.getClusterId();
         final Long srcClusterId = vmManager.findClusterAndHostIdForVm(vm.getId()).first();
->>>>>>> f8ba33d5
         final boolean isInterClusterMigration = isInterClusterMigration(destClusterId, srcClusterId);
         MigrateVmToPoolCommand migrateVmToPoolCommand = new MigrateVmToPoolCommand(vm.getInstanceName(),
                 volumeToFilerTo, getHostGuidInTargetCluster(isInterClusterMigration, destClusterId), true);
