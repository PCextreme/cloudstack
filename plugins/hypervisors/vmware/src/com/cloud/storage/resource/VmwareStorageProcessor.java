// Licensed to the Apache Software Foundation (ASF) under one
// or more contributor license agreements.  See the NOTICE file
// distributed with this work for additional information
// regarding copyright ownership.  The ASF licenses this file
// to you under the Apache License, Version 2.0 (the
// "License"); you may not use this file except in compliance
// with the License.  You may obtain a copy of the License at
//
//   http://www.apache.org/licenses/LICENSE-2.0
//
// Unless required by applicable law or agreed to in writing,
// software distributed under the License is distributed on an
// "AS IS" BASIS, WITHOUT WARRANTIES OR CONDITIONS OF ANY
// KIND, either express or implied.  See the License for the
// specific language governing permissions and limitations
// under the License.
package com.cloud.storage.resource;

import java.io.BufferedWriter;
import java.io.File;
import java.io.FileOutputStream;
import java.io.OutputStreamWriter;
import java.io.UnsupportedEncodingException;
import java.net.URI;
import java.nio.charset.Charset;
import java.rmi.RemoteException;
import java.util.ArrayList;
import java.util.HashMap;
import java.util.List;
import java.util.Map;
import java.util.UUID;
import java.util.concurrent.ExecutorService;
import java.util.concurrent.Executors;
import java.util.concurrent.TimeUnit;

import com.google.common.base.Strings;
import org.apache.commons.lang.StringUtils;
import org.apache.log4j.Logger;

import com.google.gson.Gson;
import com.vmware.vim25.HostHostBusAdapter;
import com.vmware.vim25.HostInternetScsiHba;
import com.vmware.vim25.HostInternetScsiHbaAuthenticationProperties;
import com.vmware.vim25.HostInternetScsiHbaStaticTarget;
import com.vmware.vim25.HostInternetScsiTargetTransport;
import com.vmware.vim25.HostScsiDisk;
import com.vmware.vim25.HostScsiTopology;
import com.vmware.vim25.HostScsiTopologyInterface;
import com.vmware.vim25.HostScsiTopologyLun;
import com.vmware.vim25.HostScsiTopologyTarget;
import com.vmware.vim25.ManagedObjectReference;
import com.vmware.vim25.VirtualDisk;
import com.vmware.vim25.VirtualDiskFlatVer2BackingInfo;

import org.apache.cloudstack.storage.command.AttachAnswer;
import org.apache.cloudstack.storage.command.AttachCommand;
import org.apache.cloudstack.storage.command.CopyCmdAnswer;
import org.apache.cloudstack.storage.command.CopyCommand;
import org.apache.cloudstack.storage.command.CreateObjectAnswer;
import org.apache.cloudstack.storage.command.CreateObjectCommand;
import org.apache.cloudstack.storage.command.DeleteCommand;
import org.apache.cloudstack.storage.command.DettachCommand;
import org.apache.cloudstack.storage.command.ForgetObjectCmd;
import org.apache.cloudstack.storage.command.IntroduceObjectCmd;
import org.apache.cloudstack.storage.command.SnapshotAndCopyAnswer;
import org.apache.cloudstack.storage.command.SnapshotAndCopyCommand;
import org.apache.cloudstack.storage.to.PrimaryDataStoreTO;
import org.apache.cloudstack.storage.to.SnapshotObjectTO;
import org.apache.cloudstack.storage.to.TemplateObjectTO;
import org.apache.cloudstack.storage.to.VolumeObjectTO;

import com.cloud.agent.api.Answer;
import com.cloud.agent.api.Command;
import com.cloud.agent.api.to.DataStoreTO;
import com.cloud.agent.api.to.DataTO;
import com.cloud.agent.api.to.DiskTO;
import com.cloud.agent.api.to.NfsTO;
import com.cloud.hypervisor.vmware.manager.VmwareHostService;
import com.cloud.hypervisor.vmware.manager.VmwareManager;
import com.cloud.hypervisor.vmware.manager.VmwareStorageMount;
import com.cloud.hypervisor.vmware.mo.ClusterMO;
import com.cloud.hypervisor.vmware.mo.CustomFieldConstants;
import com.cloud.hypervisor.vmware.mo.DatacenterMO;
import com.cloud.hypervisor.vmware.mo.DatastoreFile;
import com.cloud.hypervisor.vmware.mo.DatastoreMO;
import com.cloud.hypervisor.vmware.mo.DiskControllerType;
import com.cloud.hypervisor.vmware.mo.HostDatastoreSystemMO;
import com.cloud.hypervisor.vmware.mo.HostMO;
import com.cloud.hypervisor.vmware.mo.HostStorageSystemMO;
import com.cloud.hypervisor.vmware.mo.HypervisorHostHelper;
import com.cloud.hypervisor.vmware.mo.NetworkDetails;
import org.apache.cloudstack.utils.volume.VirtualMachineDiskInfo;
import com.cloud.hypervisor.vmware.mo.VirtualMachineMO;
import com.cloud.hypervisor.vmware.mo.VmwareHypervisorHost;
import com.cloud.hypervisor.vmware.resource.VmwareResource;
import com.cloud.hypervisor.vmware.util.VmwareContext;
import com.cloud.hypervisor.vmware.util.VmwareHelper;
import com.cloud.serializer.GsonHelper;
import com.cloud.storage.DataStoreRole;
import com.cloud.storage.JavaStorageLayer;
import com.cloud.storage.Storage.ImageFormat;
import com.cloud.storage.StorageLayer;
import com.cloud.storage.Volume;
import com.cloud.storage.template.OVAProcessor;
import com.cloud.utils.Pair;
import com.cloud.utils.Ternary;
import com.cloud.utils.exception.CloudRuntimeException;
import com.cloud.utils.script.Script;
import com.cloud.vm.VirtualMachine.PowerState;
import com.cloud.vm.VmDetailConstants;

public class VmwareStorageProcessor implements StorageProcessor {

    private static final Logger s_logger = Logger.getLogger(VmwareStorageProcessor.class);
    private static final int DEFAULT_NFS_PORT = 2049;

    private final VmwareHostService hostService;
    private final boolean _fullCloneFlag;
    private final VmwareStorageMount mountService;
    private final VmwareResource resource;
    private final Integer _timeout;
    protected Integer _shutdownWaitMs;
    private final Gson _gson;
    private final StorageLayer _storage = new JavaStorageLayer();
    private String _nfsVersion;

    public VmwareStorageProcessor(VmwareHostService hostService, boolean fullCloneFlag, VmwareStorageMount mountService, Integer timeout, VmwareResource resource,
            Integer shutdownWaitMs, PremiumSecondaryStorageResource storageResource, String nfsVersion) {
        this.hostService = hostService;
        _fullCloneFlag = fullCloneFlag;
        this.mountService = mountService;
        _timeout = timeout;
        this.resource = resource;
        _shutdownWaitMs = shutdownWaitMs;
        _gson = GsonHelper.getGsonLogger();
        _nfsVersion = nfsVersion;
    }

    @Override
    public SnapshotAndCopyAnswer snapshotAndCopy(SnapshotAndCopyCommand cmd) {
        s_logger.info("'SnapshotAndCopyAnswer snapshotAndCopy(SnapshotAndCopyCommand)' not currently used for VmwareStorageProcessor");

        return new SnapshotAndCopyAnswer();
    }

    private String getOVFFilePath(String srcOVAFileName) {
        File file = new File(srcOVAFileName);
        assert (_storage != null);
        String[] files = _storage.listFiles(file.getParent());
        if (files != null) {
            for (String fileName : files) {
                if (fileName.toLowerCase().endsWith(".ovf")) {
                    File ovfFile = new File(fileName);
                    return file.getParent() + File.separator + ovfFile.getName();
                }
            }
        }
        return null;
    }

    private VirtualMachineMO copyTemplateFromSecondaryToPrimary(VmwareHypervisorHost hyperHost, DatastoreMO datastoreMo, String secondaryStorageUrl,
            String templatePathAtSecondaryStorage, String templateName, String templateUuid, boolean createSnapshot, String nfsVersion) throws Exception {

        s_logger.info("Executing copyTemplateFromSecondaryToPrimary. secondaryStorage: " + secondaryStorageUrl + ", templatePathAtSecondaryStorage: " +
                templatePathAtSecondaryStorage + ", templateName: " + templateName);

        String secondaryMountPoint = mountService.getMountPoint(secondaryStorageUrl, nfsVersion);
        s_logger.info("Secondary storage mount point: " + secondaryMountPoint);

        String srcOVAFileName =
                VmwareStorageLayoutHelper.getTemplateOnSecStorageFilePath(secondaryMountPoint, templatePathAtSecondaryStorage, templateName,
                        ImageFormat.OVA.getFileExtension());

        String srcFileName = getOVFFilePath(srcOVAFileName);
        if (srcFileName == null) {
            Script command = new Script("tar", 0, s_logger);
            command.add("--no-same-owner");
            command.add("-xf", srcOVAFileName);
            command.setWorkDir(secondaryMountPoint + "/" + templatePathAtSecondaryStorage);
            s_logger.info("Executing command: " + command.toString());
            String result = command.execute();
            if (result != null) {
                String msg = "Unable to unpack snapshot OVA file at: " + srcOVAFileName;
                s_logger.error(msg);
                throw new Exception(msg);
            }
        }

        srcFileName = getOVFFilePath(srcOVAFileName);
        if (srcFileName == null) {
            String msg = "Unable to locate OVF file in template package directory: " + srcOVAFileName;
            s_logger.error(msg);
            throw new Exception(msg);
        }

        String vmName = templateUuid;
        hyperHost.importVmFromOVF(srcFileName, vmName, datastoreMo, "thin");

        VirtualMachineMO vmMo = hyperHost.findVmOnHyperHost(vmName);
        if (vmMo == null) {
            String msg =
                    "Failed to import OVA template. secondaryStorage: " + secondaryStorageUrl + ", templatePathAtSecondaryStorage: " + templatePathAtSecondaryStorage +
                    ", templateName: " + templateName + ", templateUuid: " + templateUuid;
            s_logger.error(msg);
            throw new Exception(msg);
        }

        if (createSnapshot) {
            if (vmMo.createSnapshot("cloud.template.base", "Base snapshot", false, false)) {
                // the same template may be deployed with multiple copies at per-datastore per-host basis,
                // save the original template name from CloudStack DB as the UUID to associate them.
                vmMo.setCustomFieldValue(CustomFieldConstants.CLOUD_UUID, templateName);
                vmMo.markAsTemplate();
            } else {
                vmMo.destroy();

                String msg = "Unable to create base snapshot for template, templateName: " + templateName + ", templateUuid: " + templateUuid;

                s_logger.error(msg);

                throw new Exception(msg);
            }
        }

        return vmMo;
    }

    @Override
    public Answer copyTemplateToPrimaryStorage(CopyCommand cmd) {
        DataTO srcData = cmd.getSrcTO();
        TemplateObjectTO template = (TemplateObjectTO)srcData;
        DataStoreTO srcStore = srcData.getDataStore();

        if (!(srcStore instanceof NfsTO)) {
            return new CopyCmdAnswer("unsupported protocol");
        }

        NfsTO nfsImageStore = (NfsTO)srcStore;
        DataTO destData = cmd.getDestTO();
        DataStoreTO destStore = destData.getDataStore();
        DataStoreTO primaryStore = destStore;

        String secondaryStorageUrl = nfsImageStore.getUrl();

        assert (secondaryStorageUrl != null);

        boolean managed = false;
        String storageHost = null;
        int storagePort = Integer.MIN_VALUE;
        String managedStoragePoolName = null;
        String managedStoragePoolRootVolumeName = null;
        String chapInitiatorUsername = null;
        String chapInitiatorSecret = null;
        String chapTargetUsername = null;
        String chapTargetSecret = null;

        if (destStore instanceof PrimaryDataStoreTO) {
            PrimaryDataStoreTO destPrimaryDataStoreTo = (PrimaryDataStoreTO)destStore;

            Map<String, String> details = destPrimaryDataStoreTo.getDetails();

            if (details != null) {
                managed = Boolean.parseBoolean(details.get(PrimaryDataStoreTO.MANAGED));

                if (managed) {
                    storageHost = details.get(PrimaryDataStoreTO.STORAGE_HOST);

                    try {
                        storagePort = Integer.parseInt(details.get(PrimaryDataStoreTO.STORAGE_PORT));
                    }
                    catch (Exception ex) {
                        storagePort = 3260;
                    }

                    managedStoragePoolName = details.get(PrimaryDataStoreTO.MANAGED_STORE_TARGET);
                    managedStoragePoolRootVolumeName = details.get(PrimaryDataStoreTO.MANAGED_STORE_TARGET_ROOT_VOLUME);
                    chapInitiatorUsername = details.get(PrimaryDataStoreTO.CHAP_INITIATOR_USERNAME);
                    chapInitiatorSecret = details.get(PrimaryDataStoreTO.CHAP_INITIATOR_SECRET);
                    chapTargetUsername = details.get(PrimaryDataStoreTO.CHAP_TARGET_USERNAME);
                    chapTargetSecret = details.get(PrimaryDataStoreTO.CHAP_TARGET_SECRET);
                }
            }
        }

        String templateUrl = secondaryStorageUrl + "/" + srcData.getPath();

        Pair<String, String> templateInfo = VmwareStorageLayoutHelper.decodeTemplateRelativePathAndNameFromUrl(secondaryStorageUrl, templateUrl, template.getName());

        VmwareContext context = hostService.getServiceContext(cmd);
        if (context == null) {
            return new CopyCmdAnswer("Failed to create a Vmware context, check the management server logs or the ssvm log for details");
        }

        try {
            VmwareHypervisorHost hyperHost = hostService.getHyperHost(context, cmd);
            String storageUuid = managed ? managedStoragePoolName : primaryStore.getUuid();
            String templateUuidName = deriveTemplateUuidOnHost(hyperHost, storageUuid, templateInfo.second());
            DatacenterMO dcMo = new DatacenterMO(context, hyperHost.getHyperHostDatacenter());
            VirtualMachineMO templateMo = VmwareHelper.pickOneVmOnRunningHost(dcMo.findVmByNameAndLabel(templateUuidName), true);
            DatastoreMO dsMo = null;

            if (templateMo == null) {
                if (s_logger.isInfoEnabled()) {
                    s_logger.info("Template " + templateInfo.second() + " is not setup yet. Set up template from secondary storage with uuid name: " + templateUuidName);
                }

                final ManagedObjectReference morDs;

                if (managed) {
                    morDs = prepareManagedDatastore(context, hyperHost, null, managedStoragePoolName, storageHost, storagePort,
                                chapInitiatorUsername, chapInitiatorSecret, chapTargetUsername, chapTargetSecret);
                }
                else {
                    morDs = HypervisorHostHelper.findDatastoreWithBackwardsCompatibility(hyperHost, storageUuid);
                }

                assert (morDs != null);

                dsMo = new DatastoreMO(context, morDs);

                if (managed) {
                    VirtualMachineMO vmMo = copyTemplateFromSecondaryToPrimary(hyperHost, dsMo, secondaryStorageUrl, templateInfo.first(), templateInfo.second(),
                            managedStoragePoolRootVolumeName, false, _nfsVersion);

                    vmMo.unregisterVm();

                    String[] vmwareLayoutFilePair = VmwareStorageLayoutHelper.getVmdkFilePairDatastorePath(dsMo, managedStoragePoolRootVolumeName,
                            managedStoragePoolRootVolumeName, VmwareStorageLayoutType.VMWARE, false);
                    String[] legacyCloudStackLayoutFilePair = VmwareStorageLayoutHelper.getVmdkFilePairDatastorePath(dsMo, null,
                            managedStoragePoolRootVolumeName, VmwareStorageLayoutType.CLOUDSTACK_LEGACY, false);

                    dsMo.moveDatastoreFile(vmwareLayoutFilePair[0], dcMo.getMor(), dsMo.getMor(), legacyCloudStackLayoutFilePair[0], dcMo.getMor(), true);
                    dsMo.moveDatastoreFile(vmwareLayoutFilePair[1], dcMo.getMor(), dsMo.getMor(), legacyCloudStackLayoutFilePair[1], dcMo.getMor(), true);

                    String folderToDelete = dsMo.getDatastorePath(managedStoragePoolRootVolumeName, true);
                    dsMo.deleteFolder(folderToDelete, dcMo.getMor());
                }
                else {
                    copyTemplateFromSecondaryToPrimary(hyperHost, dsMo, secondaryStorageUrl, templateInfo.first(), templateInfo.second(),
                            templateUuidName, true, _nfsVersion);
                }
            } else {
                s_logger.info("Template " + templateInfo.second() + " has already been setup, skip the template setup process in primary storage");
            }

            TemplateObjectTO newTemplate = new TemplateObjectTO();

            if (managed) {
                if(dsMo != null) {
                    String path = dsMo.getDatastorePath(managedStoragePoolRootVolumeName + ".vmdk");
                    newTemplate.setPath(path);
                }
            }
            else {
                newTemplate.setPath(templateUuidName);
            }
            newTemplate.setSize(new Long(0)); // TODO: replace 0 with correct template physical_size.

            return new CopyCmdAnswer(newTemplate);
        } catch (Throwable e) {
            if (e instanceof RemoteException) {
                hostService.invalidateServiceContext(context);
            }

            String msg = "Unable to copy template to primary storage due to exception:" + VmwareHelper.getExceptionMessage(e);

            s_logger.error(msg, e);

            return new CopyCmdAnswer(msg);
        }
    }

    private boolean createVMLinkedClone(VirtualMachineMO vmTemplate, DatacenterMO dcMo, DatastoreMO dsMo, String vmdkName, ManagedObjectReference morDatastore,
            ManagedObjectReference morPool) throws Exception {
        ManagedObjectReference morBaseSnapshot = vmTemplate.getSnapshotMor("cloud.template.base");

        if (morBaseSnapshot == null) {
            String msg = "Unable to find template base snapshot, invalid template";

            s_logger.error(msg);

            throw new Exception(msg);
        }

        s_logger.info("creating linked clone from template");

        if (!vmTemplate.createLinkedClone(vmdkName, morBaseSnapshot, dcMo.getVmFolder(), morPool, morDatastore)) {
            String msg = "Unable to clone from the template";

            s_logger.error(msg);

            throw new Exception(msg);
        }

        return true;
    }

    private boolean createVMFullClone(VirtualMachineMO vmTemplate, DatacenterMO dcMo, DatastoreMO dsMo, String vmdkName, ManagedObjectReference morDatastore,
            ManagedObjectReference morPool) throws Exception {
        s_logger.info("creating full clone from template");

        if (!vmTemplate.createFullClone(vmdkName, dcMo.getVmFolder(), morPool, morDatastore)) {
            String msg = "Unable to create full clone from the template";

            s_logger.error(msg);

            throw new Exception(msg);
        }

        return true;
    }

    @Override
    public Answer cloneVolumeFromBaseTemplate(CopyCommand cmd) {
        DataTO srcData = cmd.getSrcTO();
        TemplateObjectTO template = (TemplateObjectTO)srcData;
        DataTO destData = cmd.getDestTO();
        VolumeObjectTO volume = (VolumeObjectTO)destData;
        DataStoreTO primaryStore = volume.getDataStore();
        DataStoreTO srcStore = template.getDataStore();

        try {
            VmwareContext context = hostService.getServiceContext(null);
            VmwareHypervisorHost hyperHost = hostService.getHyperHost(context, null);
            DatacenterMO dcMo = new DatacenterMO(context, hyperHost.getHyperHostDatacenter());
            VirtualMachineMO vmMo = null;
            ManagedObjectReference morDatastore = HypervisorHostHelper.findDatastoreWithBackwardsCompatibility(hyperHost, primaryStore.getUuid());
            if (morDatastore == null) {
                throw new Exception("Unable to find datastore in vSphere");
            }

            DatastoreMO dsMo = new DatastoreMO(context, morDatastore);

            String vmdkName = volume.getName();
            String vmdkFileBaseName = null;
            if (srcStore == null) {
                // create a root volume for blank VM (created from ISO)
                String dummyVmName = hostService.getWorkerName(context, cmd, 0);

                try {
                    vmMo = HypervisorHostHelper.createWorkerVM(hyperHost, dsMo, dummyVmName);
                    if (vmMo == null) {
                        throw new Exception("Unable to create a dummy VM for volume creation");
                    }

                    vmdkFileBaseName = vmMo.getVmdkFileBaseNames().get(0);
                    // we only use the first file in the pair, linked or not will not matter
                    String vmdkFilePair[] = VmwareStorageLayoutHelper.getVmdkFilePairDatastorePath(dsMo, null, vmdkFileBaseName, VmwareStorageLayoutType.CLOUDSTACK_LEGACY, true);
                    String volumeDatastorePath = vmdkFilePair[0];
                    synchronized (this) {
                        s_logger.info("Delete file if exists in datastore to clear the way for creating the volume. file: " + volumeDatastorePath);
                        VmwareStorageLayoutHelper.deleteVolumeVmdkFiles(dsMo, vmdkName, dcMo);
                        vmMo.createDisk(volumeDatastorePath, (int)(volume.getSize() / (1024L * 1024L)), morDatastore, -1);
                        vmMo.detachDisk(volumeDatastorePath, false);
                    }
                } finally {
                    s_logger.info("Destroy dummy VM after volume creation");
                    if (vmMo != null) {
                        s_logger.warn("Unable to destroy a null VM ManagedObjectReference");
                        vmMo.detachAllDisks();
                        vmMo.destroy();
                    }
                }
            } else {
                String templatePath = template.getPath();
                VirtualMachineMO vmTemplate = VmwareHelper.pickOneVmOnRunningHost(dcMo.findVmByNameAndLabel(templatePath), true);
                if (vmTemplate == null) {
                    s_logger.warn("Template host in vSphere is not in connected state, request template reload");
                    return new CopyCmdAnswer("Template host in vSphere is not in connected state, request template reload");
                }

                ManagedObjectReference morPool = hyperHost.getHyperHostOwnerResourcePool();
                ManagedObjectReference morCluster = hyperHost.getHyperHostCluster();
                if (!_fullCloneFlag) {
                    createVMLinkedClone(vmTemplate, dcMo, dsMo, vmdkName, morDatastore, morPool);
                } else {
                    createVMFullClone(vmTemplate, dcMo, dsMo, vmdkName, morDatastore, morPool);
                }

                vmMo = new ClusterMO(context, morCluster).findVmOnHyperHost(vmdkName);
                assert (vmMo != null);

                vmdkFileBaseName = vmMo.getVmdkFileBaseNames().get(0); // TO-DO: Support for base template containing multiple disks
                s_logger.info("Move volume out of volume-wrapper VM ");
                String[] vmwareLayoutFilePair = VmwareStorageLayoutHelper.getVmdkFilePairDatastorePath(dsMo, vmdkName, vmdkFileBaseName, VmwareStorageLayoutType.VMWARE, !_fullCloneFlag);
                String[] legacyCloudStackLayoutFilePair = VmwareStorageLayoutHelper.getVmdkFilePairDatastorePath(dsMo, vmdkName, vmdkFileBaseName, VmwareStorageLayoutType.CLOUDSTACK_LEGACY, !_fullCloneFlag);

                dsMo.moveDatastoreFile(vmwareLayoutFilePair[0], dcMo.getMor(), dsMo.getMor(), legacyCloudStackLayoutFilePair[0], dcMo.getMor(), true);
                dsMo.moveDatastoreFile(vmwareLayoutFilePair[1], dcMo.getMor(), dsMo.getMor(), legacyCloudStackLayoutFilePair[1], dcMo.getMor(), true);

                s_logger.info("detach disks from volume-wrapper VM " + vmdkName);
                vmMo.detachAllDisks();

                s_logger.info("destroy volume-wrapper VM " + vmdkName);
                vmMo.destroy();

                String srcFile = dsMo.getDatastorePath(vmdkName, true);
                dsMo.deleteFile(srcFile, dcMo.getMor(), true);
            }
            // restoreVM - move the new ROOT disk into corresponding VM folder
            VirtualMachineMO restoreVmMo = dcMo.findVm(volume.getVmName());
            if (restoreVmMo != null) {
                String vmNameInVcenter = restoreVmMo.getName(); // VM folder name in datastore will be VM's name in vCenter.
                if (dsMo.folderExists(String.format("[%s]", dsMo.getName()), vmNameInVcenter)) {
                    VmwareStorageLayoutHelper.syncVolumeToVmDefaultFolder(dcMo, vmNameInVcenter, dsMo, vmdkFileBaseName);
                }
            }

            VolumeObjectTO newVol = new VolumeObjectTO();
            newVol.setPath(vmdkFileBaseName);
            newVol.setSize(volume.getSize());
            return new CopyCmdAnswer(newVol);
        } catch (Throwable e) {
            if (e instanceof RemoteException) {
                s_logger.warn("Encounter remote exception to vCenter, invalidate VMware session context");
                hostService.invalidateServiceContext(null);
            }

            String msg = "clone volume from base image failed due to " + VmwareHelper.getExceptionMessage(e);
            s_logger.error(msg, e);
            return new CopyCmdAnswer(e.toString());
        }
    }

    private Pair<String, String> copyVolumeFromSecStorage(VmwareHypervisorHost hyperHost, String srcVolumePath, DatastoreMO dsMo, String secStorageUrl, long wait, String nfsVersion) throws Exception {

        String volumeFolder = null;
        String volumeName = null;
        String sufix = ".ova";
        int index = srcVolumePath.lastIndexOf(File.separator);
        if (srcVolumePath.endsWith(sufix)) {
            volumeFolder = srcVolumePath.substring(0, index);
            volumeName = srcVolumePath.substring(index + 1).replace(sufix, "");
        } else {
            volumeFolder = srcVolumePath;
            volumeName = srcVolumePath.substring(index + 1);
        }

        String newVolume = VmwareHelper.getVCenterSafeUuid();
        restoreVolumeFromSecStorage(hyperHost, dsMo, newVolume, secStorageUrl, volumeFolder, volumeName, wait, nfsVersion);

        return new Pair<String, String>(volumeFolder, newVolume);
    }

    private String deleteVolumeDirOnSecondaryStorage(String volumeDir, String secStorageUrl, String nfsVersion) throws Exception {
        String secondaryMountPoint = mountService.getMountPoint(secStorageUrl, nfsVersion);
        String volumeMountRoot = secondaryMountPoint + File.separator + volumeDir;

        return deleteDir(volumeMountRoot);
    }

    private String deleteDir(String dir) {
        synchronized (dir.intern()) {
            Script command = new Script(false, "rm", _timeout, s_logger);
            command.add("-rf");
            command.add(dir);
            return command.execute();
        }
    }

    @Override
    public Answer copyVolumeFromImageCacheToPrimary(CopyCommand cmd) {
        VolumeObjectTO srcVolume = (VolumeObjectTO)cmd.getSrcTO();
        VolumeObjectTO destVolume = (VolumeObjectTO)cmd.getDestTO();
        VmwareContext context = hostService.getServiceContext(cmd);
        try {

            NfsTO srcStore = (NfsTO)srcVolume.getDataStore();
            DataStoreTO destStore = destVolume.getDataStore();

            VmwareHypervisorHost hyperHost = hostService.getHyperHost(context, cmd);
            String uuid = destStore.getUuid();

            ManagedObjectReference morDatastore = HypervisorHostHelper.findDatastoreWithBackwardsCompatibility(hyperHost, uuid);
            if (morDatastore == null) {
                URI uri = new URI(destStore.getUrl());

                morDatastore = hyperHost.mountDatastore(false, uri.getHost(), 0, uri.getPath(), destStore.getUuid().replace("-", ""));

                if (morDatastore == null) {
                    throw new Exception("Unable to mount storage pool on host. storeUrl: " + uri.getHost() + ":/" + uri.getPath());
                }
            }

            Pair<String, String> result = copyVolumeFromSecStorage(hyperHost, srcVolume.getPath(), new DatastoreMO(context, morDatastore), srcStore.getUrl(), (long)cmd.getWait() * 1000, _nfsVersion);
            deleteVolumeDirOnSecondaryStorage(result.first(), srcStore.getUrl(), _nfsVersion);
            VolumeObjectTO newVolume = new VolumeObjectTO();
            newVolume.setPath(result.second());
            return new CopyCmdAnswer(newVolume);
        } catch (Throwable t) {
            if (t instanceof RemoteException) {
                hostService.invalidateServiceContext(context);
            }

            String msg = "Unable to execute CopyVolumeCommand due to exception";
            s_logger.error(msg, t);
            return new CopyCmdAnswer("copy volume secondary to primary failed due to exception: " + VmwareHelper.getExceptionMessage(t));
        }

    }

    private String getVolumePathInDatastore(DatastoreMO dsMo, String volumeFileName) throws Exception {
        String datastoreVolumePath = dsMo.searchFileInSubFolders(volumeFileName, true);
        assert (datastoreVolumePath != null) : "Virtual disk file missing from datastore.";
        return datastoreVolumePath;
    }

    private Pair<String, String> copyVolumeToSecStorage(VmwareHostService hostService, VmwareHypervisorHost hyperHost, CopyCommand cmd, String vmName, String poolId,
            String volumePath, String destVolumePath, String secStorageUrl, String workerVmName) throws Exception {
        VirtualMachineMO workerVm = null;
        VirtualMachineMO vmMo = null;
        String exportName = UUID.randomUUID().toString().replace("-", "");

        try {
            ManagedObjectReference morDs = HypervisorHostHelper.findDatastoreWithBackwardsCompatibility(hyperHost, poolId);

            if (morDs == null) {
                String msg = "Unable to find volumes's storage pool for copy volume operation";
                s_logger.error(msg);
                throw new Exception(msg);
            }

            vmMo = hyperHost.findVmOnHyperHost(vmName);
            if (vmMo == null || VmwareResource.getVmState(vmMo) == PowerState.PowerOff) {
                // create a dummy worker vm for attaching the volume
                DatastoreMO dsMo = new DatastoreMO(hyperHost.getContext(), morDs);
                workerVm = HypervisorHostHelper.createWorkerVM(hyperHost, dsMo, workerVmName);

                if (workerVm == null) {
                    String msg = "Unable to create worker VM to execute CopyVolumeCommand";
                    s_logger.error(msg);
                    throw new Exception(msg);
                }

                // attach volume to worker VM
                String datastoreVolumePath = getVolumePathInDatastore(dsMo, volumePath + ".vmdk");
                workerVm.attachDisk(new String[] {datastoreVolumePath}, morDs);
                vmMo = workerVm;
            }

            vmMo.createSnapshot(exportName, "Temporary snapshot for copy-volume command", false, false);

            exportVolumeToSecondaryStroage(vmMo, volumePath, secStorageUrl, destVolumePath, exportName, hostService.getWorkerName(hyperHost.getContext(), cmd, 1), _nfsVersion);
            return new Pair<String, String>(destVolumePath, exportName);

        } finally {
            vmMo.removeSnapshot(exportName, false);
            if (workerVm != null) {
                //detach volume and destroy worker vm
                workerVm.detachAllDisks();
                workerVm.destroy();
            }
        }
    }

    @Override
    public Answer copyVolumeFromPrimaryToSecondary(CopyCommand cmd) {
        VolumeObjectTO srcVolume = (VolumeObjectTO)cmd.getSrcTO();
        VolumeObjectTO destVolume = (VolumeObjectTO)cmd.getDestTO();
        String vmName = srcVolume.getVmName();

        VmwareContext context = hostService.getServiceContext(cmd);
        try {
            DataStoreTO primaryStorage = srcVolume.getDataStore();
            NfsTO destStore = (NfsTO)destVolume.getDataStore();
            VmwareHypervisorHost hyperHost = hostService.getHyperHost(context, cmd);

            Pair<String, String> result;

            result =
                    copyVolumeToSecStorage(hostService, hyperHost, cmd, vmName, primaryStorage.getUuid(), srcVolume.getPath(), destVolume.getPath(), destStore.getUrl(),
                            hostService.getWorkerName(context, cmd, 0));
            VolumeObjectTO newVolume = new VolumeObjectTO();
            newVolume.setPath(result.first() + File.separator + result.second());
            return new CopyCmdAnswer(newVolume);
        } catch (Throwable e) {
            if (e instanceof RemoteException) {
                hostService.invalidateServiceContext(context);
            }

            String msg = "Unable to execute CopyVolumeCommand due to exception";
            s_logger.error(msg, e);
            return new CopyCmdAnswer("copy volume from primary to secondary failed due to exception: " + VmwareHelper.getExceptionMessage(e));
        }
    }

    private void postCreatePrivateTemplate(String installFullPath, long templateId, String templateName, long size, long virtualSize) throws Exception {

        // TODO a bit ugly here
        BufferedWriter out = null;
        try {
            out = new BufferedWriter(new OutputStreamWriter(new FileOutputStream(installFullPath + "/template.properties"),"UTF-8"));
            out.write("filename=" + templateName + ".ova");
            out.newLine();
            out.write("description=");
            out.newLine();
            out.write("checksum=");
            out.newLine();
            out.write("hvm=false");
            out.newLine();
            out.write("size=" + size);
            out.newLine();
            out.write("ova=true");
            out.newLine();
            out.write("id=" + templateId);
            out.newLine();
            out.write("public=false");
            out.newLine();
            out.write("ova.filename=" + templateName + ".ova");
            out.newLine();
            out.write("uniquename=" + templateName);
            out.newLine();
            out.write("ova.virtualsize=" + virtualSize);
            out.newLine();
            out.write("virtualsize=" + virtualSize);
            out.newLine();
            out.write("ova.size=" + size);
            out.newLine();
        } finally {
            if (out != null) {
                out.close();
            }
        }
    }

    private Ternary<String, Long, Long> createTemplateFromVolume(VirtualMachineMO vmMo, String installPath, long templateId, String templateUniqueName,
            String secStorageUrl, String volumePath, String workerVmName, String nfsVersion) throws Exception {

        String secondaryMountPoint = mountService.getMountPoint(secStorageUrl, nfsVersion);
        String installFullPath = secondaryMountPoint + "/" + installPath;
        synchronized (installPath.intern()) {
            Script command = new Script(false, "mkdir", _timeout, s_logger);
            command.add("-p");
            command.add(installFullPath);

            String result = command.execute();
            if (result != null) {
                String msg = "unable to prepare template directory: " + installPath + ", storage: " + secStorageUrl + ", error msg: " + result;
                s_logger.error(msg);
                throw new Exception(msg);
            }
        }

        VirtualMachineMO clonedVm = null;
        try {
            Pair<VirtualDisk, String> volumeDeviceInfo = vmMo.getDiskDevice(volumePath);
            if (volumeDeviceInfo == null) {
                String msg = "Unable to find related disk device for volume. volume path: " + volumePath;
                s_logger.error(msg);
                throw new Exception(msg);
            }

            if (!vmMo.createSnapshot(templateUniqueName, "Temporary snapshot for template creation", false, false)) {
                String msg = "Unable to take snapshot for creating template from volume. volume path: " + volumePath;
                s_logger.error(msg);
                throw new Exception(msg);
            }

            // 4 MB is the minimum requirement for VM memory in VMware
            Pair<VirtualMachineMO, String[]> cloneResult =
                    vmMo.cloneFromCurrentSnapshot(workerVmName, 0, 4, volumeDeviceInfo.second(), VmwareHelper.getDiskDeviceDatastore(volumeDeviceInfo.first()));
            clonedVm = cloneResult.first();

            clonedVm.exportVm(secondaryMountPoint + "/" + installPath, templateUniqueName, false, false);

            // Get VMDK filename
            String templateVMDKName = "";
            File[] files = new File(installFullPath).listFiles();
            if(files != null) {
                for(File file : files) {
                    String fileName = file.getName();
                    if(fileName.toLowerCase().startsWith(templateUniqueName) && fileName.toLowerCase().endsWith(".vmdk")) {
                        templateVMDKName += fileName;
                        break;
                    }
                }
            }

            long physicalSize = new File(installFullPath + "/" + templateVMDKName).length();
            OVAProcessor processor = new OVAProcessor();

            Map<String, Object> params = new HashMap<String, Object>();
            params.put(StorageLayer.InstanceConfigKey, _storage);
            processor.configure("OVA Processor", params);
            long virtualSize = processor.getTemplateVirtualSize(installFullPath, templateUniqueName);

            postCreatePrivateTemplate(installFullPath, templateId, templateUniqueName, physicalSize, virtualSize);
            writeMetaOvaForTemplate(installFullPath, templateUniqueName + ".ovf", templateVMDKName, templateUniqueName, physicalSize);
            return new Ternary<String, Long, Long>(installPath + "/" + templateUniqueName + ".ova", physicalSize, virtualSize);

        } finally {
            if (clonedVm != null) {
                clonedVm.detachAllDisks();
                clonedVm.destroy();
            }

            vmMo.removeSnapshot(templateUniqueName, false);
        }
    }

    @Override
    public Answer createTemplateFromVolume(CopyCommand cmd) {
        VolumeObjectTO volume = (VolumeObjectTO)cmd.getSrcTO();
        TemplateObjectTO template = (TemplateObjectTO)cmd.getDestTO();
        DataStoreTO imageStore = template.getDataStore();

        if (!(imageStore instanceof NfsTO)) {
            return new CopyCmdAnswer("unsupported protocol");
        }
        NfsTO nfsImageStore = (NfsTO)imageStore;
        String secondaryStoragePoolURL = nfsImageStore.getUrl();
        String volumePath = volume.getPath();

        String details = null;

        VmwareContext context = hostService.getServiceContext(cmd);
        try {
            VmwareHypervisorHost hyperHost = hostService.getHyperHost(context, cmd);

            VirtualMachineMO vmMo = hyperHost.findVmOnHyperHost(volume.getVmName());
            if (vmMo == null) {
                if (s_logger.isDebugEnabled()) {
                    s_logger.debug("Unable to find the owner VM for CreatePrivateTemplateFromVolumeCommand on host " + hyperHost.getHyperHostName() +
                            ", try within datacenter");
                }
                vmMo = hyperHost.findVmOnPeerHyperHost(volume.getVmName());

                if (vmMo == null) {
                    // This means either the volume is on a zone wide storage pool or VM is deleted by external entity.
                    // Look for the VM in the datacenter.
                    ManagedObjectReference dcMor = hyperHost.getHyperHostDatacenter();
                    DatacenterMO dcMo = new DatacenterMO(context, dcMor);
                    vmMo = dcMo.findVm(volume.getVmName());
                }

                if (vmMo == null) {
                    String msg = "Unable to find the owner VM for volume operation. vm: " + volume.getVmName();
                    s_logger.error(msg);
                    throw new Exception(msg);
                }
            }

            Ternary<String, Long, Long> result =
                    createTemplateFromVolume(vmMo, template.getPath(), template.getId(), template.getName(), secondaryStoragePoolURL, volumePath,
                            hostService.getWorkerName(context, cmd, 0), _nfsVersion);

            TemplateObjectTO newTemplate = new TemplateObjectTO();
            newTemplate.setPath(result.first());
            newTemplate.setFormat(ImageFormat.OVA);
            newTemplate.setSize(result.third());
            newTemplate.setPhysicalSize(result.second());
            return new CopyCmdAnswer(newTemplate);

        } catch (Throwable e) {
            if (e instanceof RemoteException) {
                hostService.invalidateServiceContext(context);
            }

            s_logger.error("Unexpecpted exception ", e);

            details = "create template from volume exception: " + VmwareHelper.getExceptionMessage(e);
            return new CopyCmdAnswer(details);
        }
    }

    private void writeMetaOvaForTemplate(String installFullPath, String ovfFilename, String vmdkFilename, String templateName, long diskSize) throws Exception {

        // TODO a bit ugly here
        BufferedWriter out = null;
        try {
            out = new BufferedWriter(new OutputStreamWriter(new FileOutputStream(installFullPath + "/" + templateName + ".ova.meta"),"UTF-8"));
            out.write("ova.filename=" + templateName + ".ova");
            out.newLine();
            out.write("version=1.0");
            out.newLine();
            out.write("ovf=" + ovfFilename);
            out.newLine();
            out.write("numDisks=1");
            out.newLine();
            out.write("disk1.name=" + vmdkFilename);
            out.newLine();
            out.write("disk1.size=" + diskSize);
            out.newLine();
        } finally {
            if (out != null) {
                out.close();
            }
        }
    }

    private Ternary<String, Long, Long> createTemplateFromSnapshot(String installPath, String templateUniqueName, String secStorageUrl, String snapshotPath,
            Long templateId, long wait, String nfsVersion) throws Exception {
        //Snapshot path is decoded in this form: /snapshots/account/volumeId/uuid/uuid
        String backupSSUuid;
        String snapshotFolder;
        if (snapshotPath.endsWith(".ova")) {
            int index = snapshotPath.lastIndexOf(File.separator);
            backupSSUuid = snapshotPath.substring(index + 1).replace(".ova", "");
            snapshotFolder = snapshotPath.substring(0, index);
        } else {
            String[] tokens = snapshotPath.split(File.separatorChar == '\\' ? "\\\\" : File.separator);
            backupSSUuid = tokens[tokens.length - 1];
            snapshotFolder = StringUtils.join(tokens, File.separator, 0, tokens.length - 1);
        }

        String secondaryMountPoint = mountService.getMountPoint(secStorageUrl, nfsVersion);
        String installFullPath = secondaryMountPoint + "/" + installPath;
        String installFullOVAName = installFullPath + "/" + templateUniqueName + ".ova";  //Note: volss for tmpl
        String snapshotRoot = secondaryMountPoint + "/" + snapshotFolder;
        String snapshotFullOVAName = snapshotRoot + "/" + backupSSUuid + ".ova";
        String snapshotFullOvfName = snapshotRoot + "/" + backupSSUuid + ".ovf";
        String result;
        Script command;
        String templateVMDKName = "";
        String snapshotFullVMDKName = snapshotRoot + "/" + backupSSUuid + "/";

        synchronized (installPath.intern()) {
            command = new Script(false, "mkdir", _timeout, s_logger);
            command.add("-p");
            command.add(installFullPath);

            result = command.execute();
            if (result != null) {
                String msg = "unable to prepare template directory: " + installPath + ", storage: " + secStorageUrl + ", error msg: " + result;
                s_logger.error(msg);
                throw new Exception(msg);
            }
        }

        try {
            if (new File(snapshotFullOVAName).exists()) {
                command = new Script(false, "cp", wait, s_logger);
                command.add(snapshotFullOVAName);
                command.add(installFullOVAName);
                result = command.execute();
                if (result != null) {
                    String msg = "unable to copy snapshot " + snapshotFullOVAName + " to " + installFullPath;
                    s_logger.error(msg);
                    throw new Exception(msg);
                }

                // untar OVA file at template directory
                command = new Script("tar", wait, s_logger);
                command.add("--no-same-owner");
                command.add("-xf", installFullOVAName);
                command.setWorkDir(installFullPath);
                s_logger.info("Executing command: " + command.toString());
                result = command.execute();
                if (result != null) {
                    String msg = "unable to untar snapshot " + snapshotFullOVAName + " to " + installFullPath;
                    s_logger.error(msg);
                    throw new Exception(msg);
                }

            } else {  // there is no ova file, only ovf originally;
                if (new File(snapshotFullOvfName).exists()) {
                    command = new Script(false, "cp", wait, s_logger);
                    command.add(snapshotFullOvfName);
                    //command.add(installFullOvfName);
                    command.add(installFullPath);
                    result = command.execute();
                    if (result != null) {
                        String msg = "unable to copy snapshot " + snapshotFullOvfName + " to " + installFullPath;
                        s_logger.error(msg);
                        throw new Exception(msg);
                    }

                    s_logger.info("vmdkfile parent dir: " + snapshotRoot);
                    File snapshotdir = new File(snapshotRoot);
                    File[] ssfiles = snapshotdir.listFiles();
                    if (ssfiles == null) {
                        String msg = "unable to find snapshot vmdk files in " + snapshotRoot;
                        s_logger.error(msg);
                        throw new Exception(msg);
                    }
                    // List<String> filenames = new ArrayList<String>();
                    for (int i = 0; i < ssfiles.length; i++) {
                        String vmdkfile = ssfiles[i].getName();
                        s_logger.info("vmdk file name: " + vmdkfile);
                        if (vmdkfile.toLowerCase().startsWith(backupSSUuid) && vmdkfile.toLowerCase().endsWith(".vmdk")) {
                            snapshotFullVMDKName = snapshotRoot + File.separator + vmdkfile;
                            templateVMDKName += vmdkfile;
                            break;
                        }
                    }
                    if (snapshotFullVMDKName != null) {
                        command = new Script(false, "cp", wait, s_logger);
                        command.add(snapshotFullVMDKName);
                        command.add(installFullPath);
                        result = command.execute();
                        s_logger.info("Copy VMDK file: " + snapshotFullVMDKName);
                        if (result != null) {
                            String msg = "unable to copy snapshot vmdk file " + snapshotFullVMDKName + " to " + installFullPath;
                            s_logger.error(msg);
                            throw new Exception(msg);
                        }
                    }
                } else {
                    String msg = "unable to find any snapshot ova/ovf files" + snapshotFullOVAName + " to " + installFullPath;
                    s_logger.error(msg);
                    throw new Exception(msg);
                }
            }

            long physicalSize = new File(installFullPath + "/" + templateVMDKName).length();
            OVAProcessor processor = new OVAProcessor();
            // long physicalSize = new File(installFullPath + "/" + templateUniqueName + ".ova").length();
            Map<String, Object> params = new HashMap<String, Object>();
            params.put(StorageLayer.InstanceConfigKey, _storage);
            processor.configure("OVA Processor", params);
            long virtualSize = processor.getTemplateVirtualSize(installFullPath, templateUniqueName);

            postCreatePrivateTemplate(installFullPath, templateId, templateUniqueName, physicalSize, virtualSize);
            writeMetaOvaForTemplate(installFullPath, backupSSUuid + ".ovf", templateVMDKName, templateUniqueName, physicalSize);
            return new Ternary<String, Long, Long>(installPath + "/" + templateUniqueName + ".ova", physicalSize, virtualSize);
        } finally {
            // TODO, clean up left over files
        }
    }

    @Override
    public Answer createTemplateFromSnapshot(CopyCommand cmd) {
        SnapshotObjectTO snapshot = (SnapshotObjectTO)cmd.getSrcTO();
        TemplateObjectTO template = (TemplateObjectTO)cmd.getDestTO();
        DataStoreTO imageStore = template.getDataStore();
        String details;
        String uniqeName = UUID.randomUUID().toString();

        VmwareContext context = hostService.getServiceContext(cmd);
        try {
            if (!(imageStore instanceof NfsTO)) {
                return new CopyCmdAnswer("Only support create template from snapshot, when the dest store is nfs");
            }

            NfsTO nfsSvr = (NfsTO)imageStore;
            Ternary<String, Long, Long> result = createTemplateFromSnapshot(template.getPath(), uniqeName, nfsSvr.getUrl(), snapshot.getPath(), template.getId(), (long)cmd.getWait() * 1000, _nfsVersion);

            TemplateObjectTO newTemplate = new TemplateObjectTO();
            newTemplate.setPath(result.first());
            newTemplate.setPhysicalSize(result.second());
            newTemplate.setSize(result.third());
            newTemplate.setFormat(ImageFormat.OVA);
            newTemplate.setName(uniqeName);
            return new CopyCmdAnswer(newTemplate);
        } catch (Throwable e) {
            if (e instanceof RemoteException) {
                hostService.invalidateServiceContext(context);
            }

            s_logger.error("Unexpecpted exception ", e);

            details = "create template from snapshot exception: " + VmwareHelper.getExceptionMessage(e);
            return new CopyCmdAnswer(details);
        }
    }

    // return Pair<String(divice bus name), String[](disk chain)>
    private Pair<String, String[]> exportVolumeToSecondaryStroage(VirtualMachineMO vmMo, String volumePath, String secStorageUrl, String secStorageDir,
            String exportName, String workerVmName, String nfsVersion) throws Exception {

        String secondaryMountPoint = mountService.getMountPoint(secStorageUrl, nfsVersion);
        String exportPath = secondaryMountPoint + "/" + secStorageDir + "/" + exportName;

        synchronized (exportPath.intern()) {
            if (!new File(exportPath).exists()) {
                Script command = new Script(false, "mkdir", _timeout, s_logger);
                command.add("-p");
                command.add(exportPath);
                if (command.execute() != null) {
                    throw new Exception("unable to prepare snapshot backup directory");
                }
            }
        }

        VirtualMachineMO clonedVm = null;
        try {

            Pair<VirtualDisk, String> volumeDeviceInfo = vmMo.getDiskDevice(volumePath);
            if (volumeDeviceInfo == null) {
                String msg = "Unable to find related disk device for volume. volume path: " + volumePath;
                s_logger.error(msg);
                throw new Exception(msg);
            }

            // 4 MB is the minimum requirement for VM memory in VMware
            Pair<VirtualMachineMO, String[]> cloneResult =
                    vmMo.cloneFromCurrentSnapshot(workerVmName, 0, 4, volumeDeviceInfo.second(), VmwareHelper.getDiskDeviceDatastore(volumeDeviceInfo.first()));
            clonedVm = cloneResult.first();
            String disks[] = cloneResult.second();

            clonedVm.exportVm(exportPath, exportName, false, false);
            return new Pair<String, String[]>(volumeDeviceInfo.second(), disks);
        } finally {
            if (clonedVm != null) {
                clonedVm.detachAllDisks();
                clonedVm.destroy();
            }
        }
    }

    // Ternary<String(backup uuid in secondary storage), String(device bus name), String[](original disk chain in the snapshot)>
    private Ternary<String, String, String[]> backupSnapshotToSecondaryStorage(VirtualMachineMO vmMo, String installPath, String volumePath, String snapshotUuid,
            String secStorageUrl, String prevSnapshotUuid, String prevBackupUuid, String workerVmName, String nfsVersion) throws Exception {

        String backupUuid = UUID.randomUUID().toString();
        Pair<String, String[]> snapshotInfo = exportVolumeToSecondaryStroage(vmMo, volumePath, secStorageUrl, installPath, backupUuid, workerVmName, nfsVersion);
        return new Ternary<String, String, String[]>(backupUuid, snapshotInfo.first(), snapshotInfo.second());
    }

    @Override
    public Answer backupSnapshot(CopyCommand cmd) {
        SnapshotObjectTO srcSnapshot = (SnapshotObjectTO)cmd.getSrcTO();
        DataStoreTO primaryStore = srcSnapshot.getDataStore();
        SnapshotObjectTO destSnapshot = (SnapshotObjectTO)cmd.getDestTO();
        DataStoreTO destStore = destSnapshot.getDataStore();
        if (!(destStore instanceof NfsTO)) {
            return new CopyCmdAnswer("unsupported protocol");
        }

        NfsTO destNfsStore = (NfsTO)destStore;

        String secondaryStorageUrl = destNfsStore.getUrl();
        String snapshotUuid = srcSnapshot.getPath();
        String prevSnapshotUuid = srcSnapshot.getParentSnapshotPath();
        String prevBackupUuid = destSnapshot.getParentSnapshotPath();
        VirtualMachineMO workerVm = null;
        String workerVMName = null;
        String volumePath = srcSnapshot.getVolume().getPath();
        ManagedObjectReference morDs = null;
        DatastoreMO dsMo = null;

        // By default assume failure
        String details = null;
        boolean success = false;
        String snapshotBackupUuid = null;

        boolean hasOwnerVm = false;
        Ternary<String, String, String[]> backupResult = null;

        VmwareContext context = hostService.getServiceContext(cmd);
        VirtualMachineMO vmMo = null;
        String vmName = srcSnapshot.getVmName();
        try {
            VmwareHypervisorHost hyperHost = hostService.getHyperHost(context, cmd);
            morDs = HypervisorHostHelper.findDatastoreWithBackwardsCompatibility(hyperHost, primaryStore.getUuid());

            CopyCmdAnswer answer = null;

            try {
                if(vmName != null) {
                    vmMo = hyperHost.findVmOnHyperHost(vmName);
                    if (vmMo == null) {
                        if(s_logger.isDebugEnabled()) {
                            s_logger.debug("Unable to find owner VM for BackupSnapshotCommand on host " + hyperHost.getHyperHostName() + ", will try within datacenter");
                        }
                        vmMo = hyperHost.findVmOnPeerHyperHost(vmName);
                    }
                }
                if(vmMo == null) {
                    dsMo = new DatastoreMO(hyperHost.getContext(), morDs);
                    workerVMName = hostService.getWorkerName(context, cmd, 0);
                    vmMo = HypervisorHostHelper.createWorkerVM(hyperHost, dsMo, workerVMName);
                    if (vmMo == null) {
                        throw new Exception("Failed to find the newly create or relocated VM. vmName: " + workerVMName);
                    }
                    workerVm = vmMo;
                    // attach volume to worker VM
                    String datastoreVolumePath = dsMo.getDatastorePath(volumePath + ".vmdk");
                    vmMo.attachDisk(new String[] { datastoreVolumePath }, morDs);
                } else {
                    s_logger.info("Using owner VM " + vmName + " for snapshot operation");
                    hasOwnerVm = true;
                }

                if (!vmMo.createSnapshot(snapshotUuid, "Snapshot taken for " + srcSnapshot.getName(), false, false)) {
                    throw new Exception("Failed to take snapshot " + srcSnapshot.getName() + " on vm: " + vmName);
                }

                backupResult =
                        backupSnapshotToSecondaryStorage(vmMo, destSnapshot.getPath(), srcSnapshot.getVolume().getPath(), snapshotUuid, secondaryStorageUrl,
                                prevSnapshotUuid, prevBackupUuid, hostService.getWorkerName(context, cmd, 1), _nfsVersion);
                snapshotBackupUuid = backupResult.first();

                success = (snapshotBackupUuid != null);
                if (!success) {
                    details = "Failed to backUp the snapshot with uuid: " + snapshotUuid + " to secondary storage.";
                    answer = new CopyCmdAnswer(details);
                } else {
                    details = "Successfully backedUp the snapshot with Uuid: " + snapshotUuid + " to secondary storage.";

                    // Get snapshot physical size
                    long physicalSize = 0l;
                    String secondaryMountPoint = mountService.getMountPoint(secondaryStorageUrl, _nfsVersion);
                    String snapshotDir =  destSnapshot.getPath() + "/" + snapshotBackupUuid;
                    File[] files = new File(secondaryMountPoint + "/" + snapshotDir).listFiles();
                    if(files != null) {
                        for(File file : files) {
                            String fileName = file.getName();
                            if(fileName.toLowerCase().startsWith(snapshotBackupUuid) && fileName.toLowerCase().endsWith(".vmdk")) {
                                physicalSize = new File(secondaryMountPoint + "/" + snapshotDir + "/" + fileName).length();
                                break;
                            }
                        }
                    }

                    SnapshotObjectTO newSnapshot = new SnapshotObjectTO();
                    newSnapshot.setPath(snapshotDir + "/" + snapshotBackupUuid);
                    newSnapshot.setPhysicalSize(physicalSize);
                    answer = new CopyCmdAnswer(newSnapshot);
                }
            } finally {
                if (vmMo != null) {
                    ManagedObjectReference snapshotMor = vmMo.getSnapshotMor(snapshotUuid);
                    if (snapshotMor != null) {
                        vmMo.removeSnapshot(snapshotUuid, false);

                        // Snapshot operation may cause disk consolidation in VMware, when this happens
                        // we need to update CloudStack DB
                        //
                        // TODO: this post operation fixup is not atomic and not safe when management server stops
                        // in the middle
                        if (backupResult != null && hasOwnerVm) {
                            s_logger.info("Check if we have disk consolidation after snapshot operation");

                            boolean chainConsolidated = false;
                            for (String vmdkDsFilePath : backupResult.third()) {
                                s_logger.info("Validate disk chain file:" + vmdkDsFilePath);

                                if (vmMo.getDiskDevice(vmdkDsFilePath) == null) {
                                    s_logger.info("" + vmdkDsFilePath + " no longer exists, consolidation detected");
                                    chainConsolidated = true;
                                    break;
                                } else {
                                    s_logger.info("" + vmdkDsFilePath + " is found still in chain");
                                }
                            }

                            if (chainConsolidated) {
                                String topVmdkFilePath = null;
                                try {
                                    topVmdkFilePath = vmMo.getDiskCurrentTopBackingFileInChain(backupResult.second());
                                } catch (Exception e) {
                                    s_logger.error("Unexpected exception", e);
                                }

                                s_logger.info("Disk has been consolidated, top VMDK is now: " + topVmdkFilePath);
                                if (topVmdkFilePath != null) {
                                    DatastoreFile file = new DatastoreFile(topVmdkFilePath);

                                    SnapshotObjectTO snapshotInfo = (SnapshotObjectTO)answer.getNewData();
                                    VolumeObjectTO vol = new VolumeObjectTO();
                                    vol.setUuid(srcSnapshot.getVolume().getUuid());
                                    vol.setPath(file.getFileBaseName());
                                    snapshotInfo.setVolume(vol);
                                } else {
                                    s_logger.error("Disk has been consolidated, but top VMDK is not found ?!");
                                }
                            }
                        }
                    } else {
                        s_logger.error("Can not find the snapshot we just used ?!");
                    }
                }

                try {
                    if (workerVm != null) {
                        // detach volume and destroy worker vm
                        workerVm.detachAllDisks();
                        workerVm.destroy();
                    }
                } catch (Throwable e) {
                    s_logger.warn("Failed to destroy worker VM: " + workerVMName);
                }
            }

            return answer;
        } catch (Throwable e) {
            if (e instanceof RemoteException) {
                hostService.invalidateServiceContext(context);
            }

            s_logger.error("Unexpecpted exception ", e);

            details = "backup snapshot exception: " + VmwareHelper.getExceptionMessage(e);
            return new CopyCmdAnswer(details);
        }
    }

    @Override
    public Answer attachIso(AttachCommand cmd) {
        return this.attachIso(cmd.getDisk(), true, cmd.getVmName());
    }

    @Override
    public Answer attachVolume(AttachCommand cmd) {
        Map<String, String> details = cmd.getDisk().getDetails();
        boolean isManaged = Boolean.parseBoolean(details.get(DiskTO.MANAGED));
        String iScsiName = details.get(DiskTO.IQN);
        String storageHost = details.get(DiskTO.STORAGE_HOST);
        int storagePort = Integer.parseInt(details.get(DiskTO.STORAGE_PORT));

        return this.attachVolume(cmd, cmd.getDisk(), true, isManaged, cmd.getVmName(), iScsiName, storageHost, storagePort, cmd.getControllerInfo());
    }

    private Answer attachVolume(Command cmd, DiskTO disk, boolean isAttach, boolean isManaged, String vmName, String iScsiName, String storageHost, int storagePort, Map<String, String> controllerInfo) {
        VolumeObjectTO volumeTO = (VolumeObjectTO)disk.getData();
        DataStoreTO primaryStore = volumeTO.getDataStore();
        try {
            VmwareContext context = hostService.getServiceContext(null);
            VmwareHypervisorHost hyperHost = hostService.getHyperHost(context, null);
            VirtualMachineMO vmMo = hyperHost.findVmOnHyperHost(vmName);
            if (vmMo == null) {
                String msg = "Unable to find the VM to execute AttachCommand, vmName: " + vmName;
                s_logger.error(msg);
                throw new Exception(msg);
            }
            vmName = vmMo.getName();

            ManagedObjectReference morDs = null;
            String diskUuid =  volumeTO.getUuid().replace("-", "");

            if (isAttach && isManaged) {
                Map<String, String> details = disk.getDetails();

                morDs = prepareManagedStorage(context, hyperHost, diskUuid, iScsiName, storageHost, storagePort, null,
                            details.get(DiskTO.CHAP_INITIATOR_USERNAME), details.get(DiskTO.CHAP_INITIATOR_SECRET),
                            details.get(DiskTO.CHAP_TARGET_USERNAME), details.get(DiskTO.CHAP_TARGET_SECRET),
                            volumeTO.getSize(), cmd);
            }
            else {
                if (storagePort == DEFAULT_NFS_PORT) {
                    morDs = HypervisorHostHelper.findDatastoreWithBackwardsCompatibility(hyperHost, isManaged ? VmwareResource.getDatastoreName(diskUuid) : primaryStore.getUuid());
                } else {
                    morDs = HypervisorHostHelper.findDatastoreWithBackwardsCompatibility(hyperHost, isManaged ? VmwareResource.getDatastoreName(iScsiName) : primaryStore.getUuid());
                }
            }

            if (morDs == null) {
                String msg = "Unable to find the mounted datastore to execute AttachCommand, vmName: " + vmName;
                s_logger.error(msg);
                throw new Exception(msg);
            }

            DatastoreMO dsMo = new DatastoreMO(context, morDs);
            String datastoreVolumePath;

            if (isAttach) {
                if (isManaged) {
                    datastoreVolumePath = dsMo.getDatastorePath(dsMo.getName() + ".vmdk");
                } else {
                    datastoreVolumePath = VmwareStorageLayoutHelper.syncVolumeToVmDefaultFolder(dsMo.getOwnerDatacenter().first(), vmName, dsMo, volumeTO.getPath());
                }
            } else {
                if (isManaged) {
                    datastoreVolumePath = dsMo.getDatastorePath(dsMo.getName() + ".vmdk");
                } else {
                    datastoreVolumePath = VmwareStorageLayoutHelper.getLegacyDatastorePathFromVmdkFileName(dsMo, volumeTO.getPath() + ".vmdk");

                    if (!dsMo.fileExists(datastoreVolumePath)) {
                        datastoreVolumePath = VmwareStorageLayoutHelper.getVmwareDatastorePathFromVmdkFileName(dsMo, vmName, volumeTO.getPath() + ".vmdk");
                    }
                }
            }

            disk.setPath(datastoreVolumePath);

            AttachAnswer answer = new AttachAnswer(disk);

            if (isAttach) {
<<<<<<< HEAD
                String dataDiskController = controllerInfo.get(VmDetailConstants.DATA_DISK_CONTROLLER);
                String rootDiskController = controllerInfo.get(VmDetailConstants.ROOT_DISK_CONTROLLER);
                DiskControllerType rootDiskControllerType = DiskControllerType.getType(rootDiskController);

                if (dataDiskController == null) {
                    dataDiskController = getLegacyVmDataDiskController();
                } else if ((rootDiskControllerType == DiskControllerType.lsilogic) ||
                           (rootDiskControllerType == DiskControllerType.lsisas1068) ||
                           (rootDiskControllerType == DiskControllerType.pvscsi) ||
                           (rootDiskControllerType == DiskControllerType.buslogic)) {
                    //TODO: Support mix of SCSI controller types for single VM. If root disk is already over
                    //a SCSI controller then use the same for data volume as well. This limitation will go once mix
                    //of SCSI controller types for single VM.
                    dataDiskController = rootDiskController;
                } else if (DiskControllerType.getType(dataDiskController) == DiskControllerType.osdefault) {
                    dataDiskController = vmMo.getRecommendedDiskController(null);
=======
                String diskController = getLegacyVmDataDiskController();
                if (controllerInfo != null &&
                        !Strings.isNullOrEmpty(controllerInfo.get(VmDetailConstants.DATA_DISK_CONTROLLER))) {
                    diskController = controllerInfo.get(VmDetailConstants.DATA_DISK_CONTROLLER);
>>>>>>> 126a039e
                }
                if (DiskControllerType.getType(diskController) == DiskControllerType.osdefault) {
                    diskController = vmMo.getRecommendedDiskController(null);
                }
                vmMo.attachDisk(new String[] {datastoreVolumePath}, morDs, diskController);
            } else {
                vmMo.removeAllSnapshots();
                vmMo.detachDisk(datastoreVolumePath, false);

                if (isManaged) {
                    handleDatastoreAndVmdkDetachManaged(diskUuid, iScsiName, storageHost, storagePort);
                } else {
                    VmwareStorageLayoutHelper.syncVolumeToRootFolder(dsMo.getOwnerDatacenter().first(), dsMo, volumeTO.getPath(), vmName);
                }
            }

            return answer;
        } catch (Throwable e) {
            if (e instanceof RemoteException) {
                s_logger.warn("Encounter remote exception to vCenter, invalidate VMware session context");
                hostService.invalidateServiceContext(null);
            }

            String msg = "";
            if (isAttach)
                msg += "Failed to attach volume: " + e.getMessage();
            else
                msg += "Failed to detach volume: " + e.getMessage();
            s_logger.error(msg, e);
            return new AttachAnswer(msg);
        }
    }

    private static String getSecondaryDatastoreUUID(String storeUrl) {
        String uuid = null;
        try{
            uuid=UUID.nameUUIDFromBytes(storeUrl.getBytes("UTF-8")).toString();
        }catch(UnsupportedEncodingException e){
            s_logger.warn("Failed to create UUID from string " + storeUrl + ". Bad storeUrl or UTF-8 encoding error." );
        }
        return uuid;
    }

    public synchronized ManagedObjectReference prepareSecondaryDatastoreOnHost(String storeUrl) throws Exception {
        String storeName = getSecondaryDatastoreUUID(storeUrl);
        URI uri = new URI(storeUrl);

        VmwareHypervisorHost hyperHost = hostService.getHyperHost(hostService.getServiceContext(null), null);
        ManagedObjectReference morDatastore = hyperHost.mountDatastore(false, uri.getHost(), 0, uri.getPath(), storeName.replace("-", ""));

        if (morDatastore == null) {
            throw new Exception("Unable to mount secondary storage on host. storeUrl: " + storeUrl);
        }

        return morDatastore;
    }

    private Answer attachIso(DiskTO disk, boolean isAttach, String vmName) {
        try {
            VmwareContext context = hostService.getServiceContext(null);
            VmwareHypervisorHost hyperHost = hostService.getHyperHost(context, null);
            VirtualMachineMO vmMo = hyperHost.findVmOnHyperHost(vmName);
            if (vmMo == null) {
                String msg = "Unable to find VM in vSphere to execute AttachIsoCommand, vmName: " + vmName;
                s_logger.error(msg);
                throw new Exception(msg);
            }
            TemplateObjectTO iso = (TemplateObjectTO)disk.getData();
            NfsTO nfsImageStore = (NfsTO)iso.getDataStore();
            String storeUrl = null;
            if (nfsImageStore != null) {
                storeUrl = nfsImageStore.getUrl();
            }
            if (storeUrl == null) {
                if (!iso.getName().equalsIgnoreCase("vmware-tools.iso")) {
                    String msg = "ISO store root url is not found in AttachIsoCommand";
                    s_logger.error(msg);
                    throw new Exception(msg);
                } else {
                    if (isAttach) {
                        vmMo.mountToolsInstaller();
                    } else {
                        try{
                            if (!vmMo.unmountToolsInstaller()) {
                                return new AttachAnswer("Failed to unmount vmware-tools installer ISO as the corresponding CDROM device is locked by VM. Please unmount the CDROM device inside the VM and ret-try.");
                            }
                        } catch(Throwable e){
                            vmMo.detachIso(null);
                        }
                    }

                    return new AttachAnswer(disk);
                }
            }

            ManagedObjectReference morSecondaryDs = prepareSecondaryDatastoreOnHost(storeUrl);
            String isoPath = nfsImageStore.getUrl() + File.separator + iso.getPath();
            if (!isoPath.startsWith(storeUrl)) {
                assert (false);
                String msg = "ISO path does not start with the secondary storage root";
                s_logger.error(msg);
                throw new Exception(msg);
            }

            int isoNameStartPos = isoPath.lastIndexOf('/');
            String isoFileName = isoPath.substring(isoNameStartPos + 1);
            String isoStorePathFromRoot = isoPath.substring(storeUrl.length(), isoNameStartPos);

            // TODO, check if iso is already attached, or if there is a previous
            // attachment
            DatastoreMO secondaryDsMo = new DatastoreMO(context, morSecondaryDs);
            String storeName = secondaryDsMo.getName();
            String isoDatastorePath = String.format("[%s] %s/%s", storeName, isoStorePathFromRoot, isoFileName);

            if (isAttach) {
                vmMo.attachIso(isoDatastorePath, morSecondaryDs, true, false);
            } else {
                vmMo.detachIso(isoDatastorePath);
            }

            return new AttachAnswer(disk);
        } catch (Throwable e) {
            if (e instanceof RemoteException) {
                s_logger.warn("Encounter remote exception to vCenter, invalidate VMware session context");
                hostService.invalidateServiceContext(null);
            }

            if (isAttach) {
                String msg = "AttachIsoCommand(attach) failed due to " + VmwareHelper.getExceptionMessage(e);
                msg = msg + " Also check if your guest os is a supported version";
                s_logger.error(msg, e);
                return new AttachAnswer(msg);
            } else {
                String msg = "AttachIsoCommand(detach) failed due to " + VmwareHelper.getExceptionMessage(e);
                msg = msg + " Also check if your guest os is a supported version";
                s_logger.warn(msg, e);
                return new AttachAnswer(msg);
            }
        }
    }

    @Override
    public Answer dettachIso(DettachCommand cmd) {
        return this.attachIso(cmd.getDisk(), false, cmd.getVmName());
    }

    @Override
    public Answer dettachVolume(DettachCommand cmd) {
        return this.attachVolume(cmd, cmd.getDisk(), false, cmd.isManaged(), cmd.getVmName(), cmd.get_iScsiName(), cmd.getStorageHost(), cmd.getStoragePort(), null);
    }

    @Override
    public Answer createVolume(CreateObjectCommand cmd) {

        VolumeObjectTO volume = (VolumeObjectTO)cmd.getData();
        DataStoreTO primaryStore = volume.getDataStore();

        try {
            VmwareContext context = hostService.getServiceContext(null);
            VmwareHypervisorHost hyperHost = hostService.getHyperHost(context, null);
            DatacenterMO dcMo = new DatacenterMO(context, hyperHost.getHyperHostDatacenter());

            ManagedObjectReference morDatastore = HypervisorHostHelper.findDatastoreWithBackwardsCompatibility(hyperHost, primaryStore.getUuid());
            if (morDatastore == null) {
                throw new Exception("Unable to find datastore in vSphere");
            }

            DatastoreMO dsMo = new DatastoreMO(context, morDatastore);
            // create data volume
            VirtualMachineMO vmMo = null;
            String volumeUuid = UUID.randomUUID().toString().replace("-", "");

            String volumeDatastorePath = dsMo.getDatastorePath(volumeUuid + ".vmdk");
            String dummyVmName = hostService.getWorkerName(context, cmd, 0);
            try {
                s_logger.info("Create worker VM " + dummyVmName);
                vmMo = HypervisorHostHelper.createWorkerVM(hyperHost, dsMo, dummyVmName);
                if (vmMo == null) {
                    throw new Exception("Unable to create a dummy VM for volume creation");
                }

                synchronized (this) {
                    // s_logger.info("Delete file if exists in datastore to clear the way for creating the volume. file: " + volumeDatastorePath);
                    VmwareStorageLayoutHelper.deleteVolumeVmdkFiles(dsMo, volumeUuid.toString(), dcMo);

                    vmMo.createDisk(volumeDatastorePath, (int)(volume.getSize() / (1024L * 1024L)), morDatastore, vmMo.getScsiDeviceControllerKey());
                    vmMo.detachDisk(volumeDatastorePath, false);
                }

                VolumeObjectTO newVol = new VolumeObjectTO();
                newVol.setPath(volumeUuid);
                newVol.setSize(volume.getSize());
                return new CreateObjectAnswer(newVol);
            } finally {
                s_logger.info("Destroy dummy VM after volume creation");
                if (vmMo != null) {
                    vmMo.detachAllDisks();
                    vmMo.destroy();
                }
            }
        } catch (Throwable e) {
            if (e instanceof RemoteException) {
                s_logger.warn("Encounter remote exception to vCenter, invalidate VMware session context");
                hostService.invalidateServiceContext(null);
            }

            String msg = "create volume failed due to " + VmwareHelper.getExceptionMessage(e);
            s_logger.error(msg, e);
            return new CreateObjectAnswer(e.toString());
        }
    }

    @Override
    public Answer createSnapshot(CreateObjectCommand cmd) {
        // snapshot operation (create or destroy) is handled inside BackupSnapshotCommand(), we just fake
        // a success return here
        String snapshotUUID = UUID.randomUUID().toString();
        SnapshotObjectTO newSnapshot = new SnapshotObjectTO();
        newSnapshot.setPath(snapshotUUID);
        return new CreateObjectAnswer(newSnapshot);
    }

    // format: [datastore_name] file_name.vmdk (the '[' and ']' chars should only be used to denote the datastore)
    private String getManagedDatastoreNameFromPath(String path) {
        int lastIndexOf = path.lastIndexOf("]");

        return path.substring(1, lastIndexOf);
    }

    @Override
    public Answer deleteVolume(DeleteCommand cmd) {
        if (s_logger.isInfoEnabled()) {
            s_logger.info("Executing resource DeleteCommand: " + _gson.toJson(cmd));
        }

        try {
            VmwareContext context = hostService.getServiceContext(null);
            VmwareHypervisorHost hyperHost = hostService.getHyperHost(context, null);
            VolumeObjectTO vol = (VolumeObjectTO)cmd.getData();
            DataStoreTO store = vol.getDataStore();
            PrimaryDataStoreTO primaryDataStoreTO = (PrimaryDataStoreTO)store;

            Map<String, String> details = primaryDataStoreTO.getDetails();
            boolean isManaged = false;
            String managedDatastoreName = null;

            if (details != null) {
                isManaged = Boolean.parseBoolean(details.get(PrimaryDataStoreTO.MANAGED));

                if (isManaged) {
                    managedDatastoreName = getManagedDatastoreNameFromPath(vol.getPath());
                }
            }

            ManagedObjectReference morDs = HypervisorHostHelper.findDatastoreWithBackwardsCompatibility(hyperHost,
                    isManaged ? managedDatastoreName : store.getUuid());

            if (morDs == null) {
                String msg = "Unable to find datastore based on volume mount point " + store.getUuid();
                s_logger.error(msg);
                throw new Exception(msg);
            }

            DatastoreMO dsMo = new DatastoreMO(context, morDs);

            ManagedObjectReference morDc = hyperHost.getHyperHostDatacenter();
            ManagedObjectReference morCluster = hyperHost.getHyperHostCluster();
            ClusterMO clusterMo = new ClusterMO(context, morCluster);

            if (vol.getVolumeType() == Volume.Type.ROOT) {

                String vmName = vol.getVmName();
                if (vmName != null) {
                    VirtualMachineMO vmMo = clusterMo.findVmOnHyperHost(vmName);
                    if (vmMo == null) {
                        // Volume might be on a zone-wide storage pool, look for VM in datacenter
                        DatacenterMO dcMo = new DatacenterMO(context, morDc);
                        vmMo = dcMo.findVm(vmName);
                    }
                    if (vmMo != null) {
                        if (s_logger.isInfoEnabled()) {
                            s_logger.info("Destroy root volume and VM itself. vmName " + vmName);
                        }

                        // Remove all snapshots to consolidate disks for removal
                        vmMo.removeAllSnapshots();

                        VirtualMachineDiskInfo diskInfo = null;
                        if (vol.getChainInfo() != null)
                            diskInfo = _gson.fromJson(vol.getChainInfo(), VirtualMachineDiskInfo.class);

                        HostMO hostMo = vmMo.getRunningHost();
                        List<NetworkDetails> networks = vmMo.getNetworksWithDetails();

                        // tear down all devices first before we destroy the VM to avoid accidently delete disk backing files
                        if (VmwareResource.getVmState(vmMo) != PowerState.PowerOff) {
                            vmMo.safePowerOff(_shutdownWaitMs);
                        }

                        // call this before calling detachAllDisksExcept
                        // when expunging a VM, we need to see if any of its disks are serviced by managed storage
                        // if there is one or more disk serviced by managed storage, remove the iSCSI connection(s)
                        // don't remove the iSCSI connection(s) until the supported disk(s) is/are removed from the VM
                        // (removeManagedTargetsFromCluster should be called after detachAllDisksExcept and vm.destroy)
                        List<VirtualDisk> virtualDisks = vmMo.getVirtualDisks();
                        List<String> managedIqns = getManagedIqnsFromVirtualDisks(virtualDisks);

                        List<String> detachedDisks = vmMo.detachAllDisksExcept(vol.getPath(), diskInfo != null ? diskInfo.getDiskDeviceBusName() : null);
                        VmwareStorageLayoutHelper.moveVolumeToRootFolder(new DatacenterMO(context, morDc), detachedDisks);

                        // let vmMo.destroy to delete volume for us
                        // vmMo.tearDownDevices(new Class<?>[] { VirtualDisk.class, VirtualEthernetCard.class });

                        if (isManaged) {
                            vmMo.unregisterVm();
                        }
                        else {
                            vmMo.destroy();
                        }

                        // this.hostService.handleDatastoreAndVmdkDetach(iScsiName, storageHost, storagePort);
                        if (managedIqns != null && !managedIqns.isEmpty()) {
                            removeManagedTargetsFromCluster(managedIqns);
                        }

                        for (NetworkDetails netDetails : networks) {
                            if (netDetails.getGCTag() != null && netDetails.getGCTag().equalsIgnoreCase("true")) {
                                if (netDetails.getVMMorsOnNetwork() == null || netDetails.getVMMorsOnNetwork().length == 1) {
                                    resource.cleanupNetwork(hostMo, netDetails);
                                }
                            }
                        }
                    }

                    /*
                    if (s_logger.isInfoEnabled()) {
                        s_logger.info("Destroy volume by original name: " + vol.getPath() + ".vmdk");
                    }

                    VmwareStorageLayoutHelper.deleteVolumeVmdkFiles(dsMo, vol.getPath(), new DatacenterMO(context, morDc));
                     */
                    return new Answer(cmd, true, "Success");
                }

                if (s_logger.isInfoEnabled()) {
                    s_logger.info("Destroy root volume directly from datastore");
                }
            }

            VmwareStorageLayoutHelper.deleteVolumeVmdkFiles(dsMo, vol.getPath(), new DatacenterMO(context, morDc));

            return new Answer(cmd, true, "Success");
        } catch (Throwable e) {
            if (e instanceof RemoteException) {
                s_logger.warn("Encounter remote exception to vCenter, invalidate VMware session context");
                hostService.invalidateServiceContext(null);
            }

            String msg = "delete volume failed due to " + VmwareHelper.getExceptionMessage(e);
            s_logger.error(msg, e);
            return new Answer(cmd, false, msg);
        }
    }

    public ManagedObjectReference prepareManagedDatastore(VmwareContext context, VmwareHypervisorHost hyperHost, String datastoreName,
            String iScsiName, String storageHost, int storagePort) throws Exception {
        return getVmfsDatastore(context, hyperHost, datastoreName, storageHost, storagePort, trimIqn(iScsiName), null, null, null, null);
    }

    private ManagedObjectReference prepareManagedDatastore(VmwareContext context, VmwareHypervisorHost hyperHost, String diskUuid, String iScsiName,
                String storageHost, int storagePort, String chapInitiatorUsername, String chapInitiatorSecret,
                String chapTargetUsername, String chapTargetSecret) throws Exception {
        if (storagePort == DEFAULT_NFS_PORT) {
            s_logger.info("creating the NFS datastore with the following configuration - storageHost: " + storageHost + ", storagePort: " + storagePort +
                          ", exportpath: " + iScsiName + "and diskUuid : " + diskUuid);
            ManagedObjectReference morCluster = hyperHost.getHyperHostCluster();
            ClusterMO cluster = new ClusterMO(context, morCluster);
            List<Pair<ManagedObjectReference, String>> lstHosts = cluster.getClusterHosts();

            HostMO host = new HostMO(context, lstHosts.get(0).first());
            HostDatastoreSystemMO hostDatastoreSystem = host.getHostDatastoreSystemMO();

            return hostDatastoreSystem.createNfsDatastore(storageHost, storagePort, iScsiName, diskUuid);
         } else {
             return getVmfsDatastore(context, hyperHost, VmwareResource.getDatastoreName(iScsiName), storageHost, storagePort,
                        trimIqn(iScsiName), chapInitiatorUsername, chapInitiatorSecret, chapTargetUsername, chapTargetSecret);
         }
    }

    private ManagedObjectReference getVmfsDatastore(VmwareContext context, VmwareHypervisorHost hyperHost, String datastoreName, String storageIpAddress, int storagePortNumber,
            String iqn, String chapName, String chapSecret, String mutualChapName, String mutualChapSecret) throws Exception {
        ManagedObjectReference morCluster = hyperHost.getHyperHostCluster();
        ClusterMO cluster = new ClusterMO(context, morCluster);
        List<Pair<ManagedObjectReference, String>> lstHosts = cluster.getClusterHosts();

        HostInternetScsiHbaStaticTarget target = new HostInternetScsiHbaStaticTarget();

        target.setAddress(storageIpAddress);
        target.setPort(storagePortNumber);
        target.setIScsiName(iqn);

        if (StringUtils.isNotBlank(chapName) && StringUtils.isNotBlank(chapSecret)) {
            HostInternetScsiHbaAuthenticationProperties auth = new HostInternetScsiHbaAuthenticationProperties();

            String strAuthType = "chapRequired";

            auth.setChapAuthEnabled(true);
            auth.setChapInherited(false);
            auth.setChapAuthenticationType(strAuthType);
            auth.setChapName(chapName);
            auth.setChapSecret(chapSecret);

            if (StringUtils.isNotBlank(mutualChapName) && StringUtils.isNotBlank(mutualChapSecret)) {
                auth.setMutualChapInherited(false);
                auth.setMutualChapAuthenticationType(strAuthType);
                auth.setMutualChapName(mutualChapName);
                auth.setMutualChapSecret(mutualChapSecret);
            }

            target.setAuthenticationProperties(auth);
        }

        final List<HostInternetScsiHbaStaticTarget> lstTargets = new ArrayList<HostInternetScsiHbaStaticTarget>();

        lstTargets.add(target);

        addRemoveInternetScsiTargetsToAllHosts(context, true, lstTargets, lstHosts);

        rescanAllHosts(context, lstHosts);

        HostMO host = new HostMO(context, lstHosts.get(0).first());
        HostDatastoreSystemMO hostDatastoreSystem = host.getHostDatastoreSystemMO();

        ManagedObjectReference morDs = hostDatastoreSystem.findDatastoreByName(datastoreName);

        if (morDs != null) {
            return morDs;
        }

        rescanAllHosts(context, lstHosts);

        HostStorageSystemMO hostStorageSystem = host.getHostStorageSystemMO();
        List<HostScsiDisk> lstHostScsiDisks = hostDatastoreSystem.queryAvailableDisksForVmfs();

        HostScsiDisk hostScsiDisk = getHostScsiDisk(hostStorageSystem.getStorageDeviceInfo().getScsiTopology(), lstHostScsiDisks, iqn);

        if (hostScsiDisk == null) {
            // check to see if the datastore actually does exist already
            morDs = hostDatastoreSystem.findDatastoreByName(datastoreName);

            if (morDs != null) {
                return morDs;
            }

            throw new Exception("A relevant SCSI disk could not be located to use to create a datastore.");
        }

        morDs = hostDatastoreSystem.createVmfsDatastore(datastoreName, hostScsiDisk);

        if (morDs != null) {
            rescanAllHosts(context, lstHosts);

            return morDs;
        }

        throw new Exception("Unable to create a datastore");
    }

    // the purpose of this method is to find the HostScsiDisk in the passed-in array that exists (if any) because
    // we added the static iqn to an iSCSI HBA
    private static HostScsiDisk getHostScsiDisk(HostScsiTopology hst, List<HostScsiDisk> lstHostScsiDisks, String iqn) {
        for (HostScsiTopologyInterface adapter : hst.getAdapter()) {
            if (adapter.getTarget() != null) {
                for (HostScsiTopologyTarget target : adapter.getTarget()) {
                    if (target.getTransport() instanceof HostInternetScsiTargetTransport) {
                        String iScsiName = ((HostInternetScsiTargetTransport)target.getTransport()).getIScsiName();

                        if (iqn.equals(iScsiName)) {
                            for (HostScsiDisk hostScsiDisk : lstHostScsiDisks) {
                                for (HostScsiTopologyLun hstl : target.getLun()) {
                                    if (hstl.getScsiLun().contains(hostScsiDisk.getUuid())) {
                                        return hostScsiDisk;
                                    }
                                }
                            }
                        }
                    }
                }
            }
        }

        return null;
    }

    private void removeVmfsDatastore(VmwareHypervisorHost hyperHost, String datastoreName, String storageIpAddress, int storagePortNumber, String iqn) throws Exception {
        // hyperHost.unmountDatastore(datastoreName);

        VmwareContext context = hostService.getServiceContext(null);
        ManagedObjectReference morCluster = hyperHost.getHyperHostCluster();
        ClusterMO cluster = new ClusterMO(context, morCluster);
        List<Pair<ManagedObjectReference, String>> lstHosts = cluster.getClusterHosts();

        HostInternetScsiHbaStaticTarget target = new HostInternetScsiHbaStaticTarget();

        target.setAddress(storageIpAddress);
        target.setPort(storagePortNumber);
        target.setIScsiName(iqn);

        final List<HostInternetScsiHbaStaticTarget> lstTargets = new ArrayList<HostInternetScsiHbaStaticTarget>();

        lstTargets.add(target);

        addRemoveInternetScsiTargetsToAllHosts(context, false, lstTargets, lstHosts);

        rescanAllHosts(context, lstHosts);
    }

    private void createVmdk(Command cmd, DatastoreMO dsMo, String vmdkDatastorePath, Long volumeSize) throws Exception {
        VmwareContext context = hostService.getServiceContext(null);
        VmwareHypervisorHost hyperHost = hostService.getHyperHost(context, null);

        String dummyVmName = hostService.getWorkerName(context, cmd, 0);

        VirtualMachineMO vmMo = HypervisorHostHelper.createWorkerVM(hyperHost, dsMo, dummyVmName);

        if (vmMo == null) {
            throw new Exception("Unable to create a dummy VM for volume creation");
        }

        Long volumeSizeToUse = volumeSize < dsMo.getSummary().getFreeSpace() ? volumeSize : dsMo.getSummary().getFreeSpace();

        vmMo.createDisk(vmdkDatastorePath, getMBsFromBytes(volumeSizeToUse), dsMo.getMor(), vmMo.getScsiDeviceControllerKey());
        vmMo.detachDisk(vmdkDatastorePath, false);
        vmMo.destroy();
    }

    private static int getMBsFromBytes(long bytes) {
        return (int)(bytes / (1024L * 1024L));
    }

    private void addRemoveInternetScsiTargetsToAllHosts(VmwareContext context, final boolean add, final List<HostInternetScsiHbaStaticTarget> lstTargets,
            List<Pair<ManagedObjectReference, String>> lstHosts) throws Exception {
        ExecutorService executorService = Executors.newFixedThreadPool(lstHosts.size());

        final List<Exception> exceptions = new ArrayList<Exception>();

        for (Pair<ManagedObjectReference, String> hostPair : lstHosts) {
            HostMO host = new HostMO(context, hostPair.first());
            HostStorageSystemMO hostStorageSystem = host.getHostStorageSystemMO();

            boolean iScsiHbaConfigured = false;

            for (HostHostBusAdapter hba : hostStorageSystem.getStorageDeviceInfo().getHostBusAdapter()) {
                if (hba instanceof HostInternetScsiHba) {
                    // just finding an instance of HostInternetScsiHba means that we have found at least one configured iSCSI HBA
                    // at least one iSCSI HBA must be configured before a CloudStack user can use this host for iSCSI storage
                    iScsiHbaConfigured = true;

                    final String iScsiHbaDevice = hba.getDevice();

                    final HostStorageSystemMO hss = hostStorageSystem;

                    executorService.submit(new Thread() {
                        @Override
                        public void run() {
                            try {
                                if (add) {
                                    hss.addInternetScsiStaticTargets(iScsiHbaDevice, lstTargets);
                                } else {
                                    hss.removeInternetScsiStaticTargets(iScsiHbaDevice, lstTargets);
                                }

                                hss.rescanHba(iScsiHbaDevice);
                                hss.rescanVmfs();
                            } catch (Exception ex) {
                                synchronized (exceptions) {
                                    exceptions.add(ex);
                                }
                            }
                        }
                    });
                }
            }

            if (!iScsiHbaConfigured) {
                throw new Exception("An iSCSI HBA must be configured before a host can use iSCSI storage.");
            }
        }

        executorService.shutdown();

        if (!executorService.awaitTermination(Long.MAX_VALUE, TimeUnit.MINUTES)) {
            throw new Exception("The system timed out before completing the task 'rescanAllHosts'.");
        }

        if (exceptions.size() > 0) {
            throw new Exception(exceptions.get(0).getMessage());
        }
    }

    private void rescanAllHosts(VmwareContext context, List<Pair<ManagedObjectReference, String>> lstHosts) throws Exception {
        ExecutorService executorService = Executors.newFixedThreadPool(lstHosts.size());

        final List<Exception> exceptions = new ArrayList<Exception>();

        for (Pair<ManagedObjectReference, String> hostPair : lstHosts) {
            HostMO host = new HostMO(context, hostPair.first());
            HostStorageSystemMO hostStorageSystem = host.getHostStorageSystemMO();

            boolean iScsiHbaConfigured = false;

            for (HostHostBusAdapter hba : hostStorageSystem.getStorageDeviceInfo().getHostBusAdapter()) {
                if (hba instanceof HostInternetScsiHba) {
                    // just finding an instance of HostInternetScsiHba means that we have found at least one configured iSCSI HBA
                    // at least one iSCSI HBA must be configured before a CloudStack user can use this host for iSCSI storage
                    iScsiHbaConfigured = true;

                    final String iScsiHbaDevice = hba.getDevice();

                    final HostStorageSystemMO hss = hostStorageSystem;

                    executorService.submit(new Thread() {
                        @Override
                        public void run() {
                            try {
                                hss.rescanHba(iScsiHbaDevice);
                                hss.rescanVmfs();
                            } catch (Exception ex) {
                                synchronized (exceptions) {
                                    exceptions.add(ex);
                                }
                            }
                        }
                    });
                }
            }

            if (!iScsiHbaConfigured) {
                throw new Exception("An iSCSI HBA must be configured before a host can use iSCSI storage.");
            }
        }

        executorService.shutdown();

        if (!executorService.awaitTermination(Long.MAX_VALUE, TimeUnit.MINUTES)) {
            throw new Exception("The system timed out before completing the task 'rescanAllHosts'.");
        }

        if (exceptions.size() > 0) {
            throw new Exception(exceptions.get(0).getMessage());
        }
    }

    private static String trimIqn(String iqn) {
        String[] tmp = iqn.split("/");

        if (tmp.length != 3) {
            String msg = "Wrong format for iScsi path: " + iqn + ". It should be formatted as '/targetIQN/LUN'.";

            s_logger.warn(msg);

            throw new CloudRuntimeException(msg);
        }

        return tmp[1].trim();
    }

    public ManagedObjectReference prepareManagedStorage(VmwareContext context, VmwareHypervisorHost hyperHost, String diskUuid, String iScsiName,
            String storageHost, int storagePort, String volumeName, String chapInitiatorUsername, String chapInitiatorSecret,
            String chapTargetUsername, String chapTargetSecret, long size, Command cmd) throws Exception {

        ManagedObjectReference morDs = prepareManagedDatastore(context, hyperHost, diskUuid, iScsiName, storageHost, storagePort,
                chapInitiatorUsername, chapInitiatorSecret, chapTargetUsername, chapTargetSecret);

        DatastoreMO dsMo = new DatastoreMO(hostService.getServiceContext(null), morDs);

        String volumeDatastorePath = String.format("[%s] %s.vmdk", dsMo.getName(), volumeName != null ? volumeName : dsMo.getName());

        if (!dsMo.fileExists(volumeDatastorePath)) {
            createVmdk(cmd, dsMo, volumeDatastorePath, size);
        }

        return morDs;
    }

    public void handleDatastoreAndVmdkDetach(String datastoreName, String iqn, String storageHost, int storagePort) throws Exception {
        VmwareContext context = hostService.getServiceContext(null);
        VmwareHypervisorHost hyperHost = hostService.getHyperHost(context, null);

        removeVmfsDatastore(hyperHost, datastoreName, storageHost, storagePort, trimIqn(iqn));
    }

    private void handleDatastoreAndVmdkDetachManaged(String diskUuid, String iqn, String storageHost, int storagePort) throws Exception {
        if (storagePort == DEFAULT_NFS_PORT) {
            VmwareContext context = hostService.getServiceContext(null);
            VmwareHypervisorHost hyperHost = hostService.getHyperHost(context, null);
            // for managed NFS datastore
            hyperHost.unmountDatastore(diskUuid);
        } else {
            handleDatastoreAndVmdkDetach(VmwareResource.getDatastoreName(iqn), iqn, storageHost, storagePort);
        }
    }

    private void removeManagedTargetsFromCluster(List<String> iqns) throws Exception {
        List<HostInternetScsiHbaStaticTarget> lstManagedTargets = new ArrayList<HostInternetScsiHbaStaticTarget>();

        VmwareContext context = hostService.getServiceContext(null);
        VmwareHypervisorHost hyperHost = hostService.getHyperHost(context, null);
        ManagedObjectReference morCluster = hyperHost.getHyperHostCluster();
        ClusterMO cluster = new ClusterMO(context, morCluster);
        List<Pair<ManagedObjectReference, String>> lstHosts = cluster.getClusterHosts();
        HostMO host = new HostMO(context, lstHosts.get(0).first());
        HostStorageSystemMO hostStorageSystem = host.getHostStorageSystemMO();

        for (HostHostBusAdapter hba : hostStorageSystem.getStorageDeviceInfo().getHostBusAdapter()) {
            if (hba instanceof HostInternetScsiHba) {
                List<HostInternetScsiHbaStaticTarget> lstTargets = ((HostInternetScsiHba)hba).getConfiguredStaticTarget();

                if (lstTargets != null) {
                    for (HostInternetScsiHbaStaticTarget target : lstTargets) {
                        if (iqns.contains(target.getIScsiName())) {
                            lstManagedTargets.add(target);
                        }
                    }
                }
            }
        }

        addRemoveInternetScsiTargetsToAllHosts(context, false, lstManagedTargets, lstHosts);

        rescanAllHosts(context, lstHosts);
    }

    private List<String> getManagedIqnsFromVirtualDisks(List<VirtualDisk> virtualDisks) {
        List<String> managedIqns = new ArrayList<String>();

        if (virtualDisks != null) {
            for (VirtualDisk virtualDisk : virtualDisks) {
                if (virtualDisk.getBacking() instanceof VirtualDiskFlatVer2BackingInfo) {
                    VirtualDiskFlatVer2BackingInfo backingInfo = (VirtualDiskFlatVer2BackingInfo)virtualDisk.getBacking();
                    String path = backingInfo.getFileName();

                    String search = "[-";
                    int index = path.indexOf(search);

                    if (index > -1) {
                        path = path.substring(index + search.length());

                        String search2 = "-0]";

                        index = path.lastIndexOf(search2);

                        if (index > -1) {
                            path = path.substring(0, index);

                            if (path.startsWith("iqn.")) {
                                managedIqns.add(path);
                            }
                        }
                    }
                }
            }
        }

        return managedIqns;
    }

    private Long restoreVolumeFromSecStorage(VmwareHypervisorHost hyperHost, DatastoreMO primaryDsMo, String newVolumeName, String secStorageUrl, String secStorageDir,
            String backupName, long wait, String nfsVersion) throws Exception {

        String secondaryMountPoint = mountService.getMountPoint(secStorageUrl, null);
        String srcOVAFileName = null;
        String srcOVFFileName = null;

        srcOVAFileName = secondaryMountPoint + "/" + secStorageDir + "/" + backupName + "." + ImageFormat.OVA.getFileExtension();
        srcOVFFileName = secondaryMountPoint + "/" + secStorageDir + "/" + backupName + ".ovf";

        String snapshotDir = "";
        if (backupName.contains("/")) {
            snapshotDir = backupName.split("/")[0];
        }

        File ovafile = new File(srcOVAFileName);

        File ovfFile = new File(srcOVFFileName);
        // String srcFileName = getOVFFilePath(srcOVAFileName);
        if (!ovfFile.exists()) {
            srcOVFFileName = getOVFFilePath(srcOVAFileName);
            if (srcOVFFileName == null && ovafile.exists()) {  // volss: ova file exists; o/w can't do tar
                Script command = new Script("tar", wait, s_logger);
                command.add("--no-same-owner");
                command.add("-xf", srcOVAFileName);
                command.setWorkDir(secondaryMountPoint + "/" + secStorageDir + "/" + snapshotDir);
                s_logger.info("Executing command: " + command.toString());
                String result = command.execute();
                if (result != null) {
                    String msg = "Unable to unpack snapshot OVA file at: " + srcOVAFileName;
                    s_logger.error(msg);
                    throw new Exception(msg);
                }
                srcOVFFileName = getOVFFilePath(srcOVAFileName);
            } else if (srcOVFFileName == null) {
                String msg = "Unable to find snapshot OVA file at: " + srcOVAFileName;
                s_logger.error(msg);
                throw new Exception(msg);
            }
        }
        if (srcOVFFileName == null) {
            String msg = "Unable to locate OVF file in template package directory: " + srcOVAFileName;
            s_logger.error(msg);
            throw new Exception(msg);
        }

        VirtualMachineMO clonedVm = null;
        try {
            hyperHost.importVmFromOVF(srcOVFFileName, newVolumeName, primaryDsMo, "thin");
            clonedVm = hyperHost.findVmOnHyperHost(newVolumeName);
            if (clonedVm == null) {
                throw new Exception("Unable to create container VM for volume creation");
            }

            clonedVm.moveAllVmDiskFiles(primaryDsMo, "", false);
            clonedVm.detachAllDisks();
            return _storage.getSize(srcOVFFileName);
        } finally {
            if (clonedVm != null) {
                clonedVm.detachAllDisks();
                clonedVm.destroy();
            }
        }
    }

    @Override
    public Answer createVolumeFromSnapshot(CopyCommand cmd) {
        DataTO srcData = cmd.getSrcTO();
        SnapshotObjectTO snapshot = (SnapshotObjectTO)srcData;
        DataTO destData = cmd.getDestTO();
        DataStoreTO pool = destData.getDataStore();
        DataStoreTO imageStore = srcData.getDataStore();

        if (!(imageStore instanceof NfsTO)) {
            return new CopyCmdAnswer("unsupported protocol");
        }

        NfsTO nfsImageStore = (NfsTO)imageStore;
        String primaryStorageNameLabel = pool.getUuid();

        String secondaryStorageUrl = nfsImageStore.getUrl();
        String backedUpSnapshotUuid = snapshot.getPath();
        int index = backedUpSnapshotUuid.lastIndexOf(File.separator);
        String backupPath = backedUpSnapshotUuid.substring(0, index);
        backedUpSnapshotUuid = backedUpSnapshotUuid.substring(index + 1);
        String details = null;
        String newVolumeName = VmwareHelper.getVCenterSafeUuid();

        VmwareContext context = hostService.getServiceContext(cmd);
        try {
            VmwareHypervisorHost hyperHost = hostService.getHyperHost(context, cmd);
            ManagedObjectReference morPrimaryDs = HypervisorHostHelper.findDatastoreWithBackwardsCompatibility(hyperHost, primaryStorageNameLabel);
            if (morPrimaryDs == null) {
                String msg = "Unable to find datastore: " + primaryStorageNameLabel;
                s_logger.error(msg);
                throw new Exception(msg);
            }

            // strip off the extension since restoreVolumeFromSecStorage internally will append suffix there.
            if (backedUpSnapshotUuid.endsWith(".ova")){
                backedUpSnapshotUuid = backedUpSnapshotUuid.replace(".ova", "");
            } else if (backedUpSnapshotUuid.endsWith(".ovf")){
                backedUpSnapshotUuid = backedUpSnapshotUuid.replace(".ovf", "");
            }
            DatastoreMO primaryDsMo = new DatastoreMO(hyperHost.getContext(), morPrimaryDs);
            restoreVolumeFromSecStorage(hyperHost, primaryDsMo, newVolumeName, secondaryStorageUrl, backupPath, backedUpSnapshotUuid, (long)cmd.getWait() * 1000, _nfsVersion);

            VolumeObjectTO newVol = new VolumeObjectTO();
            newVol.setPath(newVolumeName);
            return new CopyCmdAnswer(newVol);
        } catch (Throwable e) {
            if (e instanceof RemoteException) {
                hostService.invalidateServiceContext(context);
            }

            s_logger.error("Unexpecpted exception ", e);
            details = "create volume from snapshot exception: " + VmwareHelper.getExceptionMessage(e);
        }
        return new CopyCmdAnswer(details);
    }

    @Override
    public Answer deleteSnapshot(DeleteCommand cmd) {
        SnapshotObjectTO snapshot = (SnapshotObjectTO)cmd.getData();
        DataStoreTO store = snapshot.getDataStore();
        if (store.getRole() == DataStoreRole.Primary) {
            return new Answer(cmd);
        } else {
            return new Answer(cmd, false, "unsupported command");
        }
    }

    @Override
    public Answer introduceObject(IntroduceObjectCmd cmd) {
        return new Answer(cmd, false, "not implememented yet");
    }

    @Override
    public Answer forgetObject(ForgetObjectCmd cmd) {
        return new Answer(cmd, false, "not implememented yet");
    }

    private static String deriveTemplateUuidOnHost(VmwareHypervisorHost hyperHost, String storeIdentifier, String templateName) {
        String templateUuid;
        try{
            templateUuid = UUID.nameUUIDFromBytes((templateName + "@" + storeIdentifier + "-" + hyperHost.getMor().getValue()).getBytes("UTF-8")).toString();
        }catch(UnsupportedEncodingException e){
            s_logger.warn("unexpected encoding error, using default Charset: " + e.getLocalizedMessage());
            templateUuid = UUID.nameUUIDFromBytes((templateName + "@" + storeIdentifier + "-" + hyperHost.getMor().getValue()).getBytes(Charset.defaultCharset()))
                    .toString();
        }
        templateUuid = templateUuid.replaceAll("-", "");
        return templateUuid;
    }

    private String getControllerFromConfigurationSetting() throws Exception {
        String diskController = null;
        VmwareContext context = null;
        try {
            context = hostService.getServiceContext(null);
            VmwareManager mgr = context.getStockObject(VmwareManager.CONTEXT_STOCK_NAME);
            diskController = mgr.getDataDiskController();
        } catch (Throwable e) {
            if (e instanceof RemoteException) {
                s_logger.warn("Encounter remote exception to vCenter, invalidate VMware session context");
                hostService.invalidateServiceContext(context);
            }

            String details = "Failed to connect to vCenter due to " + VmwareHelper.getExceptionMessage(e);
            s_logger.error(details, e);
        }

        return diskController;
    }

    private String getLegacyVmDataDiskController() throws Exception {
        return DiskControllerType.lsilogic.toString();
    }
}<|MERGE_RESOLUTION|>--- conflicted
+++ resolved
@@ -1367,29 +1367,10 @@
             AttachAnswer answer = new AttachAnswer(disk);
 
             if (isAttach) {
-<<<<<<< HEAD
-                String dataDiskController = controllerInfo.get(VmDetailConstants.DATA_DISK_CONTROLLER);
-                String rootDiskController = controllerInfo.get(VmDetailConstants.ROOT_DISK_CONTROLLER);
-                DiskControllerType rootDiskControllerType = DiskControllerType.getType(rootDiskController);
-
-                if (dataDiskController == null) {
-                    dataDiskController = getLegacyVmDataDiskController();
-                } else if ((rootDiskControllerType == DiskControllerType.lsilogic) ||
-                           (rootDiskControllerType == DiskControllerType.lsisas1068) ||
-                           (rootDiskControllerType == DiskControllerType.pvscsi) ||
-                           (rootDiskControllerType == DiskControllerType.buslogic)) {
-                    //TODO: Support mix of SCSI controller types for single VM. If root disk is already over
-                    //a SCSI controller then use the same for data volume as well. This limitation will go once mix
-                    //of SCSI controller types for single VM.
-                    dataDiskController = rootDiskController;
-                } else if (DiskControllerType.getType(dataDiskController) == DiskControllerType.osdefault) {
-                    dataDiskController = vmMo.getRecommendedDiskController(null);
-=======
                 String diskController = getLegacyVmDataDiskController();
                 if (controllerInfo != null &&
                         !Strings.isNullOrEmpty(controllerInfo.get(VmDetailConstants.DATA_DISK_CONTROLLER))) {
                     diskController = controllerInfo.get(VmDetailConstants.DATA_DISK_CONTROLLER);
->>>>>>> 126a039e
                 }
                 if (DiskControllerType.getType(diskController) == DiskControllerType.osdefault) {
                     diskController = vmMo.getRecommendedDiskController(null);
