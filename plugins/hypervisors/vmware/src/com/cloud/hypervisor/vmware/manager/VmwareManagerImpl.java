--- conflicted
+++ resolved
@@ -46,7 +46,6 @@
 import com.cloud.agent.api.Command;
 import com.cloud.agent.api.StartupCommand;
 import com.cloud.agent.api.StartupRoutingCommand;
-import com.cloud.cluster.CheckPointManager;
 import com.cloud.cluster.ClusterManager;
 import com.cloud.configuration.Config;
 import com.cloud.configuration.dao.ConfigurationDao;
@@ -61,10 +60,6 @@
 import com.cloud.host.dao.HostDao;
 import com.cloud.hypervisor.Hypervisor.HypervisorType;
 import com.cloud.hypervisor.vmware.VmwareCleanupMaid;
-import com.cloud.hypervisor.vmware.manager.VmwareManager;
-import com.cloud.hypervisor.vmware.manager.VmwareStorageManager;
-import com.cloud.hypervisor.vmware.manager.VmwareStorageManagerImpl;
-import com.cloud.hypervisor.vmware.manager.VmwareStorageMount;
 import com.cloud.hypervisor.vmware.mo.DiskControllerType;
 import com.cloud.hypervisor.vmware.mo.HostFirewallSystemMO;
 import com.cloud.hypervisor.vmware.mo.HostMO;
@@ -72,7 +67,6 @@
 import com.cloud.hypervisor.vmware.mo.TaskMO;
 import com.cloud.hypervisor.vmware.mo.VirtualEthernetCardType;
 import com.cloud.hypervisor.vmware.mo.VmwareHostType;
-import com.cloud.utils.ssh.SshHelper;
 import com.cloud.hypervisor.vmware.util.VmwareContext;
 import com.cloud.network.CiscoNexusVSMDeviceVO;
 import com.cloud.network.NetworkModel;
@@ -81,18 +75,19 @@
 import com.cloud.secstorage.CommandExecLogDao;
 import com.cloud.serializer.GsonHelper;
 import com.cloud.server.ConfigurationServer;
+import com.cloud.storage.JavaStorageLayer;
 import com.cloud.storage.StorageLayer;
 import com.cloud.storage.secondary.SecondaryStorageVmManager;
 import com.cloud.utils.FileUtil;
 import com.cloud.utils.NumbersUtil;
 import com.cloud.utils.Pair;
-
 import com.cloud.utils.component.Manager;
 import com.cloud.utils.concurrency.NamedThreadFactory;
 import com.cloud.utils.db.DB;
 import com.cloud.utils.db.GlobalLock;
 import com.cloud.utils.exception.CloudRuntimeException;
 import com.cloud.utils.script.Script;
+import com.cloud.utils.ssh.SshHelper;
 import com.cloud.vm.DomainRouterVO;
 import com.google.gson.Gson;
 import com.vmware.apputils.vim25.ServiceUtil;
@@ -114,18 +109,13 @@
     private String _instance;
 
     @Inject AgentManager _agentMgr;
-<<<<<<< HEAD
-    @Inject NetworkManager _netMgr;
-=======
     @Inject
     protected NetworkModel _netMgr;
->>>>>>> ce4b49d3
     @Inject HostDao _hostDao;
     @Inject ClusterDao _clusterDao;
     @Inject ClusterDetailsDao _clusterDetailsDao;
     @Inject CommandExecLogDao _cmdExecLogDao;
     @Inject ClusterManager _clusterMgr;
-    @Inject CheckPointManager _checkPointMgr;
     @Inject SecondaryStorageVmManager _ssvmMgr;
     @Inject CiscoNexusVSMDeviceDao _nexusDao;
     @Inject ClusterVSMMapDao _vsmMapDao;
@@ -147,15 +137,15 @@
     int _additionalPortRangeSize;
     int _maxHostsPerCluster;
     int _routerExtraPublicNics = 2;
-    
+
     String _cpuOverprovisioningFactor = "1";
     String _reserveCpu = "false";
-    
+
     String _memOverprovisioningFactor = "1";
     String _reserveMem = "false";
-    
+
     String _rootDiskController = DiskControllerType.ide.toString();
-    
+
     Map<String, String> _storageMounts = new HashMap<String, String>();
 
     Random _rand = new Random(System.currentTimeMillis());
@@ -204,27 +194,16 @@
 
         _storage = (StorageLayer)params.get(StorageLayer.InstanceConfigKey);
         if (_storage == null) {
-            value = (String)params.get(StorageLayer.ClassConfigKey);
-            if (value == null) {
-                value = "com.cloud.storage.JavaStorageLayer";
-            }
-
-            try {
-                Class<?> clazz = Class.forName(value);
-                _storage = (StorageLayer)ComponentLocator.inject(clazz);
-                _storage.configure("StorageLayer", params);
-            } catch (ClassNotFoundException e) {
-                throw new ConfigurationException("Unable to find class " + value);
-            }
-        }
-        
+            _storage = new JavaStorageLayer();
+            _storage.configure("StorageLayer", params);
+        }
         value = _configDao.getValue(Config.VmwareUseNexusVSwitch.key());
         if(value == null) {
-        	_nexusVSwitchActive = false;
+            _nexusVSwitchActive = false;
         }
         else
         {
-        	_nexusVSwitchActive = Boolean.parseBoolean(value);
+            _nexusVSwitchActive = Boolean.parseBoolean(value);
         }
 
         _privateNetworkVSwitchName = _configDao.getValue(Config.VmwarePrivateNetworkVSwitch.key());
@@ -261,55 +240,55 @@
         if(_serviceConsoleName == null) {
             _serviceConsoleName = "Service Console";
         }
-        
+
         _managemetPortGroupName = _configDao.getValue(Config.VmwareManagementPortGroup.key());
         if(_managemetPortGroupName == null) {
-        	_managemetPortGroupName = "Management Network";
-        }
-        
+            _managemetPortGroupName = "Management Network";
+        }
+
         _defaultSystemVmNicAdapterType = _configDao.getValue(Config.VmwareSystemVmNicDeviceType.key());
         if(_defaultSystemVmNicAdapterType == null)
             _defaultSystemVmNicAdapterType = VirtualEthernetCardType.E1000.toString();
-        
+
         _additionalPortRangeStart = NumbersUtil.parseInt(_configDao.getValue(Config.VmwareAdditionalVncPortRangeStart.key()), 59000);
         if(_additionalPortRangeStart > 65535) {
-        	s_logger.warn("Invalid port range start port (" + _additionalPortRangeStart + ") for additional VNC port allocation, reset it to default start port 59000");
-        	_additionalPortRangeStart = 59000;
-        }
-        
+            s_logger.warn("Invalid port range start port (" + _additionalPortRangeStart + ") for additional VNC port allocation, reset it to default start port 59000");
+            _additionalPortRangeStart = 59000;
+        }
+
         _additionalPortRangeSize = NumbersUtil.parseInt(_configDao.getValue(Config.VmwareAdditionalVncPortRangeSize.key()), 1000);
         if(_additionalPortRangeSize < 0 || _additionalPortRangeStart + _additionalPortRangeSize > 65535) {
-        	s_logger.warn("Invalid port range size (" + _additionalPortRangeSize + " for range starts at " + _additionalPortRangeStart);
-        	_additionalPortRangeSize = Math.min(1000, 65535 - _additionalPortRangeStart);
-        }
-        
+            s_logger.warn("Invalid port range size (" + _additionalPortRangeSize + " for range starts at " + _additionalPortRangeStart);
+            _additionalPortRangeSize = Math.min(1000, 65535 - _additionalPortRangeStart);
+        }
+
         _routerExtraPublicNics = NumbersUtil.parseInt(_configDao.getValue(Config.RouterExtraPublicNics.key()), 2);
-        
+
         _maxHostsPerCluster = NumbersUtil.parseInt(_configDao.getValue(Config.VmwarePerClusterHostMax.key()), VmwareManager.MAX_HOSTS_PER_CLUSTER);
         _cpuOverprovisioningFactor = _configDao.getValue(Config.CPUOverprovisioningFactor.key());
         if(_cpuOverprovisioningFactor == null || _cpuOverprovisioningFactor.isEmpty())
-        	_cpuOverprovisioningFactor = "1";
+            _cpuOverprovisioningFactor = "1";
 
         _memOverprovisioningFactor = _configDao.getValue(Config.MemOverprovisioningFactor.key());
         if(_memOverprovisioningFactor == null || _memOverprovisioningFactor.isEmpty())
-        	_memOverprovisioningFactor = "1";
-        
+            _memOverprovisioningFactor = "1";
+
         _reserveCpu = _configDao.getValue(Config.VmwareReserveCpu.key());
         if(_reserveCpu == null || _reserveCpu.isEmpty())
-        	_reserveCpu = "false";
+            _reserveCpu = "false";
         _reserveMem = _configDao.getValue(Config.VmwareReserveMem.key());
         if(_reserveMem == null || _reserveMem.isEmpty())
-        	_reserveMem = "false";
-        
+            _reserveMem = "false";
+
         _recycleHungWorker = _configDao.getValue(Config.VmwareRecycleHungWorker.key());
         if(_recycleHungWorker == null || _recycleHungWorker.isEmpty())
             _recycleHungWorker = "false";
-        
+
         _rootDiskController = _configDao.getValue(Config.VmwareRootDiskControllerType.key());
         if(_rootDiskController == null || _rootDiskController.isEmpty())
-        	_rootDiskController = DiskControllerType.ide.toString();
-        
-    	s_logger.info("Additional VNC port allocation range is settled at " + _additionalPortRangeStart + " to " + (_additionalPortRangeStart + _additionalPortRangeSize));
+            _rootDiskController = DiskControllerType.ide.toString();
+
+        s_logger.info("Additional VNC port allocation range is settled at " + _additionalPortRangeStart + " to " + (_additionalPortRangeStart + _additionalPortRangeSize));
 
         value = _configDao.getValue("vmware.host.scan.interval");
         _hostScanInterval = NumbersUtil.parseLong(value, DEFAULT_HOST_SCAN_INTERVAL);
@@ -349,6 +328,7 @@
         return _name;
     }
 
+    @Override
     public boolean getNexusVSwitchGlobalParameter() {
         return _nexusVSwitchActive;
     }
@@ -357,22 +337,22 @@
     public String composeWorkerName() {
         return UUID.randomUUID().toString().replace("-", "");
     }
-    
+
     @Override
     public String getPrivateVSwitchName(long dcId, HypervisorType hypervisorType) {
         return _netMgr.getDefaultManagementTrafficLabel(dcId, hypervisorType);
     }
-    
+
     @Override
     public String getPublicVSwitchName(long dcId, HypervisorType hypervisorType) {
         return _netMgr.getDefaultPublicTrafficLabel(dcId, hypervisorType);
     }
-    
+
     @Override
     public String getGuestVSwitchName(long dcId, HypervisorType hypervisorType) {
         return _netMgr.getDefaultGuestTrafficLabel(dcId, hypervisorType);
     }
-    
+
     @Override
     public List<ManagedObjectReference> addHostToPodCluster(VmwareContext serviceContext, long dcId, Long podId, Long clusterId,
             String hostInventoryPath) throws Exception {
@@ -396,23 +376,23 @@
                 HostMO hostMo = new HostMO(serviceContext, hosts[0]);
                 HostFirewallSystemMO firewallMo = hostMo.getHostFirewallSystemMO();
                 if(firewallMo != null) {
-            		if(hostMo.getHostType() == VmwareHostType.ESX) {
-            		    
-	                    firewallMo.enableRuleset("vncServer");
-	                    firewallMo.refreshFirewall();
-            		}
+                    if(hostMo.getHostType() == VmwareHostType.ESX) {
+
+                        firewallMo.enableRuleset("vncServer");
+                        firewallMo.refreshFirewall();
+                    }
                 }
 
                 // prepare at least one network on the vswitch to enable OVF importing
                 String vlanId = null;
                 if(privateTrafficLabel != null) {
-                	String[] tokens = privateTrafficLabel.split(",");
-                	if(tokens.length == 2)
-                		vlanId = tokens[1];
+                    String[] tokens = privateTrafficLabel.split(",");
+                    if(tokens.length == 2)
+                        vlanId = tokens[1];
                 }
 
                 if(!_nexusVSwitchActive) {
-                	HypervisorHostHelper.prepareNetwork(_privateNetworkVSwitchName, "cloud.private", hostMo, vlanId, null, null, 180000, false);
+                    HypervisorHostHelper.prepareNetwork(_privateNetworkVSwitchName, "cloud.private", hostMo, vlanId, null, null, 180000, false);
                 }
                 else {
                     s_logger.info("Preparing Network on " + privateTrafficLabel);
@@ -423,22 +403,22 @@
             } else if(mor.getType().equals("ClusterComputeResource")) {
                 ManagedObjectReference[] hosts = (ManagedObjectReference[])serviceContext.getServiceUtil().getDynamicProperty(mor, "host");
                 assert(hosts != null);
-                
+
                 if(hosts.length > _maxHostsPerCluster) {
-                	String msg = "vCenter cluster size is too big (current configured cluster size: " + _maxHostsPerCluster + ")";
-                	s_logger.error(msg);
-                	throw new DiscoveredWithErrorException(msg);
-                }
-                
+                    String msg = "vCenter cluster size is too big (current configured cluster size: " + _maxHostsPerCluster + ")";
+                    s_logger.error(msg);
+                    throw new DiscoveredWithErrorException(msg);
+                }
+
                 for(ManagedObjectReference morHost: hosts) {
                     // For ESX host, we need to enable host firewall to allow VNC access
                     HostMO hostMo = new HostMO(serviceContext, morHost);
                     HostFirewallSystemMO firewallMo = hostMo.getHostFirewallSystemMO();
                     if(firewallMo != null) {
-                		if(hostMo.getHostType() == VmwareHostType.ESX) {
-	                        firewallMo.enableRuleset("vncServer");
-	                        firewallMo.refreshFirewall();
-                		}
+                        if(hostMo.getHostType() == VmwareHostType.ESX) {
+                            firewallMo.enableRuleset("vncServer");
+                            firewallMo.refreshFirewall();
+                        }
                     }
 
                     String vlanId = null;
@@ -447,12 +427,12 @@
                         if(tokens.length == 2)
                             vlanId = tokens[1];
                     }
-                    
-                    
+
+
                     s_logger.info("Calling prepareNetwork : " + hostMo.getContext().toString());
                     // prepare at least one network on the vswitch to enable OVF importing
                     if(!_nexusVSwitchActive) {
-                    	HypervisorHostHelper.prepareNetwork(_privateNetworkVSwitchName, "cloud.private", hostMo, vlanId, null, null, 180000, false);
+                        HypervisorHostHelper.prepareNetwork(_privateNetworkVSwitchName, "cloud.private", hostMo, vlanId, null, null, 180000, false);
                     }
                     else {
                         s_logger.info("Preparing Network on " + privateTrafficLabel);
@@ -466,10 +446,10 @@
                 HostMO hostMo = new HostMO(serviceContext, mor);
                 HostFirewallSystemMO firewallMo = hostMo.getHostFirewallSystemMO();
                 if(firewallMo != null) {
-            		if(hostMo.getHostType() == VmwareHostType.ESX) {
-	                    firewallMo.enableRuleset("vncServer");
-	                    firewallMo.refreshFirewall();
-            		}
+                    if(hostMo.getHostType() == VmwareHostType.ESX) {
+                        firewallMo.enableRuleset("vncServer");
+                        firewallMo.refreshFirewall();
+                    }
                 }
 
                 String vlanId = null;
@@ -481,7 +461,7 @@
 
                 // prepare at least one network on the vswitch to enable OVF importing
                 if(!_nexusVSwitchActive) {
-                	HypervisorHostHelper.prepareNetwork(_privateNetworkVSwitchName, "cloud.private", hostMo, vlanId, null, null, 180000, false);
+                    HypervisorHostHelper.prepareNetwork(_privateNetworkVSwitchName, "cloud.private", hostMo, vlanId, null, null, 180000, false);
                 }
                 else {
                     s_logger.info("Preparing Network on " + privateTrafficLabel);
@@ -539,28 +519,30 @@
 
     @Override
     public String getSecondaryStorageStoreUrl(long dcId) {
-    	List<HostVO> secStorageHosts = _ssvmMgr.listSecondaryStorageHostsInOneZone(dcId);
-    	if(secStorageHosts.size() > 0)
-    		return secStorageHosts.get(0).getStorageUrl();
-    	
+        List<HostVO> secStorageHosts = _ssvmMgr.listSecondaryStorageHostsInOneZone(dcId);
+        if(secStorageHosts.size() > 0)
+            return secStorageHosts.get(0).getStorageUrl();
+
         return null;
     }
 
-	public String getServiceConsolePortGroupName() {
-		return _serviceConsoleName;
-	}
-	
-	public String getManagementPortGroupName() {
-		return _managemetPortGroupName;
-	}
-    
+    @Override
+    public String getServiceConsolePortGroupName() {
+        return _serviceConsoleName;
+    }
+
+    @Override
+    public String getManagementPortGroupName() {
+        return _managemetPortGroupName;
+    }
+
     @Override
     public String getManagementPortGroupByHost(HostMO hostMo) throws Exception {
-    	if(hostMo.getHostType() == VmwareHostType.ESXi)
-    		return  this._managemetPortGroupName;
+        if(hostMo.getHostType() == VmwareHostType.ESXi)
+            return  this._managemetPortGroupName;
         return this._serviceConsoleName;
     }
-    
+
     @Override
     public void setupResourceStartupParams(Map<String, Object> params) {
         params.put("private.network.vswitch.name", _privateNetworkVSwitchName);
@@ -582,20 +564,10 @@
         return _storageMgr;
     }
 
-    
-    @Override
-	public long pushCleanupCheckpoint(String hostGuid, String vmName) {
-        return _checkPointMgr.pushCheckPoint(new VmwareCleanupMaid(hostGuid, vmName));
-    }
-    
-    @Override
-	public void popCleanupCheckpoint(long checkpoint) {
-    	_checkPointMgr.popCheckPoint(checkpoint);
-    }
-    
-    @Override
-	public void gcLeftOverVMs(VmwareContext context) {
-    	VmwareCleanupMaid.gcLeftOverVMs(context);
+
+    @Override
+    public void gcLeftOverVMs(VmwareContext context) {
+        VmwareCleanupMaid.gcLeftOverVMs(context);
     }
 
     @Override
@@ -620,19 +592,19 @@
                     if(!destIso.exists()) {
                         s_logger.info("Inject SSH key pairs before copying systemvm.iso into secondary storage");
                         _configServer.updateKeyPairs();
-                        
-	                    try {
-	                        FileUtil.copyfile(srcIso, destIso);
-	                    } catch(IOException e) {
-	                    	s_logger.error("Unexpected exception ", e);
-	                    	
-	                        String msg = "Unable to copy systemvm ISO on secondary storage. src location: " + srcIso.toString() + ", dest location: " + destIso;
-	                        s_logger.error(msg);
-	                        throw new CloudRuntimeException(msg);
-	                    }
+
+                        try {
+                            FileUtil.copyfile(srcIso, destIso);
+                        } catch(IOException e) {
+                            s_logger.error("Unexpected exception ", e);
+
+                            String msg = "Unable to copy systemvm ISO on secondary storage. src location: " + srcIso.toString() + ", dest location: " + destIso;
+                            s_logger.error(msg);
+                            throw new CloudRuntimeException(msg);
+                        }
                     } else {
-                    	if(s_logger.isTraceEnabled())
-                    		s_logger.trace("SystemVM ISO file " + destIso.getPath() + " already exists");
+                        if(s_logger.isTraceEnabled())
+                            s_logger.trace("SystemVM ISO file " + destIso.getPath() + " already exists");
                     }
                 } finally {
                     lock.unlock();
@@ -642,22 +614,22 @@
             lock.releaseRef();
         }
     }
-   
+
     @Override
     public String getSystemVMIsoFileNameOnDatastore() {
-        String version = ComponentLocator.class.getPackage().getImplementationVersion();
+        String version = this.getClass().getPackage().getImplementationVersion();
         String fileName = "systemvm-" + version + ".iso";
         return fileName.replace(':', '-');
     }
-    
+
     @Override
     public String getSystemVMDefaultNicAdapterType() {
         return this._defaultSystemVmNicAdapterType;
     }
-    
+
     private File getSystemVMPatchIsoFile() {
         // locate systemvm.iso
-        URL url = ComponentLocator.class.getProtectionDomain().getCodeSource().getLocation();
+        URL url = this.getClass().getProtectionDomain().getCodeSource().getLocation();
         File file = new File(url.getFile());
         File isoFile = new File(file.getParent() + "/vms/systemvm.iso");
         if (!isoFile.exists()) {
@@ -671,7 +643,7 @@
 
     @Override
     public File getSystemVMKeyFile() {
-        URL url = ComponentLocator.class.getProtectionDomain().getCodeSource().getLocation();
+        URL url = this.getClass().getProtectionDomain().getCodeSource().getLocation();
         File file = new File(url.getFile());
 
         File keyFile = new File(file.getParent(), "/scripts/vm/systemvm/id_rsa.cloud");
@@ -858,16 +830,6 @@
 
                     _cmdExecLogDao.expunge(execId);
                 }
-
-                String checkPointIdStr = answer.getContextParam("checkpoint");
-                if(checkPointIdStr != null) {
-                    _checkPointMgr.popCheckPoint(Long.parseLong(checkPointIdStr));
-                }
-                
-                checkPointIdStr = answer.getContextParam("checkpoint2");
-                if(checkPointIdStr != null) {
-                    _checkPointMgr.popCheckPoint(Long.parseLong(checkPointIdStr));
-                }
             }
         }
 
@@ -894,9 +856,9 @@
             }
         }
     }
-    
+
     protected final int DEFAULT_DOMR_SSHPORT = 3922;
-    
+
     protected boolean shutdownRouterVM(DomainRouterVO router) {
         if (s_logger.isDebugEnabled()) {
             s_logger.debug("Try to shutdown router VM " + router.getInstanceName() + " directly.");
@@ -940,31 +902,31 @@
     public boolean processTimeout(long agentId, long seq) {
         return false;
     }
-    
+
     @Override
     public boolean beginExclusiveOperation(int timeOutSeconds) {
         return _exclusiveOpLock.lock(timeOutSeconds);
     }
-    
+
     @Override
     public void endExclusiveOperation() {
         _exclusiveOpLock.unlock();
     }
-    
-    @Override
-	public Pair<Integer, Integer> getAddiionalVncPortRange() {
-    	return new Pair<Integer, Integer>(_additionalPortRangeStart, _additionalPortRangeSize);
-    }
-    
+
+    @Override
+    public Pair<Integer, Integer> getAddiionalVncPortRange() {
+        return new Pair<Integer, Integer>(_additionalPortRangeStart, _additionalPortRangeSize);
+    }
+
     @Override
     public int getMaxHostsPerCluster() {
-    	return this._maxHostsPerCluster;
-    }
-    
-    @Override
-	public int getRouterExtraPublicNics() {
-		return this._routerExtraPublicNics;
-	}
+        return this._maxHostsPerCluster;
+    }
+
+    @Override
+    public int getRouterExtraPublicNics() {
+        return this._routerExtraPublicNics;
+    }
 
     @Override
     public Map<String, String> getNexusVSMCredentialsByClusterId(Long clusterId) {
