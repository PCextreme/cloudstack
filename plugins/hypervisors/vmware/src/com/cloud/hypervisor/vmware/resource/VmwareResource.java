--- conflicted
+++ resolved
@@ -2505,23 +2505,14 @@
 
         s_logger.info("Prepare network on " + switchType + " " + switchName + " with name prefix: " + namePrefix);
 
-<<<<<<< HEAD
-        if(!_nexusVSwitch) {
-=======
         if (VirtualSwitchType.StandardVirtualSwitch == switchType) {
->>>>>>> 36f4b44c
             networkInfo = HypervisorHostHelper.prepareNetwork(switchName.first(), namePrefix, hostMo, getVlanInfo(nicTo, switchName.second()),
                     nicTo.getNetworkRateMbps(), nicTo.getNetworkRateMulticastMbps(), _ops_timeout,
                     !namePrefix.startsWith("cloud.private"));
         }
         else {
-<<<<<<< HEAD
             networkInfo = HypervisorHostHelper.prepareNetwork(switchName.first(), namePrefix, hostMo, getVlanInfo(nicTo, switchName.second()),
-                    nicTo.getNetworkRateMbps(), nicTo.getNetworkRateMulticastMbps(), _ops_timeout);
-=======
-            networkInfo = HypervisorHostHelper.prepareNetwork(switchName.first(), namePrefix, hostMo, getVlanInfo(nicTo, switchName.second()), 
                     nicTo.getNetworkRateMbps(), nicTo.getNetworkRateMulticastMbps(), _ops_timeout, switchType, _portsPerDvPortGroup);
->>>>>>> 36f4b44c
         }
 
         return networkInfo;
@@ -4960,15 +4951,6 @@
 
         if(_privateNetworkVSwitchName == null) {
             _privateNetworkVSwitchName = (String) params.get("private.network.vswitch.name");
-<<<<<<< HEAD
-        }
-        if(_publicNetworkVSwitchName == null) {
-            _publicNetworkVSwitchName = (String) params.get("public.network.vswitch.name");
-        }
-        if(_guestNetworkVSwitchName == null) {
-            _guestNetworkVSwitchName = (String) params.get("guest.network.vswitch.name");
-=======
->>>>>>> 36f4b44c
         }
 
         String value = (String) params.get("vmware.reserve.cpu");
