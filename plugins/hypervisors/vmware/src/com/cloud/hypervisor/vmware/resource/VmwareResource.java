--- conflicted
+++ resolved
@@ -2030,17 +2030,15 @@
                 throw new Exception("Failed to configure VM before start. vmName: " + vmInternalCSName);
             }
 
-<<<<<<< HEAD
+            if (vmSpec.getType() == VirtualMachine.Type.DomainRouter) {
+                hyperHost.setRestartPriorityForVM(vmMo, DasVmPriority.HIGH.value());
+            }
+
             //For resizing root disk.
             if (rootDiskTO != null && !hasSnapshot) {
                 resizeRootDisk(vmMo, rootDiskTO, hyperHost, context);
             }
-=======
-            if (vmSpec.getType() == VirtualMachine.Type.DomainRouter) {
-                hyperHost.setRestartPriorityForVM(vmMo, DasVmPriority.HIGH.value());
-            }
-
->>>>>>> f0dd5994
+
             //
             // Post Configuration
             //
