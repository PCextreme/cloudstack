<!-- Licensed to the Apache Software Foundation (ASF) under one or more contributor 
  license agreements. See the NOTICE file distributed with this work for additional 
  information regarding copyright ownership. The ASF licenses this file to 
  you under the Apache License, Version 2.0 (the "License"); you may not use 
  this file except in compliance with the License. You may obtain a copy of 
  the License at http://www.apache.org/licenses/LICENSE-2.0 Unless required 
  by applicable law or agreed to in writing, software distributed under the 
  License is distributed on an "AS IS" BASIS, WITHOUT WARRANTIES OR CONDITIONS 
  OF ANY KIND, either express or implied. See the License for the specific 
  language governing permissions and limitations under the License. -->
<project xmlns="http://maven.apache.org/POM/4.0.0" xmlns:xsi="http://www.w3.org/2001/XMLSchema-instance"
  xsi:schemaLocation="http://maven.apache.org/POM/4.0.0 http://maven.apache.org/xsd/maven-4.0.0.xsd">
  <modelVersion>4.0.0</modelVersion>
  <artifactId>cloud-plugin-storage-volume-sample</artifactId>
  <name>Apache CloudStack Plugin - Storage Volume sample provider</name>
  <parent>
    <groupId>org.apache.cloudstack</groupId>
    <artifactId>cloudstack-plugins</artifactId>
<<<<<<< HEAD
    <version>4.8.0-SNAPSHOT</version>
=======
    <version>4.8.1-SNAPSHOT</version>
>>>>>>> 3bf50b6b
    <relativePath>../../../pom.xml</relativePath>
  </parent>
  <dependencies>
    <dependency>
      <groupId>org.apache.cloudstack</groupId>
      <artifactId>cloud-engine-storage-volume</artifactId>
      <version>${project.version}</version>
    </dependency>
  </dependencies>
  <build>
    <plugins>
      <plugin>
        <artifactId>maven-surefire-plugin</artifactId>
        <configuration>
          <skipTests>true</skipTests>
        </configuration>
        <executions>
          <execution>
            <phase>integration-test</phase>
            <goals>
              <goal>test</goal>
            </goals>
          </execution>
        </executions>
      </plugin>
    </plugins>
  </build>
</project><|MERGE_RESOLUTION|>--- conflicted
+++ resolved
@@ -16,11 +16,7 @@
   <parent>
     <groupId>org.apache.cloudstack</groupId>
     <artifactId>cloudstack-plugins</artifactId>
-<<<<<<< HEAD
-    <version>4.8.0-SNAPSHOT</version>
-=======
     <version>4.8.1-SNAPSHOT</version>
->>>>>>> 3bf50b6b
     <relativePath>../../../pom.xml</relativePath>
   </parent>
   <dependencies>
