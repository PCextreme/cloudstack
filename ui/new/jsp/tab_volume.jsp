--- conflicted
+++ resolved
@@ -1,4 +1,4 @@
-<<<<<<< HEAD
+
 <!--
 <script type="text/javascript" src="scripts/cloud.core.volume.js"></script>
 -->
@@ -135,149 +135,5 @@
         </div>           
     </div>
 </div>
-=======
-<!--
-<script type="text/javascript" src="scripts/cloud.core.volume.js"></script>
--->
 
-<%@ page import="java.util.*" %>
-<%@ page import="com.cloud.utils.*" %>
-
-<%
-
-    Locale browserLocale = request.getLocale();
-    CloudResourceBundle t = CloudResourceBundle.getBundle("resources/resource", browserLocale);
-%>
-
-<!-- volume detail panel (begin) -->
-<div class="main_title" id="right_panel_header">
-    <!--  
-    <div class="main_titleicon">
-        <img src="images/instancetitle_icons.gif" alt="Instance" /></div>
-    -->
-    <h1>Volume
-    </h1>
-</div>
-<div class="contentbox" id="right_panel_content">
-    <div class="info_detailbox errorbox" id="after_action_info_container" style="display:none">
-        <p id="after_action_info"></p>
-    </div>
-    <div class="tabbox" style="margin-top:15px;">
-        <div class="content_tabs on">
-            <%=t.t("Details")%></div>        
-    </div>
-    <div class="grid_container">
-        <div class="grid_rows odd">
-            <div class="grid_row_cell" style="width: 20%;">
-                <div class="row_celltitles">
-                    <%=t.t("ID")%>:</div>
-            </div>
-            <div class="grid_row_cell" style="width: 79%;">
-                <div class="row_celltitles" id="id">
-                </div>
-            </div>
-        </div>
-        <div class="grid_rows even">
-            <div class="grid_row_cell" style="width: 20%;">
-                <div class="row_celltitles">
-                    <%=t.t("Name")%>:</div>
-            </div>
-            <div class="grid_row_cell" style="width: 79%;">
-                <div class="row_celltitles" id="name">
-                    </div>
-            </div>
-        </div>
-        <div class="grid_rows odd">
-            <div class="grid_row_cell" style="width: 20%;">
-                <div class="row_celltitles">
-                    <%=t.t("Type")%>:</div>
-            </div>
-            <div class="grid_row_cell" style="width: 79%;">
-                <div class="row_celltitles" id="type">
-                </div>
-            </div>
-        </div>
-        <div class="grid_rows even">
-            <div class="grid_row_cell" style="width: 20%;">
-                <div class="row_celltitles">
-                    <%=t.t("Zone")%>:</div>
-            </div>
-            <div class="grid_row_cell" style="width: 79%;">
-                <div class="row_celltitles" id="zonename">
-                </div>
-            </div>
-        </div>
-        <div class="grid_rows odd">
-            <div class="grid_row_cell" style="width: 20%;">
-                <div class="row_celltitles">
-                    <%=t.t("Instance.Name")%>:</div>
-            </div>
-            <div class="grid_row_cell" style="width: 79%;">
-                <div class="row_celltitles" id="vm_name">
-                </div>
-            </div>
-        </div>
-        <div class="grid_rows even">
-            <div class="grid_row_cell" style="width: 20%;">
-                <div class="row_celltitles">
-                    <%=t.t("Device.ID")%>:</div>
-            </div>
-            <div class="grid_row_cell" style="width: 79%;">
-                <div class="row_celltitles" id="device_id">
-                </div>
-            </div>
-        </div>
-        <div class="grid_rows odd">
-            <div class="grid_row_cell" style="width: 20%;">
-                <div class="row_celltitles">
-                    <%=t.t("Size")%>:</div>
-            </div>
-            <div class="grid_row_cell" style="width: 79%;">
-                <div class="row_celltitles" id="size">
-                </div>
-            </div>
-        </div>   
-         <div class="grid_rows even">
-            <div class="grid_row_cell" style="width: 20%;">
-                <div class="row_celltitles">
-                    <%=t.t("State")%>:</div>
-            </div>
-            <div class="grid_row_cell" style="width: 79%;">
-                <div class="row_celltitles" id="state">
-                </div>
-            </div>
-        </div>
-        <div class="grid_rows odd">
-            <div class="grid_row_cell" style="width: 20%;">
-                <div class="row_celltitles">
-                    <%=t.t("Created")%>:</div>
-            </div>
-            <div class="grid_row_cell" style="width: 79%;">
-                <div class="row_celltitles" id="created">
-                </div>
-            </div>
-        </div>       
-         <div class="grid_rows even">
-            <div class="grid_row_cell" style="width: 20%;">
-                <div class="row_celltitles">
-                    <%=t.t("Storage")%>:</div>
-            </div>
-            <div class="grid_row_cell" style="width: 79%;">
-                <div class="row_celltitles" id="storage">
-                </div>
-            </div>
-        </div>
-        <div class="grid_rows odd">
-            <div class="grid_row_cell" style="width: 20%;">
-                <div class="row_celltitles">
-                    <%=t.t("Account")%>:</div>
-            </div>
-            <div class="grid_row_cell" style="width: 79%;">
-                <div class="row_celltitles" id="account">
-                </div>
-            </div>
-        </div>           
-    </div>
-</div>
->>>>>>> 216e5f23
 <!-- volume detail panel (end) -->