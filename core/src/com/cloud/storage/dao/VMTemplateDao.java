--- conflicted
+++ resolved
@@ -16,23 +16,19 @@
  * 
  */
 
-package com.cloud.storage.dao;
-
+package com.cloud.storage.dao;
+
 import java.util.List;
 
 import com.cloud.domain.DomainVO;
-<<<<<<< HEAD
-=======
 import com.cloud.hypervisor.Hypervisor.HypervisorType;
-import com.cloud.storage.VMTemplateHostVO;
->>>>>>> cde98c9b
 import com.cloud.storage.VMTemplateVO;
 import com.cloud.user.Account;
 import com.cloud.utils.db.GenericDao;
-
-/*
- * Data Access Object for vm_templates table
- */
+
+/*
+ * Data Access Object for vm_templates table
+ */
 public interface VMTemplateDao extends GenericDao<VMTemplateVO, Long> {
 	
 	public enum TemplateFilter {
@@ -44,9 +40,9 @@
 		community,			// returns templates that have been marked as public but not featured
 		all					// all templates (only usable by ROOT admins)
 	}
-	
+	
 	public List<VMTemplateVO> listByPublic();
-	//finds by the column "unique_name"
+	//finds by the column "unique_name"
 	public VMTemplateVO findByName(String templateName);
 	//finds by the column "name" 
 	public VMTemplateVO findByTemplateName(String templateName);
@@ -58,21 +54,21 @@
 	 * @return the template with the given name for the given account if it exists, null otherwise
 	 */
 	public VMTemplateVO findByTemplateNameAccountId(String templateName, Long accountId);
-
-	//public void update(VMTemplateVO template);
+
+	//public void update(VMTemplateVO template);
 	public VMTemplateVO findRoutingTemplate();
-	public List<VMTemplateVO> listAllRoutingTemplates();
+	public List<VMTemplateVO> listAllRoutingTemplates();
 	public VMTemplateVO findConsoleProxyTemplate();
-	public List<VMTemplateVO> listDefaultBuiltinTemplates();
-	public String getRoutingTemplateUniqueName();
-	public List<VMTemplateVO> findIsosByIdAndPath(Long domainId, Long accountId, String path);
-	public List<VMTemplateVO> listReadyTemplates();
-	public List<VMTemplateVO> listByAccountId(long accountId);
+	public List<VMTemplateVO> listDefaultBuiltinTemplates();
+	public String getRoutingTemplateUniqueName();
+	public List<VMTemplateVO> findIsosByIdAndPath(Long domainId, Long accountId, String path);
+	public List<VMTemplateVO> listReadyTemplates();
+	public List<VMTemplateVO> listByAccountId(long accountId);
 	public List<VMTemplateVO> searchTemplates(String name, String keyword, TemplateFilter templateFilter, boolean isIso, Boolean bootable, Account account, DomainVO domain, Integer pageSize, Long startIndex, Long zoneId, HypervisorType hyperType);
 	
 	public long addTemplateToZone(VMTemplateVO tmplt, long zoneId);
 	public List<VMTemplateVO> listAllInZone(long dataCenterId);	
 	
 	public List<VMTemplateVO> listByHypervisorType(HypervisorType hyperType);
-	
-}
+	
+}