/**
 *  Copyright (C) 2010 Cloud.com, Inc.  All rights reserved.
 * 
 * This software is licensed under the GNU General Public License v3 or later.
 * 
 * It is free software: you can redistribute it and/or modify
 * it under the terms of the GNU General Public License as published by
 * the Free Software Foundation, either version 3 of the License, or any later version.
 * This program is distributed in the hope that it will be useful,
 * but WITHOUT ANY WARRANTY; without even the implied warranty of
 * MERCHANTABILITY or FITNESS FOR A PARTICULAR PURPOSE.  See the
 * GNU General Public License for more details.
 * 
 * You should have received a copy of the GNU General Public License
 * along with this program.  If not, see <http://www.gnu.org/licenses/>.
 * 
 */

package com.cloud.storage.dao;

import java.sql.PreparedStatement;
import java.sql.ResultSet;
import java.sql.SQLException;
import java.util.ArrayList;
import java.util.Date;
import java.util.List;
import java.util.Map;

import javax.ejb.Local;
import javax.naming.ConfigurationException;

import org.apache.log4j.Logger;

import com.cloud.configuration.dao.ConfigurationDao;
import com.cloud.domain.DomainVO;
import com.cloud.hypervisor.Hypervisor.HypervisorType;
import com.cloud.storage.SnapshotPolicyVO;
import com.cloud.storage.Storage;
import com.cloud.storage.VMTemplateVO;
import com.cloud.storage.VMTemplateZoneVO;
import com.cloud.storage.template.TemplateConstants;
import com.cloud.user.Account;
import com.cloud.utils.component.Inject;
import com.cloud.utils.db.DB;
import com.cloud.utils.db.GenericDaoBase;
import com.cloud.utils.db.JoinBuilder;
import com.cloud.utils.db.SearchBuilder;
import com.cloud.utils.db.SearchCriteria;
import com.cloud.utils.db.Transaction;
import com.cloud.utils.exception.CloudRuntimeException;

@Local(value={VMTemplateDao.class})
public class VMTemplateDaoImpl extends GenericDaoBase<VMTemplateVO, Long> implements VMTemplateDao {
    private static final Logger s_logger = Logger.getLogger(VMTemplateDaoImpl.class);
    private HypervisorType _defaultHyperType;
    
    @Inject
    VMTemplateZoneDao _templateZoneDao;
    @Inject
    ConfigurationDao  _configDao;

    private final String SELECT_ALL = "SELECT t.id, t.unique_name, t.name, t.public, t.featured, t.type, t.hvm, t.bits, t.url, t.format, t.created, t.account_id, " +
<<<<<<< HEAD
                                       "t.checksum, t.display_text, t.enable_password, t.guest_os_id, t.bootable, t.prepopulate, t.cross_zones FROM vm_template t";

    private static final String SELECT_ALL_IN_ZONE =
		"SELECT t.id, t.unique_name, t.name, t.public, t.featured, t.type, t.hvm, t.bits, t.url, t.format, t.created, t.removed, t.account_id, " +
		"t.checksum, t.display_text, t.enable_password, t.guest_os_id, t.bootable, t.prepopulate, t.cross_zones FROM vm_template t, template_zone_ref tz where t.removed is null and tz.removed is null and t.id = tz.template_id and tz.zone_id=?  ";
    
    private SearchBuilder<VMTemplateVO> UniqueNameSearch;
    private SearchBuilder<VMTemplateVO> AccountIdSearch;
    private SearchBuilder<VMTemplateVO> NameSearch;
    private SearchBuilder<VMTemplateVO> PublicSearch;
    private SearchBuilder<VMTemplateVO> NameAccountIdSearch;
=======
                                       "t.checksum, t.display_text, t.enable_password, t.guest_os_id, t.bootable, t.prepopulate, t.cross_zones, t.hypervisor_type FROM vm_template t";
    
    protected SearchBuilder<VMTemplateVO> TemplateNameSearch;
    protected SearchBuilder<VMTemplateVO> UniqueNameSearch;
    protected SearchBuilder<VMTemplateVO> tmpltTypeSearch;
    protected SearchBuilder<VMTemplateVO> tmpltTypeHyperSearch;
    protected SearchBuilder<VMTemplateVO> AccountIdSearch;
    protected SearchBuilder<VMTemplateVO> NameSearch;
    protected SearchBuilder<VMTemplateVO> TmpltsInZoneSearch;
>>>>>>> cde98c9b

    private String routerTmpltName;
    private String consoleProxyTmpltName;
    
    protected VMTemplateDaoImpl() {
    }
    
    public List<VMTemplateVO> listByPublic() {
    	SearchCriteria<VMTemplateVO> sc = PublicSearch.create();
    	sc.setParameters("public", 1);
	    return listBy(sc);
	}
    
	@Override
	public VMTemplateVO findByName(String templateName) {
		SearchCriteria<VMTemplateVO> sc = UniqueNameSearch.create();
		sc.setParameters("uniqueName", templateName);
		return findOneIncludingRemovedBy(sc);
	}

	@Override
	public VMTemplateVO findByTemplateName(String templateName) {
		SearchCriteria<VMTemplateVO> sc = NameSearch.create();
		sc.setParameters("name", templateName);
		return findOneIncludingRemovedBy(sc);
	}
<<<<<<< HEAD

    @Override
    public VMTemplateVO findByTemplateNameAccountId(String templateName, Long accountId) {
        SearchCriteria<VMTemplateVO> sc = NameAccountIdSearch.create();
        sc.setParameters("name", templateName);
        sc.setParameters("accountId", accountId);
        return findOneBy(sc);
    }

=======
	
	@Override
	public List<VMTemplateVO> listAllRoutingTemplates() {
		SearchCriteria<VMTemplateVO> sc = tmpltTypeSearch.create();
		sc.setParameters("templateType", Storage.TemplateType.SYSTEM);
		return listBy(sc);
	}
	
>>>>>>> cde98c9b
	@Override
	public VMTemplateVO findRoutingTemplate() {
		return findSystemVMTemplate();
	}
	
	@Override
	public VMTemplateVO findConsoleProxyTemplate() {
		return findSystemVMTemplate();
	}
	
	@Override
	public List<VMTemplateVO> listReadyTemplates() {
		SearchCriteria<VMTemplateVO> sc = createSearchCriteria();
		sc.addAnd("ready", SearchCriteria.Op.EQ, true);
		sc.addAnd("format", SearchCriteria.Op.NEQ, Storage.ImageFormat.ISO);
		return listIncludingRemovedBy(sc);
	}
	
	@Override
	public List<VMTemplateVO> findIsosByIdAndPath(Long domainId, Long accountId, String path) {
		SearchCriteria<VMTemplateVO> sc = createSearchCriteria();
		sc.addAnd("iso", SearchCriteria.Op.EQ, true);
		if (domainId != null)
			sc.addAnd("domainId", SearchCriteria.Op.EQ, domainId);
		if (accountId != null)
			sc.addAnd("accountId", SearchCriteria.Op.EQ, accountId);
		if (path != null)
			sc.addAnd("path", SearchCriteria.Op.EQ, path);
		return listIncludingRemovedBy(sc);
	}

	@Override
	public List<VMTemplateVO> listByAccountId(long accountId) {
        SearchCriteria<VMTemplateVO> sc = AccountIdSearch.create();
        sc.setParameters("accountId", accountId);
        return listBy(sc);
	}
	
	@Override
	public List<VMTemplateVO> listByHypervisorType(HypervisorType hyperType) {
		SearchCriteria<VMTemplateVO> sc = createSearchCriteria();
		sc.addAnd("hypervisor_type", SearchCriteria.Op.EQ, hyperType.toString());
		return listBy(sc);
	}

	@Override
	public boolean configure(String name, Map<String, Object> params) throws ConfigurationException {
		boolean result = super.configure(name, params);
		
	    PublicSearch = createSearchBuilder();
	    PublicSearch.and("public", PublicSearch.entity().isPublicTemplate(), SearchCriteria.Op.EQ);

		routerTmpltName = (String)params.get("routing.uniquename");
		
		s_logger.debug("Found parameter routing unique name " + routerTmpltName);
		if (routerTmpltName==null) {
			routerTmpltName="routing";
		}
		
		consoleProxyTmpltName = (String)params.get("consoleproxy.uniquename");
		if(consoleProxyTmpltName == null)
			consoleProxyTmpltName = "routing";
		if(s_logger.isDebugEnabled())
			s_logger.debug("Use console proxy template : " + consoleProxyTmpltName);

		UniqueNameSearch = createSearchBuilder();
		UniqueNameSearch.and("uniqueName", UniqueNameSearch.entity().getUniqueName(), SearchCriteria.Op.EQ);
		NameSearch = createSearchBuilder();
<<<<<<< HEAD
		NameSearch.and("name", NameSearch.entity().getName(), SearchCriteria.Op.EQ);

		NameAccountIdSearch = createSearchBuilder();
		NameAccountIdSearch.and("name", NameAccountIdSearch.entity().getName(), SearchCriteria.Op.EQ);
		NameAccountIdSearch.and("accountId", NameAccountIdSearch.entity().getAccountId(), SearchCriteria.Op.EQ);

=======
		NameSearch.and("name", NameSearch.entity().getName(), SearchCriteria.Op.EQ);
		
		tmpltTypeHyperSearch = createSearchBuilder();
		tmpltTypeHyperSearch.and("templateType", tmpltTypeHyperSearch.entity().getTemplateType(), SearchCriteria.Op.EQ);
		tmpltTypeHyperSearch.and("hypervisor_type", tmpltTypeHyperSearch.entity().getHypervisorType(), SearchCriteria.Op.EQ);
		
		tmpltTypeSearch = createSearchBuilder();
		tmpltTypeSearch.and("templateType", tmpltTypeSearch.entity().getTemplateType(), SearchCriteria.Op.EQ);
	
>>>>>>> cde98c9b
		AccountIdSearch = createSearchBuilder();
		AccountIdSearch.and("accountId", AccountIdSearch.entity().getAccountId(), SearchCriteria.Op.EQ);
        AccountIdSearch.and("publicTemplate", AccountIdSearch.entity().isPublicTemplate(), SearchCriteria.Op.EQ);
		AccountIdSearch.done();
		
		SearchBuilder<VMTemplateZoneVO> tmpltZoneSearch = _templateZoneDao.createSearchBuilder();
		tmpltZoneSearch.and("removed", tmpltZoneSearch.entity().getRemoved(), SearchCriteria.Op.NULL);
		tmpltZoneSearch.and("zoneId", tmpltZoneSearch.entity().getZoneId(), SearchCriteria.Op.EQ);
		
		TmpltsInZoneSearch = createSearchBuilder();
		TmpltsInZoneSearch.and("removed", TmpltsInZoneSearch.entity().getRemoved(), SearchCriteria.Op.NULL);
		TmpltsInZoneSearch.join("tmpltzone", tmpltZoneSearch, tmpltZoneSearch.entity().getTemplateId(), TmpltsInZoneSearch.entity().getId(), JoinBuilder.JoinType.INNER);
		tmpltZoneSearch.done();
		TmpltsInZoneSearch.done();
			
		_defaultHyperType = HypervisorType.getType(_configDao.getValue("hypervisor.type"));
		return result;
	}

	@Override
	public String getRoutingTemplateUniqueName() {
		return routerTmpltName;
	}

	@Override
	public List<VMTemplateVO> searchTemplates(String name, String keyword, TemplateFilter templateFilter, boolean isIso, Boolean bootable, Account account, DomainVO domain, Integer pageSize, Long startIndex, Long zoneId, HypervisorType hyperType) {
        Transaction txn = Transaction.currentTxn();
        txn.start();
        List<VMTemplateVO> templates = new ArrayList<VMTemplateVO>();
        PreparedStatement pstmt = null;
        ResultSet rs = null;
        try {        	
        	short accountType;
        	String accountId = null;
        	if (account != null) {
        		accountType = account.getType();
        		accountId = Long.toString(account.getId());
        	} else {
        		accountType = Account.ACCOUNT_TYPE_ADMIN;
        	}
        	
        	String guestOSJoin = "";
        	if (isIso) {
        		guestOSJoin = " INNER JOIN guest_os guestOS on (guestOS.id = t.guest_os_id) INNER JOIN guest_os_hypervisor goh on ( goh.guest_os_id = guestOS.id) ";
        	}
        	
        	String sql = SELECT_ALL + guestOSJoin;
        	String whereClause = "";        	
        	
            if (templateFilter == TemplateFilter.featured) {
            	whereClause += " WHERE t.public = 1 AND t.featured = 1";
            } else if ((templateFilter == TemplateFilter.self || templateFilter == TemplateFilter.selfexecutable) && accountType != Account.ACCOUNT_TYPE_ADMIN) {
            	if (accountType == Account.ACCOUNT_TYPE_DOMAIN_ADMIN) {
            		whereClause += " INNER JOIN account a on (t.account_id = a.id) INNER JOIN domain d on (a.domain_id = d.id) WHERE d.path LIKE '" + domain.getPath() + "%'";
            	} else {
            		whereClause += " WHERE t.account_id = " + accountId;
            	}
            } else if (templateFilter == TemplateFilter.sharedexecutable && accountType != Account.ACCOUNT_TYPE_ADMIN) {
            	if (accountType == Account.ACCOUNT_TYPE_NORMAL) {
            		whereClause += " LEFT JOIN launch_permission lp ON t.id = lp.template_id WHERE" +
                	" (t.account_id = " + accountId + " OR" +
                	" lp.account_id = " + accountId + ")";
            	} else {
            		whereClause += " INNER JOIN account a on (t.account_id = a.id) INNER JOIN domain d on (a.domain_id = d.id) WHERE d.path LIKE '" + domain.getPath() + "%'";
            	}            	
            } else if (templateFilter == TemplateFilter.executable && accountId != null) {
            	whereClause += " WHERE (t.public = 1 OR t.account_id = " + accountId + ")";
            } else if (templateFilter == TemplateFilter.community) {
            	whereClause += " WHERE t.public = 1 AND t.featured = 0";
            } else if (templateFilter == TemplateFilter.all && accountType == Account.ACCOUNT_TYPE_ADMIN) {
            	whereClause += " WHERE ";
            } else if (accountType != Account.ACCOUNT_TYPE_ADMIN) {
            	return templates;
            }
            
            if (whereClause.equals("")) {
            	whereClause += " WHERE ";
            } else if (!whereClause.equals(" WHERE ")) {
            	whereClause += " AND ";
            }
            
            sql += whereClause + getExtrasWhere(templateFilter, name, keyword, isIso, bootable, hyperType) + getOrderByLimit(pageSize, startIndex);

            pstmt = txn.prepareStatement(sql);
            rs = pstmt.executeQuery();
            while (rs.next()) {
        		VMTemplateVO tmplt = toEntityBean(rs, false);
        		if (zoneId != null) {
        		  VMTemplateZoneVO vtzvo = _templateZoneDao.findByZoneTemplate(zoneId, tmplt.getId());
        		  if (vtzvo != null){
        			  templates.add(tmplt);
        		  }
        		} else {
        			templates.add(tmplt);
        		}
            }
        } catch (Exception e) {
            s_logger.warn("Error listing templates", e);
        } finally {
        	try {
        		if (rs != null) {
        			rs.close();
        		}
        		if (pstmt != null) {
        			pstmt.close();
        		}
        		txn.commit();
        	} catch( SQLException sqle) {
        		s_logger.warn("Error in cleaning up", sqle);
        	}
        }
        
        return templates;
	}

	private String getExtrasWhere(TemplateFilter templateFilter, String name, String keyword, boolean isIso, Boolean bootable, HypervisorType hyperType) {
	    String sql = "";
        if (keyword != null) {
            sql += " t.name LIKE \"%" + keyword + "%\" AND";
        } else if (name != null) {
            sql += " t.name LIKE \"%" + name + "%\" AND";
        }

        if (isIso) {
            sql += " t.format = 'ISO'";
            if (!hyperType.equals(HypervisorType.None)) {
            	sql += " AND goh.hypervisor_type = '" + hyperType.toString() + "'";
            }
        } else {
            sql += " t.format <> 'ISO'";
            if (!hyperType.equals(HypervisorType.None)) {
            	sql += " AND t.hypervisor_type = '" + hyperType.toString() + "'";
            }
        }
        
        if (bootable != null) {
        	sql += " AND t.bootable = " + bootable;
        }
        
        

        sql += " AND t.removed IS NULL";

        return sql;
	}

	private String getOrderByLimit(Integer pageSize, Long startIndex) {
        String sql = " ORDER BY t.created DESC";
        if ((pageSize != null) && (startIndex != null)) {
            sql += " LIMIT " + startIndex.toString() + "," + pageSize.toString();
        }
        return sql;
	}

	@Override
	@DB
	public long addTemplateToZone(VMTemplateVO tmplt, long zoneId) {
		Transaction txn = Transaction.currentTxn();
		txn.start();
		VMTemplateVO tmplt2 = findById(tmplt.getId());
		if (tmplt2 == null){
			persist(tmplt);
		}
		VMTemplateZoneVO tmpltZoneVO = new VMTemplateZoneVO(zoneId, tmplt.getId(), new Date());
		_templateZoneDao.persist(tmpltZoneVO);
		txn.commit();
		
		return tmplt.getId();
	}

	@Override
	@DB
	public List<VMTemplateVO> listAllInZone(long dataCenterId) {
		SearchCriteria<VMTemplateVO> sc = TmpltsInZoneSearch.create();
		sc.setJoinParameters("tmpltzone", "zoneId", dataCenterId);
		return listBy(sc);
	}

	@Override
	public List<VMTemplateVO> listDefaultBuiltinTemplates() {
		SearchCriteria<VMTemplateVO> sc = tmpltTypeSearch.create();
		sc.setParameters("templateType", Storage.TemplateType.BUILTIN);
		return listBy(sc);
	}
	
	private VMTemplateVO findSystemVMTemplate() {
		SearchCriteria<VMTemplateVO> sc = tmpltTypeHyperSearch.create();
		sc.setParameters("templateType", Storage.TemplateType.SYSTEM);
		sc.setParameters("hypervisor_type", _defaultHyperType.toString());
		VMTemplateVO tmplt = findOneBy(sc);
		
		if (tmplt == null) {
			/*Can't find it? We'd like to prefer xenserver */
			if (_defaultHyperType != HypervisorType.XenServer) {
				sc = tmpltTypeHyperSearch.create();
				sc.setParameters("templateType", Storage.TemplateType.SYSTEM);
				sc.setParameters("hypervisor_type", HypervisorType.XenServer);
				tmplt = findOneBy(sc);
				
				/*Still can't find it? return a random one*/
				if (tmplt == null) {
					sc = tmpltTypeSearch.create();
					sc.setParameters("templateType", Storage.TemplateType.SYSTEM);
					tmplt = findOneBy(sc);
				}
			}
		}
		
		return tmplt;
	}
}
<|MERGE_RESOLUTION|>--- conflicted
+++ resolved
@@ -16,8 +16,8 @@
  * 
  */
 
-package com.cloud.storage.dao;
-
+package com.cloud.storage.dao;
+
 import java.sql.PreparedStatement;
 import java.sql.ResultSet;
 import java.sql.SQLException;
@@ -34,11 +34,9 @@
 import com.cloud.configuration.dao.ConfigurationDao;
 import com.cloud.domain.DomainVO;
 import com.cloud.hypervisor.Hypervisor.HypervisorType;
-import com.cloud.storage.SnapshotPolicyVO;
 import com.cloud.storage.Storage;
 import com.cloud.storage.VMTemplateVO;
 import com.cloud.storage.VMTemplateZoneVO;
-import com.cloud.storage.template.TemplateConstants;
 import com.cloud.user.Account;
 import com.cloud.utils.component.Inject;
 import com.cloud.utils.db.DB;
@@ -47,61 +45,48 @@
 import com.cloud.utils.db.SearchBuilder;
 import com.cloud.utils.db.SearchCriteria;
 import com.cloud.utils.db.Transaction;
-import com.cloud.utils.exception.CloudRuntimeException;
-
-@Local(value={VMTemplateDao.class})
-public class VMTemplateDaoImpl extends GenericDaoBase<VMTemplateVO, Long> implements VMTemplateDao {
+
+@Local(value={VMTemplateDao.class})
+public class VMTemplateDaoImpl extends GenericDaoBase<VMTemplateVO, Long> implements VMTemplateDao {
     private static final Logger s_logger = Logger.getLogger(VMTemplateDaoImpl.class);
     private HypervisorType _defaultHyperType;
     
     @Inject
     VMTemplateZoneDao _templateZoneDao;
     @Inject
-    ConfigurationDao  _configDao;
-
+    ConfigurationDao  _configDao;
+
     private final String SELECT_ALL = "SELECT t.id, t.unique_name, t.name, t.public, t.featured, t.type, t.hvm, t.bits, t.url, t.format, t.created, t.account_id, " +
-<<<<<<< HEAD
-                                       "t.checksum, t.display_text, t.enable_password, t.guest_os_id, t.bootable, t.prepopulate, t.cross_zones FROM vm_template t";
-
-    private static final String SELECT_ALL_IN_ZONE =
-		"SELECT t.id, t.unique_name, t.name, t.public, t.featured, t.type, t.hvm, t.bits, t.url, t.format, t.created, t.removed, t.account_id, " +
-		"t.checksum, t.display_text, t.enable_password, t.guest_os_id, t.bootable, t.prepopulate, t.cross_zones FROM vm_template t, template_zone_ref tz where t.removed is null and tz.removed is null and t.id = tz.template_id and tz.zone_id=?  ";
-    
-    private SearchBuilder<VMTemplateVO> UniqueNameSearch;
-    private SearchBuilder<VMTemplateVO> AccountIdSearch;
-    private SearchBuilder<VMTemplateVO> NameSearch;
-    private SearchBuilder<VMTemplateVO> PublicSearch;
-    private SearchBuilder<VMTemplateVO> NameAccountIdSearch;
-=======
                                        "t.checksum, t.display_text, t.enable_password, t.guest_os_id, t.bootable, t.prepopulate, t.cross_zones, t.hypervisor_type FROM vm_template t";
-    
-    protected SearchBuilder<VMTemplateVO> TemplateNameSearch;
+    
+    protected SearchBuilder<VMTemplateVO> TemplateNameSearch;
     protected SearchBuilder<VMTemplateVO> UniqueNameSearch;
     protected SearchBuilder<VMTemplateVO> tmpltTypeSearch;
-    protected SearchBuilder<VMTemplateVO> tmpltTypeHyperSearch;
+    protected SearchBuilder<VMTemplateVO> tmpltTypeHyperSearch;
     protected SearchBuilder<VMTemplateVO> AccountIdSearch;
     protected SearchBuilder<VMTemplateVO> NameSearch;
     protected SearchBuilder<VMTemplateVO> TmpltsInZoneSearch;
->>>>>>> cde98c9b
-
-    private String routerTmpltName;
-    private String consoleProxyTmpltName;
-    
-    protected VMTemplateDaoImpl() {
-    }
-    
-    public List<VMTemplateVO> listByPublic() {
-    	SearchCriteria<VMTemplateVO> sc = PublicSearch.create();
-    	sc.setParameters("public", 1);
-	    return listBy(sc);
-	}
-    
-	@Override
-	public VMTemplateVO findByName(String templateName) {
-		SearchCriteria<VMTemplateVO> sc = UniqueNameSearch.create();
-		sc.setParameters("uniqueName", templateName);
-		return findOneIncludingRemovedBy(sc);
-	}
+    private SearchBuilder<VMTemplateVO> PublicSearch;
+    private SearchBuilder<VMTemplateVO> NameAccountIdSearch;
+
+    private String routerTmpltName;
+    private String consoleProxyTmpltName;
+    
+    protected VMTemplateDaoImpl() {
+    }
+    
+    public List<VMTemplateVO> listByPublic() {
+    	SearchCriteria<VMTemplateVO> sc = PublicSearch.create();
+    	sc.setParameters("public", 1);
+	    return listBy(sc);
+	}
+    
+	@Override
+	public VMTemplateVO findByName(String templateName) {
+		SearchCriteria<VMTemplateVO> sc = UniqueNameSearch.create();
+		sc.setParameters("uniqueName", templateName);
+		return findOneIncludingRemovedBy(sc);
+	}
 
 	@Override
 	public VMTemplateVO findByTemplateName(String templateName) {
@@ -109,7 +94,6 @@
 		sc.setParameters("name", templateName);
 		return findOneIncludingRemovedBy(sc);
 	}
-<<<<<<< HEAD
 
     @Override
     public VMTemplateVO findByTemplateNameAccountId(String templateName, Long accountId) {
@@ -119,52 +103,49 @@
         return findOneBy(sc);
     }
 
-=======
-	
 	@Override
 	public List<VMTemplateVO> listAllRoutingTemplates() {
 		SearchCriteria<VMTemplateVO> sc = tmpltTypeSearch.create();
 		sc.setParameters("templateType", Storage.TemplateType.SYSTEM);
 		return listBy(sc);
 	}
-	
->>>>>>> cde98c9b
-	@Override
-	public VMTemplateVO findRoutingTemplate() {
-		return findSystemVMTemplate();
-	}
-	
-	@Override
-	public VMTemplateVO findConsoleProxyTemplate() {
-		return findSystemVMTemplate();
-	}
-	
-	@Override
-	public List<VMTemplateVO> listReadyTemplates() {
-		SearchCriteria<VMTemplateVO> sc = createSearchCriteria();
-		sc.addAnd("ready", SearchCriteria.Op.EQ, true);
-		sc.addAnd("format", SearchCriteria.Op.NEQ, Storage.ImageFormat.ISO);
-		return listIncludingRemovedBy(sc);
-	}
-	
-	@Override
-	public List<VMTemplateVO> findIsosByIdAndPath(Long domainId, Long accountId, String path) {
-		SearchCriteria<VMTemplateVO> sc = createSearchCriteria();
-		sc.addAnd("iso", SearchCriteria.Op.EQ, true);
-		if (domainId != null)
-			sc.addAnd("domainId", SearchCriteria.Op.EQ, domainId);
-		if (accountId != null)
-			sc.addAnd("accountId", SearchCriteria.Op.EQ, accountId);
-		if (path != null)
-			sc.addAnd("path", SearchCriteria.Op.EQ, path);
-		return listIncludingRemovedBy(sc);
-	}
-
-	@Override
-	public List<VMTemplateVO> listByAccountId(long accountId) {
-        SearchCriteria<VMTemplateVO> sc = AccountIdSearch.create();
-        sc.setParameters("accountId", accountId);
-        return listBy(sc);
+
+	@Override
+	public VMTemplateVO findRoutingTemplate() {
+		return findSystemVMTemplate();
+	}
+	
+	@Override
+	public VMTemplateVO findConsoleProxyTemplate() {
+		return findSystemVMTemplate();
+	}
+	
+	@Override
+	public List<VMTemplateVO> listReadyTemplates() {
+		SearchCriteria<VMTemplateVO> sc = createSearchCriteria();
+		sc.addAnd("ready", SearchCriteria.Op.EQ, true);
+		sc.addAnd("format", SearchCriteria.Op.NEQ, Storage.ImageFormat.ISO);
+		return listIncludingRemovedBy(sc);
+	}
+	
+	@Override
+	public List<VMTemplateVO> findIsosByIdAndPath(Long domainId, Long accountId, String path) {
+		SearchCriteria<VMTemplateVO> sc = createSearchCriteria();
+		sc.addAnd("iso", SearchCriteria.Op.EQ, true);
+		if (domainId != null)
+			sc.addAnd("domainId", SearchCriteria.Op.EQ, domainId);
+		if (accountId != null)
+			sc.addAnd("accountId", SearchCriteria.Op.EQ, accountId);
+		if (path != null)
+			sc.addAnd("path", SearchCriteria.Op.EQ, path);
+		return listIncludingRemovedBy(sc);
+	}
+
+	@Override
+	public List<VMTemplateVO> listByAccountId(long accountId) {
+        SearchCriteria<VMTemplateVO> sc = AccountIdSearch.create();
+        sc.setParameters("accountId", accountId);
+        return listBy(sc);
 	}
 	
 	@Override
@@ -172,40 +153,37 @@
 		SearchCriteria<VMTemplateVO> sc = createSearchCriteria();
 		sc.addAnd("hypervisor_type", SearchCriteria.Op.EQ, hyperType.toString());
 		return listBy(sc);
-	}
-
-	@Override
-	public boolean configure(String name, Map<String, Object> params) throws ConfigurationException {
-		boolean result = super.configure(name, params);
-		
-	    PublicSearch = createSearchBuilder();
-	    PublicSearch.and("public", PublicSearch.entity().isPublicTemplate(), SearchCriteria.Op.EQ);
-
-		routerTmpltName = (String)params.get("routing.uniquename");
-		
-		s_logger.debug("Found parameter routing unique name " + routerTmpltName);
-		if (routerTmpltName==null) {
-			routerTmpltName="routing";
-		}
-		
-		consoleProxyTmpltName = (String)params.get("consoleproxy.uniquename");
-		if(consoleProxyTmpltName == null)
-			consoleProxyTmpltName = "routing";
-		if(s_logger.isDebugEnabled())
-			s_logger.debug("Use console proxy template : " + consoleProxyTmpltName);
-
-		UniqueNameSearch = createSearchBuilder();
+	}
+
+	@Override
+	public boolean configure(String name, Map<String, Object> params) throws ConfigurationException {
+		boolean result = super.configure(name, params);
+		
+	    PublicSearch = createSearchBuilder();
+	    PublicSearch.and("public", PublicSearch.entity().isPublicTemplate(), SearchCriteria.Op.EQ);
+
+		routerTmpltName = (String)params.get("routing.uniquename");
+		
+		s_logger.debug("Found parameter routing unique name " + routerTmpltName);
+		if (routerTmpltName==null) {
+			routerTmpltName="routing";
+		}
+		
+		consoleProxyTmpltName = (String)params.get("consoleproxy.uniquename");
+		if(consoleProxyTmpltName == null)
+			consoleProxyTmpltName = "routing";
+		if(s_logger.isDebugEnabled())
+			s_logger.debug("Use console proxy template : " + consoleProxyTmpltName);
+
+		UniqueNameSearch = createSearchBuilder();
 		UniqueNameSearch.and("uniqueName", UniqueNameSearch.entity().getUniqueName(), SearchCriteria.Op.EQ);
 		NameSearch = createSearchBuilder();
-<<<<<<< HEAD
-		NameSearch.and("name", NameSearch.entity().getName(), SearchCriteria.Op.EQ);
+		NameSearch.and("name", NameSearch.entity().getName(), SearchCriteria.Op.EQ);
 
 		NameAccountIdSearch = createSearchBuilder();
 		NameAccountIdSearch.and("name", NameAccountIdSearch.entity().getName(), SearchCriteria.Op.EQ);
 		NameAccountIdSearch.and("accountId", NameAccountIdSearch.entity().getAccountId(), SearchCriteria.Op.EQ);
 
-=======
-		NameSearch.and("name", NameSearch.entity().getName(), SearchCriteria.Op.EQ);
 		
 		tmpltTypeHyperSearch = createSearchBuilder();
 		tmpltTypeHyperSearch.and("templateType", tmpltTypeHyperSearch.entity().getTemplateType(), SearchCriteria.Op.EQ);
@@ -213,11 +191,10 @@
 		
 		tmpltTypeSearch = createSearchBuilder();
 		tmpltTypeSearch.and("templateType", tmpltTypeSearch.entity().getTemplateType(), SearchCriteria.Op.EQ);
-	
->>>>>>> cde98c9b
-		AccountIdSearch = createSearchBuilder();
-		AccountIdSearch.and("accountId", AccountIdSearch.entity().getAccountId(), SearchCriteria.Op.EQ);
-        AccountIdSearch.and("publicTemplate", AccountIdSearch.entity().isPublicTemplate(), SearchCriteria.Op.EQ);
+
+		AccountIdSearch = createSearchBuilder();
+		AccountIdSearch.and("accountId", AccountIdSearch.entity().getAccountId(), SearchCriteria.Op.EQ);
+        AccountIdSearch.and("publicTemplate", AccountIdSearch.entity().isPublicTemplate(), SearchCriteria.Op.EQ);
 		AccountIdSearch.done();
 		
 		SearchBuilder<VMTemplateZoneVO> tmpltZoneSearch = _templateZoneDao.createSearchBuilder();
@@ -229,23 +206,23 @@
 		TmpltsInZoneSearch.join("tmpltzone", tmpltZoneSearch, tmpltZoneSearch.entity().getTemplateId(), TmpltsInZoneSearch.entity().getId(), JoinBuilder.JoinType.INNER);
 		tmpltZoneSearch.done();
 		TmpltsInZoneSearch.done();
-			
-		_defaultHyperType = HypervisorType.getType(_configDao.getValue("hypervisor.type"));
-		return result;
-	}
-
-	@Override
-	public String getRoutingTemplateUniqueName() {
-		return routerTmpltName;
-	}
-
-	@Override
-	public List<VMTemplateVO> searchTemplates(String name, String keyword, TemplateFilter templateFilter, boolean isIso, Boolean bootable, Account account, DomainVO domain, Integer pageSize, Long startIndex, Long zoneId, HypervisorType hyperType) {
+			
+		_defaultHyperType = HypervisorType.getType(_configDao.getValue("hypervisor.type"));
+		return result;
+	}
+
+	@Override
+	public String getRoutingTemplateUniqueName() {
+		return routerTmpltName;
+	}
+
+	@Override
+	public List<VMTemplateVO> searchTemplates(String name, String keyword, TemplateFilter templateFilter, boolean isIso, Boolean bootable, Account account, DomainVO domain, Integer pageSize, Long startIndex, Long zoneId, HypervisorType hyperType) {
         Transaction txn = Transaction.currentTxn();
-        txn.start();
-        List<VMTemplateVO> templates = new ArrayList<VMTemplateVO>();
+        txn.start();
+        List<VMTemplateVO> templates = new ArrayList<VMTemplateVO>();
         PreparedStatement pstmt = null;
-        ResultSet rs = null;
+        ResultSet rs = null;
         try {        	
         	short accountType;
         	String accountId = null;
@@ -295,11 +272,11 @@
             } else if (!whereClause.equals(" WHERE ")) {
             	whereClause += " AND ";
             }
-            
-            sql += whereClause + getExtrasWhere(templateFilter, name, keyword, isIso, bootable, hyperType) + getOrderByLimit(pageSize, startIndex);
-
-            pstmt = txn.prepareStatement(sql);
-            rs = pstmt.executeQuery();
+            
+            sql += whereClause + getExtrasWhere(templateFilter, name, keyword, isIso, bootable, hyperType) + getOrderByLimit(pageSize, startIndex);
+
+            pstmt = txn.prepareStatement(sql);
+            rs = pstmt.executeQuery();
             while (rs.next()) {
         		VMTemplateVO tmplt = toEntityBean(rs, false);
         		if (zoneId != null) {
@@ -309,10 +286,10 @@
         		  }
         		} else {
         			templates.add(tmplt);
-        		}
-            }
-        } catch (Exception e) {
-            s_logger.warn("Error listing templates", e);
+        		}
+            }
+        } catch (Exception e) {
+            s_logger.warn("Error listing templates", e);
         } finally {
         	try {
         		if (rs != null) {
@@ -327,46 +304,46 @@
         	}
         }
         
-        return templates;
-	}
-
-	private String getExtrasWhere(TemplateFilter templateFilter, String name, String keyword, boolean isIso, Boolean bootable, HypervisorType hyperType) {
-	    String sql = "";
-        if (keyword != null) {
-            sql += " t.name LIKE \"%" + keyword + "%\" AND";
-        } else if (name != null) {
-            sql += " t.name LIKE \"%" + name + "%\" AND";
-        }
-
-        if (isIso) {
+        return templates;
+	}
+
+	private String getExtrasWhere(TemplateFilter templateFilter, String name, String keyword, boolean isIso, Boolean bootable, HypervisorType hyperType) {
+	    String sql = "";
+        if (keyword != null) {
+            sql += " t.name LIKE \"%" + keyword + "%\" AND";
+        } else if (name != null) {
+            sql += " t.name LIKE \"%" + name + "%\" AND";
+        }
+
+        if (isIso) {
             sql += " t.format = 'ISO'";
             if (!hyperType.equals(HypervisorType.None)) {
             	sql += " AND goh.hypervisor_type = '" + hyperType.toString() + "'";
-            }
-        } else {
+            }
+        } else {
             sql += " t.format <> 'ISO'";
             if (!hyperType.equals(HypervisorType.None)) {
             	sql += " AND t.hypervisor_type = '" + hyperType.toString() + "'";
-            }
+            }
+        }
+        
+        if (bootable != null) {
+        	sql += " AND t.bootable = " + bootable;
         }
         
-        if (bootable != null) {
-        	sql += " AND t.bootable = " + bootable;
-        }
-        
-        
-
-        sql += " AND t.removed IS NULL";
-
-        return sql;
-	}
-
-	private String getOrderByLimit(Integer pageSize, Long startIndex) {
-        String sql = " ORDER BY t.created DESC";
-        if ((pageSize != null) && (startIndex != null)) {
-            sql += " LIMIT " + startIndex.toString() + "," + pageSize.toString();
-        }
-        return sql;
+        
+
+        sql += " AND t.removed IS NULL";
+
+        return sql;
+	}
+
+	private String getOrderByLimit(Integer pageSize, Long startIndex) {
+        String sql = " ORDER BY t.created DESC";
+        if ((pageSize != null) && (startIndex != null)) {
+            sql += " LIMIT " + startIndex.toString() + "," + pageSize.toString();
+        }
+        return sql;
 	}
 
 	@Override
@@ -424,5 +401,5 @@
 		}
 		
 		return tmplt;
-	}
-}
+	}
+}