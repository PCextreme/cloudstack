// Copyright 2012 Citrix Systems, Inc. Licensed under the
// Apache License, Version 2.0 (the "License"); you may not use this
// file except in compliance with the License.  Citrix Systems, Inc.
// reserves all rights not expressly granted by the License.
// You may obtain a copy of the License at http://www.apache.org/licenses/LICENSE-2.0
// Unless required by applicable law or agreed to in writing, software
// distributed under the License is distributed on an "AS IS" BASIS,
// WITHOUT WARRANTIES OR CONDITIONS OF ANY KIND, either express or implied.
// See the License for the specific language governing permissions and
// limitations under the License.
// 
// Automatically generated by addcopyright.py at 04/03/2012
package com.cloud.agent.resource.virtualnetwork;

import java.io.BufferedReader;
import java.io.BufferedWriter;
import java.io.File;
import java.io.FileOutputStream;
import java.io.FileWriter;
import java.io.IOException;
import java.io.InputStream;
import java.io.InputStreamReader;
import java.io.PrintWriter;
import java.net.InetSocketAddress;
import java.net.URL;
import java.net.URLConnection;
import java.nio.channels.SocketChannel;
import java.util.List;
import java.util.Map;

import javax.ejb.Local;
import javax.naming.ConfigurationException;

import org.apache.commons.codec.binary.Base64;
import org.apache.log4j.Logger;

import com.cloud.agent.api.Answer;
import com.cloud.agent.api.BumpUpPriorityCommand;
import com.cloud.agent.api.CheckRouterAnswer;
import com.cloud.agent.api.CheckRouterCommand;
import com.cloud.agent.api.Command;
import com.cloud.agent.api.GetDomRVersionAnswer;
import com.cloud.agent.api.GetDomRVersionCmd;
import com.cloud.agent.api.proxy.CheckConsoleProxyLoadCommand;
import com.cloud.agent.api.proxy.ConsoleProxyLoadAnswer;
import com.cloud.agent.api.proxy.WatchConsoleProxyLoadCommand;
import com.cloud.agent.api.routing.DhcpEntryCommand;
import com.cloud.agent.api.routing.IpAssocAnswer;
import com.cloud.agent.api.routing.IpAssocCommand;
import com.cloud.agent.api.routing.LoadBalancerConfigCommand;
import com.cloud.agent.api.routing.NetworkElementCommand;
import com.cloud.agent.api.routing.RemoteAccessVpnCfgCommand;
import com.cloud.agent.api.routing.SavePasswordCommand;
import com.cloud.agent.api.routing.SetFirewallRulesAnswer;
import com.cloud.agent.api.routing.SetFirewallRulesCommand;
import com.cloud.agent.api.routing.SetPortForwardingRulesAnswer;
import com.cloud.agent.api.routing.SetPortForwardingRulesCommand;
import com.cloud.agent.api.routing.SetStaticNatRulesAnswer;
import com.cloud.agent.api.routing.SetStaticNatRulesCommand;
import com.cloud.agent.api.routing.VmDataCommand;
import com.cloud.agent.api.routing.VpnUsersCfgCommand;
import com.cloud.agent.api.to.IpAddressTO;
import com.cloud.agent.api.to.PortForwardingRuleTO;
import com.cloud.agent.api.to.StaticNatRuleTO;
import com.cloud.network.HAProxyConfigurator;
import com.cloud.network.LoadBalancerConfigurator;
import com.cloud.utils.NumbersUtil;
import com.cloud.utils.component.Manager;
import com.cloud.utils.net.NetUtils;
import com.cloud.utils.script.OutputInterpreter;
import com.cloud.utils.script.Script;

/**
 * VirtualNetworkResource controls and configures virtual networking
 *
 * @config
 * {@table
 *    || Param Name | Description | Values | Default ||
 *  }
 **/
@Local(value={VirtualRoutingResource.class})
public class VirtualRoutingResource implements Manager {
    private static final Logger s_logger = Logger.getLogger(VirtualRoutingResource.class);
    private String _savepasswordPath; 	// This script saves a random password to the DomR file system
    private String _publicIpAddress;
    private String _firewallPath;
    private String _loadbPath;
    private String _dhcpEntryPath;
    private String _vmDataPath;
    private String _publicEthIf;
    private String _privateEthIf;
    private String _bumpUpPriorityPath;
    private String _routerProxyPath;

    private int _timeout;
    private int _startTimeout;
    private String _scriptsDir;
    private String _name;
    private int _sleep;
    private int _retry;
    private int _port;

    public Answer executeRequest(final Command cmd) {
        try {
            if (cmd instanceof SetPortForwardingRulesCommand ) {
                return execute((SetPortForwardingRulesCommand)cmd);
            } else if (cmd instanceof SetStaticNatRulesCommand){
                return execute((SetStaticNatRulesCommand)cmd);
            }else if (cmd instanceof LoadBalancerConfigCommand) {
                return execute((LoadBalancerConfigCommand)cmd);
            } else if (cmd instanceof IpAssocCommand) {
                return execute((IpAssocCommand)cmd);
            } else if (cmd instanceof CheckConsoleProxyLoadCommand) {
                return execute((CheckConsoleProxyLoadCommand)cmd);
            } else if(cmd instanceof WatchConsoleProxyLoadCommand) {
                return execute((WatchConsoleProxyLoadCommand)cmd);
            }  else if (cmd instanceof SavePasswordCommand) {
                return execute((SavePasswordCommand)cmd);
            }  else if (cmd instanceof DhcpEntryCommand) {
                return execute((DhcpEntryCommand)cmd);
            } else if (cmd instanceof VmDataCommand) {
                return execute ((VmDataCommand)cmd);
            } else if (cmd instanceof CheckRouterCommand) {
                return execute ((CheckRouterCommand)cmd);
            } else if (cmd instanceof SetFirewallRulesCommand) {
                return execute((SetFirewallRulesCommand)cmd);
            } else if (cmd instanceof BumpUpPriorityCommand) {
                return execute((BumpUpPriorityCommand)cmd);
            } else if (cmd instanceof RemoteAccessVpnCfgCommand) {
                return execute((RemoteAccessVpnCfgCommand)cmd);
            } else if (cmd instanceof VpnUsersCfgCommand) {
                return execute((VpnUsersCfgCommand)cmd);
            } else if (cmd instanceof GetDomRVersionCmd) {
                return execute((GetDomRVersionCmd)cmd);
            }
            else {
                return Answer.createUnsupportedCommandAnswer(cmd);
            }
        } catch (final IllegalArgumentException e) {
            return new Answer(cmd, false, e.getMessage());
        }
    }

    private Answer execute(VpnUsersCfgCommand cmd) {
        for (VpnUsersCfgCommand.UsernamePassword userpwd: cmd.getUserpwds()) {         
            String args = "";
            if (!userpwd.isAdd()) {
                args +="-U ";
                args +=userpwd.getUsername();
            } else {
                args +="-u ";
                args += userpwd.getUsernamePassword();
            }
            String result = routerProxy("vpn_l2tp.sh", cmd.getAccessDetail(NetworkElementCommand.ROUTER_IP), args);
            if (result != null) {
                return new Answer(cmd, false, "Configure VPN user failed for user " + userpwd.getUsername());
            }
        }       
        return new Answer(cmd);
    }

    private Answer execute(RemoteAccessVpnCfgCommand cmd) {
        String args = "";
        if (cmd.isCreate()) {
            args += "-r ";
            args += cmd.getIpRange();
            args += " -p ";
            args += cmd.getPresharedKey();
            args += " -s ";
            args += cmd.getVpnServerIp();
            args += " -l ";
            args += cmd.getLocalIp();
            args += " -c ";
        } else {
            args +="-d ";
            args += " -s ";
            args += cmd.getVpnServerIp();
        }
        String result = routerProxy("vpn_l2tp.sh", cmd.getAccessDetail(NetworkElementCommand.ROUTER_IP), args);
        if (result != null) {
            return new Answer(cmd, false, "Configure VPN failed");
        }
        return new Answer(cmd);
    }

    private Answer execute(SetFirewallRulesCommand cmd) {
        String[] results = new String[cmd.getRules().length];
        for (int i =0; i < cmd.getRules().length; i++) {
            results[i] = "Failed";
        }
        String routerIp = cmd.getAccessDetail(NetworkElementCommand.ROUTER_IP);

        if (routerIp == null) {
            return new SetFirewallRulesAnswer(cmd, false, results);
        }

        String[][] rules = cmd.generateFwRules();
        final Script command = new Script(_firewallPath, _timeout, s_logger);
        command.add(routerIp);
        command.add("-F");
        
        StringBuilder sb = new StringBuilder();
        String[] fwRules = rules[0];
        if (fwRules.length > 0) {
            for (int i = 0; i < fwRules.length; i++) {
                sb.append(fwRules[i]).append(',');
            }
            command.add("-a", sb.toString());
        }
       
        String result = command.execute();
        if (result != null) {
            return new SetFirewallRulesAnswer(cmd, false, results);
        }
        return new SetFirewallRulesAnswer(cmd, true, null);
        
        
    }

    private Answer execute(SetPortForwardingRulesCommand cmd) {
        String routerIp = cmd.getAccessDetail(NetworkElementCommand.ROUTER_IP);
        String[] results = new String[cmd.getRules().length];
        int i = 0;
        
        boolean endResult = true;
        for (PortForwardingRuleTO rule : cmd.getRules()) {
            String result = null;
            final Script command = new Script(_firewallPath, _timeout, s_logger);
            
            command.add(routerIp);
            command.add(rule.revoked() ? "-D" : "-A");
            command.add("-P ", rule.getProtocol().toLowerCase());
            command.add("-l ", rule.getSrcIp());
            command.add("-p ", rule.getStringSrcPortRange());
            command.add("-r ", rule.getDstIp());
            command.add("-d ", rule.getStringDstPortRange());
            result = command.execute();
            if (result == null) {
                results[i++] = null;
            } else {
                results[i++] = "Failed";
                endResult = false;
            }
        }

        return new SetPortForwardingRulesAnswer(cmd, results, endResult);
    }
    
    private Answer execute(SetStaticNatRulesCommand cmd) {
        String routerIp = cmd.getAccessDetail(NetworkElementCommand.ROUTER_IP);
        String[] results = new String[cmd.getRules().length];
        int i = 0;
        boolean endResult = true;
        for (StaticNatRuleTO rule : cmd.getRules()) {
            String result = null;
            final Script command = new Script(_firewallPath, _timeout, s_logger);
            command.add(routerIp);
            command.add(rule.revoked() ? "-D" : "-A");
            
            //1:1 NAT needs instanceip;publicip;domrip;op
            command.add(" -l ", rule.getSrcIp());
            command.add(" -r ", rule.getDstIp());
            
            if (rule.getProtocol() != null) { 
                command.add(" -P ", rule.getProtocol().toLowerCase());
            }
            
            command.add(" -d ", rule.getStringSrcPortRange());
            command.add(" -G ") ;
            
            result = command.execute();
            if (result == null) {
                results[i++] = null;
            } else {
                results[i++] = "Failed";
                endResult = false;
            }
        }

        return new SetStaticNatRulesAnswer(cmd, results, endResult);
    }
    

    private Answer execute(LoadBalancerConfigCommand cmd) {
        String routerIp = cmd.getAccessDetail(NetworkElementCommand.ROUTER_IP);
        File tmpCfgFile = null;
        try {
            String cfgFilePath = "";
            LoadBalancerConfigurator cfgtr = new HAProxyConfigurator();
            String[] config = cfgtr.generateConfiguration(cmd);
            String[][] rules = cfgtr.generateFwRules(cmd);
            if (routerIp != null) {
                tmpCfgFile = File.createTempFile(routerIp.replace('.', '_'), "cfg");
                final PrintWriter out
                = new PrintWriter(new BufferedWriter(new FileWriter(tmpCfgFile)));
                for (int i=0; i < config.length; i++) {
                    out.println(config[i]);
                }
                out.close();
                cfgFilePath = tmpCfgFile.getAbsolutePath();
            }

            final String result = setLoadBalancerConfig(cfgFilePath,
                    rules[LoadBalancerConfigurator.ADD],
                    rules[LoadBalancerConfigurator.REMOVE],
                    rules[LoadBalancerConfigurator.STATS],
                    routerIp);

            return new Answer(cmd, result == null, result);
        } catch (final IOException e) {
            return new Answer(cmd, false, e.getMessage());
        } finally {
            if (tmpCfgFile != null) {
                tmpCfgFile.delete();
            }
        }
    }

    protected Answer execute(VmDataCommand cmd) {
        List<String[]> vmData = cmd.getVmData();

        for (String[] vmDataEntry : vmData) {
            String folder = vmDataEntry[0];
            String file = vmDataEntry[1];
            String data = vmDataEntry[2];
            File tmpFile = null;

            byte[] dataBytes = null;
            if (data != null) {
                if (folder.equals("userdata")) {
                    dataBytes = Base64.decodeBase64(data);//userdata is supplied in url-safe unchunked mode
                } else {
                    dataBytes = data.getBytes();
                }
            }

            try {
                tmpFile = File.createTempFile("vmdata_", null);
                FileOutputStream outStream = new FileOutputStream(tmpFile);
                if (dataBytes != null)
                    outStream.write(dataBytes); 
                outStream.close();
            } catch (IOException e) {
                String tmpDir = System.getProperty("java.io.tmpdir");
                s_logger.warn("Failed to create temporary file: is " + tmpDir + " full?", e);
                return new Answer(cmd, false, "Failed to create or write to temporary file: is " + tmpDir + " full? " + e.getMessage() );
            }
       

            final Script command  = new Script(_vmDataPath, _timeout, s_logger);
            command.add("-r", cmd.getAccessDetail(NetworkElementCommand.ROUTER_IP));
            command.add("-v", cmd.getVmIpAddress());
            command.add("-F", folder);
            command.add("-f", file);

            if (tmpFile != null) {
                command.add("-d", tmpFile.getAbsolutePath());
            }

            final String result = command.execute();

            if (tmpFile != null) {
                boolean deleted = tmpFile.delete();
                if (!deleted) {
                    s_logger.warn("Failed to clean up temp file after sending vmdata");
                    tmpFile.deleteOnExit();
                }
            }

            if (result != null) {
                return new Answer(cmd, false, result);        	
            }        	

        }

        return new Answer(cmd);
    }

    protected Answer execute(final IpAssocCommand cmd) {
        IpAddressTO[] ips = cmd.getIpAddresses();
        String[] results = new String[cmd.getIpAddresses().length];
        int i = 0;
        String result = null;
        String routerName = cmd.getAccessDetail(NetworkElementCommand.ROUTER_NAME);
        String routerIp = cmd.getAccessDetail(NetworkElementCommand.ROUTER_IP);
        for (IpAddressTO ip : ips) {
            result = assignPublicIpAddress(routerName, routerIp, ip.getPublicIp(), ip.isAdd(), 
                     ip.isFirstIP(), ip.isSourceNat(), ip.getVlanId(), ip.getVlanGateway(), ip.getVlanNetmask(),
                     ip.getVifMacAddress(), ip.getGuestIp(), 2);
            if (result != null) {
                results[i++] = IpAssocAnswer.errorResult;
            } else {
                results[i++] = ip.getPublicIp() + " - success";;
            }
        }
        return new IpAssocAnswer(cmd, results);
    }

    private String setLoadBalancerConfig(final String cfgFile,
            final String[] addRules, final String[] removeRules, final String[] statsRules,String routerIp) {

        if (routerIp == null) {
            routerIp = "none";
        }

        final Script command = new Script(_loadbPath, _timeout, s_logger);

        command.add("-i", routerIp);
        command.add("-f", cfgFile);

        StringBuilder sb = new StringBuilder();
        if (addRules.length > 0) {
            for (int i=0; i< addRules.length; i++) {
                sb.append(addRules[i]).append(',');
            }
            command.add("-a", sb.toString());
        }

        sb = new StringBuilder();
        if (removeRules.length > 0) {
            for (int i=0; i< removeRules.length; i++) {
                sb.append(removeRules[i]).append(',');
            }
            command.add("-d", sb.toString());
        }

        sb = new StringBuilder();
        if (statsRules.length > 0) {
            for (int i=0; i< statsRules.length; i++) {
                sb.append(statsRules[i]).append(',');
            }
            command.add("-s", sb.toString());
        }
        
        return command.execute();
    }

    protected synchronized Answer execute(final SavePasswordCommand cmd) {
        final String password = cmd.getPassword();
        final String routerPrivateIPAddress = cmd.getAccessDetail(NetworkElementCommand.ROUTER_IP);
        final String vmName = cmd.getVmName();
        final String vmIpAddress = cmd.getVmIpAddress();
        final String local =  vmName;

        // Run save_password_to_domr.sh
        final String result = savePassword(routerPrivateIPAddress, vmIpAddress, password, local);
        if (result != null) {
            return new Answer(cmd, false, "Unable to save password to DomR.");
        } else {
            return new Answer(cmd);
        }
    }

    protected synchronized Answer execute (final DhcpEntryCommand cmd) {
        final Script command  = new Script(_dhcpEntryPath, _timeout, s_logger);
        command.add("-r", cmd.getAccessDetail(NetworkElementCommand.ROUTER_IP));
        command.add("-v", cmd.getVmIpAddress());
        command.add("-m", cmd.getVmMac());
        command.add("-n", cmd.getVmName());
        
        if (cmd.getDefaultRouter() != null) {
            command.add("-d", cmd.getDefaultRouter());
        }
        if (cmd.getStaticRoutes() != null) {
        	command.add("-s", cmd.getStaticRoutes());
        }
        
        if (cmd.getDefaultDns() != null) {
        	command.add("-N", cmd.getDefaultDns());
        }

        final String result = command.execute();
        return new Answer(cmd, result==null, result);
    }

    public String getRouterStatus(String routerIP) {
        return routerProxy("checkrouter.sh", routerIP, null);
    }
    
    
    public String routerProxy(String script, String routerIP, String args) {
        final Script command  = new Script(_routerProxyPath, _timeout, s_logger);
        final OutputInterpreter.OneLineParser parser = new OutputInterpreter.OneLineParser();
        command.add(script);
        command.add(routerIP);
        if ( args != null ) {
            command.add(args);
        }
        String result = command.execute(parser);
        if (result == null) {
            return parser.getLine();
        }
        return null;
    }

    protected Answer execute(CheckRouterCommand cmd) {
        final String routerPrivateIPAddress = cmd.getAccessDetail(NetworkElementCommand.ROUTER_IP);
    
        final String result = getRouterStatus(routerPrivateIPAddress);
        if (result == null || result.isEmpty()) {
            return new CheckRouterAnswer(cmd, "CheckRouterCommand failed");
        }
        return new CheckRouterAnswer(cmd, result, true);
    }

    protected Answer execute(BumpUpPriorityCommand cmd) {
        final String routerPrivateIPAddress = cmd.getAccessDetail(NetworkElementCommand.ROUTER_IP);
        final Script command  = new Script(_bumpUpPriorityPath, _timeout, s_logger);
        final OutputInterpreter.OneLineParser parser = new OutputInterpreter.OneLineParser();
        command.add(routerPrivateIPAddress);
        String result = command.execute(parser);
        if (result != null) {
            return new Answer(cmd, false, "BumpUpPriorityCommand failed: " + result);
        }
        return new Answer(cmd, true, null);
    }

    protected String getDomRVersion(String routerIP) {
        return routerProxy("netusage.sh", routerIP, null);
    }

    protected Answer execute(GetDomRVersionCmd cmd) {
        final String routerPrivateIPAddress = cmd.getAccessDetail(NetworkElementCommand.ROUTER_IP);
    
        final String result = getDomRVersion(routerPrivateIPAddress);
        if (result == null || result.isEmpty()) {
            return new GetDomRVersionAnswer(cmd, "GetDomRVersionCmd failed");
        }
        String[] lines = result.split("&");
        if (lines.length != 2) {
            return new GetDomRVersionAnswer(cmd, result);
        }
        return new GetDomRVersionAnswer(cmd, result, lines[0], lines[1]);
    }

    protected Answer execute(final CheckConsoleProxyLoadCommand cmd) {
        return executeProxyLoadScan(cmd, cmd.getProxyVmId(), cmd.getProxyVmName(), cmd.getProxyManagementIp(), cmd.getProxyCmdPort());
    }

    protected Answer execute(final WatchConsoleProxyLoadCommand cmd) {
        return executeProxyLoadScan(cmd, cmd.getProxyVmId(), cmd.getProxyVmName(), cmd.getProxyManagementIp(), cmd.getProxyCmdPort());
    }

    private Answer executeProxyLoadScan(final Command cmd, final long proxyVmId, final String proxyVmName, final String proxyManagementIp, final int cmdPort) {
        String result = null;

        final StringBuffer sb = new StringBuffer();
        sb.append("http://").append(proxyManagementIp).append(":" + cmdPort).append("/cmd/getstatus");

        boolean success = true;
        try {
            final URL url = new URL(sb.toString());
            final URLConnection conn = url.openConnection();

            final InputStream is = conn.getInputStream();
            final BufferedReader reader = new BufferedReader(new InputStreamReader(is));
            final StringBuilder sb2 = new StringBuilder();
            String line = null;
            try {
                while ((line = reader.readLine()) != null) {
                    sb2.append(line + "\n");
                }
                result = sb2.toString();
            } catch (final IOException e) {
                success = false;
            } finally {
                try {
                    is.close();
                } catch (final IOException e) {
                    s_logger.warn("Exception when closing , console proxy address : " + proxyManagementIp);
                    success = false;
                }
            }
        } catch(final IOException e) {
            s_logger.warn("Unable to open console proxy command port url, console proxy address : " + proxyManagementIp);
            success = false;
        }

        return new ConsoleProxyLoadAnswer(cmd, proxyVmId, proxyVmName, success, result);
    }




    public synchronized String savePassword(final String privateIpAddress, final String vmIpAddress, final String password, final String localPath) {
        final Script command  = new Script(_savepasswordPath, _startTimeout, s_logger);
        command.add("-r", privateIpAddress);
        command.add("-v", vmIpAddress);
        command.add("-p", password);
        command.add(localPath);

        return command.execute();
    }


    public String assignPublicIpAddress(final String vmName, final long id, final String vnet, final String privateIpAddress, final String macAddress, final String publicIpAddress) {
        String args ="-A";
        args += " -f"; //first ip is source nat ip
        args += " -r ";
        args += vmName;
        args += " -i ";
        args += privateIpAddress;
        args += " -a ";
        args += macAddress;
        args += " -l ";
        args += publicIpAddress;
        return routerProxy("ipassoc.sh", privateIpAddress, args);
    }

    public String assignPublicIpAddress(final String vmName,
            final String privateIpAddress, final String publicIpAddress,
            final boolean add, final boolean firstIP, final boolean sourceNat,
            final String vlanId, final String vlanGateway,
            final String vlanNetmask, final String vifMacAddress, String guestIp, int nicNum){

        String args = "";
        if (add) {
            args += "-A";
        } else {
            args += "-D";
        }

        if (sourceNat) {
            args +=" -s";
        } 
        if (firstIP) {
<<<<<<< HEAD
            command.add( "-f");
=======
            args += " -f";
        }
        args += " -l ";
        args += publicIpAddress + "/" + cidrSize;
>>>>>>> f1738e1e

        }
        String cidrSize = Long.toString(NetUtils.getCidrSize(vlanNetmask));
        command.add( "-l", publicIpAddress + "/" + cidrSize);
        String publicNic = "eth" + nicNum;
        args += " -c ";
        args += publicNic;
        
        args +=" -g ";
        args += vlanGateway;      
        return routerProxy("ipassoc.sh", privateIpAddress, args);
    }
    
    private void deletExitingLinkLocalRoutTable(String linkLocalBr) {
        Script command = new Script("/bin/bash", _timeout);
        command.add("-c");
        command.add("ip route | grep " + NetUtils.getLinkLocalCIDR());
        OutputInterpreter.AllLinesParser parser = new OutputInterpreter.AllLinesParser();
        String result = command.execute(parser);
        boolean foundLinkLocalBr = false;
        if (result == null && parser.getLines() != null) {
            String[] lines = parser.getLines().split("\\n");
            for (String line : lines) {
                String[] tokens = line.split(" ");
                if (!tokens[2].equalsIgnoreCase(linkLocalBr)) {
                    Script.runSimpleBashScript("ip route del " + NetUtils.getLinkLocalCIDR());
                } else {
                    foundLinkLocalBr = true;
                }
            }
        }
        if (!foundLinkLocalBr) {
            Script.runSimpleBashScript("ifconfig " + linkLocalBr + " 169.254.0.1;" + "ip route add " + NetUtils.getLinkLocalCIDR() + " dev " + linkLocalBr + " src " + NetUtils.getLinkLocalGateway());
        }
    }

    public void createControlNetwork(String privBrName) {
        deletExitingLinkLocalRoutTable(privBrName);
        if (!isBridgeExists(privBrName)) {
            Script.runSimpleBashScript("brctl addbr " + privBrName + "; ifconfig " + privBrName + " up; ifconfig " + privBrName + " 169.254.0.1", _timeout);
        }
    }

    private boolean isBridgeExists(String bridgeName) {
        Script command = new Script("/bin/sh", _timeout);
        command.add("-c");
        command.add("brctl show|grep " + bridgeName);
        final OutputInterpreter.OneLineParser parser = new OutputInterpreter.OneLineParser();
        String result = command.execute(parser);
        if (result != null || parser.getLine() == null) {
            return false;
        } else {
            return true;
        }
    }

    private void deleteBridge(String brName) {
        Script cmd = new Script("/bin/sh", _timeout);
        cmd.add("-c");
        cmd.add("ifconfig " + brName + " down;brctl delbr " + brName);
        cmd.execute();
    }

    private boolean isDNSmasqRunning(String dnsmasqName) {
        Script cmd = new Script("/bin/sh", _timeout);
        cmd.add("-c");
        cmd.add("ls -l /var/run/libvirt/network/" + dnsmasqName + ".pid");
        String result = cmd.execute();
        if (result != null) {
            return false;
        } else {
            return true;
        }
    }

    private void stopDnsmasq(String dnsmasqName) {
        Script cmd = new Script("/bin/sh", _timeout);
        cmd.add("-c");
        cmd.add("kill -9 `cat /var/run/libvirt/network/"  + dnsmasqName +".pid`");
        cmd.execute();
    }

    public void cleanupPrivateNetwork(String privNwName, String privBrName){
        if (isBridgeExists(privBrName)) {
            deleteBridge(privBrName);
        }
    }

    //    protected Answer execute(final SetFirewallRuleCommand cmd) {
    //    	String args;
    //    	if(cmd.getProtocol().toLowerCase().equals(NetUtils.NAT_PROTO)){
    //    		//1:1 NAT needs instanceip;publicip;domrip;op
    //    		if(cmd.isCreate()) {
    //                args = "-A";
    //            } else {
    //                args = "-D";
    //            }
    //
    //    		args += " -l " + cmd.getPublicIpAddress();
    //    		args += " -i " + cmd.getRouterIpAddress();
    //    		args += " -r " + cmd.getPrivateIpAddress();
    //    		args += " -G " + cmd.getProtocol();
    //    	}else{
    //    		if (cmd.isEnable()) {
    //    			args = "-A";
    //    		} else {
    //    			args = "-D";
    //    		}
    //
    //    		args += " -P " + cmd.getProtocol().toLowerCase();
    //    		args += " -l " + cmd.getPublicIpAddress();
    //    		args += " -p " + cmd.getPublicPort();
    //    		args += " -n " + cmd.getRouterName();
    //    		args += " -i " + cmd.getRouterIpAddress();
    //    		args += " -r " + cmd.getPrivateIpAddress();
    //    		args += " -d " + cmd.getPrivatePort();
    //    		args += " -N " + cmd.getVlanNetmask();
    //
    //    		String oldPrivateIP = cmd.getOldPrivateIP();
    //    		String oldPrivatePort = cmd.getOldPrivatePort();
    //
    //    		if (oldPrivateIP != null) {
    //    			args += " -w " + oldPrivateIP;
    //    		}
    //
    //    		if (oldPrivatePort != null) {
    //    			args += " -x " + oldPrivatePort;
    //    		}
    //    	}
    //
    //    	final Script command = new Script(_firewallPath, _timeout, s_logger);
    //    	String [] argsArray = args.split(" ");
    //    	for (String param : argsArray) {
    //    		command.add(param);
    //    	}
    //    	String result = command.execute();
    //    	return new Answer(cmd, result == null, result);
    //    }

    protected String getDefaultScriptsDir() {
        return "scripts/network/domr/dom0";
    }

    protected String findScript(final String script) {
        return Script.findScript(_scriptsDir, script);
    }

    @Override
    public boolean configure(final String name, final Map<String, Object> params) throws ConfigurationException {
        _name = name;

        _scriptsDir = (String)params.get("domr.scripts.dir");
        if (_scriptsDir == null) {
            if(s_logger.isInfoEnabled()) {
                s_logger.info("VirtualRoutingResource _scriptDir can't be initialized from domr.scripts.dir param, use default" );
            }
            _scriptsDir = getDefaultScriptsDir();
        }

        if(s_logger.isInfoEnabled()) {
            s_logger.info("VirtualRoutingResource _scriptDir to use: " + _scriptsDir);
        }

        String value = (String)params.get("scripts.timeout");
        _timeout = NumbersUtil.parseInt(value, 120) * 1000;

        value = (String)params.get("start.script.timeout");
        _startTimeout = NumbersUtil.parseInt(value, 360) * 1000;

        value = (String)params.get("ssh.sleep");
        _sleep = NumbersUtil.parseInt(value, 10) * 1000;

        value = (String)params.get("ssh.retry");
        _retry = NumbersUtil.parseInt(value, 36);

        value = (String)params.get("ssh.port");
        _port = NumbersUtil.parseInt(value, 3922);

        _publicIpAddress = (String)params.get("public.ip.address");
        if (_publicIpAddress != null) {
            s_logger.warn("Incoming public ip address is overriden.  Will always be using the same ip address: " + _publicIpAddress);
        }

        _firewallPath = findScript("call_firewall.sh");
        if (_firewallPath == null) {
            throw new ConfigurationException("Unable to find the call_firewall.sh");
        }

        _loadbPath = findScript("call_loadbalancer.sh");
        if (_loadbPath == null) {
            throw new ConfigurationException("Unable to find the call_loadbalancer.sh");
        }

        _savepasswordPath = findScript("save_password_to_domr.sh");
        if(_savepasswordPath == null) {
            throw new ConfigurationException("Unable to find save_password_to_domr.sh");
        }

        _dhcpEntryPath = findScript("dhcp_entry.sh");
        if(_dhcpEntryPath == null) {
            throw new ConfigurationException("Unable to find dhcp_entry.sh");
        }

        _vmDataPath = findScript("vm_data.sh");
        if(_vmDataPath == null) {
            throw new ConfigurationException("Unable to find user_data.sh");
        }

        _publicEthIf = (String)params.get("public.network.device");
        if (_publicEthIf == null) {
            _publicEthIf = "xenbr1";
        }
        _publicEthIf = _publicEthIf.toLowerCase();

        _privateEthIf = (String)params.get("private.network.device");
        if (_privateEthIf == null) {
            _privateEthIf = "xenbr0";
        }
        _privateEthIf = _privateEthIf.toLowerCase();

        _bumpUpPriorityPath = findScript("bumpUpPriority.sh");
        if(_bumpUpPriorityPath == null) {
            throw new ConfigurationException("Unable to find bumpUpPriority.sh");
        }
        
        _routerProxyPath = findScript("routerProxy.sh");
        if (_routerProxyPath == null) {
            throw new ConfigurationException("Unable to find routerProxy.sh");
        }
        
        return true;
    }


    public String connect(final String ipAddress) {
        return connect(ipAddress, _port);
    }

    public String connect(final String ipAddress, final int port) {
        for (int i = 0; i <= _retry; i++) {
            SocketChannel sch = null;
            try {
                if (s_logger.isDebugEnabled()) {
                    s_logger.debug("Trying to connect to " + ipAddress);
                }
                sch = SocketChannel.open();
                sch.configureBlocking(true);

                final InetSocketAddress addr = new InetSocketAddress(ipAddress, port);
                sch.connect(addr);
                return null;
            } catch (final IOException e) {
                if (s_logger.isDebugEnabled()) {
                    s_logger.debug("Could not connect to " + ipAddress);
                }
            } finally {
                if (sch != null) {
                    try {
                        sch.close();
                    } catch (final IOException e) {}
                }
            }
            try {
                Thread.sleep(_sleep);
            } catch (final InterruptedException e) {
            }
        }

        s_logger.debug("Unable to logon to " + ipAddress);

        return "Unable to connect";
    }


    @Override
    public String getName() {
        return _name;
    }



    @Override
    public boolean start() {
        return true;
    }



    @Override
    public boolean stop() {
        return true;
    }


}

<|MERGE_RESOLUTION|>--- conflicted
+++ resolved
@@ -142,7 +142,7 @@
     }
 
     private Answer execute(VpnUsersCfgCommand cmd) {
-        for (VpnUsersCfgCommand.UsernamePassword userpwd: cmd.getUserpwds()) {         
+        for (VpnUsersCfgCommand.UsernamePassword userpwd: cmd.getUserpwds()) {
             String args = "";
             if (!userpwd.isAdd()) {
                 args +="-U ";
@@ -155,7 +155,7 @@
             if (result != null) {
                 return new Answer(cmd, false, "Configure VPN user failed for user " + userpwd.getUsername());
             }
-        }       
+        }
         return new Answer(cmd);
     }
 
@@ -607,6 +607,7 @@
         return routerProxy("ipassoc.sh", privateIpAddress, args);
     }
 
+
     public String assignPublicIpAddress(final String vmName,
             final String privateIpAddress, final String publicIpAddress,
             final boolean add, final boolean firstIP, final boolean sourceNat,
@@ -619,29 +620,22 @@
         } else {
             args += "-D";
         }
-
+        String cidrSize = Long.toString(NetUtils.getCidrSize(vlanNetmask));
         if (sourceNat) {
             args +=" -s";
-        } 
+        }
         if (firstIP) {
-<<<<<<< HEAD
-            command.add( "-f");
-=======
             args += " -f";
         }
         args += " -l ";
         args += publicIpAddress + "/" + cidrSize;
->>>>>>> f1738e1e
-
-        }
-        String cidrSize = Long.toString(NetUtils.getCidrSize(vlanNetmask));
-        command.add( "-l", publicIpAddress + "/" + cidrSize);
+
         String publicNic = "eth" + nicNum;
         args += " -c ";
         args += publicNic;
-        
+
         args +=" -g ";
-        args += vlanGateway;      
+        args += vlanGateway;
         return routerProxy("ipassoc.sh", privateIpAddress, args);
     }
     
