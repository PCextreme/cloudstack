/**
 *  Copyright (C) 2010 Cloud.com, Inc.  All rights reserved.
 * 
 * This software is licensed under the GNU General Public License v3 or later.
 * 
 * It is free software: you can redistribute it and/or modify
 * it under the terms of the GNU General Public License as published by
 * the Free Software Foundation, either version 3 of the License, or any later version.
 * This program is distributed in the hope that it will be useful,
 * but WITHOUT ANY WARRANTY; without even the implied warranty of
 * MERCHANTABILITY or FITNESS FOR A PARTICULAR PURPOSE.  See the
 * GNU General Public License for more details.
 * 
 * You should have received a copy of the GNU General Public License
 * along with this program.  If not, see <http://www.gnu.org/licenses/>.
 * 
 */
package com.cloud.hypervisor.xen.resource;

import java.util.ArrayList;
import java.util.HashMap;

import org.apache.log4j.Logger;

import com.cloud.utils.exception.CloudRuntimeException;

/**
 * Reduce bloat inside CitrixResourceBase
 *
 */
public class CitrixHelper {
	 private static final Logger s_logger = Logger.getLogger(CitrixHelper.class);
	 private static final HashMap<String, String> _xcpGuestOsMap = new HashMap<String, String>(70);
	 private static final HashMap<String, String> _xenServerGuestOsMap = new HashMap<String, String>(70);
	 private static final HashMap<String, String> _xenServer56FP1GuestOsMap = new HashMap<String, String>(70);
	 private static final HashMap<String, String> _xenServer56FP2GuestOsMap = new HashMap<String, String>(70);
<<<<<<< HEAD
	 private static final HashMap<String, String> _xenServer60GuestOsMap = new HashMap<String, String>(70);
=======
>>>>>>> b93c7bc6
	 private static final ArrayList<String> _guestOsList = new ArrayList<String>(70);


    static {
        _xcpGuestOsMap.put("CentOS 4.5 (32-bit)", "CentOS 4.5 (32-bit)");
        _xcpGuestOsMap.put("CentOS 4.6 (32-bit)", "CentOS 4.6 (32-bit)");
        _xcpGuestOsMap.put("CentOS 4.7 (32-bit)", "CentOS 4.7 (32-bit)");
        _xcpGuestOsMap.put("CentOS 4.8 (32-bit)", "CentOS 4.8 (32-bit)");
        _xcpGuestOsMap.put("CentOS 5.0 (32-bit)", "CentOS 5 (32-bit)");
        _xcpGuestOsMap.put("CentOS 5.0 (64-bit)", "CentOS 5 (64-bit)");
        _xcpGuestOsMap.put("CentOS 5.1 (32-bit)", "CentOS 5 (32-bit)");
        _xcpGuestOsMap.put("CentOS 5.1 (64-bit)", "CentOS 5 (64-bit)");
        _xcpGuestOsMap.put("CentOS 5.2 (32-bit)", "CentOS 5 (32-bit)");
        _xcpGuestOsMap.put("CentOS 5.2 (64-bit)", "CentOS 5 (64-bit)");
        _xcpGuestOsMap.put("CentOS 5.3 (32-bit)", "CentOS 5 (32-bit)");
        _xcpGuestOsMap.put("CentOS 5.3 (64-bit)", "CentOS 5 (64-bit)");
        _xcpGuestOsMap.put("CentOS 5.4 (32-bit)", "CentOS 5 (32-bit)");
        _xcpGuestOsMap.put("CentOS 5.4 (64-bit)", "CentOS 5 (64-bit)");
        _xcpGuestOsMap.put("CentOS 5.5 (32-bit)", "CentOS 5 (32-bit)");
        _xcpGuestOsMap.put("CentOS 5.5 (64-bit)", "CentOS 5 (64-bit)");
        _xcpGuestOsMap.put("Debian GNU/Linux 5.0 (32-bit)", "Debian Lenny 5.0 (32-bit)");
        _xcpGuestOsMap.put("Debian GNU/Linux 6(32-bit)", "Debian Squeeze 6.0 (32-bit)");
        _xcpGuestOsMap.put("Debian GNU/Linux 6(64-bit)", "Debian Squeeze 6.0 (64-bit) (experimental)");
        _xcpGuestOsMap.put("Oracle Enterprise Linux 5.0 (32-bit)", "Oracle Enterprise Linux 5 (32-bit)");
        _xcpGuestOsMap.put("Oracle Enterprise Linux 5.0 (64-bit)", "Oracle Enterprise Linux 5 (64-bit)");
        _xcpGuestOsMap.put("Oracle Enterprise Linux 5.1 (32-bit)", "Oracle Enterprise Linux 5 (32-bit)");
        _xcpGuestOsMap.put("Oracle Enterprise Linux 5.1 (64-bit)", "Oracle Enterprise Linux 5 (64-bit)");
        _xcpGuestOsMap.put("Oracle Enterprise Linux 5.2 (32-bit)", "Oracle Enterprise Linux 5 (32-bit)");
        _xcpGuestOsMap.put("Oracle Enterprise Linux 5.2 (64-bit)", "Oracle Enterprise Linux 5 (64-bit)");
        _xcpGuestOsMap.put("Oracle Enterprise Linux 5.3 (32-bit)", "Oracle Enterprise Linux 5 (32-bit)");
        _xcpGuestOsMap.put("Oracle Enterprise Linux 5.3 (64-bit)", "Oracle Enterprise Linux 5 (64-bit)");
        _xcpGuestOsMap.put("Oracle Enterprise Linux 5.4 (32-bit)", "Oracle Enterprise Linux 5 (32-bit)");
        _xcpGuestOsMap.put("Oracle Enterprise Linux 5.4 (64-bit)", "Oracle Enterprise Linux 5 (64-bit)");
        _xcpGuestOsMap.put("Oracle Enterprise Linux 5.5 (32-bit)", "Oracle Enterprise Linux 5 (32-bit)");
        _xcpGuestOsMap.put("Oracle Enterprise Linux 5.5 (64-bit)", "Oracle Enterprise Linux 5 (64-bit)");
        _xcpGuestOsMap.put("Red Hat Enterprise Linux 4.5 (32-bit)", "Red Hat Enterprise Linux 4.5 (32-bit)");
        _xcpGuestOsMap.put("Red Hat Enterprise Linux 4.6 (32-bit)", "Red Hat Enterprise Linux 4.6 (32-bit)");
        _xcpGuestOsMap.put("Red Hat Enterprise Linux 4.7 (32-bit)", "Red Hat Enterprise Linux 4.7 (32-bit)");
        _xcpGuestOsMap.put("Red Hat Enterprise Linux 4.8 (32-bit)", "Red Hat Enterprise Linux 4.8 (32-bit)");
        _xcpGuestOsMap.put("Red Hat Enterprise Linux 5.0 (32-bit)", "Red Hat Enterprise Linux 5 (32-bit)");
        _xcpGuestOsMap.put("Red Hat Enterprise Linux 5.0 (64-bit)", "Red Hat Enterprise Linux 5 (64-bit)");
        _xcpGuestOsMap.put("Red Hat Enterprise Linux 5.1 (32-bit)", "Red Hat Enterprise Linux 5 (32-bit)");
        _xcpGuestOsMap.put("Red Hat Enterprise Linux 5.1 (64-bit)", "Red Hat Enterprise Linux 5 (64-bit)");
        _xcpGuestOsMap.put("Red Hat Enterprise Linux 5.2 (32-bit)", "Red Hat Enterprise Linux 5 (32-bit)");
        _xcpGuestOsMap.put("Red Hat Enterprise Linux 5.2 (64-bit)", "Red Hat Enterprise Linux 5 (64-bit)");
        _xcpGuestOsMap.put("Red Hat Enterprise Linux 5.3 (32-bit)", "Red Hat Enterprise Linux 5 (32-bit)");
        _xcpGuestOsMap.put("Red Hat Enterprise Linux 5.3 (64-bit)", "Red Hat Enterprise Linux 5 (64-bit)");
        _xcpGuestOsMap.put("Red Hat Enterprise Linux 5.4 (32-bit)", "Red Hat Enterprise Linux 5 (32-bit)");
        _xcpGuestOsMap.put("Red Hat Enterprise Linux 5.4 (64-bit)", "Red Hat Enterprise Linux 5 (64-bit)");
        _xcpGuestOsMap.put("Red Hat Enterprise Linux 5.5 (32-bit)", "Red Hat Enterprise Linux 5 (32-bit)");
        _xcpGuestOsMap.put("Red Hat Enterprise Linux 5.5 (64-bit)", "Red Hat Enterprise Linux 5 (64-bit)");
        _xcpGuestOsMap.put("Red Hat Enterprise Linux 6.0 (32-bit)", "Red Hat Enterprise Linux 6 (32-bit) (experimental)");
        _xcpGuestOsMap.put("Red Hat Enterprise Linux 6.0 (64-bit)", "Red Hat Enterprise Linux 6 (64-bit) (experimental)");
        ;
        _xcpGuestOsMap.put("SUSE Linux Enterprise Server 9 SP4 (32-bit)", "SUSE Linux Enterprise Server 9 SP4");
        _xcpGuestOsMap.put("SUSE Linux Enterprise Server 10 SP1 (32-bit)", "SUSE Linux Enterprise Server 10 SP1");
        _xcpGuestOsMap.put("SUSE Linux Enterprise Server 10 SP1 (64-bit)", "SUSE Linux Enterprise Server 10 SP1 x64");
        _xcpGuestOsMap.put("SUSE Linux Enterprise Server 10 SP2 (32-bit)", "SUSE Linux Enterprise Server 10 SP2");
        _xcpGuestOsMap.put("SUSE Linux Enterprise Server 10 SP2 (64-bit)", "SUSE Linux Enterprise Server 10 SP2 x64");
        _xcpGuestOsMap.put("SUSE Linux Enterprise Server 10 SP3 (64-bit)", "Other install media");
        _xcpGuestOsMap.put("SUSE Linux Enterprise Server 11 (32-bit)", "SUSE Linux Enterprise Server 11");
        _xcpGuestOsMap.put("SUSE Linux Enterprise Server 11 (64-bit)", "SUSE Linux Enterprise Server 11 x64");
        _xcpGuestOsMap.put("SUSE Linux Enterprise Server 11 SP1 (32-bit)", "SUSE Linux Enterprise Server 11 SP1 (32-bit)");
        _xcpGuestOsMap.put("SUSE Linux Enterprise Server 11 SP1 (64-bit)", "SUSE Linux Enterprise Server 11 SP1 (64-bit)");
        _xcpGuestOsMap.put("Windows 7 (32-bit)", "Windows 7 (32-bit)");
        _xcpGuestOsMap.put("Windows 7 (64-bit)", "Windows 7 (64-bit)");
        _xcpGuestOsMap.put("Windows Server 2003 (32-bit)", "Windows Server 2003 (32-bit)");
        _xcpGuestOsMap.put("Windows Server 2003 (64-bit)", "Windows Server 2003 (64-bit)");
        _xcpGuestOsMap.put("Windows Server 2008 (32-bit)", "Windows Server 2008 (32-bit)");
        _xcpGuestOsMap.put("Windows Server 2008 (64-bit)", "Windows Server 2008 (64-bit)");
        _xcpGuestOsMap.put("Windows Server 2008 R2 (64-bit)", "Windows Server 2008 R2 (64-bit)");
        _xcpGuestOsMap.put("Windows XP SP3 (32-bit)", "Windows XP SP3 (32-bit)");
        _xcpGuestOsMap.put("Windows Vista (32-bit)", "Windows Vista (32-bit)");
        _xcpGuestOsMap.put("Ubuntu 10.04 (32-bit)", "Ubuntu Lucid Lynx 10.04 (32-bit) (experimental)");
        _xcpGuestOsMap.put("Ubuntu 10.04 (64-bit)", "Ubuntu Lucid Lynx 10.04 (64-bit) (experimental)");
        _xcpGuestOsMap.put("Other install media", "Other install media");
        _xcpGuestOsMap.put("Other PV (32-bit)", "CentOS 5 (32-bit)");
        _xcpGuestOsMap.put("Other PV (64-bit)", "CentOS 5 (64-bit)");
    }
    
    static {
    	_xenServerGuestOsMap.put("CentOS 4.5 (32-bit)", "CentOS 4.5 (32-bit)");
    	_xenServerGuestOsMap.put("CentOS 4.6 (32-bit)", "CentOS 4.6 (32-bit)");
    	_xenServerGuestOsMap.put("CentOS 4.7 (32-bit)", "CentOS 4.7 (32-bit)");
    	_xenServerGuestOsMap.put("CentOS 4.8 (32-bit)", "CentOS 4.8 (32-bit)");
    	_xenServerGuestOsMap.put("CentOS 5.0 (32-bit)", "CentOS 5.0 (32-bit)");
    	_xenServerGuestOsMap.put("CentOS 5.0 (64-bit)", "CentOS 5.0 (64-bit)");
    	_xenServerGuestOsMap.put("CentOS 5.1 (32-bit)", "CentOS 5.1 (32-bit)");
    	_xenServerGuestOsMap.put("CentOS 5.1 (64-bit)", "CentOS 5.1 (64-bit)");
    	_xenServerGuestOsMap.put("CentOS 5.2 (32-bit)", "CentOS 5.2 (32-bit)");
    	_xenServerGuestOsMap.put("CentOS 5.2 (64-bit)", "CentOS 5.2 (64-bit)");
    	_xenServerGuestOsMap.put("CentOS 5.3 (32-bit)", "CentOS 5.3 (32-bit)");
    	_xenServerGuestOsMap.put("CentOS 5.3 (64-bit)", "CentOS 5.3 (64-bit)");
    	_xenServerGuestOsMap.put("CentOS 5.4 (32-bit)", "CentOS 5.4 (32-bit)");
    	_xenServerGuestOsMap.put("CentOS 5.4 (64-bit)", "CentOS 5.4 (64-bit)");
    	_xenServerGuestOsMap.put("Debian GNU/Linux 5.0 (32-bit)", "Debian Lenny 5.0 (32-bit)");
    	_xenServerGuestOsMap.put("Oracle Enterprise Linux 5.0 (32-bit)", "Oracle Enterprise Linux 5.0 (32-bit)");
    	_xenServerGuestOsMap.put("Oracle Enterprise Linux 5.0 (64-bit)", "Oracle Enterprise Linux 5.0 (64-bit)");
    	_xenServerGuestOsMap.put("Oracle Enterprise Linux 5.1 (32-bit)", "Oracle Enterprise Linux 5.1 (32-bit)");
    	_xenServerGuestOsMap.put("Oracle Enterprise Linux 5.1 (64-bit)", "Oracle Enterprise Linux 5.1 (64-bit)");
    	_xenServerGuestOsMap.put("Oracle Enterprise Linux 5.2 (32-bit)", "Oracle Enterprise Linux 5.2 (32-bit)");
    	_xenServerGuestOsMap.put("Oracle Enterprise Linux 5.2 (64-bit)", "Oracle Enterprise Linux 5.2 (64-bit)");
    	_xenServerGuestOsMap.put("Oracle Enterprise Linux 5.3 (32-bit)", "Oracle Enterprise Linux 5.3 (32-bit)");
    	_xenServerGuestOsMap.put("Oracle Enterprise Linux 5.3 (64-bit)", "Oracle Enterprise Linux 5.3 (64-bit)");
    	_xenServerGuestOsMap.put("Oracle Enterprise Linux 5.4 (32-bit)", "Oracle Enterprise Linux 5.4 (32-bit)");
    	_xenServerGuestOsMap.put("Oracle Enterprise Linux 5.4 (64-bit)", "Oracle Enterprise Linux 5.4 (64-bit)");
    	_xenServerGuestOsMap.put("Red Hat Enterprise Linux 4.5 (32-bit)", "Red Hat Enterprise Linux 4.5 (32-bit)");
    	_xenServerGuestOsMap.put("Red Hat Enterprise Linux 4.6 (32-bit)", "Red Hat Enterprise Linux 4.6 (32-bit)");
    	_xenServerGuestOsMap.put("Red Hat Enterprise Linux 4.7 (32-bit)", "Red Hat Enterprise Linux 4.7 (32-bit)");
    	_xenServerGuestOsMap.put("Red Hat Enterprise Linux 4.8 (32-bit)", "Red Hat Enterprise Linux 4.8 (32-bit)");
    	_xenServerGuestOsMap.put("Red Hat Enterprise Linux 5.0 (32-bit)", "Red Hat Enterprise Linux 5.0 (32-bit)");
    	_xenServerGuestOsMap.put("Red Hat Enterprise Linux 5.0 (64-bit)", "Red Hat Enterprise Linux 5.0 (64-bit)");
    	_xenServerGuestOsMap.put("Red Hat Enterprise Linux 5.1 (32-bit)", "Red Hat Enterprise Linux 5.1 (32-bit)");
    	_xenServerGuestOsMap.put("Red Hat Enterprise Linux 5.1 (64-bit)", "Red Hat Enterprise Linux 5.1 (64-bit)");
    	_xenServerGuestOsMap.put("Red Hat Enterprise Linux 5.2 (32-bit)", "Red Hat Enterprise Linux 5.2 (32-bit)");
    	_xenServerGuestOsMap.put("Red Hat Enterprise Linux 5.2 (64-bit)", "Red Hat Enterprise Linux 5.2 (64-bit)");
    	_xenServerGuestOsMap.put("Red Hat Enterprise Linux 5.3 (32-bit)", "Red Hat Enterprise Linux 5.3 (32-bit)");
    	_xenServerGuestOsMap.put("Red Hat Enterprise Linux 5.3 (64-bit)", "Red Hat Enterprise Linux 5.3 (64-bit)");
    	_xenServerGuestOsMap.put("Red Hat Enterprise Linux 5.4 (32-bit)", "Red Hat Enterprise Linux 5.4 (32-bit)");
    	_xenServerGuestOsMap.put("Red Hat Enterprise Linux 5.4 (64-bit)", "Red Hat Enterprise Linux 5.4 (64-bit)");
    	_xenServerGuestOsMap.put("SUSE Linux Enterprise Server 9 SP4 (32-bit)", "SUSE Linux Enterprise Server 9 SP4 (32-bit)");
    	_xenServerGuestOsMap.put("SUSE Linux Enterprise Server 10 SP1 (32-bit)", "SUSE Linux Enterprise Server 10 SP1 (32-bit)");
    	_xenServerGuestOsMap.put("SUSE Linux Enterprise Server 10 SP1 (64-bit)", "SUSE Linux Enterprise Server 10 SP1 (64-bit)");
    	_xenServerGuestOsMap.put("SUSE Linux Enterprise Server 10 SP2 (32-bit)", "SUSE Linux Enterprise Server 10 SP2 (32-bit)");
    	_xenServerGuestOsMap.put("SUSE Linux Enterprise Server 10 SP2 (64-bit)", "SUSE Linux Enterprise Server 10 SP2 (64-bit)");
    	_xenServerGuestOsMap.put("SUSE Linux Enterprise Server 10 SP3 (64-bit)", "SUSE Linux Enterprise Server 10 SP3 (64-bit)");
    	_xenServerGuestOsMap.put("SUSE Linux Enterprise Server 11 (32-bit)", "SUSE Linux Enterprise Server 11 (32-bit)");
    	_xenServerGuestOsMap.put("SUSE Linux Enterprise Server 11 (64-bit)", "SUSE Linux Enterprise Server 11 (64-bit)");
    	_xenServerGuestOsMap.put("Windows 7 (32-bit)", "Windows 7 (32-bit)");
    	_xenServerGuestOsMap.put("Windows 7 (64-bit)", "Windows 7 (64-bit)");
    	_xenServerGuestOsMap.put("Windows Server 2003 (32-bit)", "Windows Server 2003 (32-bit)");
    	_xenServerGuestOsMap.put("Windows Server 2003 (64-bit)", "Windows Server 2003 (64-bit)");
    	_xenServerGuestOsMap.put("Windows Server 2008 (32-bit)", "Windows Server 2008 (32-bit)");
    	_xenServerGuestOsMap.put("Windows Server 2008 (64-bit)", "Windows Server 2008 (64-bit)");
    	_xenServerGuestOsMap.put("Windows Server 2008 R2 (64-bit)", "Windows Server 2008 R2 (64-bit)");
    	_xenServerGuestOsMap.put("Windows 2000 SP4 (32-bit)", "Windows 2000 SP4 (32-bit)");
    	_xenServerGuestOsMap.put("Windows Vista (32-bit)", "Windows Vista (32-bit)");
    	_xenServerGuestOsMap.put("Windows XP SP2 (32-bit)", "Windows XP SP2 (32-bit)");
    	_xenServerGuestOsMap.put("Windows XP SP3 (32-bit)", "Windows XP SP3 (32-bit)");
    	_xenServerGuestOsMap.put("Other install media", "Other install media");
    	_xenServerGuestOsMap.put("Other PV (32-bit)", "CentOS 5.4 (32-bit)");
    	_xenServerGuestOsMap.put("Other PV (64-bit)", "CentOS 5.4 (64-bit)");
    }
    
    static {
        _xenServer56FP1GuestOsMap.put("CentOS 4.5 (32-bit)", "CentOS 4.5 (32-bit)");
        _xenServer56FP1GuestOsMap.put("CentOS 4.6 (32-bit)", "CentOS 4.6 (32-bit)");
        _xenServer56FP1GuestOsMap.put("CentOS 4.7 (32-bit)", "CentOS 4.7 (32-bit)");
        _xenServer56FP1GuestOsMap.put("CentOS 4.8 (32-bit)", "CentOS 4.8 (32-bit)");
        _xenServer56FP1GuestOsMap.put("CentOS 5.0 (32-bit)", "CentOS 5 (32-bit)");
        _xenServer56FP1GuestOsMap.put("CentOS 5.0 (64-bit)", "CentOS 5 (64-bit)");
        _xenServer56FP1GuestOsMap.put("CentOS 5.1 (32-bit)", "CentOS 5 (32-bit)");
        _xenServer56FP1GuestOsMap.put("CentOS 5.1 (64-bit)", "CentOS 5 (64-bit)");
        _xenServer56FP1GuestOsMap.put("CentOS 5.2 (32-bit)", "CentOS 5 (32-bit)");
        _xenServer56FP1GuestOsMap.put("CentOS 5.2 (64-bit)", "CentOS 5 (64-bit)");
        _xenServer56FP1GuestOsMap.put("CentOS 5.3 (32-bit)", "CentOS 5 (32-bit)");
        _xenServer56FP1GuestOsMap.put("CentOS 5.3 (64-bit)", "CentOS 5 (64-bit)");
        _xenServer56FP1GuestOsMap.put("CentOS 5.4 (32-bit)", "CentOS 5 (32-bit)");
        _xenServer56FP1GuestOsMap.put("CentOS 5.4 (64-bit)", "CentOS 5 (64-bit)");
        _xenServer56FP1GuestOsMap.put("CentOS 5.5 (32-bit)", "CentOS 5 (32-bit)");
        _xenServer56FP1GuestOsMap.put("CentOS 5.5 (64-bit)", "CentOS 5 (64-bit)");
        _xenServer56FP1GuestOsMap.put("Debian GNU/Linux 5.0 (32-bit)", "Debian Lenny 5.0 (32-bit)");
        _xenServer56FP1GuestOsMap.put("Debian GNU/Linux 6(32-bit)", "Debian Squeeze 6.0 (32-bit)");
        _xenServer56FP1GuestOsMap.put("Debian GNU/Linux 6(64-bit)", "Debian Squeeze 6.0 (64-bit) (experimental)");
        _xenServer56FP1GuestOsMap.put("Oracle Enterprise Linux 5.0 (32-bit)", "Oracle Enterprise Linux 5 (32-bit)");
        _xenServer56FP1GuestOsMap.put("Oracle Enterprise Linux 5.0 (64-bit)", "Oracle Enterprise Linux 5 (64-bit)");
        _xenServer56FP1GuestOsMap.put("Oracle Enterprise Linux 5.1 (32-bit)", "Oracle Enterprise Linux 5 (32-bit)");
        _xenServer56FP1GuestOsMap.put("Oracle Enterprise Linux 5.1 (64-bit)", "Oracle Enterprise Linux 5 (64-bit)");
        _xenServer56FP1GuestOsMap.put("Oracle Enterprise Linux 5.2 (32-bit)", "Oracle Enterprise Linux 5 (32-bit)");
        _xenServer56FP1GuestOsMap.put("Oracle Enterprise Linux 5.2 (64-bit)", "Oracle Enterprise Linux 5 (64-bit)");
        _xenServer56FP1GuestOsMap.put("Oracle Enterprise Linux 5.3 (32-bit)", "Oracle Enterprise Linux 5 (32-bit)");
        _xenServer56FP1GuestOsMap.put("Oracle Enterprise Linux 5.3 (64-bit)", "Oracle Enterprise Linux 5 (64-bit)");
        _xenServer56FP1GuestOsMap.put("Oracle Enterprise Linux 5.4 (32-bit)", "Oracle Enterprise Linux 5 (32-bit)");
        _xenServer56FP1GuestOsMap.put("Oracle Enterprise Linux 5.4 (64-bit)", "Oracle Enterprise Linux 5 (64-bit)");
        _xenServer56FP1GuestOsMap.put("Oracle Enterprise Linux 5.5 (32-bit)", "Oracle Enterprise Linux 5 (32-bit)");
        _xenServer56FP1GuestOsMap.put("Oracle Enterprise Linux 5.5 (64-bit)", "Oracle Enterprise Linux 5 (64-bit)");
        _xenServer56FP1GuestOsMap.put("Red Hat Enterprise Linux 4.5 (32-bit)", "Red Hat Enterprise Linux 4.5 (32-bit)");
        _xenServer56FP1GuestOsMap.put("Red Hat Enterprise Linux 4.6 (32-bit)", "Red Hat Enterprise Linux 4.6 (32-bit)");
        _xenServer56FP1GuestOsMap.put("Red Hat Enterprise Linux 4.7 (32-bit)", "Red Hat Enterprise Linux 4.7 (32-bit)");
        _xenServer56FP1GuestOsMap.put("Red Hat Enterprise Linux 4.8 (32-bit)", "Red Hat Enterprise Linux 4.8 (32-bit)");
        _xenServer56FP1GuestOsMap.put("Red Hat Enterprise Linux 5.0 (32-bit)", "Red Hat Enterprise Linux 5 (32-bit)");
        _xenServer56FP1GuestOsMap.put("Red Hat Enterprise Linux 5.0 (64-bit)", "Red Hat Enterprise Linux 5 (64-bit)");
        _xenServer56FP1GuestOsMap.put("Red Hat Enterprise Linux 5.1 (32-bit)", "Red Hat Enterprise Linux 5 (32-bit)");
        _xenServer56FP1GuestOsMap.put("Red Hat Enterprise Linux 5.1 (64-bit)", "Red Hat Enterprise Linux 5 (64-bit)");
        _xenServer56FP1GuestOsMap.put("Red Hat Enterprise Linux 5.2 (32-bit)", "Red Hat Enterprise Linux 5 (32-bit)");
        _xenServer56FP1GuestOsMap.put("Red Hat Enterprise Linux 5.2 (64-bit)", "Red Hat Enterprise Linux 5 (64-bit)");
        _xenServer56FP1GuestOsMap.put("Red Hat Enterprise Linux 5.3 (32-bit)", "Red Hat Enterprise Linux 5 (32-bit)");
        _xenServer56FP1GuestOsMap.put("Red Hat Enterprise Linux 5.3 (64-bit)", "Red Hat Enterprise Linux 5 (64-bit)");
        _xenServer56FP1GuestOsMap.put("Red Hat Enterprise Linux 5.4 (32-bit)", "Red Hat Enterprise Linux 5 (32-bit)");
        _xenServer56FP1GuestOsMap.put("Red Hat Enterprise Linux 5.4 (64-bit)", "Red Hat Enterprise Linux 5 (64-bit)");
        _xenServer56FP1GuestOsMap.put("Red Hat Enterprise Linux 5.5 (32-bit)", "Red Hat Enterprise Linux 5 (32-bit)");
        _xenServer56FP1GuestOsMap.put("Red Hat Enterprise Linux 5.5 (64-bit)", "Red Hat Enterprise Linux 5 (64-bit)");
        _xenServer56FP1GuestOsMap.put("Red Hat Enterprise Linux 6.0 (32-bit)", "Red Hat Enterprise Linux 6 (32-bit) (experimental)");
        _xenServer56FP1GuestOsMap.put("Red Hat Enterprise Linux 6.0 (64-bit)", "Red Hat Enterprise Linux 6 (64-bit) (experimental)");
        _xenServer56FP1GuestOsMap.put("SUSE Linux Enterprise Server 9 SP4 (32-bit)", "SUSE Linux Enterprise Server 9 SP4 (32-bit)");
        _xenServer56FP1GuestOsMap.put("SUSE Linux Enterprise Server 10 SP1 (32-bit)", "SUSE Linux Enterprise Server 10 SP1 (32-bit)");
        _xenServer56FP1GuestOsMap.put("SUSE Linux Enterprise Server 10 SP1 (64-bit)", "SUSE Linux Enterprise Server 10 SP1 (64-bit)");
        _xenServer56FP1GuestOsMap.put("SUSE Linux Enterprise Server 10 SP2 (32-bit)", "SUSE Linux Enterprise Server 10 SP2 (32-bit)");
        _xenServer56FP1GuestOsMap.put("SUSE Linux Enterprise Server 10 SP2 (64-bit)", "SUSE Linux Enterprise Server 10 SP2 (64-bit)");
        _xenServer56FP1GuestOsMap.put("SUSE Linux Enterprise Server 10 SP3 (64-bit)", "SUSE Linux Enterprise Server 10 SP3 (64-bit)");
        _xenServer56FP1GuestOsMap.put("SUSE Linux Enterprise Server 11 (32-bit)", "SUSE Linux Enterprise Server 11 (32-bit)");
        _xenServer56FP1GuestOsMap.put("SUSE Linux Enterprise Server 11 (64-bit)", "SUSE Linux Enterprise Server 11 (64-bit)");
        _xenServer56FP1GuestOsMap.put("Windows 7 (32-bit)", "Windows 7 (32-bit)");
        _xenServer56FP1GuestOsMap.put("Windows 7 (64-bit)", "Windows 7 (64-bit)");
        _xenServer56FP1GuestOsMap.put("Windows Server 2003 (32-bit)", "Windows Server 2003 (32-bit)");
        _xenServer56FP1GuestOsMap.put("Windows Server 2003 (64-bit)", "Windows Server 2003 (64-bit)");
        _xenServer56FP1GuestOsMap.put("Windows Server 2008 (32-bit)", "Windows Server 2008 (32-bit)");
        _xenServer56FP1GuestOsMap.put("Windows Server 2008 (64-bit)", "Windows Server 2008 (64-bit)");
        _xenServer56FP1GuestOsMap.put("Windows Server 2008 R2 (64-bit)", "Windows Server 2008 R2 (64-bit)");
        _xenServer56FP1GuestOsMap.put("Windows 2000 SP4 (32-bit)", "Windows 2000 SP4 (32-bit)");
        _xenServer56FP1GuestOsMap.put("Windows Vista (32-bit)", "Windows Vista (32-bit)");
        _xenServer56FP1GuestOsMap.put("Windows XP SP3 (32-bit)", "Windows XP SP3 (32-bit)");
        _xenServer56FP1GuestOsMap.put("Ubuntu 10.04 (32-bit)", "Ubuntu Lucid Lynx 10.04 (32-bit) (experimental)");
        _xenServer56FP1GuestOsMap.put("Ubuntu 10.04 (64-bit)", "Ubuntu Lucid Lynx 10.04 (64-bit) (experimental)");
        _xenServer56FP1GuestOsMap.put("Other install media", "Other install media");
        _xenServer56FP1GuestOsMap.put("Other PV (32-bit)", "CentOS 5 (32-bit)");
        _xenServer56FP1GuestOsMap.put("Other PV (64-bit)", "CentOS 5 (64-bit)");
<<<<<<< HEAD
    }
    
    
    
    static {
        _xenServer56FP2GuestOsMap.put("CentOS 4.5 (32-bit)", "CentOS 4.5 (32-bit)");
        _xenServer56FP2GuestOsMap.put("CentOS 4.6 (32-bit)", "CentOS 4.6 (32-bit)");
        _xenServer56FP2GuestOsMap.put("CentOS 4.7 (32-bit)", "CentOS 4.7 (32-bit)");
        _xenServer56FP2GuestOsMap.put("CentOS 4.8 (32-bit)", "CentOS 4.8 (32-bit)");
        _xenServer56FP2GuestOsMap.put("CentOS 5.0 (32-bit)", "CentOS 5 (32-bit)");
        _xenServer56FP2GuestOsMap.put("CentOS 5.0 (64-bit)", "CentOS 5 (64-bit)");
        _xenServer56FP2GuestOsMap.put("CentOS 5.1 (32-bit)", "CentOS 5 (32-bit)");
        _xenServer56FP2GuestOsMap.put("CentOS 5.1 (64-bit)", "CentOS 5 (64-bit)");
        _xenServer56FP2GuestOsMap.put("CentOS 5.2 (32-bit)", "CentOS 5 (32-bit)");
        _xenServer56FP2GuestOsMap.put("CentOS 5.2 (64-bit)", "CentOS 5 (64-bit)");
        _xenServer56FP2GuestOsMap.put("CentOS 5.3 (32-bit)", "CentOS 5 (32-bit)");
        _xenServer56FP2GuestOsMap.put("CentOS 5.3 (64-bit)", "CentOS 5 (64-bit)");
        _xenServer56FP2GuestOsMap.put("CentOS 5.4 (32-bit)", "CentOS 5 (32-bit)");
        _xenServer56FP2GuestOsMap.put("CentOS 5.4 (64-bit)", "CentOS 5 (64-bit)");
        _xenServer56FP2GuestOsMap.put("CentOS 5.5 (32-bit)", "CentOS 5 (32-bit)");
        _xenServer56FP2GuestOsMap.put("CentOS 5.5 (64-bit)", "CentOS 5 (64-bit)");
        _xenServer56FP2GuestOsMap.put("Debian GNU/Linux 5.0 (32-bit)", "Debian Lenny 5.0 (32-bit)");
        _xenServer56FP2GuestOsMap.put("Debian GNU/Linux 6(32-bit)", "Debian Squeeze 6.0 (32-bit)");
        _xenServer56FP2GuestOsMap.put("Debian GNU/Linux 6(64-bit)", "Debian Squeeze 6.0 (64-bit) (experimental)");
        _xenServer56FP2GuestOsMap.put("Oracle Enterprise Linux 5.0 (32-bit)", "Oracle Enterprise Linux 5 (32-bit)");
        _xenServer56FP2GuestOsMap.put("Oracle Enterprise Linux 5.0 (64-bit)", "Oracle Enterprise Linux 5 (64-bit)");
        _xenServer56FP2GuestOsMap.put("Oracle Enterprise Linux 5.1 (32-bit)", "Oracle Enterprise Linux 5 (32-bit)");
        _xenServer56FP2GuestOsMap.put("Oracle Enterprise Linux 5.1 (64-bit)", "Oracle Enterprise Linux 5 (64-bit)");
        _xenServer56FP2GuestOsMap.put("Oracle Enterprise Linux 5.2 (32-bit)", "Oracle Enterprise Linux 5 (32-bit)");
        _xenServer56FP2GuestOsMap.put("Oracle Enterprise Linux 5.2 (64-bit)", "Oracle Enterprise Linux 5 (64-bit)");
        _xenServer56FP2GuestOsMap.put("Oracle Enterprise Linux 5.3 (32-bit)", "Oracle Enterprise Linux 5 (32-bit)");
        _xenServer56FP2GuestOsMap.put("Oracle Enterprise Linux 5.3 (64-bit)", "Oracle Enterprise Linux 5 (64-bit)");
        _xenServer56FP2GuestOsMap.put("Oracle Enterprise Linux 5.4 (32-bit)", "Oracle Enterprise Linux 5 (32-bit)");
        _xenServer56FP2GuestOsMap.put("Oracle Enterprise Linux 5.4 (64-bit)", "Oracle Enterprise Linux 5 (64-bit)");
        _xenServer56FP2GuestOsMap.put("Oracle Enterprise Linux 5.5 (32-bit)", "Oracle Enterprise Linux 5 (32-bit)");
        _xenServer56FP2GuestOsMap.put("Oracle Enterprise Linux 5.5 (64-bit)", "Oracle Enterprise Linux 5 (64-bit)");
        _xenServer56FP2GuestOsMap.put("Red Hat Enterprise Linux 4.5 (32-bit)", "Red Hat Enterprise Linux 4.5 (32-bit)");
        _xenServer56FP2GuestOsMap.put("Red Hat Enterprise Linux 4.6 (32-bit)", "Red Hat Enterprise Linux 4.6 (32-bit)");
        _xenServer56FP2GuestOsMap.put("Red Hat Enterprise Linux 4.7 (32-bit)", "Red Hat Enterprise Linux 4.7 (32-bit)");
        _xenServer56FP2GuestOsMap.put("Red Hat Enterprise Linux 4.8 (32-bit)", "Red Hat Enterprise Linux 4.8 (32-bit)");
        _xenServer56FP2GuestOsMap.put("Red Hat Enterprise Linux 5.0 (32-bit)", "Red Hat Enterprise Linux 5 (32-bit)");
        _xenServer56FP2GuestOsMap.put("Red Hat Enterprise Linux 5.0 (64-bit)", "Red Hat Enterprise Linux 5 (64-bit)");
        _xenServer56FP2GuestOsMap.put("Red Hat Enterprise Linux 5.1 (32-bit)", "Red Hat Enterprise Linux 5 (32-bit)");
        _xenServer56FP2GuestOsMap.put("Red Hat Enterprise Linux 5.1 (64-bit)", "Red Hat Enterprise Linux 5 (64-bit)");
        _xenServer56FP2GuestOsMap.put("Red Hat Enterprise Linux 5.2 (32-bit)", "Red Hat Enterprise Linux 5 (32-bit)");
        _xenServer56FP2GuestOsMap.put("Red Hat Enterprise Linux 5.2 (64-bit)", "Red Hat Enterprise Linux 5 (64-bit)");
        _xenServer56FP2GuestOsMap.put("Red Hat Enterprise Linux 5.3 (32-bit)", "Red Hat Enterprise Linux 5 (32-bit)");
        _xenServer56FP2GuestOsMap.put("Red Hat Enterprise Linux 5.3 (64-bit)", "Red Hat Enterprise Linux 5 (64-bit)");
        _xenServer56FP2GuestOsMap.put("Red Hat Enterprise Linux 5.4 (32-bit)", "Red Hat Enterprise Linux 5 (32-bit)");
        _xenServer56FP2GuestOsMap.put("Red Hat Enterprise Linux 5.4 (64-bit)", "Red Hat Enterprise Linux 5 (64-bit)");
        _xenServer56FP2GuestOsMap.put("Red Hat Enterprise Linux 5.5 (32-bit)", "Red Hat Enterprise Linux 5 (32-bit)");
        _xenServer56FP2GuestOsMap.put("Red Hat Enterprise Linux 5.5 (64-bit)", "Red Hat Enterprise Linux 5 (64-bit)");
        _xenServer56FP2GuestOsMap.put("Red Hat Enterprise Linux 6.0 (32-bit)", "Red Hat Enterprise Linux 6 (32-bit)");
        _xenServer56FP2GuestOsMap.put("Red Hat Enterprise Linux 6.0 (64-bit)", "Red Hat Enterprise Linux 6 (64-bit)");
        _xenServer56FP2GuestOsMap.put("SUSE Linux Enterprise Server 9 SP4 (32-bit)", "SUSE Linux Enterprise Server 9 SP4 (32-bit)");
        _xenServer56FP2GuestOsMap.put("SUSE Linux Enterprise Server 10 SP1 (32-bit)", "SUSE Linux Enterprise Server 10 SP1 (32-bit)");
        _xenServer56FP2GuestOsMap.put("SUSE Linux Enterprise Server 10 SP1 (64-bit)", "SUSE Linux Enterprise Server 10 SP1 (64-bit)");
        _xenServer56FP2GuestOsMap.put("SUSE Linux Enterprise Server 10 SP2 (32-bit)", "SUSE Linux Enterprise Server 10 SP2 (32-bit)");
        _xenServer56FP2GuestOsMap.put("SUSE Linux Enterprise Server 10 SP2 (64-bit)", "SUSE Linux Enterprise Server 10 SP2 (64-bit)");
        _xenServer56FP2GuestOsMap.put("SUSE Linux Enterprise Server 10 SP3 (64-bit)", "SUSE Linux Enterprise Server 10 SP3 (64-bit)");
        _xenServer56FP2GuestOsMap.put("SUSE Linux Enterprise Server 11 (32-bit)", "SUSE Linux Enterprise Server 11 (32-bit)");
        _xenServer56FP2GuestOsMap.put("SUSE Linux Enterprise Server 11 (64-bit)", "SUSE Linux Enterprise Server 11 (64-bit)");
        _xenServer56FP2GuestOsMap.put("Windows 7 (32-bit)", "Windows 7 (32-bit)");
        _xenServer56FP2GuestOsMap.put("Windows 7 (64-bit)", "Windows 7 (64-bit)");
        _xenServer56FP2GuestOsMap.put("Windows Server 2003 (32-bit)", "Windows Server 2003 (32-bit)");
        _xenServer56FP2GuestOsMap.put("Windows Server 2003 (64-bit)", "Windows Server 2003 (64-bit)");
        _xenServer56FP2GuestOsMap.put("Windows Server 2008 (32-bit)", "Windows Server 2008 (32-bit)");
        _xenServer56FP2GuestOsMap.put("Windows Server 2008 (64-bit)", "Windows Server 2008 (64-bit)");
        _xenServer56FP2GuestOsMap.put("Windows Server 2008 R2 (64-bit)", "Windows Server 2008 R2 (64-bit)");
        _xenServer56FP2GuestOsMap.put("Windows Vista (32-bit)", "Windows Vista (32-bit)");
        _xenServer56FP2GuestOsMap.put("Windows XP SP3 (32-bit)", "Windows XP SP3 (32-bit)");
        _xenServer56FP2GuestOsMap.put("Ubuntu 10.04 (32-bit)", "Ubuntu Lucid Lynx 10.04 (32-bit) (experimental)");
        _xenServer56FP2GuestOsMap.put("Ubuntu 10.04 (64-bit)", "Ubuntu Lucid Lynx 10.04 (64-bit) (experimental)");
        _xenServer56FP2GuestOsMap.put("Other install media", "Other install media");
        _xenServer56FP2GuestOsMap.put("Other PV (32-bit)", "CentOS 5 (32-bit)");
        _xenServer56FP2GuestOsMap.put("Other PV (64-bit)", "CentOS 5 (64-bit)");
=======
>>>>>>> b93c7bc6
    }
    
    
    
    static {
<<<<<<< HEAD
        _xenServer60GuestOsMap.put("CentOS 4.5 (32-bit)", "CentOS 4.5 (32-bit)");
        _xenServer60GuestOsMap.put("CentOS 4.6 (32-bit)", "CentOS 4.6 (32-bit)");
        _xenServer60GuestOsMap.put("CentOS 4.7 (32-bit)", "CentOS 4.7 (32-bit)");
        _xenServer60GuestOsMap.put("CentOS 4.8 (32-bit)", "CentOS 4.8 (32-bit)");
        _xenServer60GuestOsMap.put("CentOS 5.0 (32-bit)", "CentOS 5 (32-bit)");
        _xenServer60GuestOsMap.put("CentOS 5.0 (64-bit)", "CentOS 5 (64-bit)");
        _xenServer60GuestOsMap.put("CentOS 5.1 (32-bit)", "CentOS 5 (32-bit)");
        _xenServer60GuestOsMap.put("CentOS 5.1 (64-bit)", "CentOS 5 (64-bit)");
        _xenServer60GuestOsMap.put("CentOS 5.2 (32-bit)", "CentOS 5 (32-bit)");
        _xenServer60GuestOsMap.put("CentOS 5.2 (64-bit)", "CentOS 5 (64-bit)");
        _xenServer60GuestOsMap.put("CentOS 5.3 (32-bit)", "CentOS 5 (32-bit)");
        _xenServer60GuestOsMap.put("CentOS 5.3 (64-bit)", "CentOS 5 (64-bit)");
        _xenServer60GuestOsMap.put("CentOS 5.4 (32-bit)", "CentOS 5 (32-bit)");
        _xenServer60GuestOsMap.put("CentOS 5.4 (64-bit)", "CentOS 5 (64-bit)");
        _xenServer60GuestOsMap.put("CentOS 5.5 (32-bit)", "CentOS 5 (32-bit)");
        _xenServer60GuestOsMap.put("CentOS 5.5 (64-bit)", "CentOS 5 (64-bit)");
        _xenServer60GuestOsMap.put("CentOS 5.6 (32-bit)", "CentOS 5 (32-bit)");
        _xenServer60GuestOsMap.put("CentOS 5.6 (64-bit)", "CentOS 5 (64-bit)");
        _xenServer60GuestOsMap.put("CentOS 6.0 (32-bit)", "Red Hat Enterprise Linux 6 (32-bit)");
        _xenServer60GuestOsMap.put("CentOS 6.0 (64-bit)", "Red Hat Enterprise Linux 6 (64-bit)");
        _xenServer60GuestOsMap.put("Debian GNU/Linux 5.0 (32-bit)", "Debian Lenny 5.0 (32-bit)");
        _xenServer60GuestOsMap.put("Debian GNU/Linux 6(32-bit)", "Debian Squeeze 6.0 (32-bit)");
        _xenServer60GuestOsMap.put("Debian GNU/Linux 6(64-bit)", "Debian Squeeze 6.0 (64-bit)");
        _xenServer60GuestOsMap.put("Oracle Enterprise Linux 5.0 (32-bit)", "Oracle Enterprise Linux 5 (32-bit)");
        _xenServer60GuestOsMap.put("Oracle Enterprise Linux 5.0 (64-bit)", "Oracle Enterprise Linux 5 (64-bit)");
        _xenServer60GuestOsMap.put("Oracle Enterprise Linux 5.1 (32-bit)", "Oracle Enterprise Linux 5 (32-bit)");
        _xenServer60GuestOsMap.put("Oracle Enterprise Linux 5.1 (64-bit)", "Oracle Enterprise Linux 5 (64-bit)");
        _xenServer60GuestOsMap.put("Oracle Enterprise Linux 5.2 (32-bit)", "Oracle Enterprise Linux 5 (32-bit)");
        _xenServer60GuestOsMap.put("Oracle Enterprise Linux 5.2 (64-bit)", "Oracle Enterprise Linux 5 (64-bit)");
        _xenServer60GuestOsMap.put("Oracle Enterprise Linux 5.3 (32-bit)", "Oracle Enterprise Linux 5 (32-bit)");
        _xenServer60GuestOsMap.put("Oracle Enterprise Linux 5.3 (64-bit)", "Oracle Enterprise Linux 5 (64-bit)");
        _xenServer60GuestOsMap.put("Oracle Enterprise Linux 5.4 (32-bit)", "Oracle Enterprise Linux 5 (32-bit)");
        _xenServer60GuestOsMap.put("Oracle Enterprise Linux 5.4 (64-bit)", "Oracle Enterprise Linux 5 (64-bit)");
        _xenServer60GuestOsMap.put("Oracle Enterprise Linux 5.5 (32-bit)", "Oracle Enterprise Linux 5 (32-bit)");
        _xenServer60GuestOsMap.put("Oracle Enterprise Linux 5.5 (64-bit)", "Oracle Enterprise Linux 5 (64-bit)");
        _xenServer60GuestOsMap.put("Oracle Enterprise Linux 5.6 (32-bit)", "Oracle Enterprise Linux 5 (32-bit)");
        _xenServer60GuestOsMap.put("Oracle Enterprise Linux 5.6 (64-bit)", "Oracle Enterprise Linux 5 (64-bit)");
        _xenServer60GuestOsMap.put("Oracle Enterprise Linux 6.0 (32-bit)", "Oracle Enterprise Linux 6.0 (32-bit) (experimental)");
        _xenServer60GuestOsMap.put("Oracle Enterprise Linux 6.0 (64-bit)", "Oracle Enterprise Linux 6.0 (64-bit) (experimental)");
        _xenServer60GuestOsMap.put("Red Hat Enterprise Linux 4.5 (32-bit)", "Red Hat Enterprise Linux 4.5 (32-bit)");
        _xenServer60GuestOsMap.put("Red Hat Enterprise Linux 4.6 (32-bit)", "Red Hat Enterprise Linux 4.6 (32-bit)");
        _xenServer60GuestOsMap.put("Red Hat Enterprise Linux 4.7 (32-bit)", "Red Hat Enterprise Linux 4.7 (32-bit)");
        _xenServer60GuestOsMap.put("Red Hat Enterprise Linux 4.8 (32-bit)", "Red Hat Enterprise Linux 4.8 (32-bit)");
        _xenServer60GuestOsMap.put("Red Hat Enterprise Linux 5.0 (32-bit)", "Red Hat Enterprise Linux 5 (32-bit)");
        _xenServer60GuestOsMap.put("Red Hat Enterprise Linux 5.0 (64-bit)", "Red Hat Enterprise Linux 5 (64-bit)");
        _xenServer60GuestOsMap.put("Red Hat Enterprise Linux 5.1 (32-bit)", "Red Hat Enterprise Linux 5 (32-bit)");
        _xenServer60GuestOsMap.put("Red Hat Enterprise Linux 5.1 (64-bit)", "Red Hat Enterprise Linux 5 (64-bit)");
        _xenServer60GuestOsMap.put("Red Hat Enterprise Linux 5.2 (32-bit)", "Red Hat Enterprise Linux 5 (32-bit)");
        _xenServer60GuestOsMap.put("Red Hat Enterprise Linux 5.2 (64-bit)", "Red Hat Enterprise Linux 5 (64-bit)");
        _xenServer60GuestOsMap.put("Red Hat Enterprise Linux 5.3 (32-bit)", "Red Hat Enterprise Linux 5 (32-bit)");
        _xenServer60GuestOsMap.put("Red Hat Enterprise Linux 5.3 (64-bit)", "Red Hat Enterprise Linux 5 (64-bit)");
        _xenServer60GuestOsMap.put("Red Hat Enterprise Linux 5.4 (32-bit)", "Red Hat Enterprise Linux 5 (32-bit)");
        _xenServer60GuestOsMap.put("Red Hat Enterprise Linux 5.4 (64-bit)", "Red Hat Enterprise Linux 5 (64-bit)");
        _xenServer60GuestOsMap.put("Red Hat Enterprise Linux 5.5 (32-bit)", "Red Hat Enterprise Linux 5 (32-bit)");
        _xenServer60GuestOsMap.put("Red Hat Enterprise Linux 5.5 (64-bit)", "Red Hat Enterprise Linux 5 (64-bit)");
        _xenServer60GuestOsMap.put("Red Hat Enterprise Linux 5.6 (32-bit)", "Red Hat Enterprise Linux 5 (32-bit)");
        _xenServer60GuestOsMap.put("Red Hat Enterprise Linux 5.6 (64-bit)", "Red Hat Enterprise Linux 5 (64-bit)");
        _xenServer60GuestOsMap.put("Red Hat Enterprise Linux 6.0 (32-bit)", "Red Hat Enterprise Linux 6 (32-bit)");
        _xenServer60GuestOsMap.put("Red Hat Enterprise Linux 6.0 (64-bit)", "Red Hat Enterprise Linux 6 (64-bit)");
        _xenServer60GuestOsMap.put("SUSE Linux Enterprise Server 9 SP4 (32-bit)", "SUSE Linux Enterprise Server 9 SP4 (32-bit)");
        _xenServer60GuestOsMap.put("SUSE Linux Enterprise Server 10 SP1 (32-bit)", "SUSE Linux Enterprise Server 10 SP1 (32-bit)");
        _xenServer60GuestOsMap.put("SUSE Linux Enterprise Server 10 SP1 (64-bit)", "SUSE Linux Enterprise Server 10 SP1 (64-bit)");
        _xenServer60GuestOsMap.put("SUSE Linux Enterprise Server 10 SP2 (32-bit)", "SUSE Linux Enterprise Server 10 SP2 (32-bit)");
        _xenServer60GuestOsMap.put("SUSE Linux Enterprise Server 10 SP2 (64-bit)", "SUSE Linux Enterprise Server 10 SP2 (64-bit)");
        _xenServer60GuestOsMap.put("SUSE Linux Enterprise Server 10 SP3 (32-bit)", "SUSE Linux Enterprise Server 10 SP3 (32-bit)");
        _xenServer60GuestOsMap.put("SUSE Linux Enterprise Server 10 SP3 (64-bit)", "SUSE Linux Enterprise Server 10 SP3 (64-bit)");
        _xenServer60GuestOsMap.put("SUSE Linux Enterprise Server 10 SP4 (32-bit)", "SUSE Linux Enterprise Server 10 SP4 (32-bit) (experimental)");
        _xenServer60GuestOsMap.put("SUSE Linux Enterprise Server 10 SP4 (64-bit)", "SUSE Linux Enterprise Server 10 SP4 (64-bit) (experimental)");
        _xenServer60GuestOsMap.put("SUSE Linux Enterprise Server 11 (32-bit)", "SUSE Linux Enterprise Server 11 (32-bit)");
        _xenServer60GuestOsMap.put("SUSE Linux Enterprise Server 11 (64-bit)", "SUSE Linux Enterprise Server 11 (64-bit)");
        _xenServer60GuestOsMap.put("SUSE Linux Enterprise Server 11 SP1 (32-bit)", "SUSE Linux Enterprise Server 11 SP1 (32-bit)");
        _xenServer60GuestOsMap.put("SUSE Linux Enterprise Server 11 SP1 (64-bit)", "SUSE Linux Enterprise Server 11 SP1 (64-bit)");
        _xenServer60GuestOsMap.put("Windows 7 (32-bit)", "Windows 7 (32-bit)");
        _xenServer60GuestOsMap.put("Windows 7 (64-bit)", "Windows 7 (64-bit)");
        _xenServer60GuestOsMap.put("Windows Server 2003 (32-bit)", "Windows Server 2003 (32-bit)");
        _xenServer60GuestOsMap.put("Windows Server 2003 (64-bit)", "Windows Server 2003 (64-bit)");
        _xenServer60GuestOsMap.put("Windows Server 2008 (32-bit)", "Windows Server 2008 (32-bit)");
        _xenServer60GuestOsMap.put("Windows Server 2008 (64-bit)", "Windows Server 2008 (64-bit)");
        _xenServer60GuestOsMap.put("Windows Server 2008 R2 (64-bit)", "Windows Server 2008 R2 (64-bit)");
        _xenServer60GuestOsMap.put("Windows Vista (32-bit)", "Windows Vista (32-bit)");
        _xenServer60GuestOsMap.put("Windows XP SP3 (32-bit)", "Windows XP SP3 (32-bit)");
        _xenServer60GuestOsMap.put("Ubuntu 10.04 (32-bit)", "Ubuntu Lucid Lynx 10.04 (32-bit)");
        _xenServer60GuestOsMap.put("Ubuntu 10.04 (64-bit)", "Ubuntu Lucid Lynx 10.04 (64-bit)");
        _xenServer60GuestOsMap.put("Ubuntu 10.10 (32-bit)", "Ubuntu Maverick Meerkat 10.10 (32-bit) (experimental)");
        _xenServer60GuestOsMap.put("Ubuntu 10.10 (64-bit)", "Ubuntu Maverick Meerkat 10.10 (64-bit) (experimental)");
        _xenServer60GuestOsMap.put("Other install media", "Other install media");
        _xenServer60GuestOsMap.put("Other PV (32-bit)", "CentOS 5 (32-bit)");
        _xenServer60GuestOsMap.put("Other PV (64-bit)", "CentOS 5 (64-bit)");
=======
        _xenServer56FP2GuestOsMap.put("CentOS 4.5 (32-bit)", "CentOS 4.5 (32-bit)");
        _xenServer56FP2GuestOsMap.put("CentOS 4.6 (32-bit)", "CentOS 4.6 (32-bit)");
        _xenServer56FP2GuestOsMap.put("CentOS 4.7 (32-bit)", "CentOS 4.7 (32-bit)");
        _xenServer56FP2GuestOsMap.put("CentOS 4.8 (32-bit)", "CentOS 4.8 (32-bit)");
        _xenServer56FP2GuestOsMap.put("CentOS 5.0 (32-bit)", "CentOS 5 (32-bit)");
        _xenServer56FP2GuestOsMap.put("CentOS 5.0 (64-bit)", "CentOS 5 (64-bit)");
        _xenServer56FP2GuestOsMap.put("CentOS 5.1 (32-bit)", "CentOS 5 (32-bit)");
        _xenServer56FP2GuestOsMap.put("CentOS 5.1 (64-bit)", "CentOS 5 (64-bit)");
        _xenServer56FP2GuestOsMap.put("CentOS 5.2 (32-bit)", "CentOS 5 (32-bit)");
        _xenServer56FP2GuestOsMap.put("CentOS 5.2 (64-bit)", "CentOS 5 (64-bit)");
        _xenServer56FP2GuestOsMap.put("CentOS 5.3 (32-bit)", "CentOS 5 (32-bit)");
        _xenServer56FP2GuestOsMap.put("CentOS 5.3 (64-bit)", "CentOS 5 (64-bit)");
        _xenServer56FP2GuestOsMap.put("CentOS 5.4 (32-bit)", "CentOS 5 (32-bit)");
        _xenServer56FP2GuestOsMap.put("CentOS 5.4 (64-bit)", "CentOS 5 (64-bit)");
        _xenServer56FP2GuestOsMap.put("CentOS 5.5 (32-bit)", "CentOS 5 (32-bit)");
        _xenServer56FP2GuestOsMap.put("CentOS 5.5 (64-bit)", "CentOS 5 (64-bit)");
        _xenServer56FP2GuestOsMap.put("Debian GNU/Linux 5.0 (32-bit)", "Debian Lenny 5.0 (32-bit)");
        _xenServer56FP2GuestOsMap.put("Debian GNU/Linux 6(32-bit)", "Debian Squeeze 6.0 (32-bit)");
        _xenServer56FP2GuestOsMap.put("Debian GNU/Linux 6(64-bit)", "Debian Squeeze 6.0 (64-bit) (experimental)");
        _xenServer56FP2GuestOsMap.put("Oracle Enterprise Linux 5.0 (32-bit)", "Oracle Enterprise Linux 5 (32-bit)");
        _xenServer56FP2GuestOsMap.put("Oracle Enterprise Linux 5.0 (64-bit)", "Oracle Enterprise Linux 5 (64-bit)");
        _xenServer56FP2GuestOsMap.put("Oracle Enterprise Linux 5.1 (32-bit)", "Oracle Enterprise Linux 5 (32-bit)");
        _xenServer56FP2GuestOsMap.put("Oracle Enterprise Linux 5.1 (64-bit)", "Oracle Enterprise Linux 5 (64-bit)");
        _xenServer56FP2GuestOsMap.put("Oracle Enterprise Linux 5.2 (32-bit)", "Oracle Enterprise Linux 5 (32-bit)");
        _xenServer56FP2GuestOsMap.put("Oracle Enterprise Linux 5.2 (64-bit)", "Oracle Enterprise Linux 5 (64-bit)");
        _xenServer56FP2GuestOsMap.put("Oracle Enterprise Linux 5.3 (32-bit)", "Oracle Enterprise Linux 5 (32-bit)");
        _xenServer56FP2GuestOsMap.put("Oracle Enterprise Linux 5.3 (64-bit)", "Oracle Enterprise Linux 5 (64-bit)");
        _xenServer56FP2GuestOsMap.put("Oracle Enterprise Linux 5.4 (32-bit)", "Oracle Enterprise Linux 5 (32-bit)");
        _xenServer56FP2GuestOsMap.put("Oracle Enterprise Linux 5.4 (64-bit)", "Oracle Enterprise Linux 5 (64-bit)");
        _xenServer56FP2GuestOsMap.put("Oracle Enterprise Linux 5.5 (32-bit)", "Oracle Enterprise Linux 5 (32-bit)");
        _xenServer56FP2GuestOsMap.put("Oracle Enterprise Linux 5.5 (64-bit)", "Oracle Enterprise Linux 5 (64-bit)");
        _xenServer56FP2GuestOsMap.put("Red Hat Enterprise Linux 4.5 (32-bit)", "Red Hat Enterprise Linux 4.5 (32-bit)");
        _xenServer56FP2GuestOsMap.put("Red Hat Enterprise Linux 4.6 (32-bit)", "Red Hat Enterprise Linux 4.6 (32-bit)");
        _xenServer56FP2GuestOsMap.put("Red Hat Enterprise Linux 4.7 (32-bit)", "Red Hat Enterprise Linux 4.7 (32-bit)");
        _xenServer56FP2GuestOsMap.put("Red Hat Enterprise Linux 4.8 (32-bit)", "Red Hat Enterprise Linux 4.8 (32-bit)");
        _xenServer56FP2GuestOsMap.put("Red Hat Enterprise Linux 5.0 (32-bit)", "Red Hat Enterprise Linux 5 (32-bit)");
        _xenServer56FP2GuestOsMap.put("Red Hat Enterprise Linux 5.0 (64-bit)", "Red Hat Enterprise Linux 5 (64-bit)");
        _xenServer56FP2GuestOsMap.put("Red Hat Enterprise Linux 5.1 (32-bit)", "Red Hat Enterprise Linux 5 (32-bit)");
        _xenServer56FP2GuestOsMap.put("Red Hat Enterprise Linux 5.1 (64-bit)", "Red Hat Enterprise Linux 5 (64-bit)");
        _xenServer56FP2GuestOsMap.put("Red Hat Enterprise Linux 5.2 (32-bit)", "Red Hat Enterprise Linux 5 (32-bit)");
        _xenServer56FP2GuestOsMap.put("Red Hat Enterprise Linux 5.2 (64-bit)", "Red Hat Enterprise Linux 5 (64-bit)");
        _xenServer56FP2GuestOsMap.put("Red Hat Enterprise Linux 5.3 (32-bit)", "Red Hat Enterprise Linux 5 (32-bit)");
        _xenServer56FP2GuestOsMap.put("Red Hat Enterprise Linux 5.3 (64-bit)", "Red Hat Enterprise Linux 5 (64-bit)");
        _xenServer56FP2GuestOsMap.put("Red Hat Enterprise Linux 5.4 (32-bit)", "Red Hat Enterprise Linux 5 (32-bit)");
        _xenServer56FP2GuestOsMap.put("Red Hat Enterprise Linux 5.4 (64-bit)", "Red Hat Enterprise Linux 5 (64-bit)");
        _xenServer56FP2GuestOsMap.put("Red Hat Enterprise Linux 5.5 (32-bit)", "Red Hat Enterprise Linux 5 (32-bit)");
        _xenServer56FP2GuestOsMap.put("Red Hat Enterprise Linux 5.5 (64-bit)", "Red Hat Enterprise Linux 5 (64-bit)");
        _xenServer56FP2GuestOsMap.put("Red Hat Enterprise Linux 6.0 (32-bit)", "Red Hat Enterprise Linux 6 (32-bit)");
        _xenServer56FP2GuestOsMap.put("Red Hat Enterprise Linux 6.0 (64-bit)", "Red Hat Enterprise Linux 6 (64-bit)");
        _xenServer56FP2GuestOsMap.put("SUSE Linux Enterprise Server 9 SP4 (32-bit)", "SUSE Linux Enterprise Server 9 SP4 (32-bit)");
        _xenServer56FP2GuestOsMap.put("SUSE Linux Enterprise Server 10 SP1 (32-bit)", "SUSE Linux Enterprise Server 10 SP1 (32-bit)");
        _xenServer56FP2GuestOsMap.put("SUSE Linux Enterprise Server 10 SP1 (64-bit)", "SUSE Linux Enterprise Server 10 SP1 (64-bit)");
        _xenServer56FP2GuestOsMap.put("SUSE Linux Enterprise Server 10 SP2 (32-bit)", "SUSE Linux Enterprise Server 10 SP2 (32-bit)");
        _xenServer56FP2GuestOsMap.put("SUSE Linux Enterprise Server 10 SP2 (64-bit)", "SUSE Linux Enterprise Server 10 SP2 (64-bit)");
        _xenServer56FP2GuestOsMap.put("SUSE Linux Enterprise Server 10 SP3 (64-bit)", "SUSE Linux Enterprise Server 10 SP3 (64-bit)");
        _xenServer56FP2GuestOsMap.put("SUSE Linux Enterprise Server 11 (32-bit)", "SUSE Linux Enterprise Server 11 (32-bit)");
        _xenServer56FP2GuestOsMap.put("SUSE Linux Enterprise Server 11 (64-bit)", "SUSE Linux Enterprise Server 11 (64-bit)");
        _xenServer56FP2GuestOsMap.put("Windows 7 (32-bit)", "Windows 7 (32-bit)");
        _xenServer56FP2GuestOsMap.put("Windows 7 (64-bit)", "Windows 7 (64-bit)");
        _xenServer56FP2GuestOsMap.put("Windows Server 2003 (32-bit)", "Windows Server 2003 (32-bit)");
        _xenServer56FP2GuestOsMap.put("Windows Server 2003 (64-bit)", "Windows Server 2003 (64-bit)");
        _xenServer56FP2GuestOsMap.put("Windows Server 2008 (32-bit)", "Windows Server 2008 (32-bit)");
        _xenServer56FP2GuestOsMap.put("Windows Server 2008 (64-bit)", "Windows Server 2008 (64-bit)");
        _xenServer56FP2GuestOsMap.put("Windows Server 2008 R2 (64-bit)", "Windows Server 2008 R2 (64-bit)");
        _xenServer56FP2GuestOsMap.put("Windows Vista (32-bit)", "Windows Vista (32-bit)");
        _xenServer56FP2GuestOsMap.put("Windows XP SP3 (32-bit)", "Windows XP SP3 (32-bit)");
        _xenServer56FP2GuestOsMap.put("Ubuntu 10.04 (32-bit)", "Ubuntu Lucid Lynx 10.04 (32-bit) (experimental)");
        _xenServer56FP2GuestOsMap.put("Ubuntu 10.04 (64-bit)", "Ubuntu Lucid Lynx 10.04 (64-bit) (experimental)");
        _xenServer56FP2GuestOsMap.put("Other install media", "Other install media");
        _xenServer56FP2GuestOsMap.put("Other PV (32-bit)", "CentOS 5 (32-bit)");
        _xenServer56FP2GuestOsMap.put("Other PV (64-bit)", "CentOS 5 (64-bit)");
>>>>>>> b93c7bc6
    }
    
    
    public static String getXcpGuestOsType(String stdType) {
        String guestOS =  _xcpGuestOsMap.get(stdType);
        if (guestOS == null) {
        	s_logger.debug("Can't find the guest os: " + stdType + " mapping into XCP's guestOS type, start it as HVM guest");
        	guestOS = "Other install media";
        }
        return guestOS;
    }
    
    public static String getXenServerGuestOsType(String stdType, boolean bootFromCD) {
        String guestOS =  _xenServerGuestOsMap.get(stdType);
        if (guestOS == null) {
            if ( !bootFromCD ) {
        	    s_logger.debug("Can't find the guest os: " + stdType + " mapping into XenServer 5.6 guestOS type, start it as HVM guest");
        	    guestOS = "Other install media";
            } else {
                String msg = "XenServer 5.6 doesn't support Guest OS type " + stdType;
                s_logger.warn(msg);
            }
        }
        return guestOS;
    }
    
    public static String getXenServer56FP1GuestOsType(String stdType, boolean bootFromCD) {       
        String guestOS =  _xenServer56FP1GuestOsMap.get(stdType);
        if (guestOS == null) {
            if ( !bootFromCD ) {
                s_logger.debug("Can't find the guest os: " + stdType + " mapping into XenServer 5.6 FP1 guestOS type, start it as HVM guest");
                guestOS = "Other install media";
            } else {
                String msg = "XenServer 5.6 FP1 DOES NOT support Guest OS type " + stdType;
                s_logger.warn(msg);
            }
        }
        return guestOS;
    }
    
    public static String getXenServer56SP2GuestOsType(String stdType, boolean bootFromCD) {
        String guestOS =  _xenServer56FP2GuestOsMap.get(stdType);
        if (guestOS == null) {
            if ( !bootFromCD ) {
                s_logger.debug("Can't find the guest os: " + stdType + " mapping into XenServer 5.6 SP2 guestOS type, start it as HVM guest");
                guestOS = "Other install media";
            } else {
                String msg = "XenServer 5.6 SP2 DOES NOT support Guest OS type " + stdType;
                s_logger.warn(msg);
            }
<<<<<<< HEAD
        }
        return guestOS;
    }
    
    
    public static String getXenServer60GuestOsType(String stdType, boolean bootFromCD) {
        String guestOS =  _xenServer60GuestOsMap.get(stdType);
        if (guestOS == null) {
            if ( !bootFromCD ) {
                s_logger.debug("Can't find the guest os: " + stdType + " mapping into XenServer 6.0 guestOS type, start it as HVM guest");
                guestOS = "Other install media";
            } else {
                String msg = "XenServer 6.0 DOES NOT support Guest OS type " + stdType;
                s_logger.warn(msg);
            }
=======
>>>>>>> b93c7bc6
        }
        return guestOS;
    }
}<|MERGE_RESOLUTION|>--- conflicted
+++ resolved
@@ -22,8 +22,6 @@
 
 import org.apache.log4j.Logger;
 
-import com.cloud.utils.exception.CloudRuntimeException;
-
 /**
  * Reduce bloat inside CitrixResourceBase
  *
@@ -34,10 +32,7 @@
 	 private static final HashMap<String, String> _xenServerGuestOsMap = new HashMap<String, String>(70);
 	 private static final HashMap<String, String> _xenServer56FP1GuestOsMap = new HashMap<String, String>(70);
 	 private static final HashMap<String, String> _xenServer56FP2GuestOsMap = new HashMap<String, String>(70);
-<<<<<<< HEAD
 	 private static final HashMap<String, String> _xenServer60GuestOsMap = new HashMap<String, String>(70);
-=======
->>>>>>> b93c7bc6
 	 private static final ArrayList<String> _guestOsList = new ArrayList<String>(70);
 
 
@@ -255,91 +250,10 @@
         _xenServer56FP1GuestOsMap.put("Other install media", "Other install media");
         _xenServer56FP1GuestOsMap.put("Other PV (32-bit)", "CentOS 5 (32-bit)");
         _xenServer56FP1GuestOsMap.put("Other PV (64-bit)", "CentOS 5 (64-bit)");
-<<<<<<< HEAD
-    }
-    
+    }
     
     
     static {
-        _xenServer56FP2GuestOsMap.put("CentOS 4.5 (32-bit)", "CentOS 4.5 (32-bit)");
-        _xenServer56FP2GuestOsMap.put("CentOS 4.6 (32-bit)", "CentOS 4.6 (32-bit)");
-        _xenServer56FP2GuestOsMap.put("CentOS 4.7 (32-bit)", "CentOS 4.7 (32-bit)");
-        _xenServer56FP2GuestOsMap.put("CentOS 4.8 (32-bit)", "CentOS 4.8 (32-bit)");
-        _xenServer56FP2GuestOsMap.put("CentOS 5.0 (32-bit)", "CentOS 5 (32-bit)");
-        _xenServer56FP2GuestOsMap.put("CentOS 5.0 (64-bit)", "CentOS 5 (64-bit)");
-        _xenServer56FP2GuestOsMap.put("CentOS 5.1 (32-bit)", "CentOS 5 (32-bit)");
-        _xenServer56FP2GuestOsMap.put("CentOS 5.1 (64-bit)", "CentOS 5 (64-bit)");
-        _xenServer56FP2GuestOsMap.put("CentOS 5.2 (32-bit)", "CentOS 5 (32-bit)");
-        _xenServer56FP2GuestOsMap.put("CentOS 5.2 (64-bit)", "CentOS 5 (64-bit)");
-        _xenServer56FP2GuestOsMap.put("CentOS 5.3 (32-bit)", "CentOS 5 (32-bit)");
-        _xenServer56FP2GuestOsMap.put("CentOS 5.3 (64-bit)", "CentOS 5 (64-bit)");
-        _xenServer56FP2GuestOsMap.put("CentOS 5.4 (32-bit)", "CentOS 5 (32-bit)");
-        _xenServer56FP2GuestOsMap.put("CentOS 5.4 (64-bit)", "CentOS 5 (64-bit)");
-        _xenServer56FP2GuestOsMap.put("CentOS 5.5 (32-bit)", "CentOS 5 (32-bit)");
-        _xenServer56FP2GuestOsMap.put("CentOS 5.5 (64-bit)", "CentOS 5 (64-bit)");
-        _xenServer56FP2GuestOsMap.put("Debian GNU/Linux 5.0 (32-bit)", "Debian Lenny 5.0 (32-bit)");
-        _xenServer56FP2GuestOsMap.put("Debian GNU/Linux 6(32-bit)", "Debian Squeeze 6.0 (32-bit)");
-        _xenServer56FP2GuestOsMap.put("Debian GNU/Linux 6(64-bit)", "Debian Squeeze 6.0 (64-bit) (experimental)");
-        _xenServer56FP2GuestOsMap.put("Oracle Enterprise Linux 5.0 (32-bit)", "Oracle Enterprise Linux 5 (32-bit)");
-        _xenServer56FP2GuestOsMap.put("Oracle Enterprise Linux 5.0 (64-bit)", "Oracle Enterprise Linux 5 (64-bit)");
-        _xenServer56FP2GuestOsMap.put("Oracle Enterprise Linux 5.1 (32-bit)", "Oracle Enterprise Linux 5 (32-bit)");
-        _xenServer56FP2GuestOsMap.put("Oracle Enterprise Linux 5.1 (64-bit)", "Oracle Enterprise Linux 5 (64-bit)");
-        _xenServer56FP2GuestOsMap.put("Oracle Enterprise Linux 5.2 (32-bit)", "Oracle Enterprise Linux 5 (32-bit)");
-        _xenServer56FP2GuestOsMap.put("Oracle Enterprise Linux 5.2 (64-bit)", "Oracle Enterprise Linux 5 (64-bit)");
-        _xenServer56FP2GuestOsMap.put("Oracle Enterprise Linux 5.3 (32-bit)", "Oracle Enterprise Linux 5 (32-bit)");
-        _xenServer56FP2GuestOsMap.put("Oracle Enterprise Linux 5.3 (64-bit)", "Oracle Enterprise Linux 5 (64-bit)");
-        _xenServer56FP2GuestOsMap.put("Oracle Enterprise Linux 5.4 (32-bit)", "Oracle Enterprise Linux 5 (32-bit)");
-        _xenServer56FP2GuestOsMap.put("Oracle Enterprise Linux 5.4 (64-bit)", "Oracle Enterprise Linux 5 (64-bit)");
-        _xenServer56FP2GuestOsMap.put("Oracle Enterprise Linux 5.5 (32-bit)", "Oracle Enterprise Linux 5 (32-bit)");
-        _xenServer56FP2GuestOsMap.put("Oracle Enterprise Linux 5.5 (64-bit)", "Oracle Enterprise Linux 5 (64-bit)");
-        _xenServer56FP2GuestOsMap.put("Red Hat Enterprise Linux 4.5 (32-bit)", "Red Hat Enterprise Linux 4.5 (32-bit)");
-        _xenServer56FP2GuestOsMap.put("Red Hat Enterprise Linux 4.6 (32-bit)", "Red Hat Enterprise Linux 4.6 (32-bit)");
-        _xenServer56FP2GuestOsMap.put("Red Hat Enterprise Linux 4.7 (32-bit)", "Red Hat Enterprise Linux 4.7 (32-bit)");
-        _xenServer56FP2GuestOsMap.put("Red Hat Enterprise Linux 4.8 (32-bit)", "Red Hat Enterprise Linux 4.8 (32-bit)");
-        _xenServer56FP2GuestOsMap.put("Red Hat Enterprise Linux 5.0 (32-bit)", "Red Hat Enterprise Linux 5 (32-bit)");
-        _xenServer56FP2GuestOsMap.put("Red Hat Enterprise Linux 5.0 (64-bit)", "Red Hat Enterprise Linux 5 (64-bit)");
-        _xenServer56FP2GuestOsMap.put("Red Hat Enterprise Linux 5.1 (32-bit)", "Red Hat Enterprise Linux 5 (32-bit)");
-        _xenServer56FP2GuestOsMap.put("Red Hat Enterprise Linux 5.1 (64-bit)", "Red Hat Enterprise Linux 5 (64-bit)");
-        _xenServer56FP2GuestOsMap.put("Red Hat Enterprise Linux 5.2 (32-bit)", "Red Hat Enterprise Linux 5 (32-bit)");
-        _xenServer56FP2GuestOsMap.put("Red Hat Enterprise Linux 5.2 (64-bit)", "Red Hat Enterprise Linux 5 (64-bit)");
-        _xenServer56FP2GuestOsMap.put("Red Hat Enterprise Linux 5.3 (32-bit)", "Red Hat Enterprise Linux 5 (32-bit)");
-        _xenServer56FP2GuestOsMap.put("Red Hat Enterprise Linux 5.3 (64-bit)", "Red Hat Enterprise Linux 5 (64-bit)");
-        _xenServer56FP2GuestOsMap.put("Red Hat Enterprise Linux 5.4 (32-bit)", "Red Hat Enterprise Linux 5 (32-bit)");
-        _xenServer56FP2GuestOsMap.put("Red Hat Enterprise Linux 5.4 (64-bit)", "Red Hat Enterprise Linux 5 (64-bit)");
-        _xenServer56FP2GuestOsMap.put("Red Hat Enterprise Linux 5.5 (32-bit)", "Red Hat Enterprise Linux 5 (32-bit)");
-        _xenServer56FP2GuestOsMap.put("Red Hat Enterprise Linux 5.5 (64-bit)", "Red Hat Enterprise Linux 5 (64-bit)");
-        _xenServer56FP2GuestOsMap.put("Red Hat Enterprise Linux 6.0 (32-bit)", "Red Hat Enterprise Linux 6 (32-bit)");
-        _xenServer56FP2GuestOsMap.put("Red Hat Enterprise Linux 6.0 (64-bit)", "Red Hat Enterprise Linux 6 (64-bit)");
-        _xenServer56FP2GuestOsMap.put("SUSE Linux Enterprise Server 9 SP4 (32-bit)", "SUSE Linux Enterprise Server 9 SP4 (32-bit)");
-        _xenServer56FP2GuestOsMap.put("SUSE Linux Enterprise Server 10 SP1 (32-bit)", "SUSE Linux Enterprise Server 10 SP1 (32-bit)");
-        _xenServer56FP2GuestOsMap.put("SUSE Linux Enterprise Server 10 SP1 (64-bit)", "SUSE Linux Enterprise Server 10 SP1 (64-bit)");
-        _xenServer56FP2GuestOsMap.put("SUSE Linux Enterprise Server 10 SP2 (32-bit)", "SUSE Linux Enterprise Server 10 SP2 (32-bit)");
-        _xenServer56FP2GuestOsMap.put("SUSE Linux Enterprise Server 10 SP2 (64-bit)", "SUSE Linux Enterprise Server 10 SP2 (64-bit)");
-        _xenServer56FP2GuestOsMap.put("SUSE Linux Enterprise Server 10 SP3 (64-bit)", "SUSE Linux Enterprise Server 10 SP3 (64-bit)");
-        _xenServer56FP2GuestOsMap.put("SUSE Linux Enterprise Server 11 (32-bit)", "SUSE Linux Enterprise Server 11 (32-bit)");
-        _xenServer56FP2GuestOsMap.put("SUSE Linux Enterprise Server 11 (64-bit)", "SUSE Linux Enterprise Server 11 (64-bit)");
-        _xenServer56FP2GuestOsMap.put("Windows 7 (32-bit)", "Windows 7 (32-bit)");
-        _xenServer56FP2GuestOsMap.put("Windows 7 (64-bit)", "Windows 7 (64-bit)");
-        _xenServer56FP2GuestOsMap.put("Windows Server 2003 (32-bit)", "Windows Server 2003 (32-bit)");
-        _xenServer56FP2GuestOsMap.put("Windows Server 2003 (64-bit)", "Windows Server 2003 (64-bit)");
-        _xenServer56FP2GuestOsMap.put("Windows Server 2008 (32-bit)", "Windows Server 2008 (32-bit)");
-        _xenServer56FP2GuestOsMap.put("Windows Server 2008 (64-bit)", "Windows Server 2008 (64-bit)");
-        _xenServer56FP2GuestOsMap.put("Windows Server 2008 R2 (64-bit)", "Windows Server 2008 R2 (64-bit)");
-        _xenServer56FP2GuestOsMap.put("Windows Vista (32-bit)", "Windows Vista (32-bit)");
-        _xenServer56FP2GuestOsMap.put("Windows XP SP3 (32-bit)", "Windows XP SP3 (32-bit)");
-        _xenServer56FP2GuestOsMap.put("Ubuntu 10.04 (32-bit)", "Ubuntu Lucid Lynx 10.04 (32-bit) (experimental)");
-        _xenServer56FP2GuestOsMap.put("Ubuntu 10.04 (64-bit)", "Ubuntu Lucid Lynx 10.04 (64-bit) (experimental)");
-        _xenServer56FP2GuestOsMap.put("Other install media", "Other install media");
-        _xenServer56FP2GuestOsMap.put("Other PV (32-bit)", "CentOS 5 (32-bit)");
-        _xenServer56FP2GuestOsMap.put("Other PV (64-bit)", "CentOS 5 (64-bit)");
-=======
->>>>>>> b93c7bc6
-    }
-    
-    
-    
-    static {
-<<<<<<< HEAD
         _xenServer60GuestOsMap.put("CentOS 4.5 (32-bit)", "CentOS 4.5 (32-bit)");
         _xenServer60GuestOsMap.put("CentOS 4.6 (32-bit)", "CentOS 4.6 (32-bit)");
         _xenServer60GuestOsMap.put("CentOS 4.7 (32-bit)", "CentOS 4.7 (32-bit)");
@@ -428,79 +342,6 @@
         _xenServer60GuestOsMap.put("Other install media", "Other install media");
         _xenServer60GuestOsMap.put("Other PV (32-bit)", "CentOS 5 (32-bit)");
         _xenServer60GuestOsMap.put("Other PV (64-bit)", "CentOS 5 (64-bit)");
-=======
-        _xenServer56FP2GuestOsMap.put("CentOS 4.5 (32-bit)", "CentOS 4.5 (32-bit)");
-        _xenServer56FP2GuestOsMap.put("CentOS 4.6 (32-bit)", "CentOS 4.6 (32-bit)");
-        _xenServer56FP2GuestOsMap.put("CentOS 4.7 (32-bit)", "CentOS 4.7 (32-bit)");
-        _xenServer56FP2GuestOsMap.put("CentOS 4.8 (32-bit)", "CentOS 4.8 (32-bit)");
-        _xenServer56FP2GuestOsMap.put("CentOS 5.0 (32-bit)", "CentOS 5 (32-bit)");
-        _xenServer56FP2GuestOsMap.put("CentOS 5.0 (64-bit)", "CentOS 5 (64-bit)");
-        _xenServer56FP2GuestOsMap.put("CentOS 5.1 (32-bit)", "CentOS 5 (32-bit)");
-        _xenServer56FP2GuestOsMap.put("CentOS 5.1 (64-bit)", "CentOS 5 (64-bit)");
-        _xenServer56FP2GuestOsMap.put("CentOS 5.2 (32-bit)", "CentOS 5 (32-bit)");
-        _xenServer56FP2GuestOsMap.put("CentOS 5.2 (64-bit)", "CentOS 5 (64-bit)");
-        _xenServer56FP2GuestOsMap.put("CentOS 5.3 (32-bit)", "CentOS 5 (32-bit)");
-        _xenServer56FP2GuestOsMap.put("CentOS 5.3 (64-bit)", "CentOS 5 (64-bit)");
-        _xenServer56FP2GuestOsMap.put("CentOS 5.4 (32-bit)", "CentOS 5 (32-bit)");
-        _xenServer56FP2GuestOsMap.put("CentOS 5.4 (64-bit)", "CentOS 5 (64-bit)");
-        _xenServer56FP2GuestOsMap.put("CentOS 5.5 (32-bit)", "CentOS 5 (32-bit)");
-        _xenServer56FP2GuestOsMap.put("CentOS 5.5 (64-bit)", "CentOS 5 (64-bit)");
-        _xenServer56FP2GuestOsMap.put("Debian GNU/Linux 5.0 (32-bit)", "Debian Lenny 5.0 (32-bit)");
-        _xenServer56FP2GuestOsMap.put("Debian GNU/Linux 6(32-bit)", "Debian Squeeze 6.0 (32-bit)");
-        _xenServer56FP2GuestOsMap.put("Debian GNU/Linux 6(64-bit)", "Debian Squeeze 6.0 (64-bit) (experimental)");
-        _xenServer56FP2GuestOsMap.put("Oracle Enterprise Linux 5.0 (32-bit)", "Oracle Enterprise Linux 5 (32-bit)");
-        _xenServer56FP2GuestOsMap.put("Oracle Enterprise Linux 5.0 (64-bit)", "Oracle Enterprise Linux 5 (64-bit)");
-        _xenServer56FP2GuestOsMap.put("Oracle Enterprise Linux 5.1 (32-bit)", "Oracle Enterprise Linux 5 (32-bit)");
-        _xenServer56FP2GuestOsMap.put("Oracle Enterprise Linux 5.1 (64-bit)", "Oracle Enterprise Linux 5 (64-bit)");
-        _xenServer56FP2GuestOsMap.put("Oracle Enterprise Linux 5.2 (32-bit)", "Oracle Enterprise Linux 5 (32-bit)");
-        _xenServer56FP2GuestOsMap.put("Oracle Enterprise Linux 5.2 (64-bit)", "Oracle Enterprise Linux 5 (64-bit)");
-        _xenServer56FP2GuestOsMap.put("Oracle Enterprise Linux 5.3 (32-bit)", "Oracle Enterprise Linux 5 (32-bit)");
-        _xenServer56FP2GuestOsMap.put("Oracle Enterprise Linux 5.3 (64-bit)", "Oracle Enterprise Linux 5 (64-bit)");
-        _xenServer56FP2GuestOsMap.put("Oracle Enterprise Linux 5.4 (32-bit)", "Oracle Enterprise Linux 5 (32-bit)");
-        _xenServer56FP2GuestOsMap.put("Oracle Enterprise Linux 5.4 (64-bit)", "Oracle Enterprise Linux 5 (64-bit)");
-        _xenServer56FP2GuestOsMap.put("Oracle Enterprise Linux 5.5 (32-bit)", "Oracle Enterprise Linux 5 (32-bit)");
-        _xenServer56FP2GuestOsMap.put("Oracle Enterprise Linux 5.5 (64-bit)", "Oracle Enterprise Linux 5 (64-bit)");
-        _xenServer56FP2GuestOsMap.put("Red Hat Enterprise Linux 4.5 (32-bit)", "Red Hat Enterprise Linux 4.5 (32-bit)");
-        _xenServer56FP2GuestOsMap.put("Red Hat Enterprise Linux 4.6 (32-bit)", "Red Hat Enterprise Linux 4.6 (32-bit)");
-        _xenServer56FP2GuestOsMap.put("Red Hat Enterprise Linux 4.7 (32-bit)", "Red Hat Enterprise Linux 4.7 (32-bit)");
-        _xenServer56FP2GuestOsMap.put("Red Hat Enterprise Linux 4.8 (32-bit)", "Red Hat Enterprise Linux 4.8 (32-bit)");
-        _xenServer56FP2GuestOsMap.put("Red Hat Enterprise Linux 5.0 (32-bit)", "Red Hat Enterprise Linux 5 (32-bit)");
-        _xenServer56FP2GuestOsMap.put("Red Hat Enterprise Linux 5.0 (64-bit)", "Red Hat Enterprise Linux 5 (64-bit)");
-        _xenServer56FP2GuestOsMap.put("Red Hat Enterprise Linux 5.1 (32-bit)", "Red Hat Enterprise Linux 5 (32-bit)");
-        _xenServer56FP2GuestOsMap.put("Red Hat Enterprise Linux 5.1 (64-bit)", "Red Hat Enterprise Linux 5 (64-bit)");
-        _xenServer56FP2GuestOsMap.put("Red Hat Enterprise Linux 5.2 (32-bit)", "Red Hat Enterprise Linux 5 (32-bit)");
-        _xenServer56FP2GuestOsMap.put("Red Hat Enterprise Linux 5.2 (64-bit)", "Red Hat Enterprise Linux 5 (64-bit)");
-        _xenServer56FP2GuestOsMap.put("Red Hat Enterprise Linux 5.3 (32-bit)", "Red Hat Enterprise Linux 5 (32-bit)");
-        _xenServer56FP2GuestOsMap.put("Red Hat Enterprise Linux 5.3 (64-bit)", "Red Hat Enterprise Linux 5 (64-bit)");
-        _xenServer56FP2GuestOsMap.put("Red Hat Enterprise Linux 5.4 (32-bit)", "Red Hat Enterprise Linux 5 (32-bit)");
-        _xenServer56FP2GuestOsMap.put("Red Hat Enterprise Linux 5.4 (64-bit)", "Red Hat Enterprise Linux 5 (64-bit)");
-        _xenServer56FP2GuestOsMap.put("Red Hat Enterprise Linux 5.5 (32-bit)", "Red Hat Enterprise Linux 5 (32-bit)");
-        _xenServer56FP2GuestOsMap.put("Red Hat Enterprise Linux 5.5 (64-bit)", "Red Hat Enterprise Linux 5 (64-bit)");
-        _xenServer56FP2GuestOsMap.put("Red Hat Enterprise Linux 6.0 (32-bit)", "Red Hat Enterprise Linux 6 (32-bit)");
-        _xenServer56FP2GuestOsMap.put("Red Hat Enterprise Linux 6.0 (64-bit)", "Red Hat Enterprise Linux 6 (64-bit)");
-        _xenServer56FP2GuestOsMap.put("SUSE Linux Enterprise Server 9 SP4 (32-bit)", "SUSE Linux Enterprise Server 9 SP4 (32-bit)");
-        _xenServer56FP2GuestOsMap.put("SUSE Linux Enterprise Server 10 SP1 (32-bit)", "SUSE Linux Enterprise Server 10 SP1 (32-bit)");
-        _xenServer56FP2GuestOsMap.put("SUSE Linux Enterprise Server 10 SP1 (64-bit)", "SUSE Linux Enterprise Server 10 SP1 (64-bit)");
-        _xenServer56FP2GuestOsMap.put("SUSE Linux Enterprise Server 10 SP2 (32-bit)", "SUSE Linux Enterprise Server 10 SP2 (32-bit)");
-        _xenServer56FP2GuestOsMap.put("SUSE Linux Enterprise Server 10 SP2 (64-bit)", "SUSE Linux Enterprise Server 10 SP2 (64-bit)");
-        _xenServer56FP2GuestOsMap.put("SUSE Linux Enterprise Server 10 SP3 (64-bit)", "SUSE Linux Enterprise Server 10 SP3 (64-bit)");
-        _xenServer56FP2GuestOsMap.put("SUSE Linux Enterprise Server 11 (32-bit)", "SUSE Linux Enterprise Server 11 (32-bit)");
-        _xenServer56FP2GuestOsMap.put("SUSE Linux Enterprise Server 11 (64-bit)", "SUSE Linux Enterprise Server 11 (64-bit)");
-        _xenServer56FP2GuestOsMap.put("Windows 7 (32-bit)", "Windows 7 (32-bit)");
-        _xenServer56FP2GuestOsMap.put("Windows 7 (64-bit)", "Windows 7 (64-bit)");
-        _xenServer56FP2GuestOsMap.put("Windows Server 2003 (32-bit)", "Windows Server 2003 (32-bit)");
-        _xenServer56FP2GuestOsMap.put("Windows Server 2003 (64-bit)", "Windows Server 2003 (64-bit)");
-        _xenServer56FP2GuestOsMap.put("Windows Server 2008 (32-bit)", "Windows Server 2008 (32-bit)");
-        _xenServer56FP2GuestOsMap.put("Windows Server 2008 (64-bit)", "Windows Server 2008 (64-bit)");
-        _xenServer56FP2GuestOsMap.put("Windows Server 2008 R2 (64-bit)", "Windows Server 2008 R2 (64-bit)");
-        _xenServer56FP2GuestOsMap.put("Windows Vista (32-bit)", "Windows Vista (32-bit)");
-        _xenServer56FP2GuestOsMap.put("Windows XP SP3 (32-bit)", "Windows XP SP3 (32-bit)");
-        _xenServer56FP2GuestOsMap.put("Ubuntu 10.04 (32-bit)", "Ubuntu Lucid Lynx 10.04 (32-bit) (experimental)");
-        _xenServer56FP2GuestOsMap.put("Ubuntu 10.04 (64-bit)", "Ubuntu Lucid Lynx 10.04 (64-bit) (experimental)");
-        _xenServer56FP2GuestOsMap.put("Other install media", "Other install media");
-        _xenServer56FP2GuestOsMap.put("Other PV (32-bit)", "CentOS 5 (32-bit)");
-        _xenServer56FP2GuestOsMap.put("Other PV (64-bit)", "CentOS 5 (64-bit)");
->>>>>>> b93c7bc6
     }
     
     
@@ -551,7 +392,6 @@
                 String msg = "XenServer 5.6 SP2 DOES NOT support Guest OS type " + stdType;
                 s_logger.warn(msg);
             }
-<<<<<<< HEAD
         }
         return guestOS;
     }
@@ -567,8 +407,7 @@
                 String msg = "XenServer 6.0 DOES NOT support Guest OS type " + stdType;
                 s_logger.warn(msg);
             }
-=======
->>>>>>> b93c7bc6
+
         }
         return guestOS;
     }
