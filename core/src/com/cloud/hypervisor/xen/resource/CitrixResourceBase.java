/**
 * 
 * This software is licensed under the GNU General Public License v3 or later.
 * 
 * It is free software: you can redistribute it and/or modify
 * it under the terms of the GNU General Public License as published by
 * the Free Software Foundation, either version 3 of the License, or any later version.
 * This program is distributed in the hope that it will be useful,
 * but WITHOUT ANY WARRANTY; without even the implied warranty of
 * MERCHANTABILITY or FITNESS FOR A PARTICULAR PURPOSE.  See the
 * GNU General Public License for more details.
 * 
 * You should have received a copy of the GNU General Public License
 * along with this program.  If not, see <http://www.gnu.org/licenses/>.
 * 
 */
package com.cloud.hypervisor.xen.resource;


import java.io.BufferedReader;
import java.io.File;
import java.io.FileInputStream;
import java.io.IOException;
import java.io.InputStream;
import java.io.InputStreamReader;
import java.io.StringReader;
import java.net.URI;
import java.net.URISyntaxException;
import java.net.URL;
import java.net.URLConnection;
import java.util.ArrayList;
import java.util.Collections;
import java.util.Date;
import java.util.HashMap;
import java.util.HashSet;
import java.util.Iterator;
import java.util.LinkedList;
import java.util.List;
import java.util.Map;
import java.util.Properties;
import java.util.Queue;
import java.util.Random;
import java.util.Set;
import java.util.UUID;

import javax.ejb.Local;
import javax.naming.ConfigurationException;
import javax.xml.parsers.DocumentBuilderFactory;

import org.apache.log4j.Logger;
import org.apache.xmlrpc.XmlRpcException;
import org.w3c.dom.Document;
import org.w3c.dom.Node;
import org.w3c.dom.NodeList;
import org.xml.sax.InputSource;

import com.cloud.agent.IAgentControl;
import com.cloud.agent.api.Answer;
import com.cloud.agent.api.AttachIsoCommand;
import com.cloud.agent.api.AttachVolumeAnswer;
import com.cloud.agent.api.AttachVolumeCommand;
import com.cloud.agent.api.BackupSnapshotAnswer;
import com.cloud.agent.api.BackupSnapshotCommand;
import com.cloud.agent.api.CheckHealthAnswer;
import com.cloud.agent.api.CheckHealthCommand;
import com.cloud.agent.api.CheckOnHostAnswer;
import com.cloud.agent.api.CheckOnHostCommand;
import com.cloud.agent.api.CheckRouterAnswer;
import com.cloud.agent.api.CheckRouterCommand;
import com.cloud.agent.api.CheckVirtualMachineAnswer;
import com.cloud.agent.api.CheckVirtualMachineCommand;
import com.cloud.agent.api.CleanupNetworkRulesCmd;
import com.cloud.agent.api.Command;
import com.cloud.agent.api.CreatePrivateTemplateFromSnapshotCommand;
import com.cloud.agent.api.CreatePrivateTemplateFromVolumeCommand;
import com.cloud.agent.api.CreateStoragePoolCommand;
import com.cloud.agent.api.CreateVolumeFromSnapshotAnswer;
import com.cloud.agent.api.CreateVolumeFromSnapshotCommand;
import com.cloud.agent.api.DeleteSnapshotBackupAnswer;
import com.cloud.agent.api.DeleteSnapshotBackupCommand;
import com.cloud.agent.api.DeleteSnapshotsDirCommand;
import com.cloud.agent.api.DeleteStoragePoolCommand;
import com.cloud.agent.api.GetHostStatsAnswer;
import com.cloud.agent.api.GetHostStatsCommand;
import com.cloud.agent.api.GetStorageStatsAnswer;
import com.cloud.agent.api.GetStorageStatsCommand;
import com.cloud.agent.api.GetVmStatsAnswer;
import com.cloud.agent.api.GetVmStatsCommand;
import com.cloud.agent.api.GetVncPortAnswer;
import com.cloud.agent.api.GetVncPortCommand;
import com.cloud.agent.api.HostStatsEntry;
import com.cloud.agent.api.MaintainAnswer;
import com.cloud.agent.api.MaintainCommand;
import com.cloud.agent.api.ManageSnapshotAnswer;
import com.cloud.agent.api.ManageSnapshotCommand;
import com.cloud.agent.api.MigrateAnswer;
import com.cloud.agent.api.MigrateCommand;
import com.cloud.agent.api.ModifySshKeysCommand;
import com.cloud.agent.api.ModifyStoragePoolAnswer;
import com.cloud.agent.api.ModifyStoragePoolCommand;
import com.cloud.agent.api.NetworkRulesSystemVmCommand;
import com.cloud.agent.api.PingCommand;
import com.cloud.agent.api.PingRoutingCommand;
import com.cloud.agent.api.PingRoutingWithNwGroupsCommand;
import com.cloud.agent.api.PingRoutingWithOvsCommand;
import com.cloud.agent.api.PingTestCommand;
import com.cloud.agent.api.PoolEjectCommand;
import com.cloud.agent.api.PrepareForMigrationAnswer;
import com.cloud.agent.api.PrepareForMigrationCommand;
import com.cloud.agent.api.ReadyAnswer;
import com.cloud.agent.api.ReadyCommand;
import com.cloud.agent.api.RebootAnswer;
import com.cloud.agent.api.RebootCommand;
import com.cloud.agent.api.RebootRouterCommand;
import com.cloud.agent.api.SecurityIngressRuleAnswer;
import com.cloud.agent.api.SecurityIngressRulesCmd;
import com.cloud.agent.api.SecurityEgressRuleAnswer;
import com.cloud.agent.api.SecurityEgressRulesCmd;
import com.cloud.agent.api.SetupAnswer;
import com.cloud.agent.api.SetupCommand;
import com.cloud.agent.api.StartAnswer;
import com.cloud.agent.api.StartCommand;
import com.cloud.agent.api.StartupCommand;
import com.cloud.agent.api.StartupRoutingCommand;
import com.cloud.agent.api.StartupRoutingCommand.VmState;
import com.cloud.agent.api.StartupStorageCommand;
import com.cloud.agent.api.StopAnswer;
import com.cloud.agent.api.StopCommand;
import com.cloud.agent.api.StoragePoolInfo;
import com.cloud.agent.api.UpdateHostPasswordCommand;
import com.cloud.agent.api.UpgradeSnapshotCommand;
import com.cloud.agent.api.VmStatsEntry;
import com.cloud.agent.api.check.CheckSshAnswer;
import com.cloud.agent.api.check.CheckSshCommand;
import com.cloud.agent.api.proxy.CheckConsoleProxyLoadCommand;
import com.cloud.agent.api.proxy.ConsoleProxyLoadAnswer;
import com.cloud.agent.api.proxy.WatchConsoleProxyLoadCommand;
import com.cloud.agent.api.routing.DhcpEntryCommand;
import com.cloud.agent.api.routing.IpAssocAnswer;
import com.cloud.agent.api.routing.IpAssocCommand;
import com.cloud.agent.api.routing.LoadBalancerConfigCommand;
import com.cloud.agent.api.routing.NetworkElementCommand;
import com.cloud.agent.api.routing.RemoteAccessVpnCfgCommand;
import com.cloud.agent.api.routing.SavePasswordCommand;
import com.cloud.agent.api.routing.SetFirewallRulesAnswer;
import com.cloud.agent.api.routing.SetFirewallRulesCommand;
import com.cloud.agent.api.routing.SetPortForwardingRulesAnswer;
import com.cloud.agent.api.routing.SetPortForwardingRulesCommand;
import com.cloud.agent.api.routing.SetStaticNatRulesAnswer;
import com.cloud.agent.api.routing.SetStaticNatRulesCommand;
import com.cloud.agent.api.routing.VmDataCommand;
import com.cloud.agent.api.routing.VpnUsersCfgCommand;
import com.cloud.agent.api.storage.CopyVolumeAnswer;
import com.cloud.agent.api.storage.CopyVolumeCommand;
import com.cloud.agent.api.storage.CreateAnswer;
import com.cloud.agent.api.storage.CreateCommand;
import com.cloud.agent.api.storage.CreatePrivateTemplateAnswer;
import com.cloud.agent.api.storage.DestroyCommand;
import com.cloud.agent.api.storage.PrimaryStorageDownloadAnswer;
import com.cloud.agent.api.storage.PrimaryStorageDownloadCommand;
import com.cloud.agent.api.to.IpAddressTO;
import com.cloud.agent.api.to.NicTO;
import com.cloud.agent.api.to.PortForwardingRuleTO;
import com.cloud.agent.api.to.StaticNatRuleTO;
import com.cloud.agent.api.to.StorageFilerTO;
import com.cloud.agent.api.to.SwiftTO;
import com.cloud.agent.api.to.VirtualMachineTO;
import com.cloud.agent.api.to.VolumeTO;
import com.cloud.exception.InternalErrorException;
import com.cloud.host.Host.Type;
import com.cloud.hypervisor.Hypervisor.HypervisorType;
import com.cloud.network.HAProxyConfigurator;
import com.cloud.network.LoadBalancerConfigurator;
import com.cloud.network.Networks;
import com.cloud.network.Networks.BroadcastDomainType;
import com.cloud.network.Networks.IsolationType;
import com.cloud.network.Networks.TrafficType;
import com.cloud.network.ovs.OvsCreateGreTunnelAnswer;
import com.cloud.network.ovs.OvsCreateGreTunnelCommand;
import com.cloud.network.ovs.OvsCreateTunnelAnswer;
import com.cloud.network.ovs.OvsCreateTunnelCommand;
import com.cloud.network.ovs.OvsDeleteFlowCommand;
import com.cloud.network.ovs.OvsDestroyTunnelCommand;
import com.cloud.network.ovs.OvsSetTagAndFlowAnswer;
import com.cloud.network.ovs.OvsSetTagAndFlowCommand;
import com.cloud.resource.ServerResource;
import com.cloud.resource.hypervisor.HypervisorResource;
import com.cloud.storage.Storage;
import com.cloud.storage.Storage.ImageFormat;
import com.cloud.storage.Storage.StoragePoolType;
import com.cloud.storage.Volume;
import com.cloud.storage.VolumeVO;
import com.cloud.storage.template.TemplateInfo;
import com.cloud.template.VirtualMachineTemplate.BootloaderType;
import com.cloud.utils.NumbersUtil;
import com.cloud.utils.Pair;
import com.cloud.utils.Ternary;
import com.cloud.utils.exception.CloudRuntimeException;
import com.cloud.utils.net.NetUtils;
import com.cloud.vm.DiskProfile;
import com.cloud.vm.VirtualMachine;
import com.cloud.vm.VirtualMachine.State;
import com.cloud.vm.VirtualMachineName;
import com.trilead.ssh2.SCPClient;
import com.xensource.xenapi.Bond;
import com.xensource.xenapi.Connection;
import com.xensource.xenapi.Console;
import com.xensource.xenapi.Host;
import com.xensource.xenapi.HostCpu;
import com.xensource.xenapi.HostMetrics;
import com.xensource.xenapi.Network;
import com.xensource.xenapi.PBD;
import com.xensource.xenapi.PIF;
import com.xensource.xenapi.Pool;
import com.xensource.xenapi.SR;
import com.xensource.xenapi.Session;
import com.xensource.xenapi.Task;
import com.xensource.xenapi.Types;
import com.xensource.xenapi.Types.BadServerResponse;
import com.xensource.xenapi.Types.IpConfigurationMode;
import com.xensource.xenapi.Types.VmPowerState;
import com.xensource.xenapi.Types.XenAPIException;
import com.xensource.xenapi.VBD;
import com.xensource.xenapi.VDI;
import com.xensource.xenapi.VIF;
import com.xensource.xenapi.VLAN;
import com.xensource.xenapi.VM;
import com.xensource.xenapi.VMGuestMetrics;
import com.xensource.xenapi.XenAPIObject;

import edu.emory.mathcs.backport.java.util.Arrays;

/**
 * CitrixResourceBase encapsulates the calls to the XenServer Xapi process
 * to perform the required functionalities for CloudStack.
 * 
 * ==============>  READ THIS  <==============
 * Because the XenServer objects can expire when the session expires, we cannot
 * keep any of the actual XenServer objects in this class.  The only
 * thing that is constant is the UUID of the XenServer objects but not the
 * objects themselves!  This is very important before you do any changes in
 * this code here.
 * 
 */
@Local(value = ServerResource.class)
public abstract class CitrixResourceBase implements ServerResource, HypervisorResource {
    private static final Logger s_logger = Logger.getLogger(CitrixResourceBase.class);
    protected static final XenServerConnectionPool _connPool = XenServerConnectionPool.getInstance();
    protected String _name;
    protected String _username;
    protected Queue<String> _password=new LinkedList<String>();
    protected final int _retry = 24;
    protected final int _sleep = 10000;
    protected long _dcId;
    protected String _pod;
    protected String _cluster;
    protected HashMap<String, State> _vms = new HashMap<String, State>(71);
    protected String _privateNetworkName;
    protected String _linkLocalPrivateNetworkName;
    protected String _publicNetworkName;
    protected String _storageNetworkName1;
    protected String _storageNetworkName2;
    protected String _guestNetworkName;
    protected int _wait;
    protected String _instance; //instance name (default is usually "VM")
    static final Random _rand = new Random(System.currentTimeMillis());

    protected IAgentControl _agentControl;

    final int _maxWeight = 256;
    protected int _heartbeatInterval = 60;
    protected final XsHost _host = new XsHost();

    // Guest and Host Performance Statistics
    protected String _consolidationFunction = "AVERAGE";
    protected int _pollingIntervalInSeconds = 60;

    protected boolean _canBridgeFirewall = false;
    protected boolean _isOvs = false;
    protected List<VIF> _tmpDom0Vif = new ArrayList<VIF>();
    protected String _localGateway;

    public enum SRType {
<<<<<<< HEAD
        NFS, LVM, ISCSI, ISO, LVMOISCSI, LVMOHBA, EXT;
=======
        NFS, LVM, ISCSI, ISO, LVMOISCSI, LVMOHBA;
>>>>>>> b93c7bc6
        
        String _str;
        
        private SRType() {
            _str = super.toString().toLowerCase();
        }

        @Override
        public String toString() {
            return _str;
        }

        public boolean equals(String type) {
            return _str.equalsIgnoreCase(type);
        }
    }

    protected static HashMap<Types.VmPowerState, State> s_statesTable;
    static {
        s_statesTable = new HashMap<Types.VmPowerState, State>();
        s_statesTable.put(Types.VmPowerState.HALTED, State.Stopped);
        s_statesTable.put(Types.VmPowerState.PAUSED, State.Running);
        s_statesTable.put(Types.VmPowerState.RUNNING, State.Running);
        s_statesTable.put(Types.VmPowerState.SUSPENDED, State.Running);
        s_statesTable.put(Types.VmPowerState.UNRECOGNIZED, State.Unknown);
    }
    

    protected boolean cleanupHaltedVms(Connection conn) throws XenAPIException, XmlRpcException {
        Host host = Host.getByUuid(conn, _host.uuid);
        Map<VM, VM.Record> vms = VM.getAllRecords(conn);
        boolean success = true;
        for (Map.Entry<VM, VM.Record> entry : vms.entrySet()) {
            VM vm = entry.getKey();
            VM.Record vmRec = entry.getValue();
            if ( vmRec.isATemplate || vmRec.isControlDomain ) {
                continue;
            }
            
            if (VmPowerState.HALTED.equals(vmRec.powerState) && vmRec.affinity.equals(host)) {
                try {
                    vm.destroy(conn);
                } catch (Exception e) {
                    s_logger.warn("Catch Exception " + e.getClass().getName() + ": unable to destroy VM " + vmRec.nameLabel + " due to " + e.toString());
                    success = false;
                }
             }
        }
        return success;
    }
    
    protected boolean isRefNull(XenAPIObject object) {
        return (object == null || object.toWireString().equals("OpaqueRef:NULL") || object.toWireString().equals("<not in database>"));
    }

    @Override
    public void disconnected() {
    }

    protected boolean pingdomr(Connection conn, String host, String port) {
        String status;
        status = callHostPlugin(conn, "vmops", "pingdomr", "host", host, "port", port);

        if (status == null || status.isEmpty()) {
            return false;
        }

        return true;

    }
    
    protected boolean pingXenServer() {
        Session slaveSession = null;
        Connection slaveConn = null;
        try {
            URL slaveUrl = null;
            slaveUrl = _connPool.getURL(_host.ip);
            slaveConn = new Connection(slaveUrl, 10);
            slaveSession = _connPool.slaveLocalLoginWithPassword(slaveConn, _username, _password);
            return true;
        } catch (Exception e) {
        } finally {
            if( slaveSession != null ){
                try{
                    Session.localLogout(slaveConn);
                } catch (Exception e) {
                }
                slaveConn.dispose();
            }
        }
        return false;
    }
    
    protected String logX(XenAPIObject obj, String msg) {
        return new StringBuilder("Host ").append(_host.ip).append(" ").append(obj.toWireString()).append(": ").append(msg).toString();
    }


    @Override
    public Answer executeRequest(Command cmd) {
        Class<? extends Command> clazz = cmd.getClass();
        if (clazz == CreateCommand.class) {
            return execute((CreateCommand) cmd);
        } else if (clazz == SetPortForwardingRulesCommand.class) {
            return execute((SetPortForwardingRulesCommand) cmd);
        } else if (clazz == SetStaticNatRulesCommand.class) {
            return execute((SetStaticNatRulesCommand) cmd);
        }  else if (clazz == LoadBalancerConfigCommand.class) {
            return execute((LoadBalancerConfigCommand) cmd);
        } else if (clazz == IpAssocCommand.class) {
            return execute((IpAssocCommand) cmd);
        } else if (clazz == CheckConsoleProxyLoadCommand.class) {
            return execute((CheckConsoleProxyLoadCommand) cmd);
        } else if (clazz == WatchConsoleProxyLoadCommand.class) {
            return execute((WatchConsoleProxyLoadCommand) cmd);
        } else if (clazz == SavePasswordCommand.class) {
            return execute((SavePasswordCommand) cmd);
        } else if (clazz == DhcpEntryCommand.class) {
            return execute((DhcpEntryCommand) cmd);
        } else if (clazz == VmDataCommand.class) {
            return execute((VmDataCommand) cmd);
        } else if (clazz == ReadyCommand.class) {
            return execute((ReadyCommand) cmd);
        } else if (clazz == GetHostStatsCommand.class) {
            return execute((GetHostStatsCommand) cmd);
        } else if (clazz == GetVmStatsCommand.class) {
            return execute((GetVmStatsCommand) cmd);
        } else if (clazz == CheckHealthCommand.class) {
            return execute((CheckHealthCommand) cmd);
        } else if (clazz == StopCommand.class) {
            return execute((StopCommand) cmd);
        } else if (clazz == RebootRouterCommand.class) {
            return execute((RebootRouterCommand) cmd);
        } else if (clazz == RebootCommand.class) {
            return execute((RebootCommand) cmd);
        } else if (clazz == CheckVirtualMachineCommand.class) {
            return execute((CheckVirtualMachineCommand) cmd);
        } else if (clazz == PrepareForMigrationCommand.class) {
            return execute((PrepareForMigrationCommand) cmd);
        } else if (clazz == MigrateCommand.class) {
            return execute((MigrateCommand) cmd);
        } else if (clazz == DestroyCommand.class) {
            return execute((DestroyCommand) cmd);
        } else if (clazz == CreateStoragePoolCommand.class) {
            return execute((CreateStoragePoolCommand) cmd);
        } else if (clazz == ModifyStoragePoolCommand.class) {
            return execute((ModifyStoragePoolCommand) cmd);
        } else if (clazz == DeleteStoragePoolCommand.class) {
            return execute((DeleteStoragePoolCommand) cmd);
        } else if (clazz == CopyVolumeCommand.class) {
            return execute((CopyVolumeCommand) cmd);
        } else if (clazz == AttachVolumeCommand.class) {
            return execute((AttachVolumeCommand) cmd);
        } else if (clazz == AttachIsoCommand.class) {
            return execute((AttachIsoCommand) cmd);
        } else if (clazz == ManageSnapshotCommand.class) {
            return execute((ManageSnapshotCommand) cmd);
        } else if (clazz == BackupSnapshotCommand.class) {
            return execute((BackupSnapshotCommand) cmd);
        } else if (clazz == DeleteSnapshotBackupCommand.class) {
            return execute((DeleteSnapshotBackupCommand) cmd);
        } else if (clazz == CreateVolumeFromSnapshotCommand.class) {
            return execute((CreateVolumeFromSnapshotCommand) cmd);
        } else if (clazz == DeleteSnapshotsDirCommand.class) {
            return execute((DeleteSnapshotsDirCommand) cmd);
        } else if (clazz == CreatePrivateTemplateFromVolumeCommand.class) {
            return execute((CreatePrivateTemplateFromVolumeCommand) cmd);
        } else if (clazz == CreatePrivateTemplateFromSnapshotCommand.class) {
            return execute((CreatePrivateTemplateFromSnapshotCommand) cmd);
        } else if (clazz == UpgradeSnapshotCommand.class) {
            return execute((UpgradeSnapshotCommand) cmd);
        } else if (clazz == GetStorageStatsCommand.class) {
            return execute((GetStorageStatsCommand) cmd);
        } else if (clazz == PrimaryStorageDownloadCommand.class) {
            return execute((PrimaryStorageDownloadCommand) cmd);
        } else if (clazz == GetVncPortCommand.class) {
            return execute((GetVncPortCommand) cmd);
        } else if (clazz == SetupCommand.class) {
            return execute((SetupCommand) cmd);
        } else if (clazz == MaintainCommand.class) {
            return execute((MaintainCommand) cmd);
        } else if (clazz == PingTestCommand.class) {
            return execute((PingTestCommand) cmd);
        } else if (clazz == CheckOnHostCommand.class) {
            return execute((CheckOnHostCommand) cmd);
        } else if (clazz == ModifySshKeysCommand.class) {
            return execute((ModifySshKeysCommand) cmd);
        } else if (clazz == PoolEjectCommand.class) {
            return execute((PoolEjectCommand) cmd);
        } else if (clazz == StartCommand.class) {
            return execute((StartCommand)cmd);
        } else if (clazz == RemoteAccessVpnCfgCommand.class) {
            return execute((RemoteAccessVpnCfgCommand)cmd);
        } else if (clazz == VpnUsersCfgCommand.class) {
            return execute((VpnUsersCfgCommand)cmd);
        } else if (clazz == CheckSshCommand.class) {
            return execute((CheckSshCommand)cmd);
        } else if (clazz == SecurityIngressRulesCmd.class) {
            return execute((SecurityIngressRulesCmd) cmd);
<<<<<<< HEAD
        } else if (clazz == SecurityEgressRulesCmd.class) {
            return execute((SecurityEgressRulesCmd) cmd);
=======
>>>>>>> b93c7bc6
        } else if (clazz == OvsCreateGreTunnelCommand.class) {
        	return execute((OvsCreateGreTunnelCommand)cmd);
        } else if (clazz == OvsSetTagAndFlowCommand.class) {
        	return execute((OvsSetTagAndFlowCommand)cmd);
        } else if (clazz == OvsDeleteFlowCommand.class) {
        	return execute((OvsDeleteFlowCommand)cmd);
        } else if (clazz == CleanupNetworkRulesCmd.class){
            return execute((CleanupNetworkRulesCmd)cmd);
        } else if (clazz == NetworkRulesSystemVmCommand.class) {
            return execute((NetworkRulesSystemVmCommand)cmd);
        } else if (clazz == OvsCreateTunnelCommand.class) {
            return execute((OvsCreateTunnelCommand)cmd);
        } else if (clazz == OvsDestroyTunnelCommand.class) {
            return execute((OvsDestroyTunnelCommand)cmd);
        } else if (clazz == UpdateHostPasswordCommand.class) {
            return execute((UpdateHostPasswordCommand)cmd);
        } else if (cmd instanceof CheckRouterCommand) {
            return execute((CheckRouterCommand)cmd);
        } else if (cmd instanceof SetFirewallRulesCommand) {
            return execute((SetFirewallRulesCommand)cmd);
        } else {
            return Answer.createUnsupportedCommandAnswer(cmd);
        }
    }
    
    protected XsLocalNetwork getNativeNetworkForTraffic(Connection conn, TrafficType type, String tag) throws XenAPIException, XmlRpcException {
        if (tag != null) {
            if (s_logger.isDebugEnabled()) {
                s_logger.debug("Looking for network named " + tag);
            }
            return getNetworkByName(conn, tag);
        }
        
        if (type == TrafficType.Guest) {
            return new XsLocalNetwork(Network.getByUuid(conn, _host.guestNetwork), null, PIF.getByUuid(conn, _host.guestPif), null);
        } else if (type == TrafficType.Control) {
            setupLinkLocalNetwork(conn);
            return new XsLocalNetwork(Network.getByUuid(conn, _host.linkLocalNetwork));
        } else if (type == TrafficType.Management) {
            return new XsLocalNetwork(Network.getByUuid(conn, _host.privateNetwork), null, PIF.getByUuid(conn, _host.privatePif), null);
        } else if (type == TrafficType.Public) {
            return new XsLocalNetwork(Network.getByUuid(conn, _host.publicNetwork), null, PIF.getByUuid(conn, _host.publicPif), null);
        } else if (type == TrafficType.Storage) {
            return new XsLocalNetwork(Network.getByUuid(conn, _host.storageNetwork1), null, PIF.getByUuid(conn, _host.storagePif1), null);
        }
        
        throw new CloudRuntimeException("Unsupported network type: " + type);
    }
    
    /**
     * This is a tricky to create network in xenserver.
     * if you create a network then create bridge by brctl or openvswitch yourself,
     * then you will get an expection that is "REQUIRED_NETWROK" when you start a
     * vm with this network. The soultion is, create a vif of dom0 and plug it in
     * network, xenserver will create the bridge on behalf of you
     * @throws XmlRpcException
     * @throws XenAPIException
     */
    private void enableXenServerNetwork(Connection conn, Network nw,
    		String vifNameLabel, String networkDesc) throws XenAPIException, XmlRpcException {
    	/* Make sure there is a physical bridge on this network */
        VIF dom0vif = null;
        Pair<VM, VM.Record> vm = getControlDomain(conn);
        VM dom0 = vm.first();
       
		s_logger.debug("Create a vif on dom0 for " + networkDesc);
		VIF.Record vifr = new VIF.Record();
		vifr.VM = dom0;
		vifr.device = getLowestAvailableVIFDeviceNum(conn, dom0);
		if (vifr.device == null) {
			s_logger.debug("Failed to create " + networkDesc + ", no vif available");
			return;
		}
		Map<String, String> config = new HashMap<String, String>();
		config.put("nameLabel", vifNameLabel);
		vifr.otherConfig = config;
		vifr.MAC = "FE:FF:FF:FF:FF:FF";
		vifr.network = nw;
		dom0vif = VIF.create(conn, vifr);
		dom0vif.plug(conn);
		dom0vif.unplug(conn);
		synchronized(_tmpDom0Vif) {
			_tmpDom0Vif.add(dom0vif);
		}

    }
    
    private synchronized Network setupvSwitchNetwork(Connection conn) {
		try {
			if (_host.vswitchNetwork == null) {
				Network vswitchNw = null;
				Network.Record rec = new Network.Record();
				String nwName = Networks.BroadcastScheme.VSwitch.toString();
				Set<Network> networks = Network.getByNameLabel(conn, nwName);
				
				if (networks.size() == 0) {
					rec.nameDescription = "vswitch network for " + nwName;
					rec.nameLabel = nwName;
					vswitchNw = Network.create(conn, rec);
				} else {
					vswitchNw = networks.iterator().next();
				}

				enableXenServerNetwork(conn, vswitchNw, "vswitch", "vswicth network");
				_host.vswitchNetwork = vswitchNw;
			}
			return _host.vswitchNetwork;
		} catch (Exception e) {
			e.printStackTrace();
		}
		
		return null;
    }
    
    private synchronized Network createTunnelNetwork(Connection conn, long account) {
        try {
            String nwName = "OVSTunnel" + account;
            Network nw = null;
            Network.Record rec = new Network.Record();
            Set<Network> networks = Network.getByNameLabel(conn, nwName);

            if (networks.size() == 0) {
                rec.nameDescription = "tunnel network for account " + account;
                rec.nameLabel = nwName;
                nw = Network.create(conn, rec);
            } else {
                nw = networks.iterator().next();
            }
            
            enableXenServerNetwork(conn, nw, nwName, "tunnel network for account " + account);
            return nw;
        } catch (Exception e) {
            s_logger.warn("create tunnel network failed", e);
            return null;
        }
    }

    
    protected Network getNetwork(Connection conn, NicTO nic) throws XenAPIException, XmlRpcException {
        String[] tags = nic.getTags();
        XsLocalNetwork network = getNativeNetworkForTraffic(conn, nic.getType(), tags != null && tags.length > 0 ? tags[0] : null);
        if (nic.getBroadcastUri() != null && nic.getBroadcastUri().toString().contains("untagged")) {
            return network.getNetwork();
        } else if (nic.getBroadcastType() == BroadcastDomainType.Vlan) {
            URI broadcastUri = nic.getBroadcastUri();
            assert broadcastUri.getScheme().equals(BroadcastDomainType.Vlan.scheme());
            long vlan = Long.parseLong(broadcastUri.getHost());
            return enableVlanNetwork(conn, vlan, network);
        } else if (nic.getBroadcastType() == BroadcastDomainType.Native || nic.getBroadcastType() == BroadcastDomainType.LinkLocal) {
            return network.getNetwork();
        } else if (nic.getBroadcastType() == BroadcastDomainType.Vswitch) {
            String broadcastUri = nic.getBroadcastUri().toString();
            String header = broadcastUri.substring(Networks.BroadcastDomainType.Vswitch.scheme().length() + "://".length());
            if (header.startsWith("vlan")) {
            	_isOvs = true;
                return setupvSwitchNetwork(conn);
            } else {
                long account = Long.parseLong(nic.getBroadcastUri().getHost());
                return createTunnelNetwork(conn, account);
            }
        }
        
        throw new CloudRuntimeException("Unable to support this type of network broadcast domain: " + nic.getBroadcastUri());
    }
    
    protected VIF createVif(Connection conn, String vmName, VM vm, NicTO nic) throws XmlRpcException, XenAPIException {
        if (s_logger.isDebugEnabled()) {
            s_logger.debug("Creating VIF for " + vmName + " on nic " + nic);
        }
        
        VIF.Record vifr = new VIF.Record();
        vifr.VM = vm;
        vifr.device = Integer.toString(nic.getDeviceId());
        vifr.MAC = nic.getMac();

        vifr.network = getNetwork(conn, nic);
        
        if (nic.getNetworkRateMbps() != null && nic.getNetworkRateMbps().intValue() != -1) {
            vifr.qosAlgorithmType = "ratelimit";
            vifr.qosAlgorithmParams = new HashMap<String, String>();
            // convert mbs to kilobyte per second
            vifr.qosAlgorithmParams.put("kbps", Integer.toString(nic.getNetworkRateMbps() * 128));
        }
        
        VIF vif = VIF.create(conn, vifr);
        if (s_logger.isDebugEnabled()) {
            vifr = vif.getRecord(conn);
            s_logger.debug("Created a vif " + vifr.uuid + " on " + nic.getDeviceId());
        }
        
        return vif;
    }
    
    protected void prepareISO(Connection conn, String vmName) throws XmlRpcException, XenAPIException {
        
        Set<VM> vms = VM.getByNameLabel(conn, vmName);
        if( vms == null || vms.size() != 1) {
            throw new CloudRuntimeException("There are " + ((vms == null) ? "0" : vms.size()) + " VMs named " + vmName);
        }
        VM vm = vms.iterator().next();
        Set<VBD> vbds = vm.getVBDs(conn);
        for ( VBD vbd : vbds ) {
            VBD.Record vbdr = vbd.getRecord(conn);
            if ( vbdr.type == Types.VbdType.CD && vbdr.empty == false ) {
                VDI vdi = vbdr.VDI;
                SR sr = vdi.getSR(conn);
                Set<PBD> pbds = sr.getPBDs(conn);
                if( pbds == null ) {
                    throw new CloudRuntimeException("There is no pbd for sr " + sr);
                }
                for ( PBD pbd : pbds ) {
                    PBD.Record pbdr = pbd.getRecord(conn);
                    if ( pbdr.host.getUuid(conn).equals(_host.uuid)) {
                        return;
                    }
                }
                sr.setShared(conn, true);
                Host host = Host.getByUuid(conn, _host.uuid);
                PBD.Record pbdr = pbds.iterator().next().getRecord(conn);
                pbdr.host = host;
                pbdr.uuid = "";
                PBD pbd = PBD.create(conn, pbdr);
                pbdPlug(conn, pbd, pbd.getUuid(conn));
                break;
            }
        }
    }
    
    protected VDI mount(Connection conn, String vmName, VolumeTO volume) throws XmlRpcException, XenAPIException {
        if (volume.getType() == Volume.Type.ISO) {
        	
            String isopath = volume.getPath();
            if (isopath == null) {
            	return null;
            }
            int index = isopath.lastIndexOf("/");

            String mountpoint = isopath.substring(0, index);
            URI uri;
            try {
                uri = new URI(mountpoint);
            } catch (URISyntaxException e) {
                throw new CloudRuntimeException("Incorrect uri " + mountpoint, e);
            }
            SR isoSr = createIsoSRbyURI(conn, uri, vmName, false);

            String isoname = isopath.substring(index + 1);

            VDI isoVdi = getVDIbyLocationandSR(conn, isoname, isoSr);

            if (isoVdi == null) {
                throw new CloudRuntimeException("Unable to find ISO " + volume.getPath());
            }
            return isoVdi;
        } else {
            return VDI.getByUuid(conn, volume.getPath());
        }
    }
    
    protected VBD createVbd(Connection conn, VolumeTO volume, String vmName, VM vm, BootloaderType bootLoaderType) throws XmlRpcException, XenAPIException {
        Volume.Type type = volume.getType();
        
        VDI vdi = mount(conn, vmName, volume);
        
        VBD.Record vbdr = new VBD.Record();
        vbdr.VM = vm;
        if (vdi != null) {
            vbdr.VDI = vdi;
        } else {
        	vbdr.empty = true;
        }
        if (type == Volume.Type.ROOT && bootLoaderType == BootloaderType.PyGrub) {
            vbdr.bootable = true;
        }else if(type == Volume.Type.ISO && bootLoaderType == BootloaderType.CD) {
        	vbdr.bootable = true;
        }
        
        vbdr.userdevice = Long.toString(volume.getDeviceId());
        if (volume.getType() == Volume.Type.ISO) {
            vbdr.mode = Types.VbdMode.RO;
            vbdr.type = Types.VbdType.CD;
        } else if (volume.getType() == Volume.Type.ROOT) {
            vbdr.mode = Types.VbdMode.RW;
            vbdr.type = Types.VbdType.DISK;
            vbdr.unpluggable = false;
        } else {
            vbdr.mode = Types.VbdMode.RW;
            vbdr.type = Types.VbdType.DISK;
            vbdr.unpluggable = true;
        }
        VBD vbd = VBD.create(conn, vbdr);
        
        if (s_logger.isDebugEnabled()) {
            s_logger.debug("VBD " + vbd.getUuid(conn) + " created for " + volume);
        }
        
        return vbd;
    }
    
    protected VM createVmFromTemplate(Connection conn, VirtualMachineTO vmSpec, Host host) throws XenAPIException, XmlRpcException {
        String guestOsTypeName = getGuestOsType(vmSpec.getOs(), vmSpec.getBootloader() == BootloaderType.CD);
        if ( guestOsTypeName == null ) {
            String msg =  " Hypervisor " + this.getClass().getName() + " doesn't support guest OS type " + vmSpec.getOs()
                    + ". you can choose 'Other install media' to run it as HVM";
            s_logger.warn(msg);
            throw new CloudRuntimeException(msg);
        }
        Set<VM> templates = VM.getByNameLabel(conn, guestOsTypeName);
        assert templates.size() == 1 : "Should only have 1 template but found " + templates.size();
        VM template = templates.iterator().next();
        
        VM vm = template.createClone(conn, vmSpec.getName());
        VM.Record vmr = vm.getRecord(conn);
        if (s_logger.isDebugEnabled()) {
            s_logger.debug("Created VM " + vmr.uuid + " for " + vmSpec.getName());
        }
        
        for (Console console : vmr.consoles) {
            console.destroy(conn);
        }
        
        vm.setIsATemplate(conn, false);
        vm.setAffinity(conn, host);
        vm.removeFromOtherConfig(conn, "disks");
        vm.setNameLabel(conn, vmSpec.getName());
        setMemory(conn, vm, vmSpec.getMinRam());
        vm.setVCPUsMax(conn, (long)vmSpec.getCpus());
        vm.setVCPUsAtStartup(conn, (long)vmSpec.getCpus());
        
        Map<String, String> vcpuParams = new HashMap<String, String>();

        Integer speed = vmSpec.getSpeed();
        if (speed != null) {
         
            int cpuWeight = _maxWeight; //cpu_weight
            int utilization = 0; // max CPU cap, default is unlimited

            // weight based allocation
            cpuWeight = (int)((speed*0.99) / _host.speed * _maxWeight);
            if (cpuWeight > _maxWeight) {
                cpuWeight = _maxWeight;
            }

            if (vmSpec.getLimitCpuUse()) {
            	utilization = (int)((speed*0.99) / _host.speed * 100);
            }
            
            vcpuParams.put("weight", Integer.toString(cpuWeight));
            vcpuParams.put("cap", Integer.toString(utilization));
            
        }
        
        if (vcpuParams.size() > 0) {
            vm.setVCPUsParams(conn, vcpuParams);
        }

        vm.setActionsAfterCrash(conn, Types.OnCrashBehaviour.DESTROY);
        vm.setActionsAfterShutdown(conn, Types.OnNormalExit.DESTROY);
        
        String bootArgs = vmSpec.getBootArgs();
        if (bootArgs != null && bootArgs.length() > 0) {
            String pvargs = vm.getPVArgs(conn);
            pvargs = pvargs + vmSpec.getBootArgs();
            if (s_logger.isDebugEnabled()) {
                s_logger.debug("PV args are " + pvargs);
            }
            vm.setPVArgs(conn, pvargs);
        }
        
        if (!(guestOsTypeName.startsWith("Windows") || guestOsTypeName.startsWith("Citrix") || guestOsTypeName.startsWith("Other"))) {
            if (vmSpec.getBootloader() == BootloaderType.CD) {
            	VolumeTO [] disks = vmSpec.getDisks();
            	for (VolumeTO disk : disks) {
            		if (disk.getType() == Volume.Type.ISO && disk.getOsType() != null) {
            			String isoGuestOsName = getGuestOsType(disk.getOsType(), vmSpec.getBootloader() == BootloaderType.CD);
            			if (!isoGuestOsName.equals(guestOsTypeName)) {
            				vmSpec.setBootloader(BootloaderType.PyGrub);
            			}
            		}
            	}
            }
            if (vmSpec.getBootloader() == BootloaderType.CD) {
            	vm.setPVBootloader(conn, "eliloader");
            	Map<String, String> otherConfig = vm.getOtherConfig(conn);
                if ( ! vm.getOtherConfig(conn).containsKey("install-repository") ) {
                    otherConfig.put( "install-repository", "cdrom");
                }
            	vm.setOtherConfig(conn, otherConfig);
            } else if (vmSpec.getBootloader() == BootloaderType.PyGrub ){
            	vm.setPVBootloader(conn, "pygrub");
            } else {
            	vm.destroy(conn);
            	throw new CloudRuntimeException("Unable to handle boot loader type: " + vmSpec.getBootloader());
            }
        }
        return vm;
    }
    
    protected String handleVmStartFailure(Connection conn, String vmName, VM vm, String message, Throwable th) {
        String msg = "Unable to start " + vmName + " due to " + message;
        s_logger.warn(msg, th);
        
        if (vm == null) {
            return msg;
        }
        
        try {
            VM.Record vmr = vm.getRecord(conn);
            if (vmr.powerState == VmPowerState.RUNNING) {
                try {
                    vm.hardShutdown(conn);
                } catch (Exception e) {
                    s_logger.warn("VM hardshutdown failed due to ", e);
                }
            }
            if (vm.getPowerState(conn) == VmPowerState.HALTED) {
                try {
                    vm.destroy(conn);
                } catch (Exception e) {
                    s_logger.warn("VM destroy failed due to ", e);
                }
            }
            for (VBD vbd : vmr.VBDs) {
                try {
                    vbd.unplug(conn);
                    vbd.destroy(conn);
                } catch (Exception e) {
                    s_logger.warn("Unable to clean up VBD due to ", e);
                }
            }
            for (VIF vif : vmr.VIFs) {
                try {
                    vif.unplug(conn);
                    vif.destroy(conn);
                } catch (Exception e) {
                    s_logger.warn("Unable to cleanup VIF", e);
                }
            }
        } catch (Exception e) {
            s_logger.warn("VM getRecord failed due to ", e);
        }
        
        return msg;
    }
    
    protected VBD createPatchVbd(Connection conn, String vmName, VM vm) throws XmlRpcException, XenAPIException {
        
        if(  _host.systemvmisouuid == null ) {
            Set<SR> srs = SR.getByNameLabel(conn, "XenServer Tools");
            if( srs.size() != 1 ) {
                throw new CloudRuntimeException("There are " + srs.size() + " SRs with name XenServer Tools");
            }
            SR sr = srs.iterator().next();
            sr.scan(conn);

            SR.Record srr = sr.getRecord(conn);

            if(  _host.systemvmisouuid == null ) {
                for( VDI vdi : srr.VDIs ) {
                    VDI.Record vdir = vdi.getRecord(conn);
                        if(vdir.nameLabel.contains("systemvm.iso")){
                            _host.systemvmisouuid = vdir.uuid;
                            break;
                     }
                }
            }
            if(  _host.systemvmisouuid == null ) {
                throw new CloudRuntimeException("can not find systemvmiso");
            }
        }
        
        VBD.Record cdromVBDR = new VBD.Record();
        cdromVBDR.VM = vm;
        cdromVBDR.empty = true;
        cdromVBDR.bootable = false;
        cdromVBDR.userdevice = "3";
        cdromVBDR.mode = Types.VbdMode.RO;
        cdromVBDR.type = Types.VbdType.CD;
        VBD cdromVBD = VBD.create(conn, cdromVBDR);
        cdromVBD.insert(conn, VDI.getByUuid(conn, _host.systemvmisouuid));
        
        return cdromVBD;
    }
    
    protected CheckSshAnswer execute(CheckSshCommand cmd) {
        Connection conn = getConnection();
        String vmName = cmd.getName();
        String privateIp = cmd.getIp();
        int cmdPort = cmd.getPort();
        
        if (s_logger.isDebugEnabled()) {
            s_logger.debug("Ping command port, " + privateIp + ":" + cmdPort);
        }

        try {
            String result = connect(conn, cmd.getName(), privateIp, cmdPort);
            if (result != null) {
                return new CheckSshAnswer(cmd, "Can not ping System vm " + vmName + "due to:" + result);
            }
        } catch (Exception e) {
            return new CheckSshAnswer(cmd, e);
        }
        
        if (s_logger.isDebugEnabled()) {
            s_logger.debug("Ping command port succeeded for vm " + vmName);
        }
        
        return new CheckSshAnswer(cmd);
    }
    
    private HashMap<String, String> parseDefaultOvsRuleComamnd(String str) {
        HashMap<String, String> cmd = new HashMap<String, String>();
        String[] sarr = str.split("/");
        for (int i = 0; i < sarr.length; i++) {
            String c = sarr[i];
            c = c.startsWith("/") ? c.substring(1) : c;
            c = c.endsWith("/") ? c.substring(0, c.length() - 1) : c;
            String[] p = c.split(";");
            if (p.length != 2) {
                continue;
            }
            if (p[0].equalsIgnoreCase("vlans")) {
            	p[1] = p[1].replace("@", "[");
            	p[1] = p[1].replace("#", "]");
            }
            cmd.put(p[0], p[1]);
        }
        return cmd;
    }

    private void cleanUpTmpDomVif(Connection conn) {
    	List<VIF> vifs;
    	synchronized(_tmpDom0Vif) {
    		vifs = _tmpDom0Vif;
    		_tmpDom0Vif = new ArrayList<VIF>();
    	}
    	
		for (VIF v : vifs) {
			String vifName = "unkown";
			try {
				VIF.Record vifr = v.getRecord(conn);
				Map<String, String> config = vifr.otherConfig;
				vifName = config.get("nameLabel");
				v.destroy(conn);
				s_logger.debug("Destroy temp dom0 vif" + vifName + " success");
			} catch (Exception e) {
				s_logger.warn("Destroy temp dom0 vif " + vifName + "failed", e);
			}
		}
    }
    
    @Override
    public StartAnswer execute(StartCommand cmd) {
        Connection conn = getConnection();
        VirtualMachineTO vmSpec = cmd.getVirtualMachine();
        String vmName = vmSpec.getName();
        State state = State.Stopped;
        VM vm = null;
        try {
            Set<VM> vms = VM.getByNameLabel(conn, vmName);
            if ( vms != null ) {
                for ( VM v : vms ) {
                    VM.Record vRec = v.getRecord(conn);
                    if ( vRec.powerState == VmPowerState.HALTED ) {
                        v.destroy(conn);
                    } else if ( vRec.powerState == VmPowerState.RUNNING ) {
                        String host = vRec.residentOn.getUuid(conn);
                        String msg = "VM " + vmName + " is runing on host " + host;
                        s_logger.debug(msg);
                        return new StartAnswer(cmd, msg, host);
                    } else {
                        String msg = "There is already a VM having the same name " + vmName + " vm record " +  vRec.toString();
                        s_logger.warn(msg);
                        return new StartAnswer(cmd, msg);
                    }
                }
            }
            
            synchronized (_vms) {
                _vms.put(vmName, State.Starting);
            }
            Host host = Host.getByUuid(conn, _host.uuid);
            vm = createVmFromTemplate(conn, vmSpec, host);
            
            for (VolumeTO disk : vmSpec.getDisks()) {
                createVbd(conn, disk, vmName, vm, vmSpec.getBootloader());
            }
            
            if (vmSpec.getType() != VirtualMachine.Type.User) {
                createPatchVbd(conn, vmName, vm);
            }
            
            for (NicTO nic : vmSpec.getNics()) {
                createVif(conn, vmName, vm, nic);
            }
            
            startVM(conn, host, vm, vmName);
            
            if (_isOvs) {
                for (NicTO nic : vmSpec.getNics()) {
                    if (nic.getBroadcastType() == Networks.BroadcastDomainType.Vswitch) {
                        HashMap<String, String> args = parseDefaultOvsRuleComamnd(nic.getBroadcastUri().toString().substring(Networks.BroadcastDomainType.Vswitch.scheme().length() + "://".length()));
                        OvsSetTagAndFlowCommand flowCmd = new OvsSetTagAndFlowCommand(args.get("vmName"), args.get("tag"), args.get("vlans"),
                                args.get("seqno"), Long.parseLong(args.get("vmId")));
                        OvsSetTagAndFlowAnswer r = execute(flowCmd);
                        if (!r.getResult()) {
                            s_logger.warn("Failed to set flow for VM " + r.getVmId());
                        } else {
                            s_logger.info("Success to set flow for VM " + r.getVmId());
                        }
                    }
                }
            }
            cleanUpTmpDomVif(conn);

            if (_canBridgeFirewall) {
                String result = null;
                if (vmSpec.getType() != VirtualMachine.Type.User) {
                    NicTO[] nics = vmSpec.getNics();
                    boolean secGrpEnabled = false;
                    for (NicTO nic : nics) {
                        if (nic.getIsolationUri() != null && nic.getIsolationUri().getScheme().equalsIgnoreCase(IsolationType.Ec2.toString())) {
                            secGrpEnabled = true;
                            break;
                        }
                    }
                    if (secGrpEnabled) {
                        result = callHostPlugin(conn, "vmops", "default_network_rules_systemvm", "vmName", vmName);
                        if (result == null || result.isEmpty() || !Boolean.parseBoolean(result)) {
                            s_logger.warn("Failed to program default network rules for " + vmName);
                        } else {
                            s_logger.info("Programmed default network rules for " + vmName);
                        }
                    }

                } else {
                	//For user vm, program the rules for each nic if the isolation uri scheme is ec2
                	NicTO[] nics = vmSpec.getNics();
                	for (NicTO nic : nics) {
                		if (nic.getIsolationUri() != null && nic.getIsolationUri().getScheme().equalsIgnoreCase(IsolationType.Ec2.toString())) {
		                	result = callHostPlugin(conn, "vmops", "default_network_rules", "vmName", vmName, "vmIP", nic.getIp(), "vmMAC", nic.getMac(), "vmID", Long.toString(vmSpec.getId()));
		                	
		                    if (result == null || result.isEmpty() || !Boolean.parseBoolean(result)) {
		                        s_logger.warn("Failed to program default network rules for " + vmName+" on nic with ip:"+nic.getIp()+" mac:"+nic.getMac());
		                    } else {
		                        s_logger.info("Programmed default network rules for " + vmName+" on nic with ip:"+nic.getIp()+" mac:"+nic.getMac());
		                    }
                		}
                	}
                }
            }
    
            state = State.Running;
            return new StartAnswer(cmd);
        } catch (Exception e) {
            s_logger.warn("Catch Exception: " + e.getClass().toString() + " due to " + e.toString(), e);
            String msg = handleVmStartFailure(conn, vmName, vm, "", e);
            return new StartAnswer(cmd, msg);
        } finally {
            synchronized (_vms) {
                if (state != State.Stopped) {
                    _vms.put(vmName, state);
                } else {
                    _vms.remove(vmName);
                }
            }
        }
    }

    protected Answer execute(ModifySshKeysCommand cmd) {
    	return new Answer(cmd);
    }

    private boolean doPingTest(Connection conn, final String computingHostIp) {
        String args = "-h " + computingHostIp;
        String result = callHostPlugin(conn, "vmops", "pingtest", "args", args);
        if (result == null || result.isEmpty()) {
            return false;
        }
        return true;
    }

    protected CheckOnHostAnswer execute(CheckOnHostCommand cmd) {
        return new CheckOnHostAnswer(cmd, null, "Not Implmeneted");
    }

    private boolean doPingTest(Connection conn, final String domRIp, final String vmIp) {
        String args = "-i " + domRIp + " -p " + vmIp;
        String result = callHostPlugin(conn, "vmops", "pingtest", "args", args);
        if (result == null || result.isEmpty()) {
            return false;
        }
        return true;
    }

    private Answer execute(PingTestCommand cmd) {
        Connection conn = getConnection();
        boolean result = false;
        final String computingHostIp = cmd.getComputingHostIp();

        if (computingHostIp != null) {
            result = doPingTest(conn, computingHostIp);
        } else {
            result = doPingTest(conn, cmd.getRouterIp(), cmd.getPrivateIp());
        }

        if (!result) {
            return new Answer(cmd, false, "PingTestCommand failed");
        }
        return new Answer(cmd);
    }

    private CheckRouterAnswer execute(CheckRouterCommand cmd) {
        Connection conn = getConnection();
        String args = cmd.getAccessDetail(NetworkElementCommand.ROUTER_IP);
        String result = callHostPlugin(conn, "vmops", "checkRouter", "args", args);
        if (result == null || result.isEmpty()) {
            return new CheckRouterAnswer(cmd, "CheckRouterCommand failed");
        }
        return new CheckRouterAnswer(cmd, result.equals("Status: MASTER"), result);
    }

    protected MaintainAnswer execute(MaintainCommand cmd) {
        Connection conn = getConnection();
        try {
            Pool pool = Pool.getByUuid(conn, _host.pool);
            Pool.Record poolr = pool.getRecord(conn);

            Host.Record hostr = poolr.master.getRecord(conn);
            if (!_host.uuid.equals(hostr.uuid)) {
                s_logger.debug("Not the master node so just return ok: " + _host.ip);
                return new MaintainAnswer(cmd);
            }
            Map<Host, Host.Record> hostMap = Host.getAllRecords(conn);
            if (hostMap.size() == 1) {
                s_logger.debug("There is the last host in pool " + poolr.uuid );
                return new MaintainAnswer(cmd);
            }
            Host newMaster = null;
            Host.Record newMasterRecord = null;
            for (Map.Entry<Host, Host.Record> entry : hostMap.entrySet()) {
                if (!_host.uuid.equals(entry.getValue().uuid)) {
                    newMaster = entry.getKey();
                    newMasterRecord = entry.getValue();
                    s_logger.debug("New master for the XenPool is " + newMasterRecord.uuid + " : " + newMasterRecord.address);
                    try {
                        _connPool.switchMaster(_host.ip, _host.pool, conn, newMaster, _username, _password, _wait);
                        return new MaintainAnswer(cmd, "New Master is " + newMasterRecord.address);
                    } catch (XenAPIException e) {
                        s_logger.warn("Unable to switch the new master to " + newMasterRecord.uuid + ": " + newMasterRecord.address + " Trying again...");
                    } catch (XmlRpcException e) {
                        s_logger.warn("Unable to switch the new master to " + newMasterRecord.uuid + ": " + newMasterRecord.address + " Trying again...");
                    }
                }
            }
            return new MaintainAnswer(cmd, false, "Unable to find an appropriate host to set as the new master");
        } catch (XenAPIException e) {
            s_logger.warn("Unable to put server in maintainence mode", e);
            return new MaintainAnswer(cmd, false, e.getMessage());
        } catch (XmlRpcException e) {
            s_logger.warn("Unable to put server in maintainence mode", e);
            return new MaintainAnswer(cmd, false, e.getMessage());
        }
    }

    protected SetPortForwardingRulesAnswer execute(SetPortForwardingRulesCommand cmd) {
        Connection conn = getConnection();
        
        String routerIp = cmd.getAccessDetail(NetworkElementCommand.ROUTER_IP);
        String[] results = new String[cmd.getRules().length];
        int i = 0;
        
        boolean endResult = true;
        for (PortForwardingRuleTO rule : cmd.getRules()) {
            StringBuilder args = new StringBuilder();
            args.append(routerIp);
            args.append(rule.revoked() ? " -D " : " -A ");
            args.append(" -P ").append(rule.getProtocol().toLowerCase());
            args.append(" -l ").append(rule.getSrcIp());
            args.append(" -p ").append(rule.getStringSrcPortRange());
            args.append(" -r ").append(rule.getDstIp());
            args.append(" -d ").append(rule.getStringDstPortRange());
            
            String result = callHostPlugin(conn, "vmops", "setFirewallRule", "args", args.toString());

<<<<<<< HEAD
            results[i++] = (result == null || result.isEmpty()) ? "Failed" : null;
=======
            if (result == null || result.isEmpty()) {
                results[i++] = "Failed";
                endResult = false;
            } else {
                results[i++] = null;
            }
>>>>>>> b93c7bc6
        }

        return new SetPortForwardingRulesAnswer(cmd, results, endResult);
    }
    
    protected SetStaticNatRulesAnswer execute(SetStaticNatRulesCommand cmd) {
        Connection conn = getConnection();
        
        String routerIp = cmd.getAccessDetail(NetworkElementCommand.ROUTER_IP);
        //String args = routerIp;
        String[] results = new String[cmd.getRules().length];
        int i = 0;
        boolean endResult = true;
        for (StaticNatRuleTO rule : cmd.getRules()) {
            //1:1 NAT needs instanceip;publicip;domrip;op
            StringBuilder args = new StringBuilder();
            args.append(routerIp);
            args.append(rule.revoked() ? " -D " : " -A ");
            args.append(" -l ").append(rule.getSrcIp());
            args.append(" -r ").append(rule.getDstIp());
<<<<<<< HEAD
            args.append(" -P ").append(rule.getProtocol().toLowerCase());
=======
            if (rule.getProtocol() != null) {
            args.append(" -P ").append(rule.getProtocol().toLowerCase());
            }
           
>>>>>>> b93c7bc6
            args.append(" -d ").append(rule.getStringSrcPortRange());
            args.append(" -G ");
           
            String result = callHostPlugin(conn, "vmops", "setFirewallRule", "args", args.toString());
<<<<<<< HEAD
            results[i++] = (result == null || result.isEmpty()) ? "Failed" : null;
=======
            if (result == null || result.isEmpty()) {
                results[i++] = "Failed";
                endResult = false;
            } else {
                results[i++] = null;
            }
>>>>>>> b93c7bc6
        }

        return new SetStaticNatRulesAnswer(cmd, results, endResult);
    }

    protected Answer execute(final LoadBalancerConfigCommand cmd) {
        Connection conn = getConnection();
        String routerIp = cmd.getAccessDetail(NetworkElementCommand.ROUTER_IP);

        if (routerIp == null) {
            return new Answer(cmd);
        }
              
        LoadBalancerConfigurator cfgtr = new HAProxyConfigurator();
        String[] config = cfgtr.generateConfiguration(cmd);
        String[][] rules = cfgtr.generateFwRules(cmd);
        String tmpCfgFilePath = "/tmp/" + routerIp.replace('.', '_') + ".cfg";
        String tmpCfgFileContents = "";
        for (int i = 0; i < config.length; i++) {
            tmpCfgFileContents += config[i];
            tmpCfgFileContents += "\n";
        }

        String result = callHostPlugin(conn, "vmops", "createFile", "filepath", tmpCfgFilePath, "filecontents", tmpCfgFileContents);

        if (result == null || result.isEmpty()) {
            return new Answer(cmd, false, "LoadBalancerConfigCommand failed to create HA proxy cfg file.");
        }

        String[] addRules = rules[LoadBalancerConfigurator.ADD];
        String[] removeRules = rules[LoadBalancerConfigurator.REMOVE];
        String[] statRules = rules[LoadBalancerConfigurator.STATS];
        
        String args = "";
        args += "-i " + routerIp;
        args += " -f " + tmpCfgFilePath;

        StringBuilder sb = new StringBuilder();
        if (addRules.length > 0) {
            for (int i = 0; i < addRules.length; i++) {
                sb.append(addRules[i]).append(',');
            }

            args += " -a " + sb.toString();
        }

        sb = new StringBuilder();
        if (removeRules.length > 0) {
            for (int i = 0; i < removeRules.length; i++) {
                sb.append(removeRules[i]).append(',');
            }

            args += " -d " + sb.toString();
        }
        
        sb = new StringBuilder();
        if (statRules.length > 0) {
            for (int i = 0; i < statRules.length; i++) {
                sb.append(statRules[i]).append(',');
            }

            args += " -s " + sb.toString();
        }
        
        result = callHostPlugin(conn, "vmops", "setLoadBalancerRule", "args", args);

        if (result == null || result.isEmpty()) {
            return new Answer(cmd, false, "LoadBalancerConfigCommand failed");
        }

        callHostPlugin(conn, "vmops", "deleteFile", "filepath", tmpCfgFilePath);

        return new Answer(cmd);
    }

    protected synchronized Answer execute(final DhcpEntryCommand cmd) {
        Connection conn = getConnection();
        String args = "-r " + cmd.getAccessDetail(NetworkElementCommand.ROUTER_IP);
        args += " -v " + cmd.getVmIpAddress();
        args += " -m " + cmd.getVmMac();
        args += " -n " + cmd.getVmName();
        String result = callHostPlugin(conn, "vmops", "saveDhcpEntry", "args", args);
        if (result == null || result.isEmpty()) {
            return new Answer(cmd, false, "DhcpEntry failed");
        }
        return new Answer(cmd);
    }
    
    protected synchronized Answer execute(final RemoteAccessVpnCfgCommand cmd) {
        Connection conn = getConnection();
        String args = cmd.getAccessDetail(NetworkElementCommand.ROUTER_IP);
        if (cmd.isCreate()) {
        	args += " -r " + cmd.getIpRange();
        	args += " -p " + cmd.getPresharedKey();
        	args += " -s " + cmd.getVpnServerIp();
        	args += " -l " + cmd.getLocalIp();
        	args += " -c ";
        	
        } else {
        	args += " -d ";
        	args += " -s " + cmd.getVpnServerIp();
        }
        String result = callHostPlugin(conn, "vmops", "lt2p_vpn", "args", args);
    	if (result == null || result.isEmpty()) {
    		return new Answer(cmd, false, "Configure VPN failed");
    	}
    	return new Answer(cmd);
    }
    
    protected synchronized Answer execute(final VpnUsersCfgCommand cmd) {
        Connection conn = getConnection();
        for (VpnUsersCfgCommand.UsernamePassword userpwd: cmd.getUserpwds()) {
            String args = cmd.getAccessDetail(NetworkElementCommand.ROUTER_IP);
        	if (!userpwd.isAdd()) {
        		args += " -U " + userpwd.getUsername();
        	} else {
        		args += " -u " + userpwd.getUsernamePassword();
        	}
        	String result = callHostPlugin(conn, "vmops", "lt2p_vpn", "args", args);
        	if (result == null || result.isEmpty()) {
        		return new Answer(cmd, false, "Configure VPN user failed for user " + userpwd.getUsername());
        	}
        }
        
    	return new Answer(cmd);
    }

    protected Answer execute(final VmDataCommand cmd) {
        Connection conn = getConnection();
        String routerPrivateIpAddress = cmd.getAccessDetail(NetworkElementCommand.ROUTER_IP);
        String vmIpAddress = cmd.getVmIpAddress();
        List<String[]> vmData = cmd.getVmData();
        String[] vmDataArgs = new String[vmData.size() * 2 + 4];
        vmDataArgs[0] = "routerIP";
        vmDataArgs[1] = routerPrivateIpAddress;
        vmDataArgs[2] = "vmIP";
        vmDataArgs[3] = vmIpAddress;
        int i = 4;
        for (String[] vmDataEntry : vmData) {
            String folder = vmDataEntry[0];
            String file = vmDataEntry[1];
            String contents = (vmDataEntry[2] != null) ? vmDataEntry[2] : "none";

            vmDataArgs[i] = folder + "," + file;
            vmDataArgs[i + 1] = contents;
            i += 2;
        }

        String result = callHostPlugin(conn, "vmops", "vm_data", vmDataArgs);

        if (result == null || result.isEmpty()) {
            return new Answer(cmd, false, "vm_data failed");
        } else {
            return new Answer(cmd);
        }

    }

    protected Answer execute(final SavePasswordCommand cmd) {
        Connection conn = getConnection();
        final String password = cmd.getPassword();
        final String routerPrivateIPAddress = cmd.getAccessDetail(NetworkElementCommand.ROUTER_IP);
        final String vmName = cmd.getVmName();
        final String vmIpAddress = cmd.getVmIpAddress();
        final String local = vmName;

        // Run save_password_to_domr.sh
        String args = "-r " + routerPrivateIPAddress;
        args += " -v " + vmIpAddress;
        args += " -p " + password;
        args += " " + local;
        String result = callHostPlugin(conn, "vmops", "savePassword", "args", args);

        if (result == null || result.isEmpty()) {
            return new Answer(cmd, false, "savePassword failed");
        }
        return new Answer(cmd);
    }

    protected void assignPublicIpAddress(Connection conn, String vmName, String privateIpAddress, String publicIpAddress, boolean add, boolean firstIP,
            boolean sourceNat, String vlanId, String vlanGateway, String vlanNetmask, String vifMacAddress, String guestIp, Integer networkRate, TrafficType trafficType, String[] tags) throws InternalErrorException {

        try {
            String tag = tags != null && tags.length > 0 ? tags[0] : null;
            VM router = getVM(conn, vmName);

            NicTO nic = new NicTO();
            nic.setMac(vifMacAddress);
            nic.setType(trafficType);
            if (vlanId == null) {
                nic.setBroadcastType(BroadcastDomainType.Native);
            } else {
                nic.setBroadcastType(BroadcastDomainType.Vlan);
                nic.setBroadcastUri(BroadcastDomainType.Vlan.toUri(vlanId));
            }
            nic.setDeviceId(0);
            nic.setNetworkRateMbps(networkRate);
            if (tags != null) {
                nic.setTags(Arrays.asList(tags));
            }
            
            Network network = getNetwork(conn, nic);
            
            // Determine the correct VIF on DomR to associate/disassociate the
            // IP address with
            VIF correctVif = getCorrectVif(conn, router, network);

            // If we are associating an IP address and DomR doesn't have a VIF
            // for the specified vlan ID, we need to add a VIF
            // If we are disassociating the last IP address in the VLAN, we need
            // to remove a VIF
            boolean addVif = false;
            boolean removeVif = false;
            if (add && correctVif == null) {
                addVif = true;
            } else if (!add && firstIP) {
                removeVif = true;
            }

            if (addVif) {
                // Add a new VIF to DomR
                String vifDeviceNum = getLowestAvailableVIFDeviceNum(conn, router);

                if (vifDeviceNum == null) {
                    throw new InternalErrorException("There were no more available slots for a new VIF on router: " + router.getNameLabel(conn));
                }
                
                nic.setDeviceId(Integer.parseInt(vifDeviceNum));
                
                correctVif = createVif(conn, vmName, router, nic);
                correctVif.plug(conn);
                // Add iptables rule for network usage
                networkUsage(conn, privateIpAddress, "addVif", "eth" + correctVif.getDevice(conn));
            }

            if (correctVif == null) {
                throw new InternalErrorException("Failed to find DomR VIF to associate/disassociate IP with.");
            }

            String args = privateIpAddress;
            
            if (add) {
                args += " -A ";
            } else {
                args += " -D ";
            }
            String cidrSize = Long.toString(NetUtils.getCidrSize(vlanNetmask));
            if (sourceNat) {
                args += " -f";
                args += " -l ";
                args += publicIpAddress + "/" + cidrSize;
            } else if (firstIP) {
            	args += " -f";
            	args += " -l ";
                args += publicIpAddress + "/" + cidrSize;
            } else {
              	args += " -l ";
                args += publicIpAddress;
            }
            
            args += " -c ";
            args += "eth" + correctVif.getDevice(conn);
            

            String result = callHostPlugin(conn, "vmops", "ipassoc", "args", args);
            if (result == null || result.isEmpty()) {
                throw new InternalErrorException("Xen plugin \"ipassoc\" failed.");
            }

            if (removeVif) {
                network = correctVif.getNetwork(conn);

                // Mark this vif to be removed from network usage
                networkUsage(conn, privateIpAddress, "deleteVif", "eth" + correctVif.getDevice(conn));

                // Remove the VIF from DomR
                correctVif.unplug(conn);
                correctVif.destroy(conn);

                // Disable the VLAN network if necessary
                disableVlanNetwork(conn, network);
            }

        } catch (XenAPIException e) {
            String msg = "Unable to assign public IP address due to " + e.toString();
            s_logger.warn(msg, e);
            throw new InternalErrorException(msg);
        } catch (final XmlRpcException e) {
            String msg = "Unable to assign public IP address due to " + e.getMessage();
            s_logger.warn(msg, e);
            throw new InternalErrorException(msg);
        }
    }

    protected String networkUsage(Connection conn, final String privateIpAddress, final String option, final String vif) {

        if (option.equals("get")) {
            return "0:0";
        }
        return null;
    }

    protected Answer execute(final IpAssocCommand cmd) {
        Connection conn = getConnection();
        String[] results = new String[cmd.getIpAddresses().length];
        int i = 0;
        String routerName = cmd.getAccessDetail(NetworkElementCommand.ROUTER_NAME);
        String routerIp = cmd.getAccessDetail(NetworkElementCommand.ROUTER_IP);
        try {
            IpAddressTO[] ips = cmd.getIpAddresses();
            for (IpAddressTO ip : ips) {
                
                assignPublicIpAddress(conn, routerName, routerIp, ip.getPublicIp(), ip.isAdd(), ip.isFirstIP(), ip.isSourceNat(), ip.getVlanId(),
                        ip.getVlanGateway(), ip.getVlanNetmask(), ip.getVifMacAddress(), ip.getGuestIp(), ip.getNetworkRate(), ip.getTrafficType(), ip.getNetworkTags());
                results[i++] = ip.getPublicIp() + " - success";
            }
        } catch (InternalErrorException e) {
            s_logger.error(
                    "Ip Assoc failure on applying one ip due to exception:  ", e);
            results[i++] = IpAssocAnswer.errorResult;
        }

        return new IpAssocAnswer(cmd, results);
    }
    
    protected GetVncPortAnswer execute(GetVncPortCommand cmd) {
        Connection conn = getConnection();
        try {
            Set<VM> vms = VM.getByNameLabel(conn, cmd.getName());
            if(vms.size() == 1) {
                return new GetVncPortAnswer(cmd, getVncPort(conn, vms.iterator().next()));
            } else {
                return new GetVncPortAnswer(cmd, "There are " + vms.size() + " VMs named " + cmd.getName());
            }
        } catch (Exception e) {
            String msg = "Unable to get vnc port due to " + e.toString();
            s_logger.warn(msg, e);
            return new GetVncPortAnswer(cmd, msg);
        }
    }

    protected Storage.StorageResourceType getStorageResourceType() {
        return Storage.StorageResourceType.STORAGE_POOL;
    }

    protected CheckHealthAnswer execute(CheckHealthCommand cmd) {
        boolean result = pingXenServer();
        return new CheckHealthAnswer(cmd, result);
    }


    protected long[] getNetworkStats(Connection conn, String privateIP) {
        String result = networkUsage(conn, privateIP, "get", null);
        long[] stats = new long[2];
        if (result != null) {
            String[] splitResult = result.split(":");
            int i = 0;
            while (i < splitResult.length - 1) {
                stats[0] += (new Long(splitResult[i++])).longValue();
                stats[1] += (new Long(splitResult[i++])).longValue();
            }
        }
        return stats;
    }

    /**
     * This is the method called for getting the HOST stats
     * 
     * @param cmd
     * @return
     */
    protected GetHostStatsAnswer execute(GetHostStatsCommand cmd) {
        Connection conn = getConnection();
        try {
            HostStatsEntry hostStats = getHostStats(conn, cmd, cmd.getHostGuid(), cmd.getHostId());
            return new GetHostStatsAnswer(cmd, hostStats);
        } catch (Exception e) {
            String msg = "Unable to get Host stats" + e.toString();
            s_logger.warn(msg, e);
            return new GetHostStatsAnswer(cmd, null);
        }
    }

    protected HostStatsEntry getHostStats(Connection conn, GetHostStatsCommand cmd, String hostGuid, long hostId) {

        HostStatsEntry hostStats = new HostStatsEntry(hostId, 0, 0, 0, "host", 0, 0, 0, 0);
        Object[] rrdData = getRRDData(conn, 1); // call rrd method with 1 for host

        if (rrdData == null) {
            return null;
        }

        Integer numRows = (Integer) rrdData[0];
        Integer numColumns = (Integer) rrdData[1];
        Node legend = (Node) rrdData[2];
        Node dataNode = (Node) rrdData[3];

        NodeList legendChildren = legend.getChildNodes();
        for (int col = 0; col < numColumns; col++) {

            if (legendChildren == null || legendChildren.item(col) == null) {
                continue;
            }

            String columnMetadata = getXMLNodeValue(legendChildren.item(col));

            if (columnMetadata == null) {
                continue;
            }

            String[] columnMetadataList = columnMetadata.split(":");

            if (columnMetadataList.length != 4) {
                continue;
            }

            String type = columnMetadataList[1];
            String param = columnMetadataList[3];

            if (type.equalsIgnoreCase("host")) {

                if (param.contains("pif_eth0_rx")) {
                    hostStats.setNetworkReadKBs(getDataAverage(dataNode, col, numRows));
                }

                if (param.contains("pif_eth0_tx")) {
                    hostStats.setNetworkWriteKBs(getDataAverage(dataNode, col, numRows));
                }

                if (param.contains("memory_total_kib")) {
                    hostStats.setTotalMemoryKBs(getDataAverage(dataNode, col, numRows));
                }

                if (param.contains("memory_free_kib")) {
                    hostStats.setFreeMemoryKBs(getDataAverage(dataNode, col, numRows));
                }

                if (param.contains("cpu")) {
                    // hostStats.setNumCpus(hostStats.getNumCpus() + 1);
                    hostStats.setCpuUtilization(hostStats.getCpuUtilization() + getDataAverage(dataNode, col, numRows));
                }

/*
                if (param.contains("loadavg")) {
                    hostStats.setAverageLoad((hostStats.getAverageLoad() + getDataAverage(dataNode, col, numRows)));
                }
*/
            }
        }

        // add the host cpu utilization
/*
        if (hostStats.getNumCpus() != 0) {
            hostStats.setCpuUtilization(hostStats.getCpuUtilization() / hostStats.getNumCpus());
            s_logger.debug("Host cpu utilization " + hostStats.getCpuUtilization());
        }
*/

        return hostStats;
    }

    protected GetVmStatsAnswer execute( GetVmStatsCommand cmd) {
        Connection conn = getConnection();
        List<String> vmNames = cmd.getVmNames();
        HashMap<String, VmStatsEntry> vmStatsNameMap = new HashMap<String, VmStatsEntry>();
        if( vmNames.size() == 0 ) {
            return new GetVmStatsAnswer(cmd, vmStatsNameMap);
        }
        try {

            // Determine the UUIDs of the requested VMs
            List<String> vmUUIDs = new ArrayList<String>();

            for (String vmName : vmNames) {
                VM vm = getVM(conn, vmName);
                vmUUIDs.add(vm.getUuid(conn));
            }

            HashMap<String, VmStatsEntry> vmStatsUUIDMap = getVmStats(conn, cmd, vmUUIDs, cmd.getHostGuid());
            if( vmStatsUUIDMap == null ) {
                return new GetVmStatsAnswer(cmd, vmStatsNameMap);
            }
          
            for (String vmUUID : vmStatsUUIDMap.keySet()) {
                vmStatsNameMap.put(vmNames.get(vmUUIDs.indexOf(vmUUID)), vmStatsUUIDMap.get(vmUUID));
            }

            return new GetVmStatsAnswer(cmd, vmStatsNameMap);
        } catch (XenAPIException e) {
            String msg = "Unable to get VM stats" + e.toString();
            s_logger.warn(msg, e);
            return new GetVmStatsAnswer(cmd, vmStatsNameMap);
        } catch (XmlRpcException e) {
            String msg = "Unable to get VM stats" + e.getMessage();
            s_logger.warn(msg, e);
            return new GetVmStatsAnswer(cmd, vmStatsNameMap);
        }
    }

    protected HashMap<String, VmStatsEntry> getVmStats(Connection conn, GetVmStatsCommand cmd, List<String> vmUUIDs, String hostGuid) {
        HashMap<String, VmStatsEntry> vmResponseMap = new HashMap<String, VmStatsEntry>();

        for (String vmUUID : vmUUIDs) {
            vmResponseMap.put(vmUUID, new VmStatsEntry(0, 0, 0, 0, "vm"));
        }

        Object[] rrdData = getRRDData(conn, 2); // call rrddata with 2 for vm

        if (rrdData == null) {
            return null;
        }

        Integer numRows = (Integer) rrdData[0];
        Integer numColumns = (Integer) rrdData[1];
        Node legend = (Node) rrdData[2];
        Node dataNode = (Node) rrdData[3];

        NodeList legendChildren = legend.getChildNodes();
        for (int col = 0; col < numColumns; col++) {

            if (legendChildren == null || legendChildren.item(col) == null) {
                continue;
            }

            String columnMetadata = getXMLNodeValue(legendChildren.item(col));

            if (columnMetadata == null) {
                continue;
            }

            String[] columnMetadataList = columnMetadata.split(":");

            if (columnMetadataList.length != 4) {
                continue;
            }

            String type = columnMetadataList[1];
            String uuid = columnMetadataList[2];
            String param = columnMetadataList[3];

            if (type.equals("vm") && vmResponseMap.keySet().contains(uuid)) {
                VmStatsEntry vmStatsAnswer = vmResponseMap.get(uuid);

                vmStatsAnswer.setEntityType("vm");

                if (param.contains("cpu")) {
                    vmStatsAnswer.setNumCPUs(vmStatsAnswer.getNumCPUs() + 1);
                    vmStatsAnswer.setCPUUtilization(((vmStatsAnswer.getCPUUtilization() + getDataAverage(dataNode, col, numRows))));
                } else if (param.equals("vif_0_rx")) {
                	vmStatsAnswer.setNetworkReadKBs(getDataAverage(dataNode, col, numRows)/(8*2));
                } else if (param.equals("vif_0_tx")) {
                	vmStatsAnswer.setNetworkWriteKBs(getDataAverage(dataNode, col, numRows)/(8*2));
                }
            }

        }

        for (String vmUUID : vmResponseMap.keySet()) {
            VmStatsEntry vmStatsAnswer = vmResponseMap.get(vmUUID);

            if (vmStatsAnswer.getNumCPUs() != 0) {
                vmStatsAnswer.setCPUUtilization(vmStatsAnswer.getCPUUtilization() / vmStatsAnswer.getNumCPUs());
            }
            
            vmStatsAnswer.setCPUUtilization(vmStatsAnswer.getCPUUtilization()*100);
            if(s_logger.isDebugEnabled()) {
                s_logger.debug("Vm cpu utilization " + vmStatsAnswer.getCPUUtilization());
            }
        }

        return vmResponseMap;
    }

    protected Object[] getRRDData(Connection conn, int flag) {

        /*
         * Note: 1 => called from host, hence host stats 2 => called from vm, hence vm stats
         */
        String stats = "";

        try {
            if (flag == 1) {
                stats = getHostStatsRawXML(conn);
            }
            if (flag == 2) {
                stats = getVmStatsRawXML(conn);
            }
        } catch (Exception e1) {
            s_logger.warn("Error whilst collecting raw stats from plugin:" + e1);
            return null;
        }

        // s_logger.debug("The raw xml stream is:"+stats);
        // s_logger.debug("Length of raw xml is:"+stats.length());

        //stats are null when the host plugin call fails (host down state)
        if(stats == null) {
            return null;
        }
        
        StringReader statsReader = new StringReader(stats);
        InputSource statsSource = new InputSource(statsReader);

        Document doc = null;
        try {
            doc = DocumentBuilderFactory.newInstance().newDocumentBuilder().parse(statsSource);
        } catch (Exception e) {
        	s_logger.warn("Exception caught whilst processing the document via document factory:"+e);
        	return null;
        }

        if(doc==null){
        	s_logger.warn("Null document found after tryinh to parse the stats source");
        	return null;
        }
        
        NodeList firstLevelChildren = doc.getChildNodes();
        NodeList secondLevelChildren = (firstLevelChildren.item(0)).getChildNodes();
        Node metaNode = secondLevelChildren.item(0);
        Node dataNode = secondLevelChildren.item(1);

        Integer numRows = 0;
        Integer numColumns = 0;
        Node legend = null;
        NodeList metaNodeChildren = metaNode.getChildNodes();
        for (int i = 0; i < metaNodeChildren.getLength(); i++) {
            Node n = metaNodeChildren.item(i);
            if (n.getNodeName().equals("rows")) {
                numRows = Integer.valueOf(getXMLNodeValue(n));
            } else if (n.getNodeName().equals("columns")) {
                numColumns = Integer.valueOf(getXMLNodeValue(n));
            } else if (n.getNodeName().equals("legend")) {
                legend = n;
            }
        }

        return new Object[] { numRows, numColumns, legend, dataNode };
    }

    protected String getXMLNodeValue(Node n) {
        return n.getChildNodes().item(0).getNodeValue();
    }

    protected double getDataAverage(Node dataNode, int col, int numRows) {
        double value = 0;
        double dummy = 0;
        int numRowsUsed = 0;
        for (int row = 0; row < numRows; row++) {
            Node data = dataNode.getChildNodes().item(numRows - 1 - row).getChildNodes().item(col + 1);
            Double currentDataAsDouble = Double.valueOf(getXMLNodeValue(data));
            if (!currentDataAsDouble.equals(Double.NaN)) {
                numRowsUsed += 1;
                value += currentDataAsDouble;
            }
        }

        if(numRowsUsed == 0)
        {
        	if((!Double.isInfinite(value))&&(!Double.isNaN(value)))
        	{
        		return value;
        	}
        	else
        	{
        		s_logger.warn("Found an invalid value (infinity/NaN) in getDataAverage(), numRows=0");
        		return dummy;
        	}
        }
        else
        {
        	if((!Double.isInfinite(value/numRowsUsed))&&(!Double.isNaN(value/numRowsUsed)))
        	{
        		return (value/numRowsUsed);
        	}
        	else
        	{
        		s_logger.warn("Found an invalid value (infinity/NaN) in getDataAverage(), numRows>0");
        		return dummy;
        	}
        }
        
    }

    protected String getHostStatsRawXML(Connection conn) {
        Date currentDate = new Date();
        String startTime = String.valueOf(currentDate.getTime() / 1000 - 1000);

        return callHostPlugin(conn, "vmops", "gethostvmstats", "collectHostStats", String.valueOf("true"), "consolidationFunction", _consolidationFunction, "interval", String
                .valueOf(_pollingIntervalInSeconds), "startTime", startTime);
    }

    protected String getVmStatsRawXML(Connection conn) {
        Date currentDate = new Date();
        String startTime = String.valueOf(currentDate.getTime() / 1000 - 1000);

        return callHostPlugin(conn, "vmops", "gethostvmstats", "collectHostStats", String.valueOf("false"), "consolidationFunction", _consolidationFunction, "interval", String
                .valueOf(_pollingIntervalInSeconds), "startTime", startTime);
    }

    protected State convertToState(Types.VmPowerState ps) {
        final State state = s_statesTable.get(ps);
        return state == null ? State.Unknown : state;
    }

    protected HashMap<String, State> getAllVms(Connection conn) {
        final HashMap<String, State> vmStates = new HashMap<String, State>();
        Set<VM> vms = null;
        for (int i = 0; i < 2; i++) {
            try {
                Host host = Host.getByUuid(conn, _host.uuid);
                vms = host.getResidentVMs(conn);
                break;
            } catch (final Throwable e) {
                s_logger.warn("Unable to get vms", e);
            }
            try {
                Thread.sleep(1000);
            } catch (final InterruptedException ex) {

            }
        }
        if (vms == null) {
            return null;
        }
        for (VM vm : vms) {
            VM.Record record = null;
            for (int i = 0; i < 2; i++) {
                try {
                    record = vm.getRecord(conn);
                    break;
                } catch (XenAPIException e1) {
                    s_logger.debug("VM.getRecord failed on host:" + _host.uuid + " due to " + e1.toString());
                } catch (XmlRpcException e1) {
                    s_logger.debug("VM.getRecord failed on host:" + _host.uuid + " due to " + e1.getMessage());
                }
                try {
                    Thread.sleep(1000);
                } catch (final InterruptedException ex) {

                }
            }
            if (record == null) {
                continue;
            }
            if (record.isControlDomain || record.isASnapshot || record.isATemplate) {
                continue; // Skip DOM0
            }

            VmPowerState ps = record.powerState;
            final State state = convertToState(ps);
            if (s_logger.isTraceEnabled()) {
                s_logger.trace("VM " + record.nameLabel + ": powerstate = " + ps + "; vm state=" + state.toString());
            }
            vmStates.put(record.nameLabel, state);
        }

        return vmStates;
    }

    protected State getVmState(Connection conn, final String vmName) {
        int retry = 3;
        while (retry-- > 0) {
            try {
                Set<VM> vms = VM.getByNameLabel(conn, vmName);
                for (final VM vm : vms) {
                    return convertToState(vm.getPowerState(conn));
                }
            } catch (final BadServerResponse e) {
                // There is a race condition within xen such that if a vm is
                // deleted and we
                // happen to ask for it, it throws this stupid response. So
                // if this happens,
                // we take a nap and try again which then avoids the race
                // condition because
                // the vm's information is now cleaned up by xen. The error
                // is as follows
                // com.xensource.xenapi.Types$BadServerResponse
                // [HANDLE_INVALID, VM,
                // 3dde93f9-c1df-55a7-2cde-55e1dce431ab]
                s_logger.info("Unable to get a vm PowerState due to " + e.toString() + ". We are retrying.  Count: " + retry);
                try {
                    Thread.sleep(3000);
                } catch (final InterruptedException ex) {

                }
            } catch (XenAPIException e) {
                String msg = "Unable to get a vm PowerState due to " + e.toString();
                s_logger.warn(msg, e);
                break;
            } catch (final XmlRpcException e) {
                String msg = "Unable to get a vm PowerState due to " + e.getMessage();
                s_logger.warn(msg, e);
                break;
            }
        }

        return State.Stopped;
    }

    protected CheckVirtualMachineAnswer execute(final CheckVirtualMachineCommand cmd) {
        Connection conn = getConnection();
        final String vmName = cmd.getVmName();
        final State state = getVmState(conn, vmName);
        Integer vncPort = null;
        if (state == State.Running) {
            synchronized (_vms) {
                _vms.put(vmName, State.Running);
            }
        }

        return new CheckVirtualMachineAnswer(cmd, state, vncPort);
    }

    protected PrepareForMigrationAnswer execute(PrepareForMigrationCommand cmd) {
        Connection conn = getConnection();
        
        VirtualMachineTO vm = cmd.getVirtualMachine();
        if (s_logger.isDebugEnabled()) {
            s_logger.debug("Preparing host for migrating " + vm);
        }
        
        NicTO[] nics = vm.getNics();
        try {
            prepareISO(conn, vm.getName());
            
            for (NicTO nic : nics) {
                getNetwork(conn, nic);
            }
            synchronized (_vms) {
                _vms.put(vm.getName(), State.Migrating);
            }
            
            return new PrepareForMigrationAnswer(cmd);
        } catch (Exception e) {
            s_logger.warn("Catch Exception " + e.getClass().getName() + " prepare for migration failed due to " + e.toString(), e);
            return new PrepareForMigrationAnswer(cmd, e);
        }
    }
    
    String copy_vhd_to_secondarystorage(Connection conn, String mountpoint, String vdiuuid, String sruuid) {
        String results = callHostPluginAsync(conn, "vmopspremium", "copy_vhd_to_secondarystorage",
                2 * 60 * 60 * 1000, "mountpoint", mountpoint, "vdiuuid", vdiuuid, "sruuid", sruuid);

        if (results == null || results.isEmpty()) {
            String msg = "copy_vhd_to_secondarystorage return null";
            s_logger.warn(msg);
            throw new CloudRuntimeException(msg);
        }
        String[] tmp = results.split("#");
        String status = tmp[0];
        if (status.equals("0")) {
            return tmp[1];
        } else {
            s_logger.warn(tmp[1]);
            throw new CloudRuntimeException(tmp[1]);
        }
    }
    
    String upgradeSnapshot(Connection conn, String templatePath, String snapshotPath) {
        String results = callHostPluginAsync(conn, "vmopspremium", "upgrade_snapshot",
                2 * 60 * 60 * 1000, "templatePath", templatePath, "snapshotPath", snapshotPath);
        
        if (results == null || results.isEmpty()) {
            String msg = "upgrade_snapshot return null";
            s_logger.warn(msg);
            throw new CloudRuntimeException(msg);
        }
        String[] tmp = results.split("#");
        String status = tmp[0];
        if (status.equals("0")) {
            return results;
        } else {
            s_logger.warn(results);
            throw new CloudRuntimeException(results);
        }
    }
    
    String createTemplateFromSnapshot(Connection conn, String templatePath, String snapshotPath) {
        String results = callHostPluginAsync(conn, "vmopspremium", "create_privatetemplate_from_snapshot",
                2 * 60 * 60 * 1000, "templatePath", templatePath, "snapshotPath", snapshotPath);
        
        if (results == null || results.isEmpty()) {
            String msg = "create_privatetemplate_from_snapshot return null";
            s_logger.warn(msg);
            throw new CloudRuntimeException(msg);
        }
        String[] tmp = results.split("#");
        String status = tmp[0];
        if (status.equals("0")) {
            return results;
        } else {
            s_logger.warn(results);
            throw new CloudRuntimeException(results);
        }
    }
    
    String copy_vhd_from_secondarystorage(Connection conn, String mountpoint, String sruuid) {
        String results = callHostPluginAsync(conn, "vmopspremium", "copy_vhd_from_secondarystorage",
                2 * 60 * 60 * 1000, "mountpoint", mountpoint, "sruuid", sruuid);

        if (results == null || results.isEmpty()) {
            String msg = "copy_vhd_from_secondarystorage return null";
            s_logger.warn(msg);
            throw new CloudRuntimeException(msg);
        }
        String[] tmp = results.split("#");
        String status = tmp[0];
        if (status.equals("0")) {
            return tmp[1];
        } else {
            s_logger.warn(tmp[1]);
            throw new CloudRuntimeException(tmp[1]);
        }
    }

    public PrimaryStorageDownloadAnswer execute(final PrimaryStorageDownloadCommand cmd) {
        String tmplturl = cmd.getUrl();
        String poolName = cmd.getPoolUuid();
        try {
            URI uri = new URI(tmplturl);
            String tmplpath = uri.getHost() + ":" + uri.getPath();
            Connection conn = getConnection();
            SR poolsr = null;
            Set<SR> srs = SR.getByNameLabel(conn, poolName);
            if (srs.size() != 1) {
                String msg = "There are " + srs.size() + " SRs with same name: " + poolName;
                s_logger.warn(msg);
                return new PrimaryStorageDownloadAnswer(msg);
            } else {
                poolsr = srs.iterator().next();
            }
            String pUuid = poolsr.getUuid(conn);
            boolean isISCSI = IsISCSI(poolsr.getType(conn));
            String uuid = copy_vhd_from_secondarystorage(conn, tmplpath, pUuid);
            VDI tmpl = getVDIbyUuid(conn, uuid);
            VDI snapshotvdi = tmpl.snapshot(conn, new HashMap<String, String>());
            String snapshotUuid = snapshotvdi.getUuid(conn);
            snapshotvdi.setNameLabel(conn, "Template " + cmd.getName());
            String parentuuid = getVhdParent(conn, pUuid, snapshotUuid, isISCSI);
            VDI parent = getVDIbyUuid(conn, parentuuid);
            Long phySize = parent.getPhysicalUtilisation(conn);
            tmpl.destroy(conn);
            poolsr.scan(conn);
            try{
                Thread.sleep(5000);
            } catch (Exception e) {
            }
            return new PrimaryStorageDownloadAnswer(snapshotvdi.getUuid(conn), phySize);
        } catch (Exception e) {
            String msg = "Catch Exception " + e.getClass().getName() + " on host:" + _host.uuid + " for template: "
                    + tmplturl + " due to " + e.toString();
            s_logger.warn(msg, e);
            return new PrimaryStorageDownloadAnswer(msg);
        }
    }

    protected String removeSRSync(Connection conn, SR sr) {
        if (sr == null) {
            return null;
        }
        if (s_logger.isDebugEnabled()) {
            s_logger.debug(logX(sr, "Removing SR"));
        }
        long waittime = 0;
        try {
            Set<VDI> vdis = sr.getVDIs(conn);
            for (VDI vdi : vdis) {
                Map<java.lang.String, Types.VdiOperations> currentOperation = vdi.getCurrentOperations(conn);
                if (currentOperation == null || currentOperation.size() == 0) {
                    continue;
                }
                if (waittime >= 1800000) {
                    String msg = "This template is being used, try late time";
                    s_logger.warn(msg);
                    return msg;
                }
                waittime += 30000;
                try {
                    Thread.sleep(30000);
                } catch (final InterruptedException ex) {
                }
            }
            removeSR(conn, sr);
            return null;
        } catch (XenAPIException e) {
            s_logger.warn(logX(sr, "Unable to get current opertions " + e.toString()), e);
        } catch (XmlRpcException e) {
            s_logger.warn(logX(sr, "Unable to get current opertions " + e.getMessage()), e);
        }
        String msg = "Remove SR failed";
        s_logger.warn(msg);
        return msg;

    }

    protected void removeSR(Connection conn, SR sr) {
        if (sr == null) {
            return;
        }
        if (s_logger.isDebugEnabled()) {
            s_logger.debug(logX(sr, "Removing SR"));
        }

        for (int i = 0; i < 2; i++) {
            try {
                Set<VDI> vdis = sr.getVDIs(conn);
                for (VDI vdi : vdis) {
                    vdi.forget(conn);
                }
                Set<PBD> pbds = sr.getPBDs(conn);
                for (PBD pbd : pbds) {
                    if (s_logger.isDebugEnabled()) {
                        s_logger.debug(logX(pbd, "Unplugging pbd"));
                    }
                    if (pbd.getCurrentlyAttached(conn)) {
                        pbd.unplug(conn);
                    }
                    pbd.destroy(conn);
                }

                pbds = sr.getPBDs(conn);
                if (pbds.size() == 0) {
                    if (s_logger.isDebugEnabled()) {
                        s_logger.debug(logX(sr, "Forgetting"));
                    }
                    sr.forget(conn);
                    return;
                }

                if (s_logger.isDebugEnabled()) {
                    s_logger.debug(logX(sr, "There are still pbd attached"));
                    if (s_logger.isTraceEnabled()) {
                        for (PBD pbd : pbds) {
                            s_logger.trace(logX(pbd, " Still attached"));
                        }
                    }
                }
            } catch (XenAPIException e) {
                s_logger.debug(logX(sr, "Catch XenAPIException: " + e.toString()));
            } catch (XmlRpcException e) {
                s_logger.debug(logX(sr, "Catch Exception: " + e.getMessage()));
            }
        }
        s_logger.warn(logX(sr, "Unable to remove SR"));
    }
    
    private boolean isPVInstalled(Connection conn, VM vm) throws BadServerResponse, XenAPIException, XmlRpcException {
        VMGuestMetrics vmmetric = vm.getGuestMetrics(conn);
        if (isRefNull(vmmetric)) {
            return false;
        }
        Map<String, String> PVversion = vmmetric.getPVDriversVersion(conn);
        if (PVversion != null && PVversion.containsKey("major")) {
            return true;
        }
        return false;
    }

    protected MigrateAnswer execute(final MigrateCommand cmd) {
        Connection conn = getConnection();
        final String vmName = cmd.getVmName();
        State state = null;

        synchronized (_vms) {
            state = _vms.get(vmName);
            _vms.put(vmName, State.Stopping);
        }
        try {
            Set<VM> vms = VM.getByNameLabel(conn, vmName);

            String ipaddr = cmd.getDestinationIp();

            Set<Host> hosts = Host.getAll(conn);
            Host dsthost = null;
            for (Host host : hosts) {
                if (host.getAddress(conn).equals(ipaddr)) {
                    dsthost = host;
                    break;
                }
            }
            if ( dsthost == null ) {
                String msg = "Migration failed due to unable to find host " + ipaddr + " in XenServer pool " + _host.pool;
                s_logger.warn(msg);
                return new MigrateAnswer(cmd, false, msg, null);
            }
            for (VM vm : vms) {
                if (vm.getPVBootloader(conn).equals("pygrub") && !isPVInstalled(conn, vm)) {
                    // Only fake PV driver for PV kernel, the PV driver is installed, but XenServer doesn't think it is installed
                    String uuid = vm.getUuid(conn);
                    String result = callHostPlugin(conn, "vmops", "preparemigration", "uuid", uuid);
                    if (result == null || result.isEmpty()) {
                        return new MigrateAnswer(cmd, false, "migration failed due to preparemigration failed", null);
                    }
                    // check if pv version is successfully set up
                    int i = 0;
                    for (; i < 20; i++) {
                        try {
                            Thread.sleep(1000);
                        } catch (final InterruptedException ex) {
                        }
                        if( isPVInstalled(conn, vm) ) {
                            break;
                        }
                    }
                    if (i >= 20) {
                        s_logger.warn("Can not fake PV driver for " + vmName);
                    }
                }
                if( ! isPVInstalled(conn, vm) ) {
                    String msg = "Migration failed due to PV drivers is not installed for " + vmName;
                    s_logger.warn(msg);
                    return new MigrateAnswer(cmd, false, msg, null);
                }
                
                Set<VBD> vbds = vm.getVBDs(conn);
                for( VBD vbd : vbds) {
                    VBD.Record vbdRec = vbd.getRecord(conn);
                    if( vbdRec.type.equals(Types.VbdType.CD.toString()) && !vbdRec.empty ) {
                        vbd.eject(conn);
                        break;
                    }
                }
                Map<String, String> other = new HashMap<String, String>();
                other.put("live", "true");
                vm.poolMigrate(conn, dsthost, other);
                vm.setAffinity(conn, dsthost);
                state = State.Stopping;
            }
            return new MigrateAnswer(cmd, true, "migration succeeded", null);
        } catch (Exception e) {
            String msg = "Catch Exception " + e.getClass().getName() + ": Migration failed due to " + e.toString();
            s_logger.warn(msg, e);
            return new MigrateAnswer(cmd, false, msg, null);
        } finally {
            synchronized (_vms) {
                _vms.put(vmName, state);
            }
        }

    }

    protected State getRealPowerState(Connection conn, String label) {
        int i = 0;
        s_logger.trace("Checking on the HALTED State");
        for (; i < 20; i++) {
            try {
                Set<VM> vms = VM.getByNameLabel(conn, label);
                if (vms == null || vms.size() == 0) {
                    continue;
                }

                VM vm = vms.iterator().next();

                VmPowerState vps = vm.getPowerState(conn);
                if (vps != null && vps != VmPowerState.HALTED && vps != VmPowerState.UNRECOGNIZED) {
                    return convertToState(vps);
                }
            } catch (XenAPIException e) {
                String msg = "Unable to get real power state due to " + e.toString();
                s_logger.warn(msg, e);
            } catch (XmlRpcException e) {
                String msg = "Unable to get real power state due to " + e.getMessage();
                s_logger.warn(msg, e);
            }

            try {
                Thread.sleep(1000);
            } catch (InterruptedException e) {
            }
        }
        return State.Stopped;
    }

    protected Pair<VM, VM.Record> getControlDomain(Connection conn) throws XenAPIException, XmlRpcException {
        Host host = Host.getByUuid(conn, _host.uuid);
        Set<VM> vms = null;
        vms = host.getResidentVMs(conn);
        for (VM vm : vms) {
            if (vm.getIsControlDomain(conn)) {
                return new Pair<VM, VM.Record>(vm, vm.getRecord(conn));
            }
        }

        throw new CloudRuntimeException("Com'on no control domain?  What the crap?!#@!##$@");
    }

    protected HashMap<String, State> deltaSync(Connection conn) {
        HashMap<String, State> newStates;
        HashMap<String, State> oldStates = null;

        final HashMap<String, State> changes = new HashMap<String, State>();
        
        newStates = getAllVms(conn);
        if (newStates == null) {
            s_logger.debug("Unable to get the vm states so no state sync at this point.");
            return null;
        }
        
        synchronized (_vms) {
            oldStates = new HashMap<String, State>(_vms.size());
            oldStates.putAll(_vms);

            for (final Map.Entry<String, State> entry : newStates.entrySet()) {
                final String vm = entry.getKey();

                State newState = entry.getValue();
                final State oldState = oldStates.remove(vm);

                if (newState == State.Stopped && oldState != State.Stopping && oldState != null && oldState != State.Stopped) {
                    newState = getRealPowerState(conn, vm);
                }

                if (s_logger.isTraceEnabled()) {
                    s_logger.trace("VM " + vm + ": xen has state " + newState + " and we have state " + (oldState != null ? oldState.toString() : "null"));
                }

                if (vm.startsWith("migrating")) {
                    s_logger.debug("Migrating from xen detected.  Skipping");
                    continue;
                }
                if (oldState == null) {
                    _vms.put(vm, newState);
                    s_logger.debug("Detecting a new state but couldn't find a old state so adding it to the changes: " + vm);
                    changes.put(vm, newState);
                } else if (oldState == State.Starting) {
                    if (newState == State.Running) {
                        _vms.put(vm, newState);
                    } else if (newState == State.Stopped) {
                        s_logger.debug("Ignoring vm " + vm + " because of a lag in starting the vm.");
                    }
                } else if (oldState == State.Migrating) {
                    if (newState == State.Running) {
                        s_logger.debug("Detected that an migrating VM is now running: " + vm);
                        _vms.put(vm, newState);
                    }
                } else if (oldState == State.Stopping) {
                    if (newState == State.Stopped) {
                        _vms.put(vm, newState);
                    } else if (newState == State.Running) {
                        s_logger.debug("Ignoring vm " + vm + " because of a lag in stopping the vm. ");
                    }
                } else if (oldState != newState) {
                    _vms.put(vm, newState);
                    if (newState == State.Stopped) {
                        /*
                         * if (_vmsKilled.remove(vm)) { s_logger.debug("VM " + vm + " has been killed for storage. ");
                         * newState = State.Error; }
                         */
                    }
                    changes.put(vm, newState);
                }
            }

            for (final Map.Entry<String, State> entry : oldStates.entrySet()) {
                final String vm = entry.getKey();
                final State oldState = entry.getValue();

                if (s_logger.isTraceEnabled()) {
                    s_logger.trace("VM " + vm + " is now missing from xen so reporting stopped");
                }

                if (oldState == State.Stopping) {
                    s_logger.debug("Ignoring VM " + vm + " in transition state stopping.");
                    _vms.remove(vm);
                } else if (oldState == State.Starting) {
                    s_logger.debug("Ignoring VM " + vm + " in transition state starting.");
                } else if (oldState == State.Stopped) {
                    _vms.remove(vm);
                } else if (oldState == State.Migrating) {
                    s_logger.debug("Ignoring VM " + vm + " in migrating state.");
                } else {
                    State newState = State.Stopped;
                    changes.put(entry.getKey(), newState);
                }
            }
        }

        return changes;
    }


    protected void fullSync(StartupRoutingCommand cmd, Connection conn) {
        synchronized (_vms) {
            _vms.clear();
        }           
        try {
            final HashMap<String, VmState> vmStates = new HashMap<String, VmState>();
<<<<<<< HEAD
            Map<VM, VM.Record> vmRs = VM.getAllRecords(conn);
            for (VM.Record record : vmRs.values()) {
=======
            Host lhost = Host.getByUuid(conn, _host.uuid);
            Set<VM> vms = lhost.getResidentVMs(conn);
            for (VM vm: vms) {
                VM.Record record = vm.getRecord(conn);
>>>>>>> b93c7bc6
                if (record.isControlDomain || record.isASnapshot || record.isATemplate) {
                    continue; // Skip DOM0
                }
                String vm_name = record.nameLabel;
                VmPowerState ps = record.powerState;
                final State state = convertToState(ps);
                Host host = record.residentOn;
                String host_uuid = null;
                if( ! isRefNull(host) ) {
                    host_uuid = host.getUuid(conn);
                    if( host_uuid.equals(_host.uuid)) {
                        synchronized (_vms) {
                            _vms.put(vm_name, state);
                        }
                    }
                }
                if (s_logger.isTraceEnabled()) {
                    s_logger.trace("VM " + vm_name + ": powerstate = " + ps + "; vm state=" + state.toString());
                }          
                VmState vm_state = new StartupRoutingCommand.VmState(state, host_uuid);
                vmStates.put(vm_name, vm_state);
            }
            cmd.setChanges(vmStates);
        } catch (final Throwable e) {
            String msg = "Unable to get vms through host " + _host.uuid + " due to to " + e.toString();      
            s_logger.warn(msg, e);
            throw new CloudRuntimeException(msg);
        }
    }

    
    protected ReadyAnswer execute(ReadyCommand cmd) {
        Connection conn = getConnection();
        Long dcId = cmd.getDataCenterId();
        // Ignore the result of the callHostPlugin. Even if unmounting the
        // snapshots dir fails, let Ready command
        // succeed.
        callHostPlugin(conn, "vmopsSnapshot", "unmountSnapshotsDir", "dcId", dcId.toString());
       
        _localGateway = callHostPlugin(conn, "vmops", "getgateway", "mgmtIP", _host.ip);
        if (_localGateway == null || _localGateway.isEmpty()) {
            String msg = "can not get gateway for host :" + _host.uuid;
            s_logger.warn(msg);
            return new ReadyAnswer(cmd, msg);
        }
        
        try {
            boolean result = cleanupHaltedVms(conn);
            if (!result) {
                return new ReadyAnswer(cmd, "Unable to cleanup halted vms");
            }
        } catch (XenAPIException e) {
            s_logger.warn("Unable to cleanup halted vms", e);
            return new ReadyAnswer(cmd, "Unable to cleanup halted vms");
        } catch (XmlRpcException e) {
            s_logger.warn("Unable to cleanup halted vms", e);
            return new ReadyAnswer(cmd, "Unable to cleanup halted vms");
        }
        
        return new ReadyAnswer(cmd);
    }

    //
    // using synchronized on VM name in the caller does not prevent multiple
    // commands being sent against
    // the same VM, there will be a race condition here in finally clause and
    // the main block if
    // there are multiple requests going on
    //
    // Therefore, a lazy solution is to add a synchronized guard here
    protected int getVncPort(Connection conn, VM vm) {
        VM.Record record;
        try {
            record = vm.getRecord(conn);
        } catch (XenAPIException e) {
            String msg = "Unable to get vnc-port due to " + e.toString();
            s_logger.warn(msg, e);
            return -1;
        } catch (XmlRpcException e) {
            String msg = "Unable to get vnc-port due to " + e.getMessage();
            s_logger.warn(msg, e);
            return -1;
        }
        String hvm = "true";
        if (record.HVMBootPolicy.isEmpty()) {
            hvm = "false";
        }

        String vncport = callHostPlugin(conn, "vmops", "getvncport", "domID", record.domid.toString(), "hvm", hvm);
        if (vncport == null || vncport.isEmpty()) {
            return -1;
        }

        vncport = vncport.replace("\n", "");
        return NumbersUtil.parseInt(vncport, -1);
    }

    @Override
    public RebootAnswer execute(RebootCommand cmd) {
        Connection conn = getConnection();
        synchronized (_vms) {
            _vms.put(cmd.getVmName(), State.Starting);
        }
        try {
            Set<VM> vms = null;
            try {
                vms = VM.getByNameLabel(conn, cmd.getVmName());
            } catch (XenAPIException e0) {
                s_logger.debug("getByNameLabel failed " + e0.toString());
                return new RebootAnswer(cmd, "getByNameLabel failed " + e0.toString());
            } catch (Exception e0) {
                s_logger.debug("getByNameLabel failed " + e0.getMessage());
                return new RebootAnswer(cmd, "getByNameLabel failed");
            }
            for (VM vm : vms) {
                try {
                    rebootVM(conn, vm, vm.getNameLabel(conn));
                } catch (Exception e) {
                    String msg = e.toString();
                    s_logger.warn(msg, e);
                    return new RebootAnswer(cmd, msg);
                }
            }
            return new RebootAnswer(cmd, "reboot succeeded", null, null);
        } finally {
            synchronized (_vms) {
                _vms.put(cmd.getVmName(), State.Running);
            }
        }
    }

    protected Answer execute(RebootRouterCommand cmd) {
        Connection conn = getConnection();
        Long bytesSent = 0L;
        Long bytesRcvd = 0L;
        if (VirtualMachineName.isValidRouterName(cmd.getVmName())) {
            long[] stats = getNetworkStats(conn, cmd.getPrivateIpAddress());
            bytesSent = stats[0];
            bytesRcvd = stats[1];
        }
        RebootAnswer answer = execute((RebootCommand) cmd);
        answer.setBytesSent(bytesSent);
        answer.setBytesReceived(bytesRcvd);
        if (answer.getResult()) {
            String cnct = connect(conn, cmd.getVmName(), cmd.getPrivateIpAddress());
            networkUsage(conn, cmd.getPrivateIpAddress(), "create", null);
            if (cnct == null) {
                return answer;
            } else {
                return new Answer(cmd, false, cnct);
            }
        }
        return answer;
    }



    protected void startvmfailhandle(Connection conn, VM vm, List<Ternary<SR, VDI, VolumeVO>> mounts) {
        if (vm != null) {
            try {

                if (vm.getPowerState(conn) == VmPowerState.RUNNING) {
                    try {
                        vm.hardShutdown(conn);
                    } catch (Exception e) {
                        String msg = "VM hardshutdown failed due to " + e.toString();
                        s_logger.warn(msg);
                    }
                }
                if (vm.getPowerState(conn) == VmPowerState.HALTED) {
                    try {
                        vm.destroy(conn);
                    } catch (Exception e) {
                        String msg = "VM destroy failed due to " + e.toString();
                        s_logger.warn(msg);
                    }
                }
            } catch (Exception e) {
                String msg = "VM getPowerState failed due to " + e.toString();
                s_logger.warn(msg);
            }
        }
        if (mounts != null) {
            for (Ternary<SR, VDI, VolumeVO> mount : mounts) {
                VDI vdi = mount.second();
                Set<VBD> vbds = null;
                try {
                    vbds = vdi.getVBDs(conn);
                } catch (Exception e) {
                    String msg = "VDI getVBDS failed due to " + e.toString();
                    s_logger.warn(msg);
                    continue;
                }
                for (VBD vbd : vbds) {
                    try {
                        vbd.unplug(conn);
                        vbd.destroy(conn);
                    } catch (Exception e) {
                        String msg = "VBD destroy failed due to " + e.toString();
                        s_logger.warn(msg);
                    }
                }
            }
        }
    }

    protected void setMemory(Connection conn, VM vm, long memsize) throws XmlRpcException, XenAPIException {
        vm.setMemoryStaticMin(conn, memsize);
        vm.setMemoryDynamicMin(conn, memsize);

        vm.setMemoryDynamicMax(conn, memsize);
        vm.setMemoryStaticMax(conn, memsize);
    }
    
    private void waitForTask(Connection c, Task task, long pollInterval, long timeout) throws XenAPIException, XmlRpcException {
        long beginTime = System.currentTimeMillis();
        while (task.getStatus(c) == Types.TaskStatusType.PENDING) {
            try {
                Thread.sleep(pollInterval);
            } catch (InterruptedException e) {
            }
            if( System.currentTimeMillis() - beginTime > timeout){
                String msg = "Async " + timeout/1000 + " seconds timeout for task " + task.toString();
                s_logger.warn(msg);
                task.cancel(c);
                throw new Types.BadAsyncResult(msg);
            }
        }
    }
    
    private void checkForSuccess(Connection c, Task task) throws XenAPIException, XmlRpcException {
        if (task.getStatus(c) == Types.TaskStatusType.SUCCESS) {
            return;
        } else {
            String msg = "Task failed! Task record: " + task.getRecord(c);
            s_logger.warn(msg);
            task.cancel(c);
            throw new Types.BadAsyncResult(msg);
        }
    }

    void rebootVM(Connection conn, VM vm, String vmName) throws XmlRpcException {
        Task task = null;
        try {
            task = vm.cleanRebootAsync(conn);
            try {
                //poll every 1 seconds , timeout after 10 minutes
                waitForTask(conn, task, 1000, 10 * 60 * 1000);
                checkForSuccess(conn, task);
            } catch (Types.HandleInvalid e) {
                if (vm.getPowerState(conn) == Types.VmPowerState.RUNNING) {
                    task = null;
                    return;
                }
                throw new CloudRuntimeException("Reboot VM catch HandleInvalid and VM is not in RUNNING state");
            }
        } catch (XenAPIException e) {
            s_logger.debug("Unable to Clean Reboot VM(" + vmName + ") on host(" + _host.uuid +") due to " + e.toString() + ", try hard reboot");
            try {
                vm.hardReboot(conn);
            } catch (Exception e1) {
                String msg = "Unable to hard Reboot VM(" + vmName + ") on host(" + _host.uuid +") due to " + e.toString();
                s_logger.warn(msg, e1);
                throw new CloudRuntimeException(msg);
            }
        }finally {
            if( task != null) {
                try {
                    task.destroy(conn);
                } catch (Exception e1) {
                    s_logger.debug("unable to destroy task(" + task.toString() + ") on host(" + _host.uuid +") due to " + e1.toString());
                }
            }
        }
    }
    
    void forceShutdownVM(Connection conn, VM vm) {
        try {
            Long domId = vm.getDomid(conn);
            callHostPlugin(conn, "vmopspremium", "forceShutdownVM", "domId", domId.toString());
            vm.powerStateReset(conn);
            vm.destroy(conn);
        } catch (Exception e) {
            String msg = "forceShutdown failed due to " + e.toString();
            s_logger.warn(msg, e);
            throw new CloudRuntimeException(msg);
        }
    }
    
    void shutdownVM(Connection conn, VM vm, String vmName) throws XmlRpcException {
        Task task = null;
        try {
            task = vm.cleanShutdownAsync(conn);
            try {
                //poll every 1 seconds , timeout after 10 minutes
                waitForTask(conn, task, 1000, 10 * 60 * 1000);
                checkForSuccess(conn, task);
            } catch (Types.HandleInvalid e) {
                if (vm.getPowerState(conn) == Types.VmPowerState.HALTED) {
                    task = null;
                    return;
                }
                throw new CloudRuntimeException("Shutdown VM catch HandleInvalid and VM is not in HALTED state");
            }
        } catch (XenAPIException e) {
            s_logger.debug("Unable to cleanShutdown VM(" + vmName + ") on host(" + _host.uuid +") due to " + e.toString());
            try {
                Types.VmPowerState state = vm.getPowerState(conn);
                if (state == Types.VmPowerState.RUNNING ) {
                    try {
                        vm.hardShutdown(conn);
                    } catch (Exception e1) {
                        s_logger.debug("Unable to hardShutdown VM(" + vmName + ") on host(" + _host.uuid +") due to " + e.toString());
                        state = vm.getPowerState(conn);
                        if (state == Types.VmPowerState.RUNNING ) {
                            forceShutdownVM(conn, vm);
                        }
                        return;
                    }
                } else if (state == Types.VmPowerState.HALTED ) {
                    return;
                } else {
                    String msg = "After cleanShutdown the VM status is " + state.toString() + ", that is not expected";
                    s_logger.warn(msg);
                    throw new CloudRuntimeException(msg);
                }
            } catch (Exception e1) {
                String msg = "Unable to hardShutdown VM(" + vmName + ") on host(" + _host.uuid +") due to " + e.toString();
                s_logger.warn(msg, e1);
                throw new CloudRuntimeException(msg);
            }
        }finally {
            if( task != null) {
                try {
                    task.destroy(conn);
                } catch (Exception e1) {
                    s_logger.debug("unable to destroy task(" + task.toString() + ") on host(" + _host.uuid +") due to " + e1.toString());
                }
            }
        }
    }
    
    void startVM(Connection conn, Host host, VM vm, String vmName) throws XmlRpcException {
        Task task = null;
        try {
            task = vm.startOnAsync(conn, host, false, true);
            try {
                //poll every 1 seconds , timeout after 10 minutes
                waitForTask(conn, task, 1000, 10 * 60 * 1000);
                checkForSuccess(conn, task);
            } catch (Types.HandleInvalid e) {
                if (vm.getPowerState(conn) == Types.VmPowerState.RUNNING) {
                    task = null;
                    return;
                }
                throw new CloudRuntimeException("Shutdown VM catch HandleInvalid and VM is not in RUNNING state");
            }
        } catch (XenAPIException e) {
            String msg = "Unable to start VM(" + vmName + ") on host(" + _host.uuid +") due to " + e.toString();
            s_logger.warn(msg, e);
            throw new CloudRuntimeException(msg);
        }finally {
            if( task != null) {
                try {
                    task.destroy(conn);
                } catch (Exception e1) {
                    s_logger.debug("unable to destroy task(" + task.toString() + ") on host(" + _host.uuid +") due to " + e1.toString());
                }
            }
        }
    }

    protected VDI cloudVDIcopy(Connection conn, VDI vdi, SR sr) throws XenAPIException, XmlRpcException {
        Task task = null;
        try {
            task = vdi.copyAsync(conn, sr);
            // poll every 1 seconds , timeout after 2 hours
            waitForTask(conn, task, 1000, 2 * 60 * 60 * 1000);
            checkForSuccess(conn, task);
            VDI dvdi = Types.toVDI(task, conn);
            return dvdi;
        } finally {
            if (task != null) {
                try {
                    task.destroy(conn);
                } catch (Exception e1) {
                    s_logger.warn("unable to destroy task(" + task.toString() + ") on host(" + _host.uuid + ") due to "
                            + e1.toString());
                }
            }
        }
    }
    
    boolean swiftDownload(Connection conn, SwiftTO swift, String rfilename, String lfilename) {
        String result = null;
        try {
            result = callHostPluginAsync(conn, "swift", "swift", 60 * 60 * 1000,
                "op", "download", "hostname", swift.getHostName(), "account", swift.getAccount(),
                "username", swift.getUserName(), "token", swift.getToken(), "rfilename", rfilename,
                "lfilename", lfilename);
            if( result != null && result.equals("true")) {
                return true;
            }
        } catch (Exception e) {
            s_logger.warn("swift download failed due to " + e.toString());
        }
        return false;
    }
    
    boolean swiftUpload(Connection conn, SwiftTO swift, String rfilename, String lfilename) {
        String result = null;
        try {
            result = callHostPluginAsync(conn, "swift", "swift", 60 * 60 * 1000,
                "op", "upload", "hostname", swift.getHostName(), "account", swift.getAccount(),
                "username", swift.getUserName(), "token", swift.getToken(), "rfilename", rfilename,
                "lfilename", lfilename);
            if( result != null && result.equals("true")) {
                return true;
            }
        } catch (Exception e) {
            s_logger.warn("swift download failed due to " + e.toString());
        }
        return false;
    }
    
    boolean swiftDelete(Connection conn, SwiftTO swift, String rfilename) {
        String result = null;
        try {
            result = callHostPlugin(conn, "swift", "swift",
                "op", "delete", "hostname", swift.getHostName(), "account", swift.getAccount(),
                "username", swift.getUserName(), "token", swift.getToken(), "rfilename", rfilename);
            if( result != null && result.equals("true")) {
                return true;
            }
        } catch (Exception e) {
            s_logger.warn("swift download failed due to " + e.toString());
        }
        return false;
    }
    
    private void swiftBackupSnapshot(SwiftTO swift, String srUuid, String snapshotUuid, String name, Boolean isISCSI) {
        
    }
    

    protected String backupSnapshot(Connection conn, String primaryStorageSRUuid, Long dcId, Long accountId,
            Long volumeId, String secondaryStorageMountPath, String snapshotUuid, String prevBackupUuid, Boolean isISCSI) {
        String backupSnapshotUuid = null;

        if (prevBackupUuid == null) {
            prevBackupUuid = "";
        }

        // Each argument is put in a separate line for readability.
        // Using more lines does not harm the environment.
        String results = callHostPluginAsync(conn, "vmopsSnapshot", "backupSnapshot", 60 * 60 * 1000,
                "primaryStorageSRUuid", primaryStorageSRUuid, "dcId", dcId.toString(), "accountId", accountId
                        .toString(), "volumeId", volumeId.toString(), "secondaryStorageMountPath",
                secondaryStorageMountPath, "snapshotUuid", snapshotUuid, "prevBackupUuid", prevBackupUuid, "isISCSI",
                isISCSI.toString());

        if (results == null || results.isEmpty()) {
            // errString is already logged.
            return null;
        }

        String[] tmp = results.split("#");
        String status = tmp[0];
        backupSnapshotUuid = tmp[1];

        // status == "1" if and only if backupSnapshotUuid != null
        // So we don't rely on status value but return backupSnapshotUuid as an
        // indicator of success.
        String failureString = "Could not copy backupUuid: " + backupSnapshotUuid + " of volumeId: " + volumeId
                + " from primary storage " + primaryStorageSRUuid + " to secondary storage "
                + secondaryStorageMountPath;
        if (status != null && status.equalsIgnoreCase("1") && backupSnapshotUuid != null) {
            s_logger.debug("Successfully copied backupUuid: " + backupSnapshotUuid + " of volumeId: " + volumeId
                    + " to secondary storage");
        } else {
            s_logger.debug(failureString + ". Failed with status: " + status);
            return null;
        }
        return backupSnapshotUuid;
    }

    protected String callHostPluginAsync(Connection conn, String plugin, String cmd, int timeout, String... params) {
        Map<String, String> args = new HashMap<String, String>();
        Task task = null;
        try {
            for (int i = 0; i < params.length; i += 2) {
                args.put(params[i], params[i + 1]);
            }
            if (s_logger.isTraceEnabled()) {
                s_logger.trace("callHostPlugin executing for command " + cmd + " with " + getArgsString(args));
            }
            Host host = Host.getByUuid(conn, _host.uuid);
            task = host.callPluginAsync(conn, plugin, cmd, args);
            // poll every 1 seconds
            waitForTask(conn, task, 1000, timeout);
            checkForSuccess(conn, task);
            String result = task.getResult(conn);
            if (s_logger.isTraceEnabled()) {
                s_logger.trace("callHostPlugin Result: " + result);
            }
            return result.replace("<value>", "").replace("</value>", "").replace("\n", "");
        } catch (Types.HandleInvalid e) {
            s_logger.warn("callHostPlugin failed for cmd: " + cmd + " with args " + getArgsString(args)
                    + " due to HandleInvalid clazz:" + e.clazz + ", handle:" + e.handle);
        } catch (XenAPIException e) {
            s_logger.warn("callHostPlugin failed for cmd: " + cmd + " with args " + getArgsString(args) + " due to "
                    + e.toString(), e);
        } catch (XmlRpcException e) {
            s_logger.warn("callHostPlugin failed for cmd: " + cmd + " with args " + getArgsString(args) + " due to "
                    + e.getMessage(), e);
        } finally {
            if (task != null) {
                try {
                    task.destroy(conn);
                } catch (Exception e1) {
                    s_logger.warn("unable to destroy task(" + task.toString() + ") on host(" + _host.uuid + ") due to "
                            + e1.toString());
                }
            }
        }
        return null;
    }
    
    @Override
    public StopAnswer execute(StopCommand cmd) {
        Connection conn = getConnection();
        String vmName = cmd.getVmName();
        try {
            Set<VM> vms = VM.getByNameLabel(conn, vmName);
            // stop vm which is running on this host or is in halted state
            Iterator<VM> iter = vms.iterator();
            while ( iter.hasNext() ) {
                VM vm = iter.next();
                VM.Record vmr = vm.getRecord(conn);
                if (vmr.powerState != VmPowerState.RUNNING) {
                    continue;
                }
                if (isRefNull(vmr.residentOn)) {
                    continue;
                }
                if (vmr.residentOn.getUuid(conn).equals(_host.uuid)) {
                    continue;
                }
                iter.remove();
            }

            if (vms.size() == 0) {
                s_logger.info("VM does not exist on XenServer" + _host.uuid);
                synchronized (_vms) {
                    _vms.remove(vmName);
                }
                return new StopAnswer(cmd, "VM does not exist", 0 , 0L, 0L);
            }
            Long bytesSent = 0L;
            Long bytesRcvd = 0L;
            for (VM vm : vms) {
                VM.Record vmr = vm.getRecord(conn);

                if (vmr.isControlDomain) {
                    String msg = "Tring to Shutdown control domain";
                    s_logger.warn(msg);
                    return new StopAnswer(cmd, msg);
                }

                if (vmr.powerState == VmPowerState.RUNNING && !isRefNull(vmr.residentOn) && !vmr.residentOn.getUuid(conn).equals(_host.uuid)) {
                    String msg = "Stop Vm " + vmName + " failed due to this vm is not running on this host: " + _host.uuid + " but host:" + vmr.residentOn.getUuid(conn);
                    s_logger.warn(msg);
                    return new StopAnswer(cmd, msg);
                }

                State state = null;
                synchronized (_vms) {
                    state = _vms.get(vmName);
                    _vms.put(vmName, State.Stopping);
                }

                try {
                    if (vmr.powerState == VmPowerState.RUNNING) {
                        /* when stop a vm, set affinity to current xenserver */
                        vm.setAffinity(conn, vm.getResidentOn(conn));
                        if (VirtualMachineName.isValidRouterName(vmName)) {
                            if (cmd.getPrivateRouterIpAddress() != null) {
                                long[] stats = getNetworkStats(conn, cmd.getPrivateRouterIpAddress());
                                bytesSent = stats[0];
                                bytesRcvd = stats[1];
                            }
                        }
                        if (_canBridgeFirewall) {
                            String result = callHostPlugin(conn, "vmops", "destroy_network_rules_for_vm", "vmName", cmd
                                    .getVmName());
                            if (result == null || result.isEmpty() || !Boolean.parseBoolean(result)) {
                                s_logger.warn("Failed to remove  network rules for vm " + cmd.getVmName());
                            } else {
                                s_logger.info("Removed  network rules for vm " + cmd.getVmName());
                            }
                        }
                        shutdownVM(conn, vm, vmName);
                    }
                } catch (Exception e) {
                    String msg = "Catch exception " + e.getClass().getName() + " when stop VM:" + cmd.getVmName() + " due to " + e.toString();
                    s_logger.debug(msg);
                    return new StopAnswer(cmd, msg);
                } finally {

                    try {
                        if (vm.getPowerState(conn) == VmPowerState.HALTED) {
                            Set<VIF> vifs = vm.getVIFs(conn);
                            List<Network> networks = new ArrayList<Network>();
                            for (VIF vif : vifs) {
                                networks.add(vif.getNetwork(conn));
                            }
                            List<VDI> vdis = getVdis(conn, vm);
                            vm.destroy(conn);
                            for( VDI vdi : vdis ){
                                umount(conn, vdi);
                            }
                            state = State.Stopped;
                            SR sr = getISOSRbyVmName(conn, cmd.getVmName());
                            removeSR(conn, sr);
                            // Disable any VLAN networks that aren't used
                            // anymore
                            for (Network network : networks) {
                                if (network.getNameLabel(conn).startsWith("VLAN")) {
                                    disableVlanNetwork(conn, network);
                                }
                            }
                            return new StopAnswer(cmd, "Stop VM " + vmName + " Succeed", 0, bytesSent, bytesRcvd);
                        }
                    } catch (XenAPIException e) {
                        String msg = "VM destroy failed in Stop " + vmName + " Command due to " + e.toString();
                        s_logger.warn(msg, e);
                    } catch (Exception e) {
                        String msg = "VM destroy failed in Stop " + vmName + " Command due to " + e.getMessage();
                        s_logger.warn(msg, e);
                    } finally {
                        synchronized (_vms) {
                            _vms.put(vmName, state);
                        }
                    }
                }
            }

        } catch (XenAPIException e) {
            String msg = "Stop Vm " + vmName + " fail due to " + e.toString();
            s_logger.warn(msg, e);
            return new StopAnswer(cmd, msg);
        } catch (XmlRpcException e) {
            String msg = "Stop Vm " + vmName + " fail due to " + e.getMessage();
            s_logger.warn(msg, e);
            return new StopAnswer(cmd, msg);
        }
        return new StopAnswer(cmd, "Stop VM failed");
    }
    
    private List<VDI> getVdis(Connection conn, VM vm) {
        List<VDI> vdis = new ArrayList<VDI>();
        try {
            Set<VBD> vbds =vm.getVBDs(conn);
            for( VBD vbd : vbds ) {
                vdis.add(vbd.getVDI(conn));
            }
        } catch (XenAPIException e) {
            String msg = "getVdis can not get VPD due to " + e.toString();
            s_logger.warn(msg, e);
        } catch (XmlRpcException e) {
            String msg = "getVdis can not get VPD due to " + e.getMessage();
            s_logger.warn(msg, e);
        }
        return vdis;
    }

    protected String connect(Connection conn, final String vmName, final String ipAddress, final int port) {
        for (int i = 0; i <= _retry; i++) {
            try {
                Set<VM> vms = VM.getByNameLabel(conn, vmName);
                if (vms.size() < 1) {
                    String msg = "VM " + vmName + " is not running";
                    s_logger.warn(msg);
                    return msg;
                }
            } catch (Exception e) {
                String msg = "VM.getByNameLabel " + vmName + " failed due to " + e.toString();
                s_logger.warn(msg, e);
                return msg;
            }
            if (s_logger.isDebugEnabled()) {
                s_logger.debug("Trying to connect to " + ipAddress);
            }
            if (pingdomr(conn, ipAddress, Integer.toString(port))) {
                return null;
            }
            try {
                Thread.sleep(_sleep);
            } catch (final InterruptedException e) {
            }
        }
        String msg = "Timeout, Unable to logon to " + ipAddress;
        s_logger.debug(msg);

        return msg;
    }

    protected String connect(Connection conn, final String vmname, final String ipAddress) {
        return connect(conn, vmname, ipAddress, 3922);
    }

    protected boolean isDeviceUsed(Connection conn, VM vm, Long deviceId) {
        // Figure out the disk number to attach the VM to

        String msg = null;
        try {
            Set<String> allowedVBDDevices = vm.getAllowedVBDDevices(conn);
            if (allowedVBDDevices.contains(deviceId.toString())) {
                return false;
            }
            return true;
        } catch (XmlRpcException e) {
            msg = "Catch XmlRpcException due to: " + e.getMessage();
            s_logger.warn(msg, e);
        } catch (XenAPIException e) {
            msg = "Catch XenAPIException due to: " + e.toString();
            s_logger.warn(msg, e);
        }
        throw new CloudRuntimeException("When check deviceId " + msg);
    }

    
    protected String getUnusedDeviceNum(Connection conn, VM vm) {
        // Figure out the disk number to attach the VM to
        try {
            Set<String> allowedVBDDevices = vm.getAllowedVBDDevices(conn);
            if (allowedVBDDevices.size() == 0) {
                throw new CloudRuntimeException("Could not find an available slot in VM with name: " + vm.getNameLabel(conn) + " to attach a new disk.");
            }
            return allowedVBDDevices.iterator().next();
        } catch (XmlRpcException e) {
            String msg = "Catch XmlRpcException due to: " + e.getMessage();
            s_logger.warn(msg, e);
        } catch (XenAPIException e) {
            String msg = "Catch XenAPIException due to: " + e.toString();
            s_logger.warn(msg, e);
        }
        throw new CloudRuntimeException("Could not find an available slot in VM with name to attach a new disk.");
    }

    protected String callHostPlugin(Connection conn, String plugin, String cmd, String... params) {
        Map<String, String> args = new HashMap<String, String>();
        try {
            for (int i = 0; i < params.length; i += 2) {
                args.put(params[i], params[i + 1]);
            }

            if (s_logger.isTraceEnabled()) {
                s_logger.trace("callHostPlugin executing for command " + cmd + " with " + getArgsString(args));
            }
            Host host = Host.getByUuid(conn, _host.uuid);
            String result = host.callPlugin(conn, plugin, cmd, args);
            if (s_logger.isTraceEnabled()) {
                s_logger.trace("callHostPlugin Result: " + result);
            }
            return result.replace("\n", "");
        } catch (XenAPIException e) {
            s_logger.warn("callHostPlugin failed for cmd: " + cmd + " with args " + getArgsString(args) + " due to " + e.toString());
        } catch (XmlRpcException e) {
            s_logger.debug("callHostPlugin failed for cmd: " + cmd + " with args " + getArgsString(args) + " due to " + e.getMessage());
        }
        return null;
    }

    protected String getArgsString(Map<String, String> args) {
        StringBuilder argString = new StringBuilder();
        for (Map.Entry<String, String> arg : args.entrySet()) {
            argString.append(arg.getKey() + ": " + arg.getValue() + ", ");
        }
        return argString.toString();
    }

    protected boolean setIptables(Connection conn) {
        String result = callHostPlugin(conn, "vmops", "setIptables");
        if (result == null || result.isEmpty()) {
            return false;
        }
        return true;
    }

    protected XsLocalNetwork getManagementNetwork(Connection conn) throws XmlRpcException, XenAPIException {
        PIF mgmtPif = null;
        PIF.Record mgmtPifRec = null;
        Host host = Host.getByUuid(conn, _host.uuid);
        Set<PIF> hostPifs = host.getPIFs(conn);
        for (PIF pif : hostPifs) {
            PIF.Record rec = pif.getRecord(conn);
            if (rec.management) {
                if (rec.VLAN != null && rec.VLAN != -1) {
                    String msg = new StringBuilder("Unsupported configuration.  Management network is on a VLAN.  host=").append(_host.uuid).append("; pif=").append(rec.uuid)
                            .append("; vlan=").append(rec.VLAN).toString();
                    s_logger.warn(msg);
                    throw new CloudRuntimeException(msg);
                }
                if (s_logger.isDebugEnabled()) {
                    s_logger.debug("Management network is on pif=" + rec.uuid);
                }
                mgmtPif = pif;
                mgmtPifRec = rec;
                break;
            }
        }
        if (mgmtPif == null) {
            String msg = "Unable to find management network for " + _host.uuid;
            s_logger.warn(msg);
            throw new CloudRuntimeException(msg);
        }
        Bond bond = mgmtPifRec.bondSlaveOf;
        if ( !isRefNull(bond) ) {
            String msg = "Management interface is on slave(" +mgmtPifRec.uuid + ") of bond("
                + bond.getUuid(conn) + ") on host(" +_host.uuid + "), please move management interface to bond!";
            s_logger.warn(msg);
            throw new CloudRuntimeException(msg);
        }
        Network nk =  mgmtPifRec.network;
        Network.Record nkRec = nk.getRecord(conn);
        return new XsLocalNetwork(nk, nkRec, mgmtPif, mgmtPifRec);
    }
    
    
    protected VIF getCorrectVif(Connection conn, VM router, Network network) throws XmlRpcException, XenAPIException {
        Set<VIF> routerVIFs = router.getVIFs(conn);
        for (VIF vif : routerVIFs) {
            Network vifNetwork = vif.getNetwork(conn);
            if (vifNetwork.getUuid(conn).equals(network.getUuid(conn))) {
                return vif;
            }
        }

        return null;
    }

    protected String getLowestAvailableVIFDeviceNum(Connection conn, VM vm) {
        try {
            Set<String> availableDeviceNums = vm.getAllowedVIFDevices(conn);
            Iterator<String> deviceNumsIterator = availableDeviceNums.iterator();
            List<Integer> sortedDeviceNums = new ArrayList<Integer>();

            while (deviceNumsIterator.hasNext()) {
                try {
                    sortedDeviceNums.add(Integer.valueOf(deviceNumsIterator.next()));
                } catch (NumberFormatException e) {
                    s_logger.debug("Obtained an invalid value for an available VIF device number for VM: " + vm.getNameLabel(conn));
                    return null;
                }
            }

            Collections.sort(sortedDeviceNums);
            return String.valueOf(sortedDeviceNums.get(0));
        } catch (XmlRpcException e) {
            String msg = "Caught XmlRpcException: " + e.getMessage();
            s_logger.warn(msg, e);
        } catch (XenAPIException e) {
            String msg = "Caught XenAPIException: " + e.toString();
            s_logger.warn(msg, e);
        }

        return null;
    }

    protected VDI mount(Connection conn, StoragePoolType pooltype, String volumeFolder, String volumePath) {
        return getVDIbyUuid(conn, volumePath);
    }
    
    /**
     * getNetworkByName() retrieves what the server thinks is the actual
     * network used by the XenServer host.  This method should always be
     * used to talk to retrieve a network by the name.  The reason is
     * because of the problems in using the name label as the way to find
     * the Network.
     * 
     * To see how we are working around these problems, take a look at
     * enableVlanNetwork().  The following description assumes you have looked
     * at the description on that method.
     * 
     * In order to understand this, we have to see what type of networks are
     * within a XenServer that's under CloudStack control.
     * 
     *   - Native Networks: these are networks that are untagged on the
     *     XenServer and are used to crate VLAN networks on.  These are
     *     created by the user and is assumed to be one per cluster.
     *   - VLAN Networks: these are dynamically created by CloudStack and can
     *     have problems with duplicated names.
     *   - LinkLocal Networks: these are dynamically created by CloudStack and
     *     can also have problems with duplicated names but these don't have
     *     actual PIFs.
     * 
     *  In order to speed to retrieval of a network, we do the following:
     *    - We retrieve by the name.  If only one network is retrieved, we
     *      assume we retrieved the right network.
     *    - If more than one network is retrieved, we check to see which one
     *      has the pif for the local host and use that.
     *    - If a pif is not found, then we look at the tags and find the
     *      one with the lowest timestamp. (See enableVlanNetwork())
     * 
     * @param conn Xapi connection
     * @param name name of the network
     * @return XsNic an object that contains network, network record, pif, and pif record.
     * @throws XenAPIException
     * @throws XmlRpcException
     * 
     * @see enableVlanNetwork
     */
    protected XsLocalNetwork getNetworkByName(Connection conn, String name) throws XenAPIException, XmlRpcException {
        Set<Network> networks = Network.getByNameLabel(conn, name);
        if (networks.size() == 1) {
            return new XsLocalNetwork(networks.iterator().next(), null, null, null);
        }
        
        if (networks.size() == 0) {
            return null;
        }
        
        if (s_logger.isDebugEnabled()) {
            s_logger.debug("Found more than one network with the name " + name);
        }
        Network earliestNetwork = null;
        Network.Record earliestNetworkRecord = null;
        long earliestTimestamp = Long.MAX_VALUE;
        int earliestRandom = Integer.MAX_VALUE;
        for (Network network : networks) {
            XsLocalNetwork nic = new XsLocalNetwork(network);
            
            if (nic.getPif(conn) != null) {
                return nic;
            }

            Network.Record record = network.getRecord(conn);
            if (record.tags != null) {
                for (String tag : record.tags) {
                    Pair<Long, Integer> stamp = parseTimestamp(tag);
                    if (stamp == null) {
                        continue;
                    }
                    
                    if (stamp.first() < earliestTimestamp || (stamp.first() == earliestTimestamp && stamp.second() < earliestRandom)) {
                        earliestTimestamp = stamp.first();
                        earliestRandom = stamp.second();
                        earliestNetwork = network;
                        earliestNetworkRecord = record;
                    }
                }
            }
        }

        return earliestNetwork != null ? new XsLocalNetwork(earliestNetwork, earliestNetworkRecord, null, null) : null;
    }
    
    protected String generateTimeStamp() {
        return new StringBuilder("CsCreateTime-").append(System.currentTimeMillis()).append("-").append(_rand.nextInt()).toString();
    }
    
    protected Pair<Long, Integer> parseTimestamp(String timeStampStr) {
        String[] tokens = timeStampStr.split("-");
        assert(tokens.length == 3) : "It's our timestamp but it doesn't fit our format: " + timeStampStr;
        if (!tokens[0].equals("CsCreateTime-")) {
            return null;
        }
        return new Pair<Long, Integer>(Long.parseLong(tokens[1]), Integer.parseInt(tokens[2]));
    }
    
    /**
     * enableVlanNetwork creates a Network object, Vlan object, and thereby
     * a tagged PIF object in Xapi.
     * 
     * In XenServer, VLAN is added by
     *   - Create a network, which is unique cluster wide.
     *   - Find the PIF that you want to create the VLAN on.
     *   - Create a VLAN using the network and the PIF.  As a result of this
     *     operation, a tagged PIF object is also created.
     * 
     * Here is a list of problems with clustered Xapi implementation that
     * we are trying to circumvent.
     *   - There can be multiple Networks with the same name-label so searching
     *     using name-label is not unique.
     *   - There are no other ways to search for Networks other than listing
     *     all of them which is not efficient in our implementation because
     *     we can have over 4000 VLAN networks.
     *   - In a clustered situation, it's possible for both hosts to detect
     *     that the Network is missing and both creates it.  This causes a
     *     lot of problems as one host may be using one Network and another
     *     may be using a different network for their VMs.  This causes
     *     problems in migration because the VMs are logically attached
     *     to different networks in Xapi's database but in reality, they
     *     are attached to the same network.
     * 
     * To work around these problems, we do the following.
     * 
     *   - When creating the VLAN network, we name it as VLAN-UUID of the
     *     Network it is created on-VLAN Tag.  Because VLAN tags is unique with
     *     one particular network, this is a unique name-label to quickly
     *     retrieve the the VLAN network with when we need it again.
     *   - When we create the VLAN network, we add a timestamp and a random
     *     number as a tag into the network.  Then instead of creating
     *     VLAN on that network, we actually retrieve the Network again
     *     and this time uses the VLAN network with lowest timestamp or
     *     lowest random number as the VLAN network.  This allows VLAN creation
     *     to happen on multiple hosts concurrently but even if two VLAN
     *     networks were created with the same name, only one of them is used.
     * 
     * One cavaet about this approach is that it relies on the timestamp to
     * be relatively accurate among different hosts.
     * 
     * @param conn Xapi Connection
     * @param tag VLAN tag
     * @param network network on this host to create the VLAN on.
     * @return VLAN Network created.
     * @throws XenAPIException
     * @throws XmlRpcException
     */
    protected Network enableVlanNetwork(Connection conn, long tag, XsLocalNetwork network) throws XenAPIException, XmlRpcException {
        Network vlanNetwork = null;
        String oldName = "VLAN" + Long.toString(tag);
        String newName = "VLAN-" + network.getNetworkRecord(conn).uuid + "-" + tag;
        XsLocalNetwork vlanNic = getNetworkByName(conn, newName);
        if (vlanNic == null) {
            if (s_logger.isDebugEnabled()) {
                s_logger.debug("Couldn't find vlan network with the new name so trying old name: " + oldName);
            }
            vlanNic = getNetworkByName(conn, oldName);
            if (vlanNic != null) {
                s_logger.info("Renaming VLAN with old name " + oldName + " to " + newName);
                vlanNic.getNetwork().setNameLabel(conn, newName);
            }
        }
        if (vlanNic == null) { // Can't find it, then create it.
            if (s_logger.isDebugEnabled()) {
                s_logger.debug("Creating VLAN network for " + tag + " on host " + _host.ip);
            }
            Network.Record nwr = new Network.Record();
            nwr.nameLabel = newName;
            nwr.tags = new HashSet<String>();
            nwr.tags.add(generateTimeStamp());
            vlanNetwork = Network.create(conn, nwr);
            vlanNic = getNetworkByName(conn, newName);
        }

        PIF nPif = network.getPif(conn);
        PIF.Record nPifr = network.getPifRecord(conn);
        
        vlanNetwork = vlanNic.getNetwork();
        if (vlanNic.getPif(conn) != null) {
            return vlanNetwork;
        }

        if (s_logger.isDebugEnabled()) {
            s_logger.debug("Creating VLAN " + tag + " on host " + _host.ip + " on device " + nPifr.device);
        }
        VLAN vlan = VLAN.create(conn, nPif, tag, vlanNetwork);
        VLAN.Record vlanr = vlan.getRecord(conn);
        if (s_logger.isDebugEnabled()) {
            s_logger.debug("VLAN is created for " + tag + ".  The uuid is " + vlanr.uuid);
        }
        
        return vlanNetwork;
    }
    
    protected void disableVlanNetwork(Connection conn, Network network) {
    }

    protected SR getLocalLVMSR(Connection conn) {
        try {
            Map<SR, SR.Record> map = SR.getAllRecords(conn);
            for (Map.Entry<SR, SR.Record> entry : map.entrySet()) {
                SR.Record srRec = entry.getValue();
                if (SRType.LVM.equals(srRec.type)) {
                    Set<PBD> pbds = srRec.PBDs;
                    if (pbds == null) {
                        continue;
                    }
                    for (PBD pbd : pbds) {
                        Host host = pbd.getHost(conn);
                        if (!isRefNull(host) && host.getUuid(conn).equals(_host.uuid)) {
                            if (!pbd.getCurrentlyAttached(conn)) {
                                pbd.plug(conn);
                            }
                            SR sr = entry.getKey();
                            sr.scan(conn);
                            return sr;
                        }
                    }
                }
            }
        } catch (XenAPIException e) {
            String msg = "Unable to get local LVMSR in host:" + _host.uuid + e.toString();
            s_logger.warn(msg);
        } catch (XmlRpcException e) {
            String msg = "Unable to get local LVMSR in host:" + _host.uuid + e.getCause();
            s_logger.warn(msg);
        }
        return null;
    }

    protected SR getLocalEXTSR(Connection conn) {
        try {
            Map<SR, SR.Record> map = SR.getAllRecords(conn);
            for (Map.Entry<SR, SR.Record> entry : map.entrySet()) {
                SR.Record srRec = entry.getValue();
                if (SRType.EXT.equals(srRec.type)) {
                    Set<PBD> pbds = srRec.PBDs;
                    if (pbds == null) {
                        continue;
                    }
                    for (PBD pbd : pbds) {
                        Host host = pbd.getHost(conn);
                        if (!isRefNull(host) && host.getUuid(conn).equals(_host.uuid)) {
                            if (!pbd.getCurrentlyAttached(conn)) {
                                pbd.plug(conn);
                            }
                            SR sr = entry.getKey();
                            sr.scan(conn);
                            return sr;
                        }
                    }
                }
            }
        } catch (XenAPIException e) {
            String msg = "Unable to get local EXTSR in host:" + _host.uuid + e.toString();
            s_logger.warn(msg);
        } catch (XmlRpcException e) {
            String msg = "Unable to get local EXTSR in host:" + _host.uuid + e.getCause();
            s_logger.warn(msg);
        }
        return null;
    }

    protected StartupStorageCommand initializeLocalSR(Connection conn) {
        SR lvmsr = getLocalLVMSR(conn);
        if (lvmsr != null) {
            try {
                String lvmuuid = lvmsr.getUuid(conn);
                long cap = lvmsr.getPhysicalSize(conn);
                if (cap > 0) {
                    long avail = cap - lvmsr.getPhysicalUtilisation(conn);
                    lvmsr.setNameLabel(conn, lvmuuid);
                    String name = "Cloud Stack Local LVM Storage Pool for " + _host.uuid;
                    lvmsr.setNameDescription(conn, name);
                    Host host = Host.getByUuid(conn, _host.uuid);
                    String address = host.getAddress(conn);
                    StoragePoolInfo pInfo = new StoragePoolInfo(lvmuuid, address, SRType.LVM.toString(), SRType.LVM.toString(), StoragePoolType.LVM, cap, avail);
                    StartupStorageCommand cmd = new StartupStorageCommand();
                    cmd.setPoolInfo(pInfo);
                    cmd.setGuid(_host.uuid);
                    cmd.setDataCenter(Long.toString(_dcId));
                    cmd.setResourceType(Storage.StorageResourceType.STORAGE_POOL);
                    return cmd;
                }
            } catch (XenAPIException e) {
                String msg = "build local LVM info err in host:" + _host.uuid + e.toString();
                s_logger.warn(msg);
            } catch (XmlRpcException e) {
                String msg = "build local LVM info err in host:" + _host.uuid + e.getMessage();
                s_logger.warn(msg);
            }
        }

        SR extsr = getLocalEXTSR(conn);
        if (extsr != null) {
            try {
                String extuuid = extsr.getUuid(conn);
                long cap = extsr.getPhysicalSize(conn);
                if (cap > 0) {
                    long avail = cap - extsr.getPhysicalUtilisation(conn);
                    extsr.setNameLabel(conn, extuuid);
                    String name = "Cloud Stack Local EXT Storage Pool for " + _host.uuid;
                    extsr.setNameDescription(conn, name);
                    Host host = Host.getByUuid(conn, _host.uuid);
                    String address = host.getAddress(conn);
                    StoragePoolInfo pInfo = new StoragePoolInfo(extuuid, address, SRType.EXT.toString(), SRType.EXT.toString(), StoragePoolType.EXT, cap, avail);
                    StartupStorageCommand cmd = new StartupStorageCommand();
                    cmd.setPoolInfo(pInfo);
                    cmd.setGuid(_host.uuid);
                    cmd.setDataCenter(Long.toString(_dcId));
                    cmd.setResourceType(Storage.StorageResourceType.STORAGE_POOL);
                    return cmd;
                }
            } catch (XenAPIException e) {
                String msg = "build local EXT info err in host:" + _host.uuid + e.toString();
                s_logger.warn(msg);
            } catch (XmlRpcException e) {
                String msg = "build local EXT info err in host:" + _host.uuid + e.getMessage();
                s_logger.warn(msg);
            }
        }
        return null;
    }

    @Override
    public PingCommand getCurrentStatus(long id) {
        try {
            Connection conn = getConnection();
            if (!pingXenServer()) {
                Thread.sleep(1000);
                if (!pingXenServer()) {
                    s_logger.warn(" can not ping xenserver " + _host.uuid);
                    return null;
                }
            }
            HashMap<String, State> newStates = deltaSync(conn);
            if (newStates == null) {
                s_logger.warn("Unable to get current status from sync");
                return null;
            }
            if (!_canBridgeFirewall && !_isOvs) {
            	return new PingRoutingCommand(getType(), id, newStates);
            } else if (_isOvs) {
            	List<Pair<String, Long>>ovsStates = ovsFullSyncStates();
            	return new PingRoutingWithOvsCommand(getType(), id, newStates, ovsStates);
            }else {
            	HashMap<String, Pair<Long, Long>> nwGrpStates = syncNetworkGroups(conn, id);
            	return new PingRoutingWithNwGroupsCommand(getType(), id, newStates, nwGrpStates);
            }
        } catch (Exception e) {
            s_logger.warn("Unable to get current status", e);
            return null;
        }
    }
    
    private HashMap<String, Pair<Long,Long>> syncNetworkGroups(Connection conn, long id) {
    	HashMap<String, Pair<Long,Long>> states = new HashMap<String, Pair<Long,Long>>();
        
        String result = callHostPlugin(conn, "vmops", "get_rule_logs_for_vms", "host_uuid", _host.uuid);
        s_logger.trace("syncNetworkGroups: id=" + id + " got: " + result);
        String [] rulelogs = result != null ?result.split(";"): new String [0];
        for (String rulesforvm: rulelogs){
        	String [] log = rulesforvm.split(",");
        	if (log.length != 6) {
        		continue;
        	}
        	//output = ','.join([vmName, vmID, vmIP, domID, signature, seqno])
        	try {
        		states.put(log[0], new Pair<Long,Long>(Long.parseLong(log[1]), Long.parseLong(log[5])));
        	} catch (NumberFormatException nfe) {
        		states.put(log[0], new Pair<Long,Long>(-1L, -1L));
        	}
        }
    	return states;
    }

    @Override
    public Type getType() {
        return com.cloud.host.Host.Type.Routing;
    }
    
    protected boolean getHostInfo(Connection conn) throws IllegalArgumentException{
        try {
            Host myself = Host.getByUuid(conn, _host.uuid);
            
            Set<HostCpu> hcs = myself.getHostCPUs(conn);
            _host.cpus = hcs.size();
            for (final HostCpu hc : hcs) {
                _host.speed = hc.getSpeed(conn).intValue();
                break;
            }
            XsLocalNetwork privateNic = getManagementNetwork(conn);
            _privateNetworkName = privateNic.getNetworkRecord(conn).nameLabel;
            _host.privatePif = privateNic.getPifRecord(conn).uuid;
            _host.privateNetwork = privateNic.getNetworkRecord(conn).uuid;           
            _host.systemvmisouuid = null;
            
            XsLocalNetwork guestNic = null;
            if (_guestNetworkName != null && !_guestNetworkName.equals(_privateNetworkName)) {
            	guestNic = getNetworkByName(conn, _guestNetworkName);
            	if (guestNic == null) {
            		s_logger.warn("Unable to find guest network " + _guestNetworkName);
            		throw new IllegalArgumentException("Unable to find guest network " + _guestNetworkName + " for host " + _host.ip);
            	}
            } else {
            	guestNic = privateNic;
            	_guestNetworkName = _privateNetworkName;
            }
            _host.guestNetwork = guestNic.getNetworkRecord(conn).uuid;
            _host.guestPif = guestNic.getPifRecord(conn).uuid;

            XsLocalNetwork publicNic = null;
            if (_publicNetworkName != null && !_publicNetworkName.equals(_guestNetworkName)) {
                publicNic = getNetworkByName(conn, _publicNetworkName);
                if (publicNic == null) {
                    s_logger.warn("Unable to find public network " + _publicNetworkName + " for host " + _host.ip);
                    throw new IllegalArgumentException("Unable to find public network " + _publicNetworkName + " for host " + _host.ip);
                }
            } else {
                publicNic = guestNic;
                _publicNetworkName = _guestNetworkName;
            }
            _host.publicPif = publicNic.getPifRecord(conn).uuid;
            _host.publicNetwork = publicNic.getNetworkRecord(conn).uuid;

            XsLocalNetwork storageNic1 = null;
            if (_storageNetworkName1 != null && !_storageNetworkName1.equals(_guestNetworkName)) {
                storageNic1 = getNetworkByName(conn, _storageNetworkName1);
            }
            if (storageNic1 == null) {
                storageNic1 = guestNic;
                _storageNetworkName1 = _guestNetworkName;
            }
            _host.storageNetwork1 = storageNic1.getNetworkRecord(conn).uuid;
            _host.storagePif1 = storageNic1.getPifRecord(conn).uuid;

            XsLocalNetwork storageNic2 = null;
            if (_storageNetworkName2 != null && !_storageNetworkName2.equals(_guestNetworkName)) {
                storageNic2 = getNetworkByName(conn, _storageNetworkName2);
            }
            if (storageNic2 == null) {
                storageNic2 = guestNic;
                _storageNetworkName2 = _guestNetworkName;
            }
            _host.storageNetwork2 = storageNic2.getNetworkRecord(conn).uuid;
            _host.storagePif2 = storageNic2.getPifRecord(conn).uuid;
                       
            s_logger.info("Private Network is " + _privateNetworkName + " for host " + _host.ip);
            s_logger.info("Guest Network is " + _guestNetworkName + " for host " + _host.ip);
            s_logger.info("Public Network is " + _publicNetworkName + " for host " + _host.ip);
            s_logger.info("Storage Network 1 is " + _storageNetworkName1 + " for host " + _host.ip);
            s_logger.info("Storage Network 2 is " + _storageNetworkName2 + " for host " + _host.ip);
            
            return true;
        } catch (XenAPIException e) {
            s_logger.warn("Unable to get host information for " + _host.ip, e);
            return false;
        } catch (XmlRpcException e) {
            s_logger.warn("Unable to get host information for " + _host.ip, e);
            return false;
        }
    }

    private void setupLinkLocalNetwork(Connection conn) {
        try {
            Network.Record rec = new Network.Record();
            Set<Network> networks = Network.getByNameLabel(conn, _linkLocalPrivateNetworkName);
            Network linkLocal = null;

            if (networks.size() == 0) {
                rec.nameDescription = "link local network used by system vms";
                rec.nameLabel = _linkLocalPrivateNetworkName;
                Map<String, String> configs = new HashMap<String, String>();
                configs.put("ip_begin", NetUtils.getLinkLocalGateway());
                configs.put("ip_end", NetUtils.getLinkLocalIpEnd());
                configs.put("netmask", NetUtils.getLinkLocalNetMask());
                rec.otherConfig = configs;
                linkLocal = Network.create(conn, rec);

            } else {
                linkLocal = networks.iterator().next();
            }

            /* Make sure there is a physical bridge on this network */
            VIF dom0vif = null;
            Pair<VM, VM.Record> vm = getControlDomain(conn);
            VM dom0 = vm.first();
            Set<VIF> vifs = dom0.getVIFs(conn);
            if (vifs.size() != 0) {
            	for (VIF vif : vifs) {
            		Map<String, String> otherConfig = vif.getOtherConfig(conn);
            		if (otherConfig != null) {
            		    String nameLabel = otherConfig.get("nameLabel");
            		    if ((nameLabel != null) && nameLabel.equalsIgnoreCase("link_local_network_vif")) {
            		        dom0vif = vif;
            		    }
            		}
            	}
            }

            /* create temp VIF0 */
            if (dom0vif == null) {
            	s_logger.debug("Can't find a vif on dom0 for link local, creating a new one");
            	VIF.Record vifr = new VIF.Record();
            	vifr.VM = dom0;
            	vifr.device = getLowestAvailableVIFDeviceNum(conn, dom0);
            	if (vifr.device == null) {
            		s_logger.debug("Failed to create link local network, no vif available");
            		return;
            	}
            	Map<String, String> config = new HashMap<String, String>();
            	config.put("nameLabel", "link_local_network_vif");
            	vifr.otherConfig = config;
            	vifr.MAC = "FE:FF:FF:FF:FF:FF";
            	vifr.network = linkLocal;
            	dom0vif = VIF.create(conn, vifr);
            	dom0vif.plug(conn);
            } else {
            	s_logger.debug("already have a vif on dom0 for link local network");
            	if (!dom0vif.getCurrentlyAttached(conn)) {
            		dom0vif.plug(conn);
            	}
            }

            String brName = linkLocal.getBridge(conn);
            callHostPlugin(conn, "vmops", "setLinkLocalIP", "brName", brName);
            _host.linkLocalNetwork = linkLocal.getUuid(conn);

        } catch (XenAPIException e) {
            s_logger.warn("Unable to create local link network", e);
        } catch (XmlRpcException e) {
            s_logger.warn("Unable to create local link network", e);
        }
    }
    
    protected boolean transferManagementNetwork(Connection conn, Host host, PIF src, PIF.Record spr, PIF dest) throws XmlRpcException, XenAPIException {
        dest.reconfigureIp(conn, spr.ipConfigurationMode, spr.IP, spr.netmask, spr.gateway, spr.DNS);
        Host.managementReconfigure(conn, dest);
        String hostUuid = null;
        int count = 0;
        while (count < 10) {
            try {
                Thread.sleep(10000);
                hostUuid = host.getUuid(conn);
                if (hostUuid != null) {
                    break;
                }
            } catch (XmlRpcException e) {
                s_logger.debug("Waiting for host to come back: " + e.getMessage());
            } catch (XenAPIException e) {
                s_logger.debug("Waiting for host to come back: " + e.getMessage());
            } catch (InterruptedException e) {
                s_logger.debug("Gotta run");
                return false;
            }
        }
        if (hostUuid == null) {
            s_logger.warn("Unable to transfer the management network from " + spr.uuid);
            return false;
        }

        src.reconfigureIp(conn, IpConfigurationMode.NONE, null, null, null, null);
        return true;
    }
   
    @Override
    public StartupCommand[] initialize() throws IllegalArgumentException{
        Connection conn = getConnection();
        if (!getHostInfo(conn)) {
            s_logger.warn("Unable to get host information for " + _host.ip);
            return null;
        }
        StartupRoutingCommand cmd = new StartupRoutingCommand();
        fillHostInfo(conn, cmd);

        fullSync(cmd, conn);
        cmd.setHypervisorType(HypervisorType.XenServer);
        cmd.setCluster(_cluster);
        cmd.setPoolSync(true);

        StartupStorageCommand sscmd = initializeLocalSR(conn);
        if (sscmd != null) {
            return new StartupCommand[] { cmd, sscmd };
        }
        return new StartupCommand[] { cmd };
    }
    
    private void cleanupTemplateSR(Connection conn) {
        Set<PBD> pbds = null;
        try {
            Host host = Host.getByUuid(conn, _host.uuid);
            pbds = host.getPBDs(conn);
        } catch (XenAPIException e) {
            s_logger.warn("Unable to get the SRs " + e.toString(), e);
            throw new CloudRuntimeException("Unable to get SRs " + e.toString(), e);
        } catch (Exception e) {
            throw new CloudRuntimeException("Unable to get SRs " + e.getMessage(), e);
        }
        for (PBD pbd : pbds) {
            SR sr = null;
            SR.Record srRec = null;
            try {
                sr = pbd.getSR(conn);
                srRec = sr.getRecord(conn);
            } catch (Exception e) {
                s_logger.warn("pbd.getSR get Exception due to " + e.toString());
                continue;
            }
            String type = srRec.type;
            if (srRec.shared) {
                continue;
            }
            if (SRType.NFS.equals(type) || (SRType.ISO.equals(type) && srRec.nameDescription.contains("template"))) {
                try {
                    pbd.unplug(conn);
                    pbd.destroy(conn);
                    sr.forget(conn);
                } catch (Exception e) {
                    s_logger.warn("forget SR catch Exception due to " + e.toString());
                }
            }
        }
    }
    
    protected SetupAnswer execute(SetupCommand cmd) {
        Connection conn = getConnection();
        setupServer(conn);
        try {
            if (!setIptables(conn)) {
                s_logger.warn("set xenserver Iptable failed");
                return null;
            }
            _canBridgeFirewall = can_bridge_firewall(conn);
            
            String result = callHostPluginPremium(conn, "heartbeat", "host", _host.uuid, "interval", Integer
                    .toString(_heartbeatInterval));
            if (result == null || !result.contains("> DONE <")) {
                s_logger.warn("Unable to launch the heartbeat process on " + _host.ip);
                return null;
            }
            cleanupTemplateSR(conn);
            Host host = Host.getByUuid(conn, _host.uuid);
            try {
                if (cmd.useMultipath()) {
                    // the config value is set to true
                    host.addToOtherConfig(conn, "multipathing", "true");
                    host.addToOtherConfig(conn, "multipathhandle", "dmp");
                }
<<<<<<< HEAD

            } catch (Types.MapDuplicateKey e) {
                s_logger.debug("multipath is already set");
            }
            if (cmd.needSetup() ) {
                result = callHostPlugin(conn, "vmops", "setup_iscsi", "uuid", _host.uuid);
                if (!result.contains("> DONE <")) {
                    s_logger.warn("Unable to setup iscsi: " + result);
                    return new SetupAnswer(cmd, result);
                }
    
                Pair<PIF, PIF.Record> mgmtPif = null;
                Set<PIF> hostPifs = host.getPIFs(conn);
                for (PIF pif : hostPifs) {
                    PIF.Record rec = pif.getRecord(conn);
                    if (rec.management) {
                        if (rec.VLAN != null && rec.VLAN != -1) {
                            String msg = new StringBuilder(
                                    "Unsupported configuration.  Management network is on a VLAN.  host=").append(
                                    _host.uuid).append("; pif=").append(rec.uuid).append("; vlan=").append(rec.VLAN)
                                    .toString();
                            s_logger.warn(msg);
                            return new SetupAnswer(cmd, msg);
                        }
                        if (s_logger.isDebugEnabled()) {
                            s_logger.debug("Management network is on pif=" + rec.uuid);
                        }
                        mgmtPif = new Pair<PIF, PIF.Record>(pif, rec);
                        break;
                    }
                }
    
                if (mgmtPif == null) {
                    String msg = "Unable to find management network for " + _host.uuid;
                    s_logger.warn(msg);
                    return new SetupAnswer(cmd, msg);
                }
    
                Map<Network, Network.Record> networks = Network.getAllRecords(conn);
                for (Network.Record network : networks.values()) {
                    if (network.nameLabel.equals("cloud-private")) {
                        for (PIF pif : network.PIFs) {
                            PIF.Record pr = pif.getRecord(conn);
                            if (_host.uuid.equals(pr.host.getUuid(conn))) {
                                if (s_logger.isDebugEnabled()) {
                                    s_logger.debug("Found a network called cloud-private. host=" + _host.uuid
                                            + ";  Network=" + network.uuid + "; pif=" + pr.uuid);
                                }
                                if (pr.VLAN != null && pr.VLAN != -1) {
                                    String msg = new StringBuilder(
                                            "Unsupported configuration.  Network cloud-private is on a VLAN.  Network=")
                                            .append(network.uuid).append(" ; pif=").append(pr.uuid).toString();
                                    s_logger.warn(msg);
                                    return new SetupAnswer(cmd, msg);
                                }
                                if (!pr.management && pr.bondMasterOf != null && pr.bondMasterOf.size() > 0) {
                                    if (pr.bondMasterOf.size() > 1) {
                                        String msg = new StringBuilder(
                                                "Unsupported configuration.  Network cloud-private has more than one bond.  Network=")
                                                .append(network.uuid).append("; pif=").append(pr.uuid).toString();
                                        s_logger.warn(msg);
                                        return new SetupAnswer(cmd, msg);
                                    }
                                    Bond bond = pr.bondMasterOf.iterator().next();
                                    Set<PIF> slaves = bond.getSlaves(conn);
                                    for (PIF slave : slaves) {
                                        PIF.Record spr = slave.getRecord(conn);
                                        if (spr.management) {
                                            if (!transferManagementNetwork(conn, host, slave, spr, pif)) {
                                                String msg = new StringBuilder(
                                                        "Unable to transfer management network.  slave=" + spr.uuid
                                                                + "; master=" + pr.uuid + "; host=" + _host.uuid)
                                                        .toString();
                                                s_logger.warn(msg);
                                                return new SetupAnswer(cmd, msg);
                                            }
                                            break;
                                        }
                                    }
                                }
                            }
                        }
                    }
                }
            }
            return new SetupAnswer(cmd, false);

        } catch (XmlRpcException e) {
            s_logger.warn("Unable to setup", e);
            return new SetupAnswer(cmd, e.getMessage());
        } catch (XenAPIException e) {
            s_logger.warn("Unable to setup", e);
            return new SetupAnswer(cmd, e.getMessage());
        } catch (Exception e) {
            s_logger.warn("Unable to setup", e);
            return new SetupAnswer(cmd, e.getMessage());
        }
    }

=======

            } catch (Types.MapDuplicateKey e) {
                s_logger.debug("multipath is already set");
            }
            if (cmd.needSetup() ) {
                result = callHostPlugin(conn, "vmops", "setup_iscsi", "uuid", _host.uuid);
                if (!result.contains("> DONE <")) {
                    s_logger.warn("Unable to setup iscsi: " + result);
                    return new SetupAnswer(cmd, result);
                }
    
                Pair<PIF, PIF.Record> mgmtPif = null;
                Set<PIF> hostPifs = host.getPIFs(conn);
                for (PIF pif : hostPifs) {
                    PIF.Record rec = pif.getRecord(conn);
                    if (rec.management) {
                        if (rec.VLAN != null && rec.VLAN != -1) {
                            String msg = new StringBuilder(
                                    "Unsupported configuration.  Management network is on a VLAN.  host=").append(
                                    _host.uuid).append("; pif=").append(rec.uuid).append("; vlan=").append(rec.VLAN)
                                    .toString();
                            s_logger.warn(msg);
                            return new SetupAnswer(cmd, msg);
                        }
                        if (s_logger.isDebugEnabled()) {
                            s_logger.debug("Management network is on pif=" + rec.uuid);
                        }
                        mgmtPif = new Pair<PIF, PIF.Record>(pif, rec);
                        break;
                    }
                }
    
                if (mgmtPif == null) {
                    String msg = "Unable to find management network for " + _host.uuid;
                    s_logger.warn(msg);
                    return new SetupAnswer(cmd, msg);
                }
    
                Map<Network, Network.Record> networks = Network.getAllRecords(conn);
                for (Network.Record network : networks.values()) {
                    if (network.nameLabel.equals("cloud-private")) {
                        for (PIF pif : network.PIFs) {
                            PIF.Record pr = pif.getRecord(conn);
                            if (_host.uuid.equals(pr.host.getUuid(conn))) {
                                if (s_logger.isDebugEnabled()) {
                                    s_logger.debug("Found a network called cloud-private. host=" + _host.uuid
                                            + ";  Network=" + network.uuid + "; pif=" + pr.uuid);
                                }
                                if (pr.VLAN != null && pr.VLAN != -1) {
                                    String msg = new StringBuilder(
                                            "Unsupported configuration.  Network cloud-private is on a VLAN.  Network=")
                                            .append(network.uuid).append(" ; pif=").append(pr.uuid).toString();
                                    s_logger.warn(msg);
                                    return new SetupAnswer(cmd, msg);
                                }
                                if (!pr.management && pr.bondMasterOf != null && pr.bondMasterOf.size() > 0) {
                                    if (pr.bondMasterOf.size() > 1) {
                                        String msg = new StringBuilder(
                                                "Unsupported configuration.  Network cloud-private has more than one bond.  Network=")
                                                .append(network.uuid).append("; pif=").append(pr.uuid).toString();
                                        s_logger.warn(msg);
                                        return new SetupAnswer(cmd, msg);
                                    }
                                    Bond bond = pr.bondMasterOf.iterator().next();
                                    Set<PIF> slaves = bond.getSlaves(conn);
                                    for (PIF slave : slaves) {
                                        PIF.Record spr = slave.getRecord(conn);
                                        if (spr.management) {
                                            if (!transferManagementNetwork(conn, host, slave, spr, pif)) {
                                                String msg = new StringBuilder(
                                                        "Unable to transfer management network.  slave=" + spr.uuid
                                                                + "; master=" + pr.uuid + "; host=" + _host.uuid)
                                                        .toString();
                                                s_logger.warn(msg);
                                                return new SetupAnswer(cmd, msg);
                                            }
                                            break;
                                        }
                                    }
                                }
                            }
                        }
                    }
                }
            }
            return new SetupAnswer(cmd, false);

        } catch (XmlRpcException e) {
            s_logger.warn("Unable to setup", e);
            return new SetupAnswer(cmd, e.getMessage());
        } catch (XenAPIException e) {
            s_logger.warn("Unable to setup", e);
            return new SetupAnswer(cmd, e.getMessage());
        } catch (Exception e) {
            s_logger.warn("Unable to setup", e);
            return new SetupAnswer(cmd, e.getMessage());
        }
    }

>>>>>>> b93c7bc6
    /* return : if setup is needed */
    protected boolean setupServer(Connection conn) {
        String version = this.getClass().getName() + "-" + CitrixResourceBase.class.getPackage().getImplementationVersion();

        try {
            Host host = Host.getByUuid(conn, _host.uuid);
            /* enable host in case it is disabled somehow */
            host.enable(conn);
            /* push patches to XenServer */
            Host.Record hr = host.getRecord(conn);

            Iterator<String> it = hr.tags.iterator();

            while (it.hasNext()) {
                String tag = it.next();
                if (tag.startsWith("vmops-version-")) {
                    if (tag.contains(version)) {
                        s_logger.info(logX(host, "Host " + hr.address + " is already setup."));
                        return false;
                    } else {
                        it.remove();
                    }
                }
            }

            com.trilead.ssh2.Connection sshConnection = new com.trilead.ssh2.Connection(hr.address, 22);
            try {
                sshConnection.connect(null, 60000, 60000);
                if (!sshConnection.authenticateWithPassword(_username, _password.peek())) {
                    throw new CloudRuntimeException("Unable to authenticate");
                }

                SCPClient scp = new SCPClient(sshConnection);

                List<File> files = getPatchFiles();
                if( files == null || files.isEmpty() ) {
                    throw new CloudRuntimeException("Can not find patch file");
                }
                for( File file :files) {
                    String path = file.getParentFile().getAbsolutePath() + "/";
	                Properties props = new Properties();
	                props.load(new FileInputStream(file));
	
	                for (Map.Entry<Object, Object> entry : props.entrySet()) {
	                    String k = (String) entry.getKey();
	                    String v = (String) entry.getValue();
	
	                    assert (k != null && k.length() > 0 && v != null && v.length() > 0) : "Problems with " + k + "=" + v;
	
	                    String[] tokens = v.split(",");
	                    String f = null;
	                    if (tokens.length == 3 && tokens[0].length() > 0) {
	                        if (tokens[0].startsWith("/")) {
	                            f = tokens[0];
	                        } else if (tokens[0].startsWith("~")) {
	                            String homedir = System.getenv("HOME");
	                            f = homedir + tokens[0].substring(1) + k;
	                        } else {
	                            f = path + tokens[0] + '/' + k;
	                        }
	                    } else {
	                        f = path + k;
	                    }
	                    String d = tokens[tokens.length - 1];
	                    f = f.replace('/', File.separatorChar);
	
	                    String p = "0755";
	                    if (tokens.length == 3) {
	                        p = tokens[1];
	                    } else if (tokens.length == 2) {
	                        p = tokens[0];
	                    }
	
	                    if (!new File(f).exists()) {
	                        s_logger.warn("We cannot locate " + f);
	                        continue;
	                    }
	                    if (s_logger.isDebugEnabled()) {
	                        s_logger.debug("Copying " + f + " to " + d + " on " + hr.address + " with permission " + p);
	                    }
	                    scp.put(f, d, p);
	
	                }
                }

            } catch (IOException e) {
                throw new CloudRuntimeException("Unable to setup the server correctly", e);
            } finally {
                sshConnection.close();
            }
            hr.tags.add("vmops-version-" + version);
            host.setTags(conn, hr.tags);
            return true;
        } catch (XenAPIException e) {
            String msg = "Xen setup failed due to " + e.toString();
            s_logger.warn(msg, e);
            throw new CloudRuntimeException("Unable to get host information " + e.toString(), e);
        } catch (XmlRpcException e) {
            String msg = "Xen setup failed due to " + e.getMessage();
            s_logger.warn(msg, e);
            throw new CloudRuntimeException("Unable to get host information ", e);
        }
    }

    protected List<File> getPatchFiles() {
        return null;
    }

    protected SR getSRByNameLabelandHost(Connection conn, String name) throws BadServerResponse, XenAPIException, XmlRpcException {
        Set<SR> srs = SR.getByNameLabel(conn, name);
        SR ressr = null;
        for (SR sr : srs) {
            Set<PBD> pbds;
            pbds = sr.getPBDs(conn);
            for (PBD pbd : pbds) {
                PBD.Record pbdr = pbd.getRecord(conn);
                if (pbdr.host != null && pbdr.host.getUuid(conn).equals(_host.uuid)) {
                    if (!pbdr.currentlyAttached) {
                        pbd.plug(conn);
                    }
                    ressr = sr;
                    break;
                }
            }
        }
        return ressr;
    }

    protected GetStorageStatsAnswer execute(final GetStorageStatsCommand cmd) {
        Connection conn = getConnection();
        try {
            Set<SR> srs = SR.getByNameLabel(conn, cmd.getStorageId());
            if (srs.size() != 1) {
                String msg = "There are " + srs.size() + " storageid: " + cmd.getStorageId();
                s_logger.warn(msg);
                return new GetStorageStatsAnswer(cmd, msg);
            }
            SR sr = srs.iterator().next();
            sr.scan(conn);
            long capacity = sr.getPhysicalSize(conn);
            long used = sr.getPhysicalUtilisation(conn);
            return new GetStorageStatsAnswer(cmd, capacity, used);
        } catch (XenAPIException e) {
            String msg = "GetStorageStats Exception:" + e.toString() + "host:" + _host.uuid + "storageid: " + cmd.getStorageId();
            s_logger.warn(msg);
            return new GetStorageStatsAnswer(cmd, msg);
        } catch (XmlRpcException e) {
            String msg = "GetStorageStats Exception:" + e.getMessage() + "host:" + _host.uuid + "storageid: " + cmd.getStorageId();
            s_logger.warn(msg);
            return new GetStorageStatsAnswer(cmd, msg);
        }
    }
    

    private void pbdPlug(Connection conn, PBD pbd, String uuid) {
        try {
            if (s_logger.isDebugEnabled()) {
                s_logger.debug("Plugging in PBD " + uuid + " for " + _host);
            }
            pbd.plug(conn);
        } catch (Exception e) {
            String msg = "PBD " + uuid + " is not attached! and PBD plug failed due to "
            + e.toString() + ". Please check this PBD in " + _host;
            s_logger.warn(msg, e);
            throw new CloudRuntimeException(msg);
        }
    }

    protected boolean checkSR(Connection conn, SR sr) {
        try {
            SR.Record srr = sr.getRecord(conn);
            Set<PBD> pbds = sr.getPBDs(conn);
            if (pbds.size() == 0) {
                String msg = "There is no PBDs for this SR: " + srr.nameLabel + " on host:" + _host.uuid;
                s_logger.warn(msg);
                return false;
            }
            if (s_logger.isDebugEnabled()) {
                s_logger.debug("Checking " + srr.nameLabel + " or SR " + srr.uuid + " on " + _host);
            }
            if (srr.shared) {
                Host host = Host.getByUuid(conn, _host.uuid);

                boolean found = false;
                for (PBD pbd : pbds) {
                    PBD.Record pbdr = pbd.getRecord(conn);
                    if (host.equals(pbdr.host)) {
                        if (!pbdr.currentlyAttached) {
                            pbdPlug(conn, pbd, pbdr.uuid);
                        }
                        found = true;
                        break;
                    }
                }
                if (!found) {
                    PBD.Record pbdr = srr.PBDs.iterator().next().getRecord(conn);
                    pbdr.host = host;
                    pbdr.uuid = "";
                    PBD pbd = PBD.create(conn, pbdr);
                    pbdPlug(conn, pbd, pbd.getUuid(conn));
                }
            } else {
                for (PBD pbd : pbds) {
                    PBD.Record pbdr = pbd.getRecord(conn);
                    if (!pbdr.currentlyAttached) {
                        pbdPlug(conn, pbd, pbdr.uuid);
                    }
                }
            }

        } catch (Exception e) {
            String msg = "checkSR failed host:" + _host + " due to " + e.toString();
            s_logger.warn(msg, e);
            return false;
        }
        return true;
    }

    protected Answer execute(CreateStoragePoolCommand cmd) {
        Connection conn = getConnection();
        StorageFilerTO pool = cmd.getPool();
        try {
            if (pool.getType() == StoragePoolType.NetworkFilesystem) {
                getNfsSR(conn, pool);
            } else if (pool.getType() == StoragePoolType.IscsiLUN) {
                getIscsiSR(conn, pool);
            } else if (pool.getType() == StoragePoolType.PreSetup) {
            } else {
                return new Answer(cmd, false, "The pool type: " + pool.getType().name() + " is not supported.");
            }
            return new Answer(cmd, true, "success");
        } catch (Exception e) {
            String msg = "Catch Exception " + e.getClass().getName() + ", create StoragePool failed due to " + e.toString() + " on host:" + _host.uuid + " pool: " + pool.getHost() + pool.getPath();
            s_logger.warn(msg, e);
            return new Answer(cmd, false, msg);
        }

    }
    
    protected String callHostPluginThroughMaster(Connection conn, String plugin, String cmd, String... params) {
        Map<String, String> args = new HashMap<String, String>();

        try {
            Map<Pool, Pool.Record> poolRecs = Pool.getAllRecords(conn);
            if (poolRecs.size() != 1) {
                throw new CloudRuntimeException("There are " + poolRecs.size() + " pool for host :" + _host.uuid);
            }
            Host master = poolRecs.values().iterator().next().master;
            for (int i = 0; i < params.length; i += 2) {
                args.put(params[i], params[i + 1]);
            }

            if (s_logger.isTraceEnabled()) {
                s_logger.trace("callHostPlugin executing for command " + cmd + " with " + getArgsString(args));
            }
            String result = master.callPlugin(conn, plugin, cmd, args);
            if (s_logger.isTraceEnabled()) {
                s_logger.trace("callHostPlugin Result: " + result);
            }
            return result.replace("\n", "");
        } catch (Types.HandleInvalid e) {
            s_logger.warn("callHostPlugin failed for cmd: " + cmd + " with args " + getArgsString(args)
                    + " due to HandleInvalid clazz:" + e.clazz + ", handle:" + e.handle);
        } catch (XenAPIException e) {
            s_logger.warn("callHostPlugin failed for cmd: " + cmd + " with args " + getArgsString(args) + " due to "
                    + e.toString(), e);
        } catch (XmlRpcException e) {
            s_logger.warn("callHostPlugin failed for cmd: " + cmd + " with args " + getArgsString(args) + " due to "
                    + e.getMessage(), e);
        }
        return null;
    }
    

    protected String callHostPluginPremium(Connection conn, String cmd, String... params) {
        return callHostPlugin(conn, "vmopspremium", cmd, params);
    }

    
    protected String setupHeartbeatSr(Connection conn, SR sr, boolean force) throws XenAPIException, XmlRpcException {
        SR.Record srRec = sr.getRecord(conn);
        String srUuid = srRec.uuid;
        if (!srRec.shared || (!SRType.LVMOHBA.equals(srRec.type) && !SRType.LVMOISCSI.equals(srRec.type) && !SRType.NFS.equals(srRec.type) )) {
            return srUuid;
        }
        String result = null;
        Host host = Host.getByUuid(conn, _host.uuid);
        Set<String> tags = host.getTags(conn);
        if (force || !tags.contains("cloud-heartbeat-" + srUuid)) {
            if (s_logger.isDebugEnabled()) {
                s_logger.debug("Setting up the heartbeat sr for host " + _host.ip + " and sr " + srUuid);
            }
            Set<PBD> pbds = sr.getPBDs(conn);
            for (PBD pbd : pbds) {
                PBD.Record pbdr = pbd.getRecord(conn);
                if (!pbdr.currentlyAttached && pbdr.host.getUuid(conn).equals(_host.uuid)) {
                    pbd.plug(conn);
                    break;
                }
            }
            result = callHostPluginThroughMaster(conn, "vmopspremium", "setup_heartbeat_sr", "host", _host.uuid,
                    "sr", srUuid);
            if (result == null || !result.split("#")[1].equals("0")) {
                throw new CloudRuntimeException("Unable to setup heartbeat sr on SR " + srUuid + " due to " + result);
            }

            if (!tags.contains("cloud-heartbeat-" + srUuid)) {
                tags.add("cloud-heartbeat-" + srUuid);
                host.setTags(conn, tags);
            }
        }
        result = callHostPluginPremium(conn, "setup_heartbeat_file", "host", _host.uuid, "sr", srUuid);
        if (result == null || !result.split("#")[1].equals("0")) {
            throw new CloudRuntimeException("Unable to setup heartbeat file entry on SR " + srUuid + " due to "
                    + result);
        }
        return srUuid;
    }
    
    protected Answer execute(ModifyStoragePoolCommand cmd) {
        Connection conn = getConnection();
        StorageFilerTO pool = cmd.getPool();
        try {
            SR sr = getStorageRepository(conn, pool);
            setupHeartbeatSr(conn, sr, false);
            long capacity = sr.getPhysicalSize(conn);
            long available = capacity - sr.getPhysicalUtilisation(conn);
            if (capacity == -1) {
                String msg = "Pool capacity is -1! pool: " + pool.getHost() + pool.getPath();
                s_logger.warn(msg);
                return new Answer(cmd, false, msg);
            }
            Map<String, TemplateInfo> tInfo = new HashMap<String, TemplateInfo>();
            ModifyStoragePoolAnswer answer = new ModifyStoragePoolAnswer(cmd, capacity, available, tInfo);
            return answer;
        } catch (XenAPIException e) {
            String msg = "ModifyStoragePoolCommand XenAPIException:" + e.toString() + " host:" + _host.uuid + " pool: " + pool.getHost() + pool.getPath();
            s_logger.warn(msg, e);
            return new Answer(cmd, false, msg);
        } catch (Exception e) {
            String msg = "ModifyStoragePoolCommand XenAPIException:" + e.getMessage() + " host:" + _host.uuid + " pool: " + pool.getHost() + pool.getPath();
            s_logger.warn(msg, e);
            return new Answer(cmd, false, msg);
        }

    }
    
    protected boolean can_bridge_firewall(Connection conn) {
        return Boolean.valueOf(callHostPlugin(conn, "vmops", "can_bridge_firewall", "host_uuid", _host.uuid, "instance", _instance));
    }
    
    private Answer execute(OvsDestroyTunnelCommand cmd) {
        Connection conn = getConnection();
        try {
            Network nw = createTunnelNetwork(conn, cmd.getAccount());
            if (nw == null) {
                return new Answer(cmd, false, "No network found");
            }
            
            String bridge = nw.getBridge(conn);
            String result = callHostPlugin(conn, "ovstunnel", "destroy_tunnel", "bridge", bridge, "in_port", cmd.getInPortName());
            if (result.equalsIgnoreCase("SUCCESS")) {
                return new Answer(cmd, true, result);
            } else {
                return new Answer(cmd, false, result);
            }
        } catch (Exception e) {
            s_logger.warn("caught execption when destroy ovs tunnel", e);
            return new Answer(cmd, false, e.getMessage());
        }
    }
    
    
    private Answer execute(UpdateHostPasswordCommand cmd) {
        _password.add(cmd.getNewPassword());
        return new Answer(cmd, true, null);
    }
    
    private OvsCreateTunnelAnswer execute(OvsCreateTunnelCommand cmd) {
        Connection conn = getConnection();
        String bridge = "unknown";
        try {
            Network nw = createTunnelNetwork(conn, cmd.getAccount());
            if (nw == null) {
                return new OvsCreateTunnelAnswer(cmd, false, "Cannot create network", bridge);
            }
            
            bridge = nw.getBridge(conn);
            String result = callHostPlugin(conn, "ovstunnel", "create_tunnel", "bridge", bridge, "remote_ip", cmd.getRemoteIp(), "key", cmd.getKey(), "from", cmd.getFrom().toString(), "to", cmd
                    .getTo().toString());
            
            String[] res = result.split(":");
            if (res.length == 2 && res[0].equalsIgnoreCase("SUCCESS")) {
                return new OvsCreateTunnelAnswer(cmd, true, result, res[1], bridge);
            } else {
                return new OvsCreateTunnelAnswer(cmd, false, result, bridge);
            }
        } catch (Exception e) {
            s_logger.warn("caught execption when creating ovs tunnel", e);
            return new OvsCreateTunnelAnswer(cmd, false, e.getMessage(), bridge);
        }
    }
    
    private Answer execute(OvsDeleteFlowCommand cmd) {
    	_isOvs = true;
    	
    	Connection conn = getConnection();
    	try {
    		Network nw = setupvSwitchNetwork(conn);
    		String bridge = nw.getBridge(conn);
    		String result = callHostPlugin(conn, "ovsgre", "ovs_delete_flow", "bridge", bridge,
    				"vmName", cmd.getVmName());
    		
    		if (result.equalsIgnoreCase("SUCCESS")) {
    			return new Answer(cmd, true, "success to delete flows for " + cmd.getVmName());
    		} else {
    			return new Answer(cmd, false, result);
    		}
    	} catch (Exception e) {
    		e.printStackTrace();
    	}
    	return new Answer(cmd, false, "failed to delete flow for " + cmd.getVmName());
    }
    
    private List<Pair<String, Long>> ovsFullSyncStates() {
    	Connection conn = getConnection();
    	try {
    		String result = callHostPlugin(conn, "ovsgre", "ovs_get_vm_log", "host_uuid", _host.uuid);
    		String [] logs = result != null ?result.split(";"): new String [0];
    		List<Pair<String, Long>> states = new ArrayList<Pair<String, Long>>();
    		for (String log: logs){
            	String [] info = log.split(",");
            	if (info.length != 5) {
            		s_logger.warn("Wrong element number in ovs log(" + log +")");
            		continue;
            	}
            	
            	//','.join([bridge, vmName, vmId, seqno, tag])
            	try {
            		states.add(new Pair<String,Long>(info[0], Long.parseLong(info[3])));
            	} catch (NumberFormatException nfe) {
            		states.add(new Pair<String,Long>(info[0], -1L));
            	}
            }
    		
    		return states;
    	} catch (Exception e) {
    		e.printStackTrace();
    	}
    	
    	return null;
    }
    
    private OvsSetTagAndFlowAnswer execute(OvsSetTagAndFlowCommand cmd) {
    	_isOvs = true;
    	
    	Connection conn = getConnection();
    	try {
    		Network nw = setupvSwitchNetwork(conn);
    		String bridge = nw.getBridge(conn);
    		
    		/*If VM is domainRouter, this will try to set flow and tag on its
    		 * none guest network nic. don't worry, it will fail silently at host
    		 * plugin side
    		 */
    		String result = callHostPlugin(conn, "ovsgre", "ovs_set_tag_and_flow", "bridge", bridge,
    				"vmName", cmd.getVmName(), "tag", cmd.getTag(),
    				"vlans", cmd.getVlans(), "seqno", cmd.getSeqNo());
			s_logger.debug("set flow for " + cmd.getVmName() + " " + result);
		
			if (result.equalsIgnoreCase("SUCCESS")) {
				return new OvsSetTagAndFlowAnswer(cmd, true, result);
			} else {
				return new OvsSetTagAndFlowAnswer(cmd, false, result);
			}
    	} catch (Exception e) {
    		e.printStackTrace();
    	}
    	
		return new OvsSetTagAndFlowAnswer(cmd, false, "EXCEPTION");
    }
    
    
    private OvsCreateGreTunnelAnswer execute(OvsCreateGreTunnelCommand cmd) {
    	_isOvs = true;
    	
    	Connection conn = getConnection();
    	String bridge = "unkonwn";
    	try {
    		Network nw = setupvSwitchNetwork(conn);
    		bridge = nw.getBridge(conn);
    		
			String result = callHostPlugin(conn, "ovsgre", "ovs_create_gre", "bridge", bridge,
					"remoteIP", cmd.getRemoteIp(), "greKey", cmd.getKey(), "from",
					Long.toString(cmd.getFrom()), "to", Long.toString(cmd.getTo()));
			String[] res = result.split(":");
			if (res.length != 2 || (res.length == 2 && res[1].equalsIgnoreCase("[]"))) {
				return new OvsCreateGreTunnelAnswer(cmd, false, result,
						_host.ip, bridge);
			} else {
				return new OvsCreateGreTunnelAnswer(cmd, true, result, _host.ip, bridge, Integer.parseInt(res[1]));
			}
    	} catch (Exception e) {
    		e.printStackTrace();
    	}
    	
		return new OvsCreateGreTunnelAnswer(cmd, false, "EXCEPTION", _host.ip, bridge);
    }
    
    private Answer execute(SecurityEgressRulesCmd cmd) {
        Connection conn = getConnection();
        if (s_logger.isTraceEnabled()) {
            s_logger.trace("Sending network rules command to " + _host.ip);
        }

        if (!_canBridgeFirewall) {
            s_logger.info("Host " + _host.ip + " cannot do bridge firewalling");
            return new SecurityEgressRuleAnswer(cmd, false, "Host " + _host.ip + " cannot do bridge firewalling");
        }
      
        String result = callHostPlugin(conn, "vmops", "network_rules",
                "vmName", cmd.getVmName(),
                "vmIP", cmd.getGuestIp(),
                "vmMAC", cmd.getGuestMac(),
                "type", "egress",
                "vmID", Long.toString(cmd.getVmId()),
                "signature", cmd.getSignature(),
                "seqno", Long.toString(cmd.getSeqNum()),
                "rules", cmd.stringifyRules());

        if (result == null || result.isEmpty() || !Boolean.parseBoolean(result)) {
            s_logger.warn("Failed to program network rules for vm " + cmd.getVmName());
            return new SecurityEgressRuleAnswer(cmd, false, "programming network rules failed");
        } else {
            s_logger.info("Programmed network rules for vm " + cmd.getVmName() + " guestIp=" + cmd.getGuestIp() + ", numrules=" + cmd.getRuleSet().length);
            return new SecurityEgressRuleAnswer(cmd);
        }
    }
    
    private Answer execute(SecurityIngressRulesCmd cmd) {
        Connection conn = getConnection();
        if (s_logger.isTraceEnabled()) {
            s_logger.trace("Sending network rules command to " + _host.ip);
        }

        if (!_canBridgeFirewall) {
            s_logger.info("Host " + _host.ip + " cannot do bridge firewalling");
            return new SecurityIngressRuleAnswer(cmd, false, "Host " + _host.ip + " cannot do bridge firewalling");
        }
      
        String result = callHostPlugin(conn, "vmops", "network_rules",
                "vmName", cmd.getVmName(),
                "vmIP", cmd.getGuestIp(),
                "vmMAC", cmd.getGuestMac(),
                "type", "ingress",
                "vmID", Long.toString(cmd.getVmId()),
                "signature", cmd.getSignature(),
                "seqno", Long.toString(cmd.getSeqNum()),
                "rules", cmd.stringifyRules());

        if (result == null || result.isEmpty() || !Boolean.parseBoolean(result)) {
            s_logger.warn("Failed to program network rules for vm " + cmd.getVmName());
            return new SecurityIngressRuleAnswer(cmd, false, "programming network rules failed");
        } else {
            s_logger.info("Programmed network rules for vm " + cmd.getVmName() + " guestIp=" + cmd.getGuestIp() + ", numrules=" + cmd.getRuleSet().length);
            return new SecurityIngressRuleAnswer(cmd);
        }
    }

    protected Answer execute(DeleteStoragePoolCommand cmd) {
        Connection conn = getConnection();
        StorageFilerTO poolTO = cmd.getPool();
        try {
            SR sr = getStorageRepository(conn, poolTO);
            removeSR(conn, sr);
            Answer answer = new Answer(cmd, true, "success");
            return answer;
        } catch (Exception e) {
            String msg = "DeleteStoragePoolCommand XenAPIException:" + e.getMessage() + " host:" + _host.uuid + " pool: " + poolTO.getHost() + poolTO.getPath();
            s_logger.warn(msg, e);
            return new Answer(cmd, false, msg);
        }

    }

    public Connection getConnection() {
        return _connPool.connect(_host.uuid, _host.pool, _host.ip, _username, _password, _wait);
    }

    protected void fillHostInfo(Connection conn, StartupRoutingCommand cmd) {
        final StringBuilder caps = new StringBuilder();
        try {

            Host host = Host.getByUuid(conn, _host.uuid);
            Host.Record hr = host.getRecord(conn);

            Map<String, String> details = cmd.getHostDetails();
            if (details == null) {
                details = new HashMap<String, String>();
            }
            details.put("product_brand", hr.softwareVersion.get("product_brand"));
            details.put("product_version", hr.softwareVersion.get("product_version"));
            if( hr.softwareVersion.get("product_version_text_short") != null ) {
                details.put("product_version_text_short", hr.softwareVersion.get("product_version_text_short"));
            }
            if (_privateNetworkName != null) {
            details.put("private.network.device", _privateNetworkName);
            }
            if (_publicNetworkName != null) {
            details.put("public.network.device", _publicNetworkName);
            }
            if (_guestNetworkName != null) {
            details.put("guest.network.device", _guestNetworkName);
            }
            details.put("can_bridge_firewall", Boolean.toString(_canBridgeFirewall));
            cmd.setHostDetails(details);
            cmd.setName(hr.nameLabel);
            cmd.setGuid(_host.uuid);
            cmd.setPool(_host.pool);
            cmd.setDataCenter(Long.toString(_dcId));
            for (final String cap : hr.capabilities) {
                if (cap.length() > 0) {
                    caps.append(cap).append(" , ");
                }
            }
            if (caps.length() > 0) {
                caps.delete(caps.length() - 3, caps.length());
            }
            cmd.setCaps(caps.toString());

            cmd.setSpeed(_host.speed);
            cmd.setCpus(_host.cpus);

            HostMetrics hm = host.getMetrics(conn);

            long ram = 0;
            long dom0Ram = 0;
            ram = hm.getMemoryTotal(conn);
            Set<VM> vms = host.getResidentVMs(conn);
            for (VM vm : vms) {
                if (vm.getIsControlDomain(conn)) {
                    dom0Ram = vm.getMemoryDynamicMax(conn);
                    break;
                }
            }
            // assume the memory Virtualization overhead is 1/64
            // xen hypervisor used 128 M
            ram = (ram - dom0Ram - (128 * 1024 * 1024)) * 63/64;
            cmd.setMemory(ram);
            cmd.setDom0MinMemory(dom0Ram);

            if (s_logger.isDebugEnabled()) {
                s_logger.debug("Total Ram: " + ram + " dom0 Ram: " + dom0Ram);
            }
            
            PIF pif = PIF.getByUuid(conn, _host.privatePif);
            PIF.Record pifr = pif.getRecord(conn);
            if (pifr.IP != null && pifr.IP.length() > 0) {
                cmd.setPrivateIpAddress(pifr.IP);
                cmd.setPrivateMacAddress(pifr.MAC);
                cmd.setPrivateNetmask(pifr.netmask);
            } else {
                String msg = "Private network " + _privateNetworkName + " doesn't have IP address, please check the host network configuration";
                s_logger.error(msg);
                throw new CloudRuntimeException(msg);
            }

            pif = PIF.getByUuid(conn, _host.storagePif1);
            pifr = pif.getRecord(conn);
            if (pifr.IP != null && pifr.IP.length() > 0) {
                cmd.setStorageIpAddress(pifr.IP);
                cmd.setStorageMacAddress(pifr.MAC);
                cmd.setStorageNetmask(pifr.netmask);
            }

            if (_host.storagePif2 != null) {
                pif = PIF.getByUuid(conn, _host.storagePif2);
                pifr = pif.getRecord(conn);
                if (pifr.IP != null && pifr.IP.length() > 0) {
                    cmd.setStorageIpAddressDeux(pifr.IP);
                    cmd.setStorageMacAddressDeux(pifr.MAC);
                    cmd.setStorageNetmaskDeux(pifr.netmask);
                }
            }

            Map<String, String> configs = hr.otherConfig;
            cmd.setIqn(configs.get("iscsi_iqn"));

            cmd.setPod(_pod);
            cmd.setVersion(CitrixResourceBase.class.getPackage().getImplementationVersion());

        } catch (final XmlRpcException e) {
            throw new CloudRuntimeException("XML RPC Exception" + e.getMessage(), e);
        } catch (XenAPIException e) {
            throw new CloudRuntimeException("XenAPIException" + e.toString(), e);
        }
    }

    public CitrixResourceBase() {
    }
  

    @Override
    public boolean configure(String name, Map<String, Object> params) throws ConfigurationException {
        _name = name;

        try {
            _dcId = Long.parseLong((String) params.get("zone"));
        } catch (NumberFormatException e) {
            throw new ConfigurationException("Unable to get the zone " + params.get("zone"));
        }

        _host.uuid = (String) params.get("guid");

        _name = _host.uuid;
        _host.ip = (String) params.get("ipaddress");

        _username = (String) params.get("username");
        _password.add((String) params.get("password"));
        _pod = (String) params.get("pod");
        _cluster = (String)params.get("cluster");
        _privateNetworkName = (String) params.get("private.network.device");
        _publicNetworkName = (String) params.get("public.network.device");
        _guestNetworkName = (String)params.get("guest.network.device");
        _instance = (String) params.get("instance.name");
        
        _linkLocalPrivateNetworkName = (String) params.get("private.linkLocal.device");
        if (_linkLocalPrivateNetworkName == null) {
            _linkLocalPrivateNetworkName = "cloud_link_local_network";
        }

        _storageNetworkName1 = (String) params.get("storage.network.device1");
        _storageNetworkName2 = (String) params.get("storage.network.device2");

        _heartbeatInterval = NumbersUtil.parseInt((String) params.get("xen.heartbeat.interval"), 60);
        
        String value = (String) params.get("wait");
        _wait = NumbersUtil.parseInt(value, 600);

        if (_pod == null) {
            throw new ConfigurationException("Unable to get the pod");
        }

        if (_host.ip == null) {
            throw new ConfigurationException("Unable to get the host address");
        }

        if (_username == null) {
            throw new ConfigurationException("Unable to get the username");
        }

        if (_password == null) {
            throw new ConfigurationException("Unable to get the password");
        }

        if (_host.uuid == null) {
            throw new ConfigurationException("Unable to get the uuid");
        }
        
        CheckXenHostInfo();
        return true;

    }

    private void CheckXenHostInfo() throws ConfigurationException {
        Connection conn = _connPool.slaveConnect(_host.ip, _username, _password);
        if( conn == null ) {
            throw new ConfigurationException("Can not create slave connection to " + _host.ip);
        }
        try {
            Host.Record hostRec = null;
            try {
                Host host = Host.getByUuid(conn, _host.uuid);
                hostRec = host.getRecord(conn);
                Pool.Record poolRec = Pool.getAllRecords(conn).values().iterator().next();
                _host.pool = poolRec.uuid;
               
            } catch (Exception e) {
                throw new ConfigurationException("Can not get host information from " + _host.ip);
            }
            if( !hostRec.address.equals(_host.ip) ) {
                String msg = "Host " + _host.ip + " seems be reinstalled, please remove this host and readd";
                s_logger.error(msg);
                throw new ConfigurationException(msg);
            }
        } finally {
            try {
                Session.localLogout(conn);
            } catch (Exception e) {
            }
        }
    }

    void destroyVDI(Connection conn, VDI vdi) {
        try {
            vdi.destroy(conn);
        } catch (Exception e) {
            String msg = "destroy VDI failed due to " + e.toString();
            s_logger.warn(msg);
        }
    }

    public CreateAnswer execute(CreateCommand cmd) {
        Connection conn = getConnection();
        StorageFilerTO pool = cmd.getPool();
        DiskProfile dskch = cmd.getDiskCharacteristics();
        VDI vdi = null;
        try {
            SR poolSr = getStorageRepository(conn, pool);

            if (cmd.getTemplateUrl() != null) {
                VDI tmpltvdi = null;

                tmpltvdi = getVDIbyUuid(conn, cmd.getTemplateUrl());
                vdi = tmpltvdi.createClone(conn, new HashMap<String, String>());
                vdi.setNameLabel(conn, dskch.getName());
            } else {
                VDI.Record vdir = new VDI.Record();
                vdir.nameLabel = dskch.getName();
                vdir.SR = poolSr;
                vdir.type = Types.VdiType.USER;
                            
                vdir.virtualSize = dskch.getSize();
                vdi = VDI.create(conn, vdir);
            }

            VDI.Record vdir;
            vdir = vdi.getRecord(conn);
            s_logger.debug("Succesfully created VDI for " + cmd + ".  Uuid = " + vdir.uuid);

            VolumeTO vol = new VolumeTO(cmd.getVolumeId(), dskch.getType(), pool.getType(), pool.getUuid(), vdir.nameLabel,
        		pool.getPath(), vdir.uuid, vdir.virtualSize, null);
            return new CreateAnswer(cmd, vol);
        } catch (Exception e) {
            s_logger.warn("Unable to create volume; Pool=" + pool + "; Disk: " + dskch, e);
            return new CreateAnswer(cmd, e);
        }
    }

    protected SR getISOSRbyVmName(Connection conn, String vmName) {
        try {
            Set<SR> srs = SR.getByNameLabel(conn, vmName + "-ISO");
            if (srs.size() == 0) {
                return null;
            } else if (srs.size() == 1) {
                return srs.iterator().next();
            } else {
                String msg = "getIsoSRbyVmName failed due to there are more than 1 SR having same Label";
                s_logger.warn(msg);
            }
        } catch (XenAPIException e) {
            String msg = "getIsoSRbyVmName failed due to " + e.toString();
            s_logger.warn(msg, e);
        } catch (Exception e) {
            String msg = "getIsoSRbyVmName failed due to " + e.getMessage();
            s_logger.warn(msg, e);
        }
        return null;
    }

    protected SR createNfsSRbyURI(Connection conn, URI uri, boolean shared) {
        try {
            if (s_logger.isDebugEnabled()) {
                s_logger.debug("Creating a " + (shared ? "shared SR for " : "not shared SR for ") + uri);
            }

            Map<String, String> deviceConfig = new HashMap<String, String>();
            String path = uri.getPath();
            path = path.replace("//", "/");
            deviceConfig.put("server", uri.getHost());
            deviceConfig.put("serverpath", path);
            String name = UUID.nameUUIDFromBytes(new String(uri.getHost() + path).getBytes()).toString();
            if (!shared) {
                Set<SR> srs = SR.getByNameLabel(conn, name);
                for (SR sr : srs) {
                    SR.Record record = sr.getRecord(conn);
                    if (SRType.NFS.equals(record.type) && record.contentType.equals("user") && !record.shared) {
                        removeSRSync(conn, sr);
                    }
                }
            }

            Host host = Host.getByUuid(conn, _host.uuid);

            SR sr = SR.create(conn, host, deviceConfig, new Long(0), name, uri.getHost() + uri.getPath(), SRType.NFS.toString(), "user", shared, new HashMap<String, String>());
            if( !checkSR(conn, sr) ) {
                throw new Exception("no attached PBD");
            }
            if (s_logger.isDebugEnabled()) {
                s_logger.debug(logX(sr, "Created a SR; UUID is " + sr.getUuid(conn) + " device config is " + deviceConfig));
            }
            sr.scan(conn);
            return sr;
        } catch (XenAPIException e) {
            String msg = "Can not create second storage SR mountpoint: " + uri.getHost() + uri.getPath() + " due to " + e.toString();
            s_logger.warn(msg, e);
            throw new CloudRuntimeException(msg, e);
        } catch (Exception e) {
            String msg = "Can not create second storage SR mountpoint: " + uri.getHost() + uri.getPath() + " due to " + e.getMessage();
            s_logger.warn(msg, e);
            throw new CloudRuntimeException(msg, e);
        }
    }

    protected SR createIsoSRbyURI(Connection conn, URI uri, String vmName, boolean shared) {
        try {
            Map<String, String> deviceConfig = new HashMap<String, String>();
            String path = uri.getPath();
            path = path.replace("//", "/");
            deviceConfig.put("location", uri.getHost() + ":" + uri.getPath());
            Host host = Host.getByUuid(conn, _host.uuid);
            SR sr = SR.create(conn, host, deviceConfig, new Long(0), uri.getHost() + uri.getPath(), "iso", "iso", "iso", shared, new HashMap<String, String>());
            sr.setNameLabel(conn, vmName + "-ISO");
            sr.setNameDescription(conn, deviceConfig.get("location"));
            
            sr.scan(conn);
            return sr;
        } catch (XenAPIException e) {
            String msg = "createIsoSRbyURI failed! mountpoint: " + uri.getHost() + uri.getPath() + " due to " + e.toString();
            s_logger.warn(msg, e);
            throw new CloudRuntimeException(msg, e);
        } catch (Exception e) {
            String msg = "createIsoSRbyURI failed! mountpoint: " + uri.getHost() + uri.getPath() + " due to " + e.getMessage();
            s_logger.warn(msg, e);
            throw new CloudRuntimeException(msg, e);
        }
    }

    protected VDI getVDIbyLocationandSR(Connection conn, String loc, SR sr) {
        try {
            Set<VDI> vdis = sr.getVDIs(conn);
            for (VDI vdi : vdis) {
                if (vdi.getLocation(conn).startsWith(loc)) {
                    return vdi;
                }
            }

            String msg = "can not getVDIbyLocationandSR " + loc;
            s_logger.warn(msg);
            return null;
        } catch (XenAPIException e) {
            String msg = "getVDIbyLocationandSR exception " + loc + " due to " + e.toString();
            s_logger.warn(msg, e);
            throw new CloudRuntimeException(msg, e);
        } catch (Exception e) {
            String msg = "getVDIbyLocationandSR exception " + loc + " due to " + e.getMessage();
            s_logger.warn(msg, e);
            throw new CloudRuntimeException(msg, e);
        }

    }

    protected VDI getVDIbyUuid(Connection conn, String uuid) {
        try {
            return VDI.getByUuid(conn, uuid);
        } catch (Exception e) {
            String msg = "Catch Exception " + e.getClass().getName() + " :VDI getByUuid for uuid: " + uuid + " failed due to " + e.toString();
            s_logger.debug(msg);
            throw new CloudRuntimeException(msg, e);
        }
    }

    protected SR getIscsiSR(Connection conn, StorageFilerTO pool) {
        synchronized (pool.getUuid().intern()) {
            Map<String, String> deviceConfig = new HashMap<String, String>();
            try {
                String target = pool.getHost();
                String path = pool.getPath();
                if (path.endsWith("/")) {
                    path = path.substring(0, path.length() - 1);
                }

                String tmp[] = path.split("/");
                if (tmp.length != 3) {
                    String msg = "Wrong iscsi path " + pool.getPath() + " it should be /targetIQN/LUN";
                    s_logger.warn(msg);
                    throw new CloudRuntimeException(msg);
                }
                String targetiqn = tmp[1].trim();
                String lunid = tmp[2].trim();
                String scsiid = "";

                Set<SR> srs = SR.getByNameLabel(conn, pool.getUuid());
                for (SR sr : srs) {
                    if (!SRType.LVMOISCSI.equals(sr.getType(conn))) {
                        continue;
                    }
                    Set<PBD> pbds = sr.getPBDs(conn);
                    if (pbds.isEmpty()) {
                        continue;
                    }
                    PBD pbd = pbds.iterator().next();
                    Map<String, String> dc = pbd.getDeviceConfig(conn);
                    if (dc == null) {
                        continue;
                    }
                    if (dc.get("target") == null) {
                        continue;
                    }
                    if (dc.get("targetIQN") == null) {
                        continue;
                    }
                    if (dc.get("lunid") == null) {
                        continue;
                    }
                    if (target.equals(dc.get("target")) && targetiqn.equals(dc.get("targetIQN")) && lunid.equals(dc.get("lunid"))) {
                        throw new CloudRuntimeException("There is a SR using the same configuration target:" + dc.get("target") +  ",  targetIQN:"
                                    + dc.get("targetIQN")  + ", lunid:" + dc.get("lunid") + " for pool " + pool.getUuid() + "on host:" + _host.uuid);
                    }
                }
                deviceConfig.put("target", target);
                deviceConfig.put("targetIQN", targetiqn);

                Host host = Host.getByUuid(conn, _host.uuid);
                Map<String, String> smConfig = new HashMap<String, String>();
                String type = SRType.LVMOISCSI.toString();
                String poolId = Long.toString(pool.getId());
                SR sr = null;
                try {
                    sr = SR.create(conn, host, deviceConfig, new Long(0), pool.getUuid(), poolId, type, "user", true,
                            smConfig);
                } catch (XenAPIException e) {
                    String errmsg = e.toString();
                    if (errmsg.contains("SR_BACKEND_FAILURE_107")) {
                        String lun[] = errmsg.split("<LUN>");
                        boolean found = false;
                        for (int i = 1; i < lun.length; i++) {
                            int blunindex = lun[i].indexOf("<LUNid>") + 7;
                            int elunindex = lun[i].indexOf("</LUNid>");
                            String ilun = lun[i].substring(blunindex, elunindex);
                            ilun = ilun.trim();
                            if (ilun.equals(lunid)) {
                                int bscsiindex = lun[i].indexOf("<SCSIid>") + 8;
                                int escsiindex = lun[i].indexOf("</SCSIid>");
                                scsiid = lun[i].substring(bscsiindex, escsiindex);
                                scsiid = scsiid.trim();
                                found = true;
                                break;
                            }
                        }
                        if (!found) {
                            String msg = "can not find LUN " + lunid + " in " + errmsg;
                            s_logger.warn(msg);
                            throw new CloudRuntimeException(msg);
                        }
                    } else {
                        String msg = "Unable to create Iscsi SR  " + deviceConfig + " due to  " + e.toString();
                        s_logger.warn(msg, e);
                        throw new CloudRuntimeException(msg, e);
                    }
                }
                deviceConfig.put("SCSIid", scsiid);

                String result = SR.probe(conn, host, deviceConfig, type , smConfig);
                String pooluuid = null;
                if( result.indexOf("<UUID>") != -1) {
                    pooluuid = result.substring(result.indexOf("<UUID>") + 6, result.indexOf("</UUID>")).trim();
                }
                if( pooluuid == null || pooluuid.length() != 36) {
                    sr = SR.create(conn, host, deviceConfig, new Long(0), pool.getUuid(), poolId, type, "user", true,
                        smConfig);
                } else {
                    sr = SR.introduce(conn, pooluuid, pool.getUuid(), poolId,
                            type, "user", true, smConfig);
                    Pool.Record pRec = XenServerConnectionPool.getPoolRecord(conn);
                    PBD.Record rec = new PBD.Record();
                    rec.deviceConfig = deviceConfig;
                    rec.host = pRec.master;
                    rec.SR = sr;
                    PBD pbd = PBD.create(conn, rec);
                    pbd.plug(conn);
                }
                sr.scan(conn);
                return sr;
            } catch (XenAPIException e) {
                String msg = "Unable to create Iscsi SR  " + deviceConfig + " due to  " + e.toString();
                s_logger.warn(msg, e);
                throw new CloudRuntimeException(msg, e);
            } catch (Exception e) {
                String msg = "Unable to create Iscsi SR  " + deviceConfig + " due to  " + e.getMessage();
                s_logger.warn(msg, e);
                throw new CloudRuntimeException(msg, e);
            }
        }
    }

    protected SR getNfsSR(Connection conn, StorageFilerTO pool) {
        Map<String, String> deviceConfig = new HashMap<String, String>();
        try {
            String server = pool.getHost();
            String serverpath = pool.getPath();
            serverpath = serverpath.replace("//", "/");
            Set<SR> srs = SR.getAll(conn);
            for (SR sr : srs) {
                if (!SRType.NFS.equals(sr.getType(conn))) {
                    continue;
                }

                Set<PBD> pbds = sr.getPBDs(conn);
                if (pbds.isEmpty()) {
                    continue;
                }

                PBD pbd = pbds.iterator().next();

                Map<String, String> dc = pbd.getDeviceConfig(conn);

                if (dc == null) {
                    continue;
                }

                if (dc.get("server") == null) {
                    continue;
                }

                if (dc.get("serverpath") == null) {
                    continue;
                }

                if (server.equals(dc.get("server")) && serverpath.equals(dc.get("serverpath"))) {
                    throw new CloudRuntimeException("There is a SR using the same configuration server:" + dc.get("server") + ", serverpath:"
                            + dc.get("serverpath") + " for pool " + pool.getUuid() + "on host:" + _host.uuid);
                }

            }
            deviceConfig.put("server", server);
            deviceConfig.put("serverpath", serverpath);
            Host host = Host.getByUuid(conn, _host.uuid);
            SR sr = SR.create(conn, host, deviceConfig, new Long(0), pool.getUuid(), Long.toString(pool.getId()), SRType.NFS.toString(), "user", true,
                    new HashMap<String, String>());
            sr.scan(conn);
            return sr;
        } catch (XenAPIException e) {
            throw new CloudRuntimeException("Unable to create NFS SR " + pool.toString(), e);
        } catch (XmlRpcException e) {
            throw new CloudRuntimeException("Unable to create NFS SR " + pool.toString(), e);
        }
    }

    public Answer execute(DestroyCommand cmd) {
        Connection conn = getConnection();
        VolumeTO vol = cmd.getVolume();
        // Look up the VDI
        String volumeUUID = vol.getPath();
        VDI vdi = null;
        try {
            vdi = getVDIbyUuid(conn, volumeUUID);
        } catch (Exception e) {
            return new Answer(cmd, true, "Success");
        }
        Set<VBD> vbds = null;
        try {
            vbds = vdi.getVBDs(conn);
        } catch (Exception e) {
            String msg = "VDI getVBDS for " + volumeUUID + " failed due to " + e.toString();
            s_logger.warn(msg, e);
            return new Answer(cmd, false, msg);
        }
        for (VBD vbd : vbds) {
            try {
                vbd.unplug(conn);
                vbd.destroy(conn);
            } catch (Exception e) {
                String msg = "VM destroy for " + volumeUUID + "  failed due to " + e.toString();
                s_logger.warn(msg, e);
                return new Answer(cmd, false, msg);
            }
        }
        try {
            Set<VDI> snapshots = vdi.getSnapshots(conn);
            for( VDI snapshot: snapshots ) {
                snapshot.destroy(conn);
            }
            vdi.destroy(conn);
        } catch (Exception e) {
            String msg = "VDI destroy for " + volumeUUID + " failed due to " + e.toString();
            s_logger.warn(msg, e);
            return new Answer(cmd, false, msg);
        }

        return new Answer(cmd, true, "Success");
    }

    public CopyVolumeAnswer execute(final CopyVolumeCommand cmd) {
        Connection conn = getConnection();
        String volumeUUID = cmd.getVolumePath();
        StorageFilerTO poolTO = cmd.getPool();
        String secondaryStorageURL = cmd.getSecondaryStorageURL();
        boolean toSecondaryStorage = cmd.toSecondaryStorage();
        try {
            URI uri = new URI(secondaryStorageURL);
            String remoteVolumesMountPath = uri.getHost() + ":" + uri.getPath() + "/volumes/";
            String volumeFolder = String.valueOf(cmd.getVolumeId()) + "/";
            String mountpoint = remoteVolumesMountPath + volumeFolder;
            SR primaryStoragePool = getStorageRepository(conn, poolTO);
            String srUuid = primaryStoragePool.getUuid(conn);
            if (toSecondaryStorage) {
                // Create the volume folder
                if (!createSecondaryStorageFolder(conn, remoteVolumesMountPath, volumeFolder)) {
                    throw new InternalErrorException("Failed to create the volume folder.");
                }
                VDI vdi = VDI.getByUuid(conn, volumeUUID);
                String pUuid = getVhdParent(conn, srUuid, vdi.getUuid(conn), IsISCSI(primaryStoragePool.getType(conn)));
                if( pUuid != null ) {
                    SR secondaryStorage = null;
                    try {
                        // Create a SR for the volume UUID folder
                        secondaryStorage = createNfsSRbyURI(conn, new URI(secondaryStorageURL + "/volumes/" + volumeFolder), false);
                        // Look up the volume on the source primary storage pool
                        VDI srcVolume = getVDIbyUuid(conn, volumeUUID);
                        // Copy the volume to secondary storage
                        VDI destVolume = cloudVDIcopy(conn, srcVolume, secondaryStorage);
                        String destVolumeUUID = destVolume.getUuid(conn);
                        return new CopyVolumeAnswer(cmd, true, null, null, destVolumeUUID);
                    } finally {
                        removeSR(conn, secondaryStorage);
                    }
                } else {
                    String uuid = copy_vhd_to_secondarystorage(conn, mountpoint, volumeUUID, srUuid);
                    return new CopyVolumeAnswer(cmd, true, null, null, uuid);
                }
            } else {
                try {
                    String volumePath = mountpoint + "/" + volumeUUID + ".vhd";
                    String uuid = copy_vhd_from_secondarystorage(conn, volumePath, srUuid);
                    return new CopyVolumeAnswer(cmd, true, null, srUuid, uuid);
                } finally {
                    deleteSecondaryStorageFolder(conn, remoteVolumesMountPath, volumeFolder);
                }
            }
        } catch (Exception e) {
            String msg = "Catch Exception " + e.getClass().getName() + " due to " + e.toString();
            s_logger.warn(msg, e);
            return new CopyVolumeAnswer(cmd, false, msg, null, null);
        }
    }

    
    protected AttachVolumeAnswer execute(final AttachVolumeCommand cmd) {
        Connection conn = getConnection();
        boolean attach = cmd.getAttach();
        String vmName = cmd.getVmName();
        Long deviceId = cmd.getDeviceId();

        String errorMsg;
        if (attach) {
            errorMsg = "Failed to attach volume";
        } else {
            errorMsg = "Failed to detach volume";
        }

        try {
            // Look up the VDI
            VDI vdi = mount(conn, cmd.getPooltype(), cmd.getVolumeFolder(),cmd.getVolumePath());
            // Look up the VM
            VM vm = getVM(conn, vmName);
            /* For HVM guest, if no pv driver installed, no attach/detach */
            boolean isHVM;
            if (vm.getPVBootloader(conn).equalsIgnoreCase("")) {
                isHVM = true;
            } else {
                isHVM = false;
            }
            VMGuestMetrics vgm = vm.getGuestMetrics(conn);
            boolean pvDrvInstalled = false;
            if (!isRefNull(vgm) && vgm.getPVDriversUpToDate(conn)) {
                pvDrvInstalled = true;
            }
            if (isHVM && !pvDrvInstalled) {
                s_logger.warn(errorMsg + ": You attempted an operation on a VM which requires PV drivers to be installed but the drivers were not detected");
                return new AttachVolumeAnswer(cmd, "You attempted an operation that requires PV drivers to be installed on the VM. Please install them by inserting xen-pv-drv.iso.");
            }
            if (attach) {
                // Figure out the disk number to attach the VM to
                String diskNumber = null;
                if( deviceId != null ) {
                    if( deviceId.longValue() == 3 ) {
                        String msg = "Device 3 is reserved for CD-ROM, choose other device";
                        return new AttachVolumeAnswer(cmd,msg);
                    }
                    if(isDeviceUsed(conn, vm, deviceId)) {
                        String msg = "Device " + deviceId + " is used in VM " + vmName;
                        return new AttachVolumeAnswer(cmd,msg);
                    }
                    diskNumber = deviceId.toString();
                } else {
                    diskNumber = getUnusedDeviceNum(conn, vm);
                }
                // Create a new VBD
                VBD.Record vbdr = new VBD.Record();
                vbdr.VM = vm;
                vbdr.VDI = vdi;
                vbdr.bootable = false;
                vbdr.userdevice = diskNumber;
                vbdr.mode = Types.VbdMode.RW;
                vbdr.type = Types.VbdType.DISK;
                vbdr.unpluggable = true;
                VBD vbd = VBD.create(conn, vbdr);

                // Attach the VBD to the VM
                vbd.plug(conn);

                // Update the VDI's label to include the VM name
                vdi.setNameLabel(conn, vmName + "-DATA");

                return new AttachVolumeAnswer(cmd, Long.parseLong(diskNumber));
            } else {
                // Look up all VBDs for this VDI
                Set<VBD> vbds = vdi.getVBDs(conn);

                // Detach each VBD from its VM, and then destroy it
                for (VBD vbd : vbds) {
                    VBD.Record vbdr = vbd.getRecord(conn);

                    if (vbdr.currentlyAttached) {
                        vbd.unplug(conn);
                    }

                    vbd.destroy(conn);
                }

                // Update the VDI's label to be "detached"
                vdi.setNameLabel(conn, "detached");
                
                umount(conn, vdi);

                return new AttachVolumeAnswer(cmd);
            }
        } catch (XenAPIException e) {
            String msg = errorMsg + " for uuid: " + cmd.getVolumePath() + "  due to " + e.toString();
            s_logger.warn(msg, e);
            return new AttachVolumeAnswer(cmd, msg);
        } catch (Exception e) {
            String msg = errorMsg + " for uuid: " + cmd.getVolumePath() + "  due to "  + e.getMessage();
            s_logger.warn(msg, e);
            return new AttachVolumeAnswer(cmd, msg);
        }

    }

    protected void umount(Connection conn, VDI vdi) {
        
    }

    protected Answer execute(final AttachIsoCommand cmd) {
        Connection conn = getConnection();
        boolean attach = cmd.isAttach();
        String vmName = cmd.getVmName();
        String isoURL = cmd.getIsoPath();

        String errorMsg;
        if (attach) {
            errorMsg = "Failed to attach ISO";
        } else {
            errorMsg = "Failed to detach ISO";
        }
        try {
            if (attach) {
                VBD isoVBD = null;

                // Find the VM
                VM vm = getVM(conn, vmName);

                // Find the ISO VDI
                VDI isoVDI = getIsoVDIByURL(conn, vmName, isoURL);

                // Find the VM's CD-ROM VBD
                Set<VBD> vbds = vm.getVBDs(conn);
                for (VBD vbd : vbds) {
                    String userDevice = vbd.getUserdevice(conn);
                    Types.VbdType type = vbd.getType(conn);

                    if (userDevice.equals("3") && type == Types.VbdType.CD) {
                        isoVBD = vbd;
                        break;
                    }
                }

                if (isoVBD == null) {
                    throw new CloudRuntimeException("Unable to find CD-ROM VBD for VM: " + vmName);
                } else {
                    // If an ISO is already inserted, eject it
                    if (isoVBD.getEmpty(conn) == false) {
                        isoVBD.eject(conn);
                    }

                    // Insert the new ISO
                    isoVBD.insert(conn, isoVDI);
                }

                return new Answer(cmd);
            } else {
                // Find the VM
                VM vm = getVM(conn, vmName);
                String vmUUID = vm.getUuid(conn);

                // Find the ISO VDI
                VDI isoVDI = getIsoVDIByURL(conn, vmName, isoURL);

                SR sr = isoVDI.getSR(conn);

                // Look up all VBDs for this VDI
                Set<VBD> vbds = isoVDI.getVBDs(conn);

                // Iterate through VBDs, and if the VBD belongs the VM, eject
                // the ISO from it
                for (VBD vbd : vbds) {
                    VM vbdVM = vbd.getVM(conn);
                    String vbdVmUUID = vbdVM.getUuid(conn);

                    if (vbdVmUUID.equals(vmUUID)) {
                        // If an ISO is already inserted, eject it
                        if (!vbd.getEmpty(conn)) {
                            vbd.eject(conn);
                        }

                        break;
                    }
                }

                if (!sr.getNameLabel(conn).startsWith("XenServer Tools")) {
                    removeSR(conn, sr);
                }

                return new Answer(cmd);
            }
        } catch (XenAPIException e) {
            s_logger.warn(errorMsg + ": " + e.toString(), e);
            return new Answer(cmd, false, e.toString());
        } catch (Exception e) {
            s_logger.warn(errorMsg + ": " + e.toString(), e);
            return new Answer(cmd, false, e.getMessage());
        }
    }

    boolean IsISCSI(String type) {
        return SRType.LVMOHBA.equals(type) || SRType.LVMOISCSI.equals(type) || SRType.LVM.equals(type) ;
    }
    
    protected ManageSnapshotAnswer execute(final ManageSnapshotCommand cmd) {
        Connection conn = getConnection();
        long snapshotId = cmd.getSnapshotId();
        String snapshotName = cmd.getSnapshotName();

        // By default assume failure
        boolean success = false;
        String cmdSwitch = cmd.getCommandSwitch();
        String snapshotOp = "Unsupported snapshot command." + cmdSwitch;
        if (cmdSwitch.equals(ManageSnapshotCommand.CREATE_SNAPSHOT)) {
            snapshotOp = "create";
        } else if (cmdSwitch.equals(ManageSnapshotCommand.DESTROY_SNAPSHOT)) {
            snapshotOp = "destroy";
        }
        String details = "ManageSnapshotCommand operation: " + snapshotOp + " Failed for snapshotId: " + snapshotId;
        String snapshotUUID = null;

        try {
            if (cmdSwitch.equals(ManageSnapshotCommand.CREATE_SNAPSHOT)) {
                // Look up the volume
                String volumeUUID = cmd.getVolumePath();
                VDI volume = VDI.getByUuid(conn, volumeUUID);

                // Create a snapshot
                VDI snapshot = volume.snapshot(conn, new HashMap<String, String>());
                
                if (snapshotName != null) {
                    snapshot.setNameLabel(conn, snapshotName);
                }
                // Determine the UUID of the snapshot

                snapshotUUID = snapshot.getUuid(conn);
                String preSnapshotUUID = cmd.getSnapshotPath();
                //check if it is a empty snapshot
                if( preSnapshotUUID != null) {
                    SR sr = volume.getSR(conn);
                    String srUUID = sr.getUuid(conn);
                    String type = sr.getType(conn);
                    Boolean isISCSI = IsISCSI(type);
                    String snapshotParentUUID = getVhdParent(conn, srUUID, snapshotUUID, isISCSI);
                    
                    String preSnapshotParentUUID = getVhdParent(conn, srUUID, preSnapshotUUID, isISCSI);
                    if( snapshotParentUUID != null && snapshotParentUUID.equals(preSnapshotParentUUID)) {
                        // this is empty snapshot, remove it
                        snapshot.destroy(conn);
                        snapshotUUID = preSnapshotUUID;
                    }
                    
                }
                
                success = true;
                details = null;
            } else if (cmd.getCommandSwitch().equals(ManageSnapshotCommand.DESTROY_SNAPSHOT)) {
                // Look up the snapshot
                snapshotUUID = cmd.getSnapshotPath();
                VDI snapshot = getVDIbyUuid(conn, snapshotUUID);

                snapshot.destroy(conn);
                snapshotUUID = null;
                success = true;
                details = null;
            }
        } catch (XenAPIException e) {
            details += ", reason: " + e.toString();
            s_logger.warn(details, e);
        } catch (Exception e) {
            details += ", reason: " + e.toString();
            s_logger.warn(details, e);
        }

        return new ManageSnapshotAnswer(cmd, snapshotId, snapshotUUID, success, details);
    }

    protected CreatePrivateTemplateAnswer execute(final CreatePrivateTemplateFromVolumeCommand cmd) {
        Connection conn = getConnection();
        String secondaryStoragePoolURL = cmd.getSecondaryStorageURL();
        String volumeUUID = cmd.getVolumePath();
        Long accountId = cmd.getAccountId();
        String userSpecifiedName = cmd.getTemplateName();
        Long templateId = cmd.getTemplateId();

        String details = null;
        SR tmpltSR = null;
        boolean result = false;
        try {
            
            URI uri = new URI(secondaryStoragePoolURL);
            String secondaryStorageMountPath = uri.getHost() + ":" + uri.getPath();
            String installPath = "template/tmpl/" + accountId + "/" + templateId;
            if( !createSecondaryStorageFolder(conn, secondaryStorageMountPath, installPath)) {
                details = " Filed to create folder " + installPath + " in secondary storage";
                s_logger.warn(details);
                return new CreatePrivateTemplateAnswer(cmd, false, details);
            }

            VDI volume = getVDIbyUuid(conn, volumeUUID);
            // create template SR
            URI tmpltURI = new URI(secondaryStoragePoolURL + "/" + installPath);
            tmpltSR = createNfsSRbyURI(conn, tmpltURI, false);

            // copy volume to template SR
            VDI tmpltVDI = cloudVDIcopy(conn, volume, tmpltSR);
            // scan makes XenServer pick up VDI physicalSize
            tmpltSR.scan(conn);
            if (userSpecifiedName != null) {
                tmpltVDI.setNameLabel(conn, userSpecifiedName);
            }

            String tmpltUUID = tmpltVDI.getUuid(conn);
            String tmpltFilename = tmpltUUID + ".vhd";
            long virtualSize = tmpltVDI.getVirtualSize(conn);
            long physicalSize = tmpltVDI.getPhysicalUtilisation(conn);
            // create the template.properties file
            String templatePath = secondaryStorageMountPath + "/" + installPath;
            result = postCreatePrivateTemplate(conn, templatePath, tmpltFilename, tmpltUUID, userSpecifiedName, null, physicalSize, virtualSize, templateId);
            if (!result) {
                throw new CloudRuntimeException("Could not create the template.properties file on secondary storage dir: " + tmpltURI);
            }
            installPath = installPath + "/" + tmpltFilename;
            return new CreatePrivateTemplateAnswer(cmd, true, null, installPath, virtualSize, physicalSize, tmpltUUID, ImageFormat.VHD);
        } catch (XenAPIException e) {
            details = "Creating template from volume " + volumeUUID + " failed due to " + e.getMessage();
            s_logger.error(details, e);
        } catch (Exception e) {
            details = "Creating template from volume " + volumeUUID + " failed due to " + e.getMessage();
            s_logger.error(details, e);
        } finally {
            // Remove the secondary storage SR
            removeSR(conn, tmpltSR);
        }
        return new CreatePrivateTemplateAnswer(cmd, result, details);
    }
    
    protected Answer execute(final UpgradeSnapshotCommand cmd) {
        
        String secondaryStoragePoolURL = cmd.getSecondaryStoragePoolURL();
        String backedUpSnapshotUuid = cmd.getSnapshotUuid();
        Long volumeId = cmd.getVolumeId();
        Long accountId = cmd.getAccountId();
        Long templateId = cmd.getTemplateId();
        Long tmpltAcountId = cmd.getTmpltAccountId();
        String version = cmd.getVersion();
        
        if ( !version.equals("2.1") ) {
            return new Answer(cmd, true, "success");
        }
        try {
            Connection conn = getConnection();
            URI uri = new URI(secondaryStoragePoolURL);
            String secondaryStorageMountPath = uri.getHost() + ":" + uri.getPath();
            String snapshotPath = secondaryStorageMountPath + "/snapshots/" + accountId + "/" + volumeId + "/" + backedUpSnapshotUuid + ".vhd";
            String templatePath = secondaryStorageMountPath + "/template/tmpl/" + tmpltAcountId + "/" + templateId;
            upgradeSnapshot(conn, templatePath, snapshotPath);
            return new Answer(cmd, true, "success");
        } catch (Exception e) {
            String details = "upgrading snapshot " + backedUpSnapshotUuid + " failed due to " + e.toString();
            s_logger.error(details, e);
            
        }
        return new Answer(cmd, false, "failure");
    }

    protected CreatePrivateTemplateAnswer execute(final CreatePrivateTemplateFromSnapshotCommand cmd) {
        Connection conn = getConnection();
        Long accountId = cmd.getAccountId();
        Long volumeId = cmd.getVolumeId();
        String secondaryStoragePoolURL = cmd.getSecondaryStoragePoolURL();
        String backedUpSnapshotUuid = cmd.getSnapshotUuid();
        Long newTemplateId = cmd.getNewTemplateId();
        String userSpecifiedName = cmd.getTemplateName();
        // By default, assume failure
        String details = null;
        boolean result = false;
        try {
            URI uri = new URI(secondaryStoragePoolURL);
            String secondaryStorageMountPath = uri.getHost() + ":" + uri.getPath();
            String installPath = "template/tmpl/" + accountId + "/" + newTemplateId;
            if( !createSecondaryStorageFolder(conn, secondaryStorageMountPath, installPath)) {
                details = " Filed to create folder " + installPath + " in secondary storage";
                s_logger.warn(details);
                return new CreatePrivateTemplateAnswer(cmd, false, details);
            }
            String templatePath = secondaryStorageMountPath + "/" + installPath;
            // create snapshot SR
            String snapshotPath = secondaryStorageMountPath + "/snapshots/" + accountId + "/" + volumeId + "/" + backedUpSnapshotUuid + ".vhd";
            String results = createTemplateFromSnapshot(conn, templatePath, snapshotPath);
            String[] tmp = results.split("#");
            String tmpltUuid = tmp[1];
            long physicalSize = Long.parseLong(tmp[2]);
            long virtualSize = Long.parseLong(tmp[3]) * 1024 * 1024;
            String tmpltFilename = tmpltUuid + ".vhd";

            // create the template.properties file
            result = postCreatePrivateTemplate(conn, templatePath, tmpltFilename, tmpltUuid, userSpecifiedName, null, physicalSize, virtualSize, newTemplateId);
            if (!result) {
                throw new CloudRuntimeException("Could not create the template.properties file on secondary storage dir: " + templatePath);
            }
            installPath = installPath + "/" + tmpltFilename;
            return new CreatePrivateTemplateAnswer(cmd, true, null, installPath, virtualSize, physicalSize, tmpltUuid, ImageFormat.VHD);
        } catch (Exception e) {
            details = "Creating template from snapshot " + backedUpSnapshotUuid + " failed due to " + e.toString();
            s_logger.error(details, e);
        }
        return new CreatePrivateTemplateAnswer(cmd, result, details);
    }
    
    private boolean destroySnapshotOnPrimaryStorageExceptThis(Connection conn, String volumeUuid, String avoidSnapshotUuid){
        try {
            VDI volume = getVDIbyUuid(conn, volumeUuid);
            if (volume == null) {
                throw new InternalErrorException("Could not destroy snapshot on volume " + volumeUuid + " due to can not find it");
            }
            Set<VDI> snapshots = volume.getSnapshots(conn);
            for( VDI snapshot : snapshots ) {
                    try {
                            if(! snapshot.getUuid(conn).equals(avoidSnapshotUuid)) {
                            snapshot.destroy(conn);
                            }
                } catch (Exception e) {
                    String msg = "Destroying snapshot: " + snapshot+ " on primary storage failed due to " + e.toString();
                    s_logger.warn(msg, e);
                }
            }
            s_logger.debug("Successfully destroyed snapshot on volume: " + volumeUuid + " execept this current snapshot "+ avoidSnapshotUuid );
            return true;
        } catch (XenAPIException e) {
            String msg = "Destroying snapshot on volume: " + volumeUuid + " execept this current snapshot "+ avoidSnapshotUuid + " failed due to " + e.toString();
            s_logger.error(msg, e);
        } catch (Exception e) {
            String msg = "Destroying snapshot on volume: " + volumeUuid + " execept this current snapshot "+ avoidSnapshotUuid + " failed due to " + e.toString();
            s_logger.warn(msg, e);
        }

        return false;
    }

    protected BackupSnapshotAnswer execute(final BackupSnapshotCommand cmd) {
        Connection conn = getConnection();
        String primaryStorageNameLabel = cmd.getPrimaryStoragePoolNameLabel();
        Long dcId = cmd.getDataCenterId();
        Long accountId = cmd.getAccountId();
        Long volumeId = cmd.getVolumeId();
        String secondaryStoragePoolURL = cmd.getSecondaryStoragePoolURL();
        String snapshotUuid = cmd.getSnapshotUuid(); // not null: Precondition.
        String prevBackupUuid = cmd.getPrevBackupUuid();
        String prevSnapshotUuid = cmd.getPrevSnapshotUuid();
        // By default assume failure
        String details = null;
        boolean success = false;
        String snapshotBackupUuid = null;
        boolean fullbackup = true;
        try {
            SR primaryStorageSR = getSRByNameLabelandHost(conn, primaryStorageNameLabel);
            if (primaryStorageSR == null) {
                throw new InternalErrorException("Could not backup snapshot because the primary Storage SR could not be created from the name label: " + primaryStorageNameLabel);
            }
            String psUuid = primaryStorageSR.getUuid(conn);
            Boolean isISCSI = IsISCSI(primaryStorageSR.getType(conn));
            URI uri = new URI(secondaryStoragePoolURL);
            String secondaryStorageMountPath = uri.getHost() + ":" + uri.getPath();
            VDI snapshotVdi = getVDIbyUuid(conn, snapshotUuid);
            if ( prevBackupUuid != null ) {
                try {
                    String snapshotPaUuid = getVhdParent(conn, psUuid, snapshotUuid, isISCSI);
                    if( snapshotPaUuid != null ) {
                        String snashotPaPaPaUuid = getVhdParent(conn, psUuid, snapshotPaUuid, isISCSI);
                        String prevSnashotPaUuid = getVhdParent(conn, psUuid, prevSnapshotUuid, isISCSI);
                        if (snashotPaPaPaUuid != null && prevSnashotPaUuid!= null && prevSnashotPaUuid.equals(snashotPaPaPaUuid)) {
                            fullbackup = false;
                        }
                    }
                } catch (Exception e) {
                }
            }
            String filename = volumeId + "_" + cmd.getSnapshotId() + "_" + cmd.getSnapshotUuid();

            if (fullbackup) {
                // the first snapshot is always a full snapshot
                String folder = "snapshots/" + accountId + "/" + volumeId;
                if( !createSecondaryStorageFolder(conn, secondaryStorageMountPath, folder)) {
                    details = " Filed to create folder " + folder + " in secondary storage";
                    s_logger.warn(details);
                    return new BackupSnapshotAnswer(cmd, false, details, null, false);
                }
                String snapshotMountpoint = secondaryStoragePoolURL + "/" + folder;
                SR snapshotSr = null;
                try {
                    snapshotSr = createNfsSRbyURI(conn, new URI(snapshotMountpoint), false);
                    VDI backedVdi = cloudVDIcopy(conn, snapshotVdi, snapshotSr);
                    snapshotBackupUuid = backedVdi.getUuid(conn);
                    if( cmd.getSwift() != null ) {
                        try {
                            swiftBackupSnapshot(cmd.getSwift(), snapshotSr.getUuid(conn), snapshotBackupUuid, filename, false);
                            snapshotBackupUuid = filename;
                        } finally {
                            deleteSnapshotBackup(conn, dcId, accountId, volumeId, secondaryStorageMountPath, snapshotBackupUuid);
                        }
                    }
                    success = true;
                } finally {
                    if( snapshotSr != null) {
                        removeSR(conn, snapshotSr);
                    }
                }
            } else {
                String primaryStorageSRUuid = primaryStorageSR.getUuid(conn);
                if( cmd.getSwift() != null ) {
                    swiftBackupSnapshot(cmd.getSwift(), primaryStorageSRUuid, snapshotUuid, filename, isISCSI);
                    snapshotBackupUuid = filename;
                    success = true;
                } else {
                    snapshotBackupUuid = backupSnapshot(conn, primaryStorageSRUuid, dcId, accountId, volumeId, secondaryStorageMountPath, snapshotUuid, prevBackupUuid, isISCSI);
                    success = (snapshotBackupUuid != null);
                }
            }
            if (success) {
                details = "Successfully backedUp the snapshotUuid: " + snapshotUuid + " to secondary storage.";
                String volumeUuid = cmd.getVolumePath();
                destroySnapshotOnPrimaryStorageExceptThis(conn, volumeUuid, snapshotUuid);
            }
        } catch (XenAPIException e) {
            details = "BackupSnapshot Failed due to " + e.toString();
            s_logger.warn(details, e);
        } catch (Exception e) {
            details = "BackupSnapshot Failed due to " + e.getMessage();
            s_logger.warn(details, e);
        }

        return new BackupSnapshotAnswer(cmd, success, details, snapshotBackupUuid, fullbackup);
    }

    protected CreateVolumeFromSnapshotAnswer execute(final CreateVolumeFromSnapshotCommand cmd) {
        Connection conn = getConnection();
        String primaryStorageNameLabel = cmd.getPrimaryStoragePoolNameLabel();
        Long accountId = cmd.getAccountId();
        Long volumeId = cmd.getVolumeId();
        String secondaryStoragePoolURL = cmd.getSecondaryStoragePoolURL();
        String backedUpSnapshotUuid = cmd.getSnapshotUuid();

        boolean result = false;
        // Generic error message.
        String details = null;
        String volumeUUID = null;
        SR snapshotSR = null;
        
        if (secondaryStoragePoolURL == null) {
            details += " because the URL passed: " + secondaryStoragePoolURL + " is invalid.";
            return new CreateVolumeFromSnapshotAnswer(cmd, result, details, volumeUUID);
        }
        try {
            SR primaryStorageSR = getSRByNameLabelandHost(conn, primaryStorageNameLabel);
            if (primaryStorageSR == null) {
                throw new InternalErrorException("Could not create volume from snapshot because the primary Storage SR could not be created from the name label: "
                        + primaryStorageNameLabel);
            }
            // Get the absolute path of the snapshot on the secondary storage.
            URI snapshotURI = new URI(secondaryStoragePoolURL + "/snapshots/" + accountId + "/" + volumeId );
            String snapshotPath = snapshotURI.getHost() + ":" + snapshotURI.getPath() + "/" + backedUpSnapshotUuid + ".vhd";
            String srUuid = primaryStorageSR.getUuid(conn);
            volumeUUID = copy_vhd_from_secondarystorage(conn, snapshotPath, srUuid);
            result = true;
        } catch (XenAPIException e) {
            details += " due to " + e.toString();
            s_logger.warn(details, e);
        } catch (Exception e) {
            details += " due to " + e.getMessage();
            s_logger.warn(details, e);
        } finally {
            // In all cases, if the temporary SR was created, forget it.
            if (snapshotSR != null) {
                removeSR(conn, snapshotSR);
            }
        }
        if (!result) {
            // Is this logged at a higher level?
            s_logger.error(details);
        }

        // In all cases return something.
        return new CreateVolumeFromSnapshotAnswer(cmd, result, details, volumeUUID);
    }

    protected DeleteSnapshotBackupAnswer execute(final DeleteSnapshotBackupCommand cmd) {
        Connection conn = getConnection();
        Long dcId = cmd.getDataCenterId();
        Long accountId = cmd.getAccountId();
        Long volumeId = cmd.getVolumeId();
        String secondaryStoragePoolURL = cmd.getSecondaryStoragePoolURL();
        String backupUUID = cmd.getSnapshotUuid();
        String details = null;
        boolean success = false;

        URI uri = null;
        try {
            uri = new URI(secondaryStoragePoolURL);
        } catch (URISyntaxException e) {
            details = "Error finding the secondary storage URL" + e.getMessage();
            s_logger.error(details, e);
        }
        if (uri != null) {
            String secondaryStorageMountPath = uri.getHost() + ":" + uri.getPath();
     
            details = deleteSnapshotBackup(conn, dcId, accountId, volumeId, secondaryStorageMountPath, backupUUID);
            success = (details != null && details.equals("1"));
            if (success) {
                s_logger.debug("Successfully deleted snapshot backup " + backupUUID);
            }
        }
        return new DeleteSnapshotBackupAnswer(cmd, true, details);
    }

    protected Answer execute(DeleteSnapshotsDirCommand cmd) {
        Connection conn = getConnection();
        Long dcId = cmd.getDataCenterId();
        Long accountId = cmd.getAccountId();
        Long volumeId = cmd.getVolumeId();
        String secondaryStoragePoolURL = cmd.getSecondaryStoragePoolURL();
        String snapshotUUID = cmd.getSnapshotUuid();
        String primaryStorageNameLabel = cmd.getPrimaryStoragePoolNameLabel();

        String details = null;
        boolean success = false;

        SR primaryStorageSR = null;
        try {
            primaryStorageSR = getSRByNameLabelandHost(conn, primaryStorageNameLabel);
            if (primaryStorageSR == null) {
                details = "Primary Storage SR could not be created from the name label: " + primaryStorageNameLabel;
            }
        } catch (XenAPIException e) {
            details = "Couldn't determine primary SR type " + e.getMessage();
            s_logger.error(details, e);
        } catch (Exception e) {
            details = "Couldn't determine primary SR type " + e.getMessage();
            s_logger.error(details, e);
        }

        if (primaryStorageSR != null) {
            if (snapshotUUID != null) {
                VDI snapshotVDI = getVDIbyUuid(conn, snapshotUUID);
                if (snapshotVDI != null) {
                    destroyVDI(conn, snapshotVDI);
                }
            }
        }
        URI uri = null;
        try {
            uri = new URI(secondaryStoragePoolURL);
        } catch (URISyntaxException e) {
            details = "Error finding the secondary storage URL" + e.getMessage();
            s_logger.error(details, e);
        }
        if (uri != null) {
            String secondaryStorageMountPath = uri.getHost() + ":" + uri.getPath();

            success = deleteSnapshotsDir(conn, dcId, accountId, volumeId, secondaryStorageMountPath);
            if (success) {
                details = "Successfully deleted snapshotsDir for volume: " + volumeId;
                s_logger.debug(details);
            } else {
                details = "Failed to delete snapshotsDir for volume: " + volumeId;
                s_logger.warn(details);
            }
        }

        return new Answer(cmd, success, details);
    }

    protected VM getVM(Connection conn, String vmName) {
        // Look up VMs with the specified name
        Set<VM> vms;
        try {
            vms = VM.getByNameLabel(conn, vmName);
        } catch (XenAPIException e) {
            throw new CloudRuntimeException("Unable to get " + vmName + ": " + e.toString(), e);
        } catch (Exception e) {
            throw new CloudRuntimeException("Unable to get " + vmName + ": " + e.getMessage(), e);
        }

        // If there are no VMs, throw an exception
        if (vms.size() == 0) {
            throw new CloudRuntimeException("VM with name: " + vmName + " does not exist.");
        }

        // If there is more than one VM, print a warning
        if (vms.size() > 1) {
            s_logger.warn("Found " + vms.size() + " VMs with name: " + vmName);
        }

        // Return the first VM in the set
        return vms.iterator().next();
    }

    protected VDI getIsoVDIByURL(Connection conn, String vmName, String isoURL) {
        SR isoSR = null;
        String mountpoint = null;
        if (isoURL.startsWith("xs-tools")) {
            try {
                Set<VDI> vdis = VDI.getByNameLabel(conn, isoURL);
                if (vdis.isEmpty()) {
                    throw new CloudRuntimeException("Could not find ISO with URL: " + isoURL);
                }
                return vdis.iterator().next();

            } catch (XenAPIException e) {
                throw new CloudRuntimeException("Unable to get pv iso: " + isoURL + " due to " + e.toString());
            } catch (Exception e) {
                throw new CloudRuntimeException("Unable to get pv iso: " + isoURL + " due to " + e.toString());
            }
        }

        int index = isoURL.lastIndexOf("/");
        mountpoint = isoURL.substring(0, index);

        URI uri;
        try {
            uri = new URI(mountpoint);
        } catch (URISyntaxException e) {
            throw new CloudRuntimeException("isoURL is wrong: " + isoURL);
        }
        isoSR = getISOSRbyVmName(conn, vmName);
        if (isoSR == null) {
            isoSR = createIsoSRbyURI(conn, uri, vmName, false);
        }

        String isoName = isoURL.substring(index + 1);

        VDI isoVDI = getVDIbyLocationandSR(conn, isoName, isoSR);

        if (isoVDI != null) {
            return isoVDI;
        } else {
            throw new CloudRuntimeException("Could not find ISO with URL: " + isoURL);
        }
    }

    protected SR getStorageRepository(Connection conn, StorageFilerTO pool) {
        Set<SR> srs;
        try {
            srs = SR.getByNameLabel(conn, pool.getUuid());
        } catch (XenAPIException e) {
            throw new CloudRuntimeException("Unable to get SR " + pool.getUuid() + " due to " + e.toString(), e);
        } catch (Exception e) {
            throw new CloudRuntimeException("Unable to get SR " + pool.getUuid() + " due to " + e.getMessage(), e);
        }

        if (srs.size() > 1) {
            throw new CloudRuntimeException("More than one storage repository was found for pool with uuid: " + pool.getUuid());
        } else if (srs.size() == 1) {
            SR sr = srs.iterator().next();
            if (s_logger.isDebugEnabled()) {
                s_logger.debug("SR retrieved for " + pool.getId());
            }

            if (checkSR(conn, sr)) {
                return sr;
            }
            throw new CloudRuntimeException("SR check failed for storage pool: " + pool.getUuid() + "on host:" + _host.uuid);
        } else {
            throw new CloudRuntimeException("Can not see storage pool: " + pool.getUuid() + " from on host:" + _host.uuid);
        }
    }
    

    protected Answer execute(final CheckConsoleProxyLoadCommand cmd) {
        return executeProxyLoadScan(cmd, cmd.getProxyVmId(), cmd.getProxyVmName(), cmd.getProxyManagementIp(), cmd.getProxyCmdPort());
    }

    protected Answer execute(final WatchConsoleProxyLoadCommand cmd) {
        return executeProxyLoadScan(cmd, cmd.getProxyVmId(), cmd.getProxyVmName(), cmd.getProxyManagementIp(), cmd.getProxyCmdPort());
    }

    protected Answer executeProxyLoadScan(final Command cmd, final long proxyVmId, final String proxyVmName, final String proxyManagementIp, final int cmdPort) {
        String result = null;

        final StringBuffer sb = new StringBuffer();
        sb.append("http://").append(proxyManagementIp).append(":" + cmdPort).append("/cmd/getstatus");

        boolean success = true;
        try {
            final URL url = new URL(sb.toString());
            final URLConnection conn = url.openConnection();

            // setting TIMEOUTs to avoid possible waiting until death situations
            conn.setConnectTimeout(5000);
            conn.setReadTimeout(5000);

            final InputStream is = conn.getInputStream();
            final BufferedReader reader = new BufferedReader(new InputStreamReader(is));
            final StringBuilder sb2 = new StringBuilder();
            String line = null;
            try {
                while ((line = reader.readLine()) != null) {
                    sb2.append(line + "\n");
                }
                result = sb2.toString();
            } catch (final IOException e) {
                success = false;
            } finally {
                try {
                    is.close();
                } catch (final IOException e) {
                    s_logger.warn("Exception when closing , console proxy address : " + proxyManagementIp);
                    success = false;
                }
            }
        } catch (final IOException e) {
            s_logger.warn("Unable to open console proxy command port url, console proxy address : " + proxyManagementIp);
            success = false;
        }

        return new ConsoleProxyLoadAnswer(cmd, proxyVmId, proxyVmName, success, result);
    }

    
    protected boolean createSecondaryStorageFolder(Connection conn, String remoteMountPath, String newFolder) {
        String result = callHostPlugin(conn, "vmopsSnapshot", "create_secondary_storage_folder", "remoteMountPath", remoteMountPath, "newFolder", newFolder);
        return (result != null);
    }

    protected boolean deleteSecondaryStorageFolder(Connection conn, String remoteMountPath, String folder) {
        String details = callHostPlugin(conn, "vmopsSnapshot", "delete_secondary_storage_folder", "remoteMountPath", remoteMountPath, "folder", folder);
        return (details != null && details.equals("1"));
    }

    protected boolean postCreatePrivateTemplate(Connection conn, String templatePath, String tmpltFilename, String templateName, String templateDescription, String checksum, long size, long virtualSize, long templateId) {

        if (templateDescription == null) {
            templateDescription = "";
        }

        if (checksum == null) {
            checksum = "";
        }

        String result = callHostPlugin(conn, "vmopsSnapshot", "post_create_private_template", "templatePath", templatePath, "templateFilename", tmpltFilename, "templateName", templateName, "templateDescription", templateDescription,
                "checksum", checksum, "size", String.valueOf(size), "virtualSize", String.valueOf(virtualSize), "templateId", String.valueOf(templateId));

        boolean success = false;
        if (result != null && !result.isEmpty()) {
            // Else, command threw an exception which has already been logged.

            if (result.equalsIgnoreCase("1")) {
                s_logger.debug("Successfully created template.properties file on secondary storage for " + tmpltFilename);
                success = true;
            } else {
                s_logger.warn("Could not create template.properties file on secondary storage for " + tmpltFilename + " for templateId: " + templateId);
            }
        }

        return success;
    }
    
    protected String getVhdParent(Connection conn, String primaryStorageSRUuid, String snapshotUuid, Boolean isISCSI) {
        String parentUuid = callHostPlugin(conn, "vmopsSnapshot", "getVhdParent", "primaryStorageSRUuid", primaryStorageSRUuid,
                "snapshotUuid", snapshotUuid, "isISCSI", isISCSI.toString());

        if (parentUuid == null || parentUuid.isEmpty() || parentUuid.equalsIgnoreCase("None")) {
            s_logger.debug("Unable to get parent of VHD " + snapshotUuid + " in SR " + primaryStorageSRUuid);
            // errString is already logged.
            return null;
        }
        return parentUuid;
    }

    protected boolean destroySnapshotOnPrimaryStorage(Connection conn, String snapshotUuid) {
        // Precondition snapshotUuid != null
        try {
            VDI snapshot = getVDIbyUuid(conn, snapshotUuid);
            if (snapshot == null) {
                throw new InternalErrorException("Could not destroy snapshot " + snapshotUuid + " because the snapshot VDI was null");
            }
            snapshot.destroy(conn);
            s_logger.debug("Successfully destroyed snapshotUuid: " + snapshotUuid + " on primary storage");
            return true;
        } catch (XenAPIException e) {
            String msg = "Destroy snapshotUuid: " + snapshotUuid + " on primary storage failed due to " + e.toString();
            s_logger.error(msg, e);
        } catch (Exception e) {
            String msg = "Destroy snapshotUuid: " + snapshotUuid + " on primary storage failed due to " + e.getMessage();
            s_logger.warn(msg, e);
        }

        return false;
    }

    protected String deleteSnapshotBackup(Connection conn, Long dcId, Long accountId, Long volumeId, String secondaryStorageMountPath, String backupUUID) {

        // If anybody modifies the formatting below again, I'll skin them
        String result = callHostPlugin(conn, "vmopsSnapshot", "deleteSnapshotBackup", "backupUUID", backupUUID, "dcId", dcId.toString(), "accountId", accountId.toString(),
                "volumeId", volumeId.toString(), "secondaryStorageMountPath", secondaryStorageMountPath);

        return result;
    }

    protected boolean deleteSnapshotsDir(Connection conn, Long dcId, Long accountId, Long volumeId, String secondaryStorageMountPath) {
        return deleteSecondaryStorageFolder(conn, secondaryStorageMountPath, dcId.toString() + "/" + accountId.toString() + "/" + volumeId.toString());             
    }


    @Override
    public boolean start() {
        return true;
    }

    @Override
    public boolean stop() {
        disconnected();
        return true;
    }

    @Override
    public String getName() {
        return _name;
    }

    @Override
    public IAgentControl getAgentControl() {
        return _agentControl;
    }

    @Override
    public void setAgentControl(IAgentControl agentControl) {
        _agentControl = agentControl;
    }
    
    protected Answer execute(PoolEjectCommand cmd) {
        Connection conn = getConnection();
        String hostuuid = cmd.getHostuuid();
        try {
            Map<Host, Host.Record> hostrs = Host.getAllRecords(conn);
            boolean found = false;
            for( Host.Record hr : hostrs.values() ) {
            	if( hr.uuid.equals(hostuuid)) {
            		found = true;
            	}
            }
            if( ! found) {
                s_logger.debug("host " + hostuuid + " has already been ejected from pool " + _host.pool);
                return new Answer(cmd);
            }
            
            Pool pool = Pool.getAll(conn).iterator().next();
            Pool.Record poolr = pool.getRecord(conn);

            Host.Record masterRec = poolr.master.getRecord(conn);
            if (hostuuid.equals(masterRec.uuid)) {
                s_logger.debug("This is last host to eject, so don't need to eject: " + hostuuid);
                return new Answer(cmd);
            }
            
            Host host = Host.getByUuid(conn, hostuuid);
            // remove all tags cloud stack add before eject
            Host.Record hr = host.getRecord(conn);
            Iterator<String> it = hr.tags.iterator();
            while (it.hasNext()) {
                String tag = it.next();
                if (tag.startsWith("vmops-version-")) {
                    it.remove();
                }
            }
            // eject from pool
            try {
            	Pool.eject(conn, host);
            	try {
            	    Thread.sleep(10 * 1000);
            	} catch (InterruptedException e) {
            	}
            } catch (XenAPIException e) {
                String msg = "Unable to eject host " + _host.uuid + " due to " + e.toString();
                s_logger.warn(msg);
                host.destroy(conn);
            }
            return new Answer(cmd);
        } catch (XenAPIException e) {
            String msg = "XenAPIException Unable to destroy host " + _host.uuid + " in xenserver database due to " + e.toString();
            s_logger.warn(msg, e);
            return new Answer(cmd, false, msg);
        } catch (Exception e) {
            String msg = "Exception Unable to destroy host " + _host.uuid + " in xenserver database due to " + e.getMessage();
            s_logger.warn(msg, e);
            return new Answer(cmd, false, msg);
        }
    }
    
    private Answer execute(CleanupNetworkRulesCmd cmd) {
        if (!_canBridgeFirewall) {
            return new Answer(cmd, true, null);
        }
        Connection conn = getConnection();
        String result = callHostPlugin(conn, "vmops","cleanup_rules", "instance", _instance);
        int numCleaned = Integer.parseInt(result);
        if (result == null || result.isEmpty() || (numCleaned < 0)) {
            s_logger.warn("Failed to cleanup rules for host " + _host.ip);
            return new Answer(cmd, false, result);
        }
        if (numCleaned > 0) {
            s_logger.info("Cleaned up rules for " + result + " vms on host " + _host.ip);
        }
        return new Answer(cmd, true, result);
    }

    

    /**
     * XsNic represents a network and the host's specific PIF.
     */
    protected class XsLocalNetwork {
        private Network _n;
        private Network.Record _nr;
        private PIF _p;
        private PIF.Record _pr;

        public XsLocalNetwork(Network n) {
            this(n, null, null, null);
        }
        
        public XsLocalNetwork(Network n, Network.Record nr, PIF p, PIF.Record pr) {
            _n = n;
            _nr = nr;
            _p = p;
            _pr = pr;
        }
        
        public Network getNetwork() {
            return _n;
        }
        
        public Network.Record getNetworkRecord(Connection conn) throws XenAPIException, XmlRpcException {
            if (_nr == null) {
                _nr = _n.getRecord(conn);
            }
            
            return _nr;
        }
        
        public PIF getPif(Connection conn) throws XenAPIException, XmlRpcException {
            if (_p == null) {
                Network.Record nr = getNetworkRecord(conn);
                for (PIF pif : nr.PIFs) {
                    PIF.Record pr = pif.getRecord(conn);
                    if (_host.uuid.equals(pr.host.getUuid(conn))) {
                        if (s_logger.isDebugEnabled()) {
                            s_logger.debug("Found a network called " + nr.nameLabel + " on host=" + _host.ip + ";  Network=" + nr.uuid + "; pif=" + pr.uuid);
                        }
                        _p = pif;
                        _pr = pr;
                        break;
                    }
                }
            }
            return _p;
        }
        
        public PIF.Record getPifRecord(Connection conn) throws XenAPIException, XmlRpcException {
            if (_pr == null) {
                PIF p = getPif(conn);
                if (_pr == null) {
                    _pr = p.getRecord(conn);
                }
            }
            return _pr;
        }
    }

    // A list of UUIDs that are gathered from the XenServer when
    // the resource first connects to XenServer. These UUIDs do
    // not change over time.
    protected class XsHost {
        public String systemvmisouuid;
        public String uuid;
        public String ip;
        public String publicNetwork;
        public String privateNetwork;
        public String linkLocalNetwork;
        public Network vswitchNetwork;
        public String storageNetwork1;
        public String storageNetwork2;
        public String guestNetwork;
        public String guestPif;
        public String publicPif;
        public String privatePif;
        public String storagePif1;
        public String storagePif2;
        public String pool;
        public int speed;
        public int cpus;
        
        @Override
        public String toString() {
            return new StringBuilder("XS[").append(uuid).append("-").append(ip).append("]").toString();
        }
    }

    /*Override by subclass*/
	protected String getGuestOsType(String stdType, boolean bootFromCD) {
		return stdType;
	}

	private Answer execute(NetworkRulesSystemVmCommand cmd) {
	    boolean success = true;
	    Connection conn = getConnection();
	    if (cmd.getType() != VirtualMachine.Type.User) {
	        String result = callHostPlugin(conn, "vmops", "default_network_rules_systemvm", "vmName", cmd.getVmName());
	        if (result == null || result.isEmpty() || !Boolean.parseBoolean(result)) {
	            success = false;
	        }
	    }

	    return new Answer(cmd, success, "");
	}
	
<<<<<<< HEAD
	protected SetFirewallRulesAnswer execute(SetFirewallRulesCommand cmd) {
		String[] results = new String[cmd.getRules().length];
		String callResult;
		Connection conn = getConnection();
		String routerIp = cmd.getAccessDetail(NetworkElementCommand.ROUTER_IP);

		if (routerIp == null) {
			return new SetFirewallRulesAnswer(cmd, false, results);
		}
=======
  protected SetFirewallRulesAnswer execute(SetFirewallRulesCommand cmd) {
		String[] results = new String[cmd.getRules().length];
		String callResult;
        Connection conn = getConnection();
        String routerIp = cmd.getAccessDetail(NetworkElementCommand.ROUTER_IP);

		if (routerIp == null) {
			return new SetFirewallRulesAnswer(cmd, false, results);
        }
>>>>>>> b93c7bc6

		String[][] rules = cmd.generateFwRules();
		String args = "";
		args += routerIp + " -F ";
		StringBuilder sb = new StringBuilder();
		String[] fwRules = rules[0];
		if (fwRules.length > 0) {
			for (int i = 0; i < fwRules.length; i++) {
				sb.append(fwRules[i]).append(',');
			}
			args += " -a " + sb.toString();
<<<<<<< HEAD
		}

=======
  }
	
>>>>>>> b93c7bc6
		callResult = callHostPlugin(conn, "vmops", "setFirewallRule", "args", args);

		if (callResult == null || callResult.isEmpty()) {
		    //FIXME - in the future we have to process each rule separately; now we temporarily set every rule to be false if single rule fails
		    for (int i=0; i < results.length; i++) {
		        results[i] = "Failed";
		    }
			return new SetFirewallRulesAnswer(cmd, false, results);
		}
		return new SetFirewallRulesAnswer(cmd, true, results);
	}
}<|MERGE_RESOLUTION|>--- conflicted
+++ resolved
@@ -112,10 +112,10 @@
 import com.cloud.agent.api.RebootAnswer;
 import com.cloud.agent.api.RebootCommand;
 import com.cloud.agent.api.RebootRouterCommand;
+import com.cloud.agent.api.SecurityEgressRuleAnswer;
+import com.cloud.agent.api.SecurityEgressRulesCmd;
 import com.cloud.agent.api.SecurityIngressRuleAnswer;
 import com.cloud.agent.api.SecurityIngressRulesCmd;
-import com.cloud.agent.api.SecurityEgressRuleAnswer;
-import com.cloud.agent.api.SecurityEgressRulesCmd;
 import com.cloud.agent.api.SetupAnswer;
 import com.cloud.agent.api.SetupCommand;
 import com.cloud.agent.api.StartAnswer;
@@ -281,11 +281,7 @@
     protected String _localGateway;
 
     public enum SRType {
-<<<<<<< HEAD
         NFS, LVM, ISCSI, ISO, LVMOISCSI, LVMOHBA, EXT;
-=======
-        NFS, LVM, ISCSI, ISO, LVMOISCSI, LVMOHBA;
->>>>>>> b93c7bc6
         
         String _str;
         
@@ -485,11 +481,6 @@
             return execute((CheckSshCommand)cmd);
         } else if (clazz == SecurityIngressRulesCmd.class) {
             return execute((SecurityIngressRulesCmd) cmd);
-<<<<<<< HEAD
-        } else if (clazz == SecurityEgressRulesCmd.class) {
-            return execute((SecurityEgressRulesCmd) cmd);
-=======
->>>>>>> b93c7bc6
         } else if (clazz == OvsCreateGreTunnelCommand.class) {
         	return execute((OvsCreateGreTunnelCommand)cmd);
         } else if (clazz == OvsSetTagAndFlowCommand.class) {
@@ -1275,16 +1266,12 @@
             
             String result = callHostPlugin(conn, "vmops", "setFirewallRule", "args", args.toString());
 
-<<<<<<< HEAD
-            results[i++] = (result == null || result.isEmpty()) ? "Failed" : null;
-=======
             if (result == null || result.isEmpty()) {
                 results[i++] = "Failed";
                 endResult = false;
             } else {
                 results[i++] = null;
             }
->>>>>>> b93c7bc6
         }
 
         return new SetPortForwardingRulesAnswer(cmd, results, endResult);
@@ -1305,28 +1292,22 @@
             args.append(rule.revoked() ? " -D " : " -A ");
             args.append(" -l ").append(rule.getSrcIp());
             args.append(" -r ").append(rule.getDstIp());
-<<<<<<< HEAD
-            args.append(" -P ").append(rule.getProtocol().toLowerCase());
-=======
+
             if (rule.getProtocol() != null) {
             args.append(" -P ").append(rule.getProtocol().toLowerCase());
             }
-           
->>>>>>> b93c7bc6
+
             args.append(" -d ").append(rule.getStringSrcPortRange());
             args.append(" -G ");
            
             String result = callHostPlugin(conn, "vmops", "setFirewallRule", "args", args.toString());
-<<<<<<< HEAD
-            results[i++] = (result == null || result.isEmpty()) ? "Failed" : null;
-=======
+
             if (result == null || result.isEmpty()) {
                 results[i++] = "Failed";
                 endResult = false;
             } else {
                 results[i++] = null;
             }
->>>>>>> b93c7bc6
         }
 
         return new SetStaticNatRulesAnswer(cmd, results, endResult);
@@ -2614,15 +2595,10 @@
         }           
         try {
             final HashMap<String, VmState> vmStates = new HashMap<String, VmState>();
-<<<<<<< HEAD
-            Map<VM, VM.Record> vmRs = VM.getAllRecords(conn);
-            for (VM.Record record : vmRs.values()) {
-=======
             Host lhost = Host.getByUuid(conn, _host.uuid);
             Set<VM> vms = lhost.getResidentVMs(conn);
             for (VM vm: vms) {
                 VM.Record record = vm.getRecord(conn);
->>>>>>> b93c7bc6
                 if (record.isControlDomain || record.isASnapshot || record.isATemplate) {
                     continue; // Skip DOM0
                 }
@@ -4144,7 +4120,6 @@
                     host.addToOtherConfig(conn, "multipathing", "true");
                     host.addToOtherConfig(conn, "multipathhandle", "dmp");
                 }
-<<<<<<< HEAD
 
             } catch (Types.MapDuplicateKey e) {
                 s_logger.debug("multipath is already set");
@@ -4244,107 +4219,6 @@
         }
     }
 
-=======
-
-            } catch (Types.MapDuplicateKey e) {
-                s_logger.debug("multipath is already set");
-            }
-            if (cmd.needSetup() ) {
-                result = callHostPlugin(conn, "vmops", "setup_iscsi", "uuid", _host.uuid);
-                if (!result.contains("> DONE <")) {
-                    s_logger.warn("Unable to setup iscsi: " + result);
-                    return new SetupAnswer(cmd, result);
-                }
-    
-                Pair<PIF, PIF.Record> mgmtPif = null;
-                Set<PIF> hostPifs = host.getPIFs(conn);
-                for (PIF pif : hostPifs) {
-                    PIF.Record rec = pif.getRecord(conn);
-                    if (rec.management) {
-                        if (rec.VLAN != null && rec.VLAN != -1) {
-                            String msg = new StringBuilder(
-                                    "Unsupported configuration.  Management network is on a VLAN.  host=").append(
-                                    _host.uuid).append("; pif=").append(rec.uuid).append("; vlan=").append(rec.VLAN)
-                                    .toString();
-                            s_logger.warn(msg);
-                            return new SetupAnswer(cmd, msg);
-                        }
-                        if (s_logger.isDebugEnabled()) {
-                            s_logger.debug("Management network is on pif=" + rec.uuid);
-                        }
-                        mgmtPif = new Pair<PIF, PIF.Record>(pif, rec);
-                        break;
-                    }
-                }
-    
-                if (mgmtPif == null) {
-                    String msg = "Unable to find management network for " + _host.uuid;
-                    s_logger.warn(msg);
-                    return new SetupAnswer(cmd, msg);
-                }
-    
-                Map<Network, Network.Record> networks = Network.getAllRecords(conn);
-                for (Network.Record network : networks.values()) {
-                    if (network.nameLabel.equals("cloud-private")) {
-                        for (PIF pif : network.PIFs) {
-                            PIF.Record pr = pif.getRecord(conn);
-                            if (_host.uuid.equals(pr.host.getUuid(conn))) {
-                                if (s_logger.isDebugEnabled()) {
-                                    s_logger.debug("Found a network called cloud-private. host=" + _host.uuid
-                                            + ";  Network=" + network.uuid + "; pif=" + pr.uuid);
-                                }
-                                if (pr.VLAN != null && pr.VLAN != -1) {
-                                    String msg = new StringBuilder(
-                                            "Unsupported configuration.  Network cloud-private is on a VLAN.  Network=")
-                                            .append(network.uuid).append(" ; pif=").append(pr.uuid).toString();
-                                    s_logger.warn(msg);
-                                    return new SetupAnswer(cmd, msg);
-                                }
-                                if (!pr.management && pr.bondMasterOf != null && pr.bondMasterOf.size() > 0) {
-                                    if (pr.bondMasterOf.size() > 1) {
-                                        String msg = new StringBuilder(
-                                                "Unsupported configuration.  Network cloud-private has more than one bond.  Network=")
-                                                .append(network.uuid).append("; pif=").append(pr.uuid).toString();
-                                        s_logger.warn(msg);
-                                        return new SetupAnswer(cmd, msg);
-                                    }
-                                    Bond bond = pr.bondMasterOf.iterator().next();
-                                    Set<PIF> slaves = bond.getSlaves(conn);
-                                    for (PIF slave : slaves) {
-                                        PIF.Record spr = slave.getRecord(conn);
-                                        if (spr.management) {
-                                            if (!transferManagementNetwork(conn, host, slave, spr, pif)) {
-                                                String msg = new StringBuilder(
-                                                        "Unable to transfer management network.  slave=" + spr.uuid
-                                                                + "; master=" + pr.uuid + "; host=" + _host.uuid)
-                                                        .toString();
-                                                s_logger.warn(msg);
-                                                return new SetupAnswer(cmd, msg);
-                                            }
-                                            break;
-                                        }
-                                    }
-                                }
-                            }
-                        }
-                    }
-                }
-            }
-            return new SetupAnswer(cmd, false);
-
-        } catch (XmlRpcException e) {
-            s_logger.warn("Unable to setup", e);
-            return new SetupAnswer(cmd, e.getMessage());
-        } catch (XenAPIException e) {
-            s_logger.warn("Unable to setup", e);
-            return new SetupAnswer(cmd, e.getMessage());
-        } catch (Exception e) {
-            s_logger.warn("Unable to setup", e);
-            return new SetupAnswer(cmd, e.getMessage());
-        }
-    }
-
->>>>>>> b93c7bc6
     /* return : if setup is needed */
     protected boolean setupServer(Connection conn) {
         String version = this.getClass().getName() + "-" + CitrixResourceBase.class.getPackage().getImplementationVersion();
@@ -6696,17 +6570,6 @@
 	    return new Answer(cmd, success, "");
 	}
 	
-<<<<<<< HEAD
-	protected SetFirewallRulesAnswer execute(SetFirewallRulesCommand cmd) {
-		String[] results = new String[cmd.getRules().length];
-		String callResult;
-		Connection conn = getConnection();
-		String routerIp = cmd.getAccessDetail(NetworkElementCommand.ROUTER_IP);
-
-		if (routerIp == null) {
-			return new SetFirewallRulesAnswer(cmd, false, results);
-		}
-=======
   protected SetFirewallRulesAnswer execute(SetFirewallRulesCommand cmd) {
 		String[] results = new String[cmd.getRules().length];
 		String callResult;
@@ -6716,7 +6579,6 @@
 		if (routerIp == null) {
 			return new SetFirewallRulesAnswer(cmd, false, results);
         }
->>>>>>> b93c7bc6
 
 		String[][] rules = cmd.generateFwRules();
 		String args = "";
@@ -6728,13 +6590,8 @@
 				sb.append(fwRules[i]).append(',');
 			}
 			args += " -a " + sb.toString();
-<<<<<<< HEAD
 		}
-
-=======
-  }
 	
->>>>>>> b93c7bc6
 		callResult = callHostPlugin(conn, "vmops", "setFirewallRule", "args", args);
 
 		if (callResult == null || callResult.isEmpty()) {
