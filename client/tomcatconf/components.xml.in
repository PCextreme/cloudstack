<?xml version="1.0"?>
<!--
Licensed to the Apache Software Foundation (ASF) under one
or more contributor license agreements.  See the NOTICE file
distributed with this work for additional information
regarding copyright ownership.  The ASF licenses this file
to you under the Apache License, Version 2.0 (the
"License"); you may not use this file except in compliance
with the License.  You may obtain a copy of the License at

  http://www.apache.org/licenses/LICENSE-2.0

Unless required by applicable law or agreed to in writing,
software distributed under the License is distributed on an
"AS IS" BASIS, WITHOUT WARRANTIES OR CONDITIONS OF ANY
KIND, either express or implied.  See the License for the
specific language governing permissions and limitations
under the License.
-->
<!--
  components.xml is the configuration file for the VM Ops
  insertion servers.  Someone can quickly pull together an
  insertion server by selecting the correct adapters to use.

  Here are some places to look for information.
    - To find out the general functionality that each Manager 
      or Adapter provide, look at the javadoc for the interface
      that it implements.  The interface is usually the
      "key" attribute in the declaration.
    - To find specific implementation of each Manager or
      Adapter, look at the javadoc for the actual class.  The 
      class can be found in the <class> element.
    - To find out the configuration parameters for each Manager 
      or Adapter, look at the javadoc for the actual implementation
      class.  It should be documented in the description of the 
      class.
    - To know more about the components.xml in general, look for
      the javadoc for ComponentLocator.java.

  If you found that the Manager or Adapter are not properly 
  documented, please contact the author.
-->
<components.xml>
    <system-integrity-checker class="com.cloud.upgrade.DatabaseUpgradeChecker">
        <checker name="ManagementServerNode" class="com.cloud.cluster.ManagementServerNode"/>
        <checker name="EncryptionSecretKeyChecker" class="com.cloud.utils.crypt.EncryptionSecretKeyChecker"/>
        <checker name="DatabaseIntegrityChecker" class="com.cloud.upgrade.DatabaseIntegrityChecker"/>
        <checker name="DatabaseUpgradeChecker" class="com.cloud.upgrade.PremiumDatabaseUpgradeChecker"/>
    </system-integrity-checker>

    <interceptor library="com.cloud.configuration.DefaultInterceptorLibrary"/>
    <management-server class="com.cloud.server.ManagementServerExtImpl" library="com.cloud.configuration.PremiumComponentLibrary">
        <dao name="Configuration configuration server" class="com.cloud.configuration.dao.ConfigurationDaoImpl">
             <param name="premium">true</param>
        </dao>
        <adapters key="org.apache.cloudstack.acl.APIChecker">
            <adapter name="AccountBasedAPIRateLimit" class="org.apache.cloudstack.ratelimit.ApiRateLimitServiceImpl" singleton="true">
                 <param name="api.throttling.interval">1</param>
                 <param name="api.throttling.max">25</param>
                 <param name="api.throttling.cachesize">50000</param>
            </adapter>        
            <adapter name="StaticRoleBasedAPIAccessChecker" class="org.apache.cloudstack.acl.StaticRoleBasedAPIAccessChecker"/>
        </adapters>
        <adapters key="com.cloud.agent.manager.allocator.HostAllocator">
            <adapter name="FirstFitRouting" class="com.cloud.agent.manager.allocator.impl.FirstFitRoutingAllocator"/>
            <!--adapter name="FirstFitRouting" class="com.cloud.agent.manager.allocator.impl.RecreateHostAllocator"/-->
            <!--adapter name="FirstFit" class="com.cloud.agent.manager.allocator.impl.FirstFitAllocator"/-->
        </adapters>
        <adapters key="com.cloud.storage.allocator.StoragePoolAllocator">
            <adapter name="LocalStorage" class="com.cloud.storage.allocator.LocalStoragePoolAllocator"/>
            <adapter name="Storage" class="com.cloud.storage.allocator.FirstFitStoragePoolAllocator"/>
        </adapters>
        <adapters key="com.cloud.agent.manager.allocator.PodAllocator">
            <adapter name="User First" class="com.cloud.agent.manager.allocator.impl.UserConcentratedAllocator"/>
        </adapters>
        <adapters key="com.cloud.consoleproxy.ConsoleProxyAllocator">
            <adapter name="Balance" class="com.cloud.consoleproxy.ConsoleProxyBalanceAllocator"/>
        </adapters>
        <adapters key="com.cloud.network.guru.NetworkGuru">
            <!--
                 NOTE: The order of those gurus implicates priority of network traffic types the guru implements.
                 The upper the higher priority. It effects listTafficTypeImplementors API which returns impelmentor
                 of a specific network traffic.
                 A fair question is, if two gurus implement the same two network traffic types, but these traffic types
                 have cross priority, how to rank them? For example:
                    GuruA (TrafficTypeA, TrafficTypeB)
                    GuruB (TrafficTypeA, TrafficTypeB)
                 we want GuruB.TrafficTypeB > GuruA.TrafficTypeB and GuruB.TrafficTypeA < GuruA.TrafficTypeA. As the priority
                 implicated by order can not map to multiple traffic type, you have to do implement GuruC which inherits GuruB
                 for TrafficTypeB. Then ranking them in order of:
                    GuruC (TrafficTypeB)
                    GuruA (TrafficTypeA, TrafficTypeB)
                    GuruB (TrafficTypeA, TrafficTypeB)
                 now GuruC represents TrafficTypeB with highest priority while GuruA represents TrafficTypeA with highest pirority.

                 However, above case barely happens.
            -->

            <adapter name="StorageNetworkGuru" class="com.cloud.network.guru.StorageNetworkGuru"/>
            <adapter name="ExternalGuestNetworkGuru" class="com.cloud.network.guru.ExternalGuestNetworkGuru"/>
            <adapter name="PublicNetworkGuru" class="com.cloud.network.guru.PublicNetworkGuru"/>
            <adapter name="PodBasedNetworkGuru" class="com.cloud.network.guru.PodBasedNetworkGuru"/>
            <adapter name="ControlNetworkGuru" class="com.cloud.network.guru.ControlNetworkGuru"/>
            <adapter name="DirectNetworkGuru" class="com.cloud.network.guru.DirectNetworkGuru"/>
            <adapter name="DirectPodBasedNetworkGuru" class="com.cloud.network.guru.DirectPodBasedNetworkGuru"/>
            <adapter name="OvsGuestNetworkGuru" class="com.cloud.network.guru.OvsGuestNetworkGuru"/>
            <adapter name="PrivateNetworkGuru" class="com.cloud.network.guru.PrivateNetworkGuru"/>
            <adapter name="NiciraNvpGuestNetworkGuru" class="com.cloud.network.guru.NiciraNvpGuestNetworkGuru"/>
        </adapters>
        <adapters key="com.cloud.cluster.ClusterServiceAdapter">
            <adapter name="ClusterService" class="com.cloud.cluster.ClusterServiceServletAdapter"/>
        </adapters>
        <adapters key="com.cloud.storage.secondary.SecondaryStorageVmAllocator">
            <adapter name="Balance" class="com.cloud.storage.secondary.SecondaryStorageVmDefaultAllocator"/>
        </adapters>
        <adapters key="com.cloud.network.IpAddrAllocator">
            <adapter name="Basic" class="com.cloud.network.ExteralIpAddressAllocator"/>
        </adapters>
        <adapters key="com.cloud.server.auth.UserAuthenticator">
            <!-- <adapter name="SHA256SALT" class="com.cloud.server.auth.SHA256SaltedUserAuthenticator"/> -->
            <adapter name="MD5" class="com.cloud.server.auth.MD5UserAuthenticator"/>
            <adapter name="LDAP" class="com.cloud.server.auth.LDAPUserAuthenticator"/>
        </adapters>
        <adapters key="com.cloud.ha.Investigator">
            <adapter name="SimpleInvestigator" class="com.cloud.ha.CheckOnAgentInvestigator"/>
            <adapter name="XenServerInvestigator" class="com.cloud.ha.XenServerInvestigator"/>
            <adapter name="PingInvestigator" class="com.cloud.ha.UserVmDomRInvestigator"/>
			<adapter name="ManagementIPSysVMInvestigator" class="com.cloud.ha.ManagementIPSystemVMInvestigator"/>
        </adapters>
        <adapters key="com.cloud.ha.FenceBuilder">
            <adapter name="XenServerFenceBuilder" class="com.cloud.ha.XenServerFencer"/>
            <adapter name="KVMFenceBuilder" class="com.cloud.ha.KVMFencer"/>
            <adapter name="OvmFenceBuilder" class="com.cloud.ovm.hypervisor.OvmFencer"/>
        </adapters>
        <adapters key="com.cloud.hypervisor.HypervisorGuru">
            <adapter name="XenServerGuru" class="com.cloud.hypervisor.XenServerGuru"/>
            <adapter name="KVMGuru" class="com.cloud.hypervisor.KVMGuru"/>
        </adapters>
        <adapters key="com.cloud.resource.Discoverer">
            <adapter name="XCP Agent" class="com.cloud.hypervisor.xen.discoverer.XcpServerDiscoverer"/>
            <adapter name="SecondaryStorage" class="com.cloud.storage.secondary.SecondaryStorageDiscoverer"/>
            <adapter name="KVM Agent" class="com.cloud.hypervisor.kvm.discoverer.KvmServerDiscoverer"/>
            <adapter name="Bare Metal Agent" class="com.cloud.baremetal.BareMetalDiscoverer"/>
            <adapter name="SCVMMServer" class="com.cloud.hypervisor.hyperv.HypervServerDiscoverer"/>            
			<adapter name="Ovm Discover" class="com.cloud.ovm.hypervisor.OvmDiscoverer" />
        </adapters>
        <adapters key="com.cloud.deploy.DeploymentPlanner">
            <adapter name="First Fit" class="com.cloud.deploy.FirstFitPlanner"/>
            <adapter name="UserDispersing" class="com.cloud.deploy.UserDispersingPlanner"/>
            <adapter name="UserConcentratedPod" class="com.cloud.deploy.UserConcentratedPodPlanner"/>
            <adapter name="BareMetal Fit" class="com.cloud.deploy.BareMetalPlanner"/>
        </adapters>
        <adapters key="com.cloud.alert.AlertAdapter">
            <adapter name="ClusterAlert" class="com.cloud.alert.ClusterAlertAdapter"/>
            <adapter name="ConsoleProxyAlert" class="com.cloud.alert.ConsoleProxyAlertAdapter"/>
            <adapter name="SecondaryStorageVmAlert" class="com.cloud.alert.SecondaryStorageVmAlertAdapter"/>
        </adapters>
        <adapters key="org.apache.cloudstack.acl.SecurityChecker">
            <adapter name="DomainChecker" class="com.cloud.acl.DomainChecker"/>
        </adapters>
        <adapters key="com.cloud.network.element.NetworkElement">
            <adapter name="VirtualRouter" class="com.cloud.network.element.VirtualRouterElement"/>
            <adapter name="Ovs" class="com.cloud.network.element.OvsElement"/>
            <adapter name="ExternalDhcpServer" class="com.cloud.network.element.ExternalDhcpElement"/>
            <adapter name="BareMetal" class="com.cloud.network.element.BareMetalElement"/>
            <adapter name="SecurityGroupProvider" class="com.cloud.network.element.SecurityGroupElement"/>
            <adapter name="VpcVirtualRouter" class="com.cloud.network.element.VpcVirtualRouterElement"/>
            <adapter name="NiciraNvp" class="com.cloud.network.element.NiciraNvpElement"/>
        </adapters>
        <adapters key="com.cloud.network.element.FirewallServiceProvider">
            <adapter name="VirtualRouter" class="com.cloud.network.element.VirtualRouterElement"/>
            <adapter name="VpcVirtualRouter" class="com.cloud.network.element.VpcVirtualRouterElement"/>
        </adapters>
        <adapters key="com.cloud.network.element.DhcpServiceProvider">
            <adapter name="VirtualRouter" class="com.cloud.network.element.VirtualRouterElement"/>
            <adapter name="ExternalDhcpElement" class="com.cloud.network.element.ExternalDhcpElement"/>
            <adapter name="VpcVirtualRouter" class="com.cloud.network.element.VpcVirtualRouterElement"/>           
        </adapters>
        <adapters key="com.cloud.network.element.UserDataServiceProvider">
            <adapter name="VirtualRouter" class="com.cloud.network.element.VirtualRouterElement"/>
            <adapter name="VpcVirtualRouter" class="com.cloud.network.element.VpcVirtualRouterElement"/>
        </adapters>
        <adapters key="com.cloud.network.element.SourceNatServiceProvider">
            <adapter name="VirtualRouter" class="com.cloud.network.element.VirtualRouterElement"/>
            <adapter name="VpcVirtualRouter" class="com.cloud.network.element.VpcVirtualRouterElement"/>
            <adapter name="NiciraNvp" class="com.cloud.network.element.NiciraNvpElement"/>  
        </adapters>
        <adapters key="com.cloud.network.element.StaticNatServiceProvider">
            <adapter name="VirtualRouter" class="com.cloud.network.element.VirtualRouterElement"/>
            <adapter name="VpcVirtualRouter" class="com.cloud.network.element.VpcVirtualRouterElement"/>
            <adapter name="NiciraNvp" class="com.cloud.network.element.NiciraNvpElement"/>
        </adapters>
        <adapters key="com.cloud.network.element.PortForwardingServiceProvider">
            <adapter name="VirtualRouter" class="com.cloud.network.element.VirtualRouterElement"/>
            <adapter name="VpcVirtualRouter" class="com.cloud.network.element.VpcVirtualRouterElement"/>
            <adapter name="NiciraNvp" class="com.cloud.network.element.NiciraNvpElement"/>
        </adapters>
        <adapters key="com.cloud.network.element.LoadBalancingServiceProvider">
            <adapter name="VirtualRouter" class="com.cloud.network.element.VirtualRouterElement"/>
            <adapter name="VpcVirtualRouter" class="com.cloud.network.element.VpcVirtualRouterElement"/>
        </adapters>
        <adapters key="com.cloud.network.element.RemoteAccessVPNServiceProvider">
            <adapter name="VirtualRouter" class="com.cloud.network.element.VirtualRouterElement"/>
        </adapters>
        <adapters key="com.cloud.network.element.Site2SiteVpnServiceProvider">
            <adapter name="VpcVirtualRouter" class="com.cloud.network.element.VpcVirtualRouterElement"/>
        </adapters>
        <adapters key="com.cloud.network.element.IpDeployer">
            <adapter name="VirtualRouter" class="com.cloud.network.element.VirtualRouterElement"/>
            <adapter name="VpcVirtualRouter" class="com.cloud.network.element.VpcVirtualRouterElement"/>
            <adapter name="NiciraNvp" class="com.cloud.network.element.NiciraNvpElement"/>
        </adapters>
        <adapters key="com.cloud.network.element.ConnectivityProvider">
            <adapter name="NiciraNvp" class="com.cloud.network.element.NiciraNvpElement"/>
        </adapters>
        <adapters key="com.cloud.network.element.NetworkACLServiceProvider">
            <adapter name="VpcVirtualRouter" class="com.cloud.network.element.VpcVirtualRouterElement"/>
        </adapters>
        <adapters key="com.cloud.network.element.VpcProvider">
            <adapter name="VpcVirtualRouter" class="com.cloud.network.element.VpcVirtualRouterElement"/>
        </adapters>

        <adapters key="com.cloud.cluster.agentlb.AgentLoadBalancerPlanner">
            <adapter name="ClusterBasedAgentLbPlanner" class="com.cloud.cluster.agentlb.ClusterBasedAgentLoadBalancerPlanner"/>
        </adapters>
        <adapters key="com.cloud.hypervisor.HypervisorGuru">
            <adapter name="XenServerGuru" class="com.cloud.hypervisor.XenServerGuru"/>
            <adapter name="KVMGuru" class="com.cloud.hypervisor.KVMGuru"/>
            <adapter name="BareMetalGuru" class="com.cloud.baremetal.BareMetalGuru"/>
            <adapter name="HypervGuru" class="com.cloud.hypervisor.guru.HypervGuru"/>            
            <adapter name="OvmGuru" class="com.cloud.ovm.hypervisor.OvmGuru" />
        </adapters>
        <adapters key="com.cloud.agent.StartupCommandProcessor">
            <adapter name="BasicAgentAuthorizer" class="com.cloud.agent.manager.authn.impl.BasicAgentAuthManager"/>
        </adapters>
        <manager name="OvsTunnelManager" key="com.cloud.network.ovs.OvsTunnelManager" class="com.cloud.network.ovs.OvsTunnelManagerImpl"/>
        <manager name="ElasticLoadBalancerManager" key="com.cloud.network.lb.ElasticLoadBalancerManager" class="com.cloud.network.lb.ElasticLoadBalancerManagerImpl"/>
        <pluggableservice name="ApiDiscoveryService" key="org.apache.cloudstack.discovery.ApiDiscoveryService" class="org.apache.cloudstack.discovery.ApiDiscoveryServiceImpl"/>
        <pluggableservice name="VirtualRouterElementService" key="com.cloud.network.element.VirtualRouterElementService" class="com.cloud.network.element.VirtualRouterElement"/>
        <pluggableservice name="NiciraNvpElementService" key="com.cloud.network.element.NiciraNvpElementService" class="com.cloud.network.element.NiciraNvpElement"/>
        <pluggableservice name="ApiRateLimitService" key="org.apache.cloudstack.ratelimit.ApiRateLimitService" class="org.apache.cloudstack.ratelimit.ApiRateLimitServiceImpl"/>
        <dao name="OvsTunnelInterfaceDao" class="com.cloud.network.ovs.dao.OvsTunnelInterfaceDaoImpl" singleton="false"/>
        <dao name="OvsTunnelAccountDao" class="com.cloud.network.ovs.dao.OvsTunnelNetworkDaoImpl" singleton="false"/>
        <dao name="NiciraNvpDao" class="com.cloud.network.dao.NiciraNvpDaoImpl" singleton="false"/>
        <dao name="NiciraNvpNicMappingDao" class="com.cloud.network.dao.NiciraNvpNicMappingDaoImpl" singleton="false"/>
        <dao name="NiciraNvpRouterMappingDao" class="com.cloud.network.dao.NiciraNvpRouterMappingDaoImpl" singleton="false"/>
        <dao name="ElasticLbVmMapDao" class="com.cloud.network.lb.dao.ElasticLbVmMapDaoImpl" singleton="false"/>
    </management-server>

    <configuration-server class="com.cloud.server.ConfigurationServerImpl">
        <dao name="Configuration configuration server" class="com.cloud.configuration.dao.ConfigurationDaoImpl" singleton="false">
             <param name="premium">true</param>
        </dao>
        <dao name="Snapshot policy defaults" class="com.cloud.storage.dao.SnapshotPolicyDaoImpl" singleton="false"/>
        <dao name="DiskOffering configuration server" class="com.cloud.storage.dao.DiskOfferingDaoImpl" singleton="false"/>         
        <dao name="ServiceOffering configuration server" class="com.cloud.service.dao.ServiceOfferingDaoImpl" singleton="false"/>
        <dao name="host zone configuration server" class="com.cloud.dc.dao.DataCenterDaoImpl" singleton="false"/>
        <dao name="host pod configuration server" class="com.cloud.dc.dao.HostPodDaoImpl" singleton="false"/>
        <dao name="DomainDao" class="com.cloud.domain.dao.DomainDaoImpl" singleton="false"/>
        <dao name="NetworkOfferingDao" class="com.cloud.offerings.dao.NetworkOfferingDaoImpl" singleton="false"/>
        <dao name="DataCenterDao" class="com.cloud.dc.dao.DataCenterDaoImpl" singleton="false"/>
        <dao name="NetworkDao" class="com.cloud.network.dao.NetworkDaoImpl" singleton="false"/>
        <dao name="IpAddressDao" class="com.cloud.network.dao.IPAddressDaoImpl" singleton="false"/>     
        <dao name="VlanDao" class="com.cloud.dc.dao.VlanDaoImpl" singleton="false"/>
        <dao name="ResouceCountDao" class="com.cloud.configuration.dao.ResourceCountDaoImpl" singleton="false"/>
        <dao name="AccountDao" class="com.cloud.user.dao.AccountDaoImpl" singleton="false"/>
        <dao name="UserDao" class="com.cloud.user.dao.UserDaoImpl" singleton="false"/>
        <dao name="NetworkOfferingServiceDao" class="com.cloud.offerings.dao.NetworkOfferingServiceMapDaoImpl" singleton="false"/>
        <dao name="VirtualRouterProviderDao" class="com.cloud.network.dao.VirtualRouterProviderDaoImpl" singleton="false"/>
        <dao name="IdentityDao" class="com.cloud.uuididentity.dao.IdentityDaoImpl" singleton="false"/>
        <dao name="Site2SiteCustomerGatewayDao" class="com.cloud.network.dao.Site2SiteCustomerGatewayDaoImpl" singleton="false"/>
        <dao name="Site2SiteVpnGatewayDao" class="com.cloud.network.dao.Site2SiteVpnGatewayDaoImpl" singleton="false"/>
        <dao name="Site2SiteVpnConnectionDao" class="com.cloud.network.dao.Site2SiteVpnConnectionDaoImpl" singleton="false"/>
<<<<<<< HEAD
        <dao name="RegionDao" class="org.apache.cloudstack.region.dao.RegionDaoImpl" singleton="false"/>
=======
        <dao name="UserIpv6AddressDao" class="com.cloud.network.dao.UserIpv6AddressDaoImpl" singleton="false"/>
>>>>>>> 96c24930
    </configuration-server>
    
    <awsapi-ec2server class="com.cloud.bridge.service.EC2MainServlet">
        <dao name="CloudStackConfigurationDao" class="com.cloud.bridge.persist.dao.CloudStackConfigurationDaoImpl" singleton="false"/>
        <dao name="UserCredentialsDao" class="com.cloud.bridge.persist.dao.UserCredentialsDaoImpl" singleton="false"/>
        <dao name="CloudStackSvcOfferingDao" class="com.cloud.bridge.persist.dao.CloudStackSvcOfferingDaoImpl" singleton="false"/>
        <dao name="OfferingDao" class="com.cloud.bridge.persist.dao.OfferingDaoImpl" singleton="false"/>
        <dao name="CloudStackAccountDao" class="com.cloud.bridge.persist.dao.CloudStackAccountDaoImpl" singleton="false"/>
    </awsapi-ec2server>
    
    <awsapi-s3server class="com.cloud.bridge.service.S3RestServlet">
        <dao name="CloudStackConfigurationDao" class="com.cloud.bridge.persist.dao.CloudStackConfigurationDaoImpl" singleton="false"/>
        <dao name="MHostDao" class="com.cloud.bridge.persist.dao.MHostDaoImpl" singleton="false"/>
        <dao name="SHostDao" class="com.cloud.bridge.persist.dao.SHostDaoImpl" singleton="false"/>
        <dao name="UserCredentialsDao" class="com.cloud.bridge.persist.dao.UserCredentialsDaoImpl" singleton="false"/>
        <dao name="BucketPolicyDao" class="com.cloud.bridge.persist.dao.BucketPolicyDaoImpl" singleton="false"/>
        <dao name="MHostMountDao" class="com.cloud.bridge.persist.dao.MHostMountDaoImpl" singleton="false"/>
        <dao name="SAclDao" class="com.cloud.bridge.persist.dao.SAclDaoImpl" singleton="false"/>
        <dao name="SBucketDao" class="com.cloud.bridge.persist.dao.SBucketDaoImpl" singleton="false"/>
        <dao name="SMetaDao" class="com.cloud.bridge.persist.dao.SMetaDaoImpl" singleton="false"/>
        <dao name="SObjectDao" class="com.cloud.bridge.persist.dao.SObjectDaoImpl" singleton="false"/>
        <dao name="SObjectItemDao" class="com.cloud.bridge.persist.dao.SObjectItemDaoImpl" singleton="false"/>
        <dao name="MultiPartPartsDao" class="com.cloud.bridge.persist.dao.MultiPartPartsDaoImpl" singleton="false"/>
        <dao name="MultiPartUploadsDao" class="com.cloud.bridge.persist.dao.MultiPartUploadsDaoImpl" singleton="false"/>
        <dao name="MultipartMetaDao" class="com.cloud.bridge.persist.dao.MultipartMetaDaoImpl" singleton="false"/>
        <dao name="UserCredentialsDao" class="com.cloud.bridge.persist.dao.UserCredentialsDaoImpl" singleton="false"/>
    </awsapi-s3server>
    
</components.xml><|MERGE_RESOLUTION|>--- conflicted
+++ resolved
@@ -271,11 +271,8 @@
         <dao name="Site2SiteCustomerGatewayDao" class="com.cloud.network.dao.Site2SiteCustomerGatewayDaoImpl" singleton="false"/>
         <dao name="Site2SiteVpnGatewayDao" class="com.cloud.network.dao.Site2SiteVpnGatewayDaoImpl" singleton="false"/>
         <dao name="Site2SiteVpnConnectionDao" class="com.cloud.network.dao.Site2SiteVpnConnectionDaoImpl" singleton="false"/>
-<<<<<<< HEAD
         <dao name="RegionDao" class="org.apache.cloudstack.region.dao.RegionDaoImpl" singleton="false"/>
-=======
         <dao name="UserIpv6AddressDao" class="com.cloud.network.dao.UserIpv6AddressDaoImpl" singleton="false"/>
->>>>>>> 96c24930
     </configuration-server>
     
     <awsapi-ec2server class="com.cloud.bridge.service.EC2MainServlet">
