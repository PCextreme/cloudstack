--- conflicted
+++ resolved
@@ -130,32 +130,26 @@
 
     def add(self, entry):
         self.add_host(entry['ipv4_adress'], entry['host_name'])
-<<<<<<< HEAD
-
         # lease time boils down to once a month
         # with a splay of 60 hours to prevent storms
         lease = randint(700, 760)
-        self.cloud.add("%s,%s,%s,%sh" % (entry['mac_address'],
-                                         entry['ipv4_adress'],
-                                         entry['host_name'],
-                                         lease
-                                         ))
-=======
+
         if entry['default_entry'] == True:
-            self.cloud.add("%s,%s,%s,infinite" % (entry['mac_address'],
-                                                  entry['ipv4_adress'],
-                                                  entry['host_name']))
+            self.cloud.add("%s,%s,%s,%sh" % (entry['mac_address'],
+                                             entry['ipv4_adress'],
+                                             entry['host_name']),
+                                             lease)
         else:
             tag = entry['ipv4_adress'].replace(".","_")
-            self.cloud.add("%s,set:%s,%s,%s,infinite" % (entry['mac_address'],
-                                                  tag,
-                                                  entry['ipv4_adress'],
-                                                  entry['host_name']))
+            self.cloud.add("%s,set:%s,%s,%s,%sh" % (entry['mac_address'],
+                                                    tag,
+                                                    entry['ipv4_adress'],
+                                                    entry['host_name']),
+                                                    lease)
             self.dhcp_opts.add("%s,%s" % (tag, 3))
             self.dhcp_opts.add("%s,%s" % (tag, 6))
             self.dhcp_opts.add("%s,%s" % (tag, 15))
 
->>>>>>> 90ae04b7
         i = IPAddress(entry['ipv4_adress'])
         # Calculate the device
         for v in self.devinfo:
