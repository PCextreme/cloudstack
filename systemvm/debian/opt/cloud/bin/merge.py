--- conflicted
+++ resolved
@@ -325,47 +325,4 @@
             shutil.copyfileobj(f_in, f_out)
         os.remove(origPath)
 
-<<<<<<< HEAD
-        logging.debug("Processed file written to %s", zipped_file_name)
-
-
-class PrivateGatewayHack:
-
-    @classmethod
-    def update_network_type_for_privategateway(cls, dbag, data):
-        ip = data['router_guest_ip'] if 'router_guest_ip' in list(data.keys()) else data['public_ip']
-
-        initial_data = cls.load_inital_data()
-        has_private_gw_ip = cls.if_config_has_privategateway(initial_data)
-        private_gw_matches = 'privategateway' in initial_data['config'] and cls.ip_matches_private_gateway_ip(ip, initial_data['config']['privategateway'])
-
-        if has_private_gw_ip and private_gw_matches:
-            data['nw_type'] = "public"
-            logging.debug("Updating nw_type for ip %s" % ip)
-        else:
-            logging.debug("Not updating nw_type for ip %s because has_private_gw_ip = %s and private_gw_matches = %s " % (ip, has_private_gw_ip, private_gw_matches))
-        return data
-
-    @classmethod
-    def if_config_has_privategateway(cls, dbag):
-        return 'privategateway' in list(dbag['config'].keys()) and dbag['config']['privategateway'] != "None"
-
-    @classmethod
-    def ip_matches_private_gateway_ip(cls, ip, private_gateway_ip):
-        new_ip_matches_private_gateway_ip = False
-        if ip == private_gateway_ip:
-            new_ip_matches_private_gateway_ip = True
-        return new_ip_matches_private_gateway_ip
-
-    @classmethod
-    def load_inital_data(cls):
-        initial_data_bag = DataBag()
-        initial_data_bag.setKey('cmdline')
-        initial_data_bag.load()
-        initial_data = initial_data_bag.getDataBag()
-        logging.debug("Initial data = %s" % initial_data)
-
-        return initial_data
-=======
-        logging.debug("Processed file written to %s", zipped_file_name)
->>>>>>> 0cca8546
+        logging.debug("Processed file written to %s", zipped_file_name)