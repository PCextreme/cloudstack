// Licensed to the Apache Software Foundation (ASF) under one
// or more contributor license agreements.  See the NOTICE file
// distributed with this work for additional information
// regarding copyright ownership.  The ASF licenses this file
// to you under the Apache License, Version 2.0 (the
// "License"); you may not use this file except in compliance
// with the License.  You may obtain a copy of the License at
//
//   http://www.apache.org/licenses/LICENSE-2.0
//
// Unless required by applicable law or agreed to in writing,
// software distributed under the License is distributed on an
// "AS IS" BASIS, WITHOUT WARRANTIES OR CONDITIONS OF ANY
// KIND, either express or implied.  See the License for the
// specific language governing permissions and limitations
// under the License.
package org.apache.cloudstack.api.command.admin.offering;

<<<<<<< HEAD
import org.apache.log4j.Logger;
=======
import java.util.Collection;
import java.util.Map;
>>>>>>> 85d54cd1

import org.apache.cloudstack.api.APICommand;
import org.apache.cloudstack.api.ApiConstants;
import org.apache.cloudstack.api.ApiErrorCode;
import org.apache.cloudstack.api.BaseCmd;
import org.apache.cloudstack.api.Parameter;
import org.apache.cloudstack.api.ServerApiException;
import org.apache.cloudstack.api.response.DomainResponse;
import org.apache.cloudstack.api.response.ServiceOfferingResponse;

import com.cloud.offering.ServiceOffering;
import com.cloud.user.Account;

@APICommand(name = "createServiceOffering", description="Creates a service offering.", responseObject=ServiceOfferingResponse.class)
public class CreateServiceOfferingCmd extends BaseCmd {
    public static final Logger s_logger = Logger.getLogger(CreateServiceOfferingCmd.class.getName());
    private static final String _name = "createserviceofferingresponse";

    /////////////////////////////////////////////////////
    //////////////// API parameters /////////////////////
    /////////////////////////////////////////////////////

    @Parameter(name=ApiConstants.CPU_NUMBER, type=CommandType.LONG, required=true, description="the CPU number of the service offering")
    private Long cpuNumber;

    @Parameter(name=ApiConstants.CPU_SPEED, type=CommandType.LONG, required=true, description="the CPU speed of the service offering in MHz.")
    private Long cpuSpeed;

    @Parameter(name=ApiConstants.DISPLAY_TEXT, type=CommandType.STRING, required=true, description="the display text of the service offering")
    private String displayText;

    @Parameter(name=ApiConstants.MEMORY, type=CommandType.LONG, required=true, description="the total memory of the service offering in MB")
    private Long memory;

    @Parameter(name=ApiConstants.NAME, type=CommandType.STRING, required=true, description="the name of the service offering")
    private String serviceOfferingName;

    @Parameter(name=ApiConstants.OFFER_HA, type=CommandType.BOOLEAN, description="the HA for the service offering")
    private Boolean offerHa;

    @Parameter(name=ApiConstants.LIMIT_CPU_USE, type=CommandType.BOOLEAN, description="restrict the CPU usage to committed service offering")
    private Boolean limitCpuUse;

    @Parameter(name=ApiConstants.IS_VOLATILE, type=CommandType.BOOLEAN, description="true if the virtual machine needs to be volatile so that on every reboot of VM, original root disk is dettached then destroyed and a fresh root disk is created and attached to VM")
    private Boolean isVolatile;

    @Parameter(name=ApiConstants.STORAGE_TYPE, type=CommandType.STRING, description="the storage type of the service offering. Values are local and shared.")
    private String storageType;

    @Parameter(name=ApiConstants.TAGS, type=CommandType.STRING, description="the tags for this service offering.")
    private String tags;

    @Parameter(name=ApiConstants.DOMAIN_ID, type=CommandType.UUID, entityType=DomainResponse.class,
            description="the ID of the containing domain, null for public offerings")
    private Long domainId;

    @Parameter(name=ApiConstants.HOST_TAGS, type=CommandType.STRING, description="the host tag for this service offering.")
    private String hostTag;

    @Parameter(name=ApiConstants.IS_SYSTEM_OFFERING, type=CommandType.BOOLEAN, description="is this a system vm offering")
    private Boolean isSystem;

    @Parameter(name=ApiConstants.SYSTEM_VM_TYPE, type=CommandType.STRING, description="the system VM type. Possible types are \"domainrouter\", \"consoleproxy\" and \"secondarystoragevm\".")
    private String systemVmType;

    @Parameter(name=ApiConstants.NETWORKRATE, type=CommandType.INTEGER, description="data transfer rate in megabits per second allowed. Supported only for non-System offering and system offerings having \"domainrouter\" systemvmtype")
    private Integer networkRate;

    @Parameter(name = ApiConstants.DEPLOYMENT_PLANNER, type = CommandType.STRING, description = "The deployment planner heuristics used to deploy a VM of this offering. If null, value of global config vm.deployment.planner is used")
    private String deploymentPlanner;

    @Parameter(name = ApiConstants.SERVICE_OFFERING_DETAILS, type = CommandType.MAP, description = "details for planner, used to store specific parameters")
    private Map<String, String> details;

    /////////////////////////////////////////////////////
    /////////////////// Accessors ///////////////////////
    /////////////////////////////////////////////////////

    public Long getCpuNumber() {
        return cpuNumber;
    }

    public Long getCpuSpeed() {
        return cpuSpeed;
    }

    public String getDisplayText() {
        return displayText;
    }

    public Long getMemory() {
        return memory;
    }

    public String getServiceOfferingName() {
        return serviceOfferingName;
    }

    public Boolean getOfferHa() {
        return offerHa == null ? false : offerHa;
    }

    public Boolean GetLimitCpuUse() {
        return limitCpuUse == null ? false : limitCpuUse;
    }

    public Boolean getVolatileVm() {
        return isVolatile == null ? false : isVolatile;
    }

    public String getStorageType() {
        return storageType;
    }

    public String getTags() {
        return tags;
    }

    public Long getDomainId() {
        return domainId;
    }

    public String getHostTag() {
        return hostTag;
    }

    public Boolean getIsSystem() {
        return  isSystem == null ? false : isSystem;
    }

    public String getSystemVmType() {
        return systemVmType;
    }

    public Integer getNetworkRate() {
        return networkRate;
    }

    public String getDeploymentPlanner() {
        return deploymentPlanner;
    }

    public Map<String, String> getDetails() {
        if (details == null || details.isEmpty()) {
            return null;
        }

        Collection<String> paramsCollection = details.values();
        Map<String, String> params = (Map<String, String>)(paramsCollection.toArray())[0];
        return params;
    }

    /////////////////////////////////////////////////////
    /////////////// API Implementation///////////////////
    /////////////////////////////////////////////////////

    @Override
    public String getCommandName() {
        return _name;
    }

    @Override
    public long getEntityOwnerId() {
        return Account.ACCOUNT_ID_SYSTEM;
    }

    @Override
    public void execute(){
        ServiceOffering result = _configService.createServiceOffering(this);
        if (result != null) {
            ServiceOfferingResponse response = _responseGenerator.createServiceOfferingResponse(result);
            response.setResponseName(getCommandName());
            this.setResponseObject(response);
        } else {
            throw new ServerApiException(ApiErrorCode.INTERNAL_ERROR, "Failed to create service offering");
        }
    }
}<|MERGE_RESOLUTION|>--- conflicted
+++ resolved
@@ -16,12 +16,10 @@
 // under the License.
 package org.apache.cloudstack.api.command.admin.offering;
 
-<<<<<<< HEAD
-import org.apache.log4j.Logger;
-=======
 import java.util.Collection;
 import java.util.Map;
->>>>>>> 85d54cd1
+
+import org.apache.log4j.Logger;
 
 import org.apache.cloudstack.api.APICommand;
 import org.apache.cloudstack.api.ApiConstants;
@@ -194,7 +192,7 @@
         if (result != null) {
             ServiceOfferingResponse response = _responseGenerator.createServiceOfferingResponse(result);
             response.setResponseName(getCommandName());
-            this.setResponseObject(response);
+            setResponseObject(response);
         } else {
             throw new ServerApiException(ApiErrorCode.INTERNAL_ERROR, "Failed to create service offering");
         }
