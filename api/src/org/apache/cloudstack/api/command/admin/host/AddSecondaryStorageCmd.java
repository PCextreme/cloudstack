// Licensed to the Apache Software Foundation (ASF) under one
// or more contributor license agreements.  See the NOTICE file
// distributed with this work for additional information
// regarding copyright ownership.  The ASF licenses this file
// to you under the Apache License, Version 2.0 (the
// "License"); you may not use this file except in compliance
// with the License.  You may obtain a copy of the License at
//
//   http://www.apache.org/licenses/LICENSE-2.0
//
// Unless required by applicable law or agreed to in writing,
// software distributed under the License is distributed on an
// "AS IS" BASIS, WITHOUT WARRANTIES OR CONDITIONS OF ANY
// KIND, either express or implied.  See the License for the
// specific language governing permissions and limitations
// under the License.
package org.apache.cloudstack.api.command.admin.host;

<<<<<<< HEAD
import java.util.List;

import org.apache.log4j.Logger;

=======
>>>>>>> f7b1d3d8
import org.apache.cloudstack.api.APICommand;
import org.apache.cloudstack.api.ApiConstants;
import org.apache.cloudstack.api.ApiErrorCode;
import org.apache.cloudstack.api.BaseCmd;
import org.apache.cloudstack.api.Parameter;
import org.apache.cloudstack.api.ServerApiException;
import org.apache.cloudstack.api.command.admin.storage.AddImageStoreCmd;
import org.apache.cloudstack.api.response.ImageStoreResponse;
import org.apache.cloudstack.api.response.ZoneResponse;

import com.cloud.exception.DiscoveryException;
import com.cloud.storage.ImageStore;
import com.cloud.user.Account;

@APICommand(name = "addSecondaryStorage", description="Adds secondary storage.", responseObject=ImageStoreResponse.class)
public class AddSecondaryStorageCmd extends BaseCmd {
    public static final Logger s_logger = Logger.getLogger(AddSecondaryStorageCmd.class.getName());
    private static final String s_name = "addsecondarystorageresponse";

    /////////////////////////////////////////////////////
    //////////////// API parameters /////////////////////
    /////////////////////////////////////////////////////

    @Parameter(name=ApiConstants.URL, type=CommandType.STRING, required=true, description="the URL for the secondary storage")
    private String url;

    @Parameter(name=ApiConstants.ZONE_ID, type=CommandType.UUID, entityType=ZoneResponse.class,
            description="the Zone ID for the secondary storage")
    private Long zoneId;



    /////////////////////////////////////////////////////
    /////////////////// Accessors ///////////////////////
    /////////////////////////////////////////////////////

    public String getUrl() {
        return url;
    }

    public Long getZoneId() {
        return zoneId;
    }


    /////////////////////////////////////////////////////
    /////////////// API Implementation///////////////////
    /////////////////////////////////////////////////////

    @Override
    public String getCommandName() {
        return s_name;
    }

    @Override
    public long getEntityOwnerId() {
        return Account.ACCOUNT_ID_SYSTEM;
    }

    @Override
    public void execute(){
        AddImageStoreCmd cmd = new AddImageStoreCmd();
        cmd.setUrl(this.getUrl());
        cmd.setZoneId(this.getZoneId());
        cmd.setProviderName("NFS");

        try{
            ImageStore result = _storageService.discoverImageStore(cmd);
            ImageStoreResponse storeResponse = null;
            if (result != null ) {
                    storeResponse = _responseGenerator.createImageStoreResponse(result);
                    storeResponse.setResponseName(getCommandName());
                    storeResponse.setObjectName("secondarystorage");
                    this.setResponseObject(storeResponse);
            } else {
                throw new ServerApiException(ApiErrorCode.INTERNAL_ERROR, "Failed to add secondary storage");
            }
        } catch (DiscoveryException ex) {
            s_logger.warn("Exception: ", ex);
            throw new ServerApiException(ApiErrorCode.INTERNAL_ERROR, ex.getMessage());
        }
    }
}<|MERGE_RESOLUTION|>--- conflicted
+++ resolved
@@ -16,13 +16,8 @@
 // under the License.
 package org.apache.cloudstack.api.command.admin.host;
 
-<<<<<<< HEAD
-import java.util.List;
-
 import org.apache.log4j.Logger;
 
-=======
->>>>>>> f7b1d3d8
 import org.apache.cloudstack.api.APICommand;
 import org.apache.cloudstack.api.ApiConstants;
 import org.apache.cloudstack.api.ApiErrorCode;
@@ -85,8 +80,8 @@
     @Override
     public void execute(){
         AddImageStoreCmd cmd = new AddImageStoreCmd();
-        cmd.setUrl(this.getUrl());
-        cmd.setZoneId(this.getZoneId());
+        cmd.setUrl(getUrl());
+        cmd.setZoneId(getZoneId());
         cmd.setProviderName("NFS");
 
         try{
@@ -96,7 +91,7 @@
                     storeResponse = _responseGenerator.createImageStoreResponse(result);
                     storeResponse.setResponseName(getCommandName());
                     storeResponse.setObjectName("secondarystorage");
-                    this.setResponseObject(storeResponse);
+                    setResponseObject(storeResponse);
             } else {
                 throw new ServerApiException(ApiErrorCode.INTERNAL_ERROR, "Failed to add secondary storage");
             }
