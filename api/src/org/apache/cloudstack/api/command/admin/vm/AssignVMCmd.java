--- conflicted
+++ resolved
@@ -39,15 +39,10 @@
 @APICommand(name = "assignVirtualMachine",
             description = "Change ownership of a VM from one account to another. This API is available for Basic zones with security groups and Advanced zones with guest networks. A root administrator can reassign a VM from any account to any other account in any domain. A domain administrator can reassign a VM to any account in the same domain.",
             responseObject = UserVmResponse.class,
-<<<<<<< HEAD
-            since = "3.0.0", entityType = { IAMEntityType.VirtualMachine })
-public class AssignVMCmd extends BaseCmd  {
-=======
-            since = "3.0.0",
+        since = "3.0.0", entityType = {IAMEntityType.VirtualMachine},
             requestHasSensitiveInfo = false,
             responseHasSensitiveInfo = true)
-public class AssignVMCmd extends BaseCmd {
->>>>>>> 63e3eea7
+public class AssignVMCmd extends BaseCmd  {
     public static final Logger s_logger = Logger.getLogger(AssignVMCmd.class.getName());
 
     private static final String s_name = "assignvirtualmachineresponse";
