// Licensed to the Apache Software Foundation (ASF) under one
// or more contributor license agreements.  See the NOTICE file
// distributed with this work for additional information
// regarding copyright ownership.  The ASF licenses this file
// to you under the Apache License, Version 2.0 (the
// "License"); you may not use this file except in compliance
// with the License.  You may obtain a copy of the License at
//
//   http://www.apache.org/licenses/LICENSE-2.0
//
// Unless required by applicable law or agreed to in writing,
// software distributed under the License is distributed on an
// "AS IS" BASIS, WITHOUT WARRANTIES OR CONDITIONS OF ANY
// KIND, either express or implied.  See the License for the
// specific language governing permissions and limitations
// under the License.
package org.apache.cloudstack.api.command.admin.template;

import java.util.List;

import org.apache.log4j.Logger;

import org.apache.cloudstack.acl.IAMEntityType;
import org.apache.cloudstack.acl.SecurityChecker.AccessType;
import org.apache.cloudstack.api.ACL;
import org.apache.cloudstack.api.APICommand;
import org.apache.cloudstack.api.ApiConstants;
import org.apache.cloudstack.api.BaseCmd;
import org.apache.cloudstack.api.Parameter;
import org.apache.cloudstack.api.ResponseObject.ResponseView;
import org.apache.cloudstack.api.response.ListResponse;
import org.apache.cloudstack.api.response.TemplateResponse;
import org.apache.cloudstack.api.response.ZoneResponse;

import com.cloud.template.VirtualMachineTemplate;
import com.cloud.user.Account;

<<<<<<< HEAD
@APICommand(name = "prepareTemplate", responseObject = TemplateResponse.class, description = "load template into primary storage", entityType = { IAMEntityType.VirtualMachineTemplate })
=======
@APICommand(name = "prepareTemplate", responseObject = TemplateResponse.class, description = "load template into primary storage",
        requestHasSensitiveInfo = false, responseHasSensitiveInfo = false)
>>>>>>> 63e3eea7
public class PrepareTemplateCmd extends BaseCmd {
    public static final Logger s_logger = Logger.getLogger(PrepareTemplateCmd.class.getName());

    private static final String s_name = "preparetemplateresponse";

    /////////////////////////////////////////////////////
    //////////////// API parameters /////////////////////
    /////////////////////////////////////////////////////

    @Parameter(name = ApiConstants.ZONE_ID,
               type = CommandType.UUID,
               entityType = ZoneResponse.class,
               required = true,
               description = "zone ID of the template to be prepared in primary storage(s).")
    private Long zoneId;

    @ACL(accessType = AccessType.OperateEntry)
    @Parameter(name = ApiConstants.TEMPLATE_ID,
               type = CommandType.UUID,
               entityType = TemplateResponse.class,
               required = true,
               description = "template ID of the template to be prepared in primary storage(s).")
    private Long templateId;

    /////////////////////////////////////////////////////
    /////////////////// Accessors ///////////////////////
    /////////////////////////////////////////////////////

    public Long getZoneId() {
        return zoneId;
    }

    public Long getTemplateId() {
        return templateId;
    }

    /////////////////////////////////////////////////////
    /////////////// API Implementation///////////////////
    /////////////////////////////////////////////////////

    @Override
    public String getCommandName() {
        return s_name;
    }

    @Override
    public long getEntityOwnerId() {
        return Account.ACCOUNT_ID_SYSTEM;
    }

    @Override
    public void execute() {
        ListResponse<TemplateResponse> response = new ListResponse<TemplateResponse>();

        VirtualMachineTemplate vmTemplate = _templateService.prepareTemplate(templateId, zoneId);
        List<TemplateResponse> templateResponses = _responseGenerator.createTemplateResponses(ResponseView.Full, vmTemplate, zoneId, true);
        response.setResponses(templateResponses);
        response.setResponseName(getCommandName());
        setResponseObject(response);
    }
}<|MERGE_RESOLUTION|>--- conflicted
+++ resolved
@@ -35,12 +35,8 @@
 import com.cloud.template.VirtualMachineTemplate;
 import com.cloud.user.Account;
 
-<<<<<<< HEAD
-@APICommand(name = "prepareTemplate", responseObject = TemplateResponse.class, description = "load template into primary storage", entityType = { IAMEntityType.VirtualMachineTemplate })
-=======
-@APICommand(name = "prepareTemplate", responseObject = TemplateResponse.class, description = "load template into primary storage",
+@APICommand(name = "prepareTemplate", responseObject = TemplateResponse.class, description = "load template into primary storage", entityType = {IAMEntityType.VirtualMachineTemplate},
         requestHasSensitiveInfo = false, responseHasSensitiveInfo = false)
->>>>>>> 63e3eea7
 public class PrepareTemplateCmd extends BaseCmd {
     public static final Logger s_logger = Logger.getLogger(PrepareTemplateCmd.class.getName());
 
