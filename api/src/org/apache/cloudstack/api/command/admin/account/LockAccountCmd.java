// Licensed to the Apache Software Foundation (ASF) under one
// or more contributor license agreements.  See the NOTICE file
// distributed with this work for additional information
// regarding copyright ownership.  The ASF licenses this file
// to you under the Apache License, Version 2.0 (the
// "License"); you may not use this file except in compliance
// with the License.  You may obtain a copy of the License at
//
//   http://www.apache.org/licenses/LICENSE-2.0
//
// Unless required by applicable law or agreed to in writing,
// software distributed under the License is distributed on an
// "AS IS" BASIS, WITHOUT WARRANTIES OR CONDITIONS OF ANY
// KIND, either express or implied.  See the License for the
// specific language governing permissions and limitations
// under the License.
package org.apache.cloudstack.api.command.admin.account;

import org.apache.log4j.Logger;

import org.apache.cloudstack.acl.IAMEntityType;
import org.apache.cloudstack.api.APICommand;
import org.apache.cloudstack.api.ApiConstants;
import org.apache.cloudstack.api.BaseCmd;
import org.apache.cloudstack.api.Parameter;
import org.apache.cloudstack.api.response.AccountResponse;
import org.apache.cloudstack.api.response.DomainResponse;

import com.cloud.user.Account;

<<<<<<< HEAD
@APICommand(name = "lockAccount", description = "Locks an account", responseObject = AccountResponse.class, entityType = { IAMEntityType.Account })
=======
@APICommand(name = "lockAccount", description = "Locks an account", responseObject = AccountResponse.class,
        requestHasSensitiveInfo = false, responseHasSensitiveInfo = true)
>>>>>>> 63e3eea7
public class LockAccountCmd extends BaseCmd {
    public static final Logger s_logger = Logger.getLogger(LockAccountCmd.class.getName());

    private static final String s_name = "lockaccountresponse";

    /////////////////////////////////////////////////////
    //////////////// API parameters /////////////////////
    /////////////////////////////////////////////////////

    @Parameter(name = ApiConstants.ACCOUNT, type = CommandType.STRING, required = true, description = "Locks the specified account.")
    private String accountName;

    @Parameter(name = ApiConstants.DOMAIN_ID,
               type = CommandType.UUID,
               entityType = DomainResponse.class,
               required = true,
               description = "Locks the specified account on this domain.")
    private Long domainId;

    /////////////////////////////////////////////////////
    /////////////////// Accessors ///////////////////////
    /////////////////////////////////////////////////////

    public String getAccountName() {
        return accountName;
    }

    public Long getDomainId() {
        return domainId;
    }

    /////////////////////////////////////////////////////
    /////////////// API Implementation///////////////////
    /////////////////////////////////////////////////////

    @Override
    public String getCommandName() {
        return s_name;
    }

    @Override
    public long getEntityOwnerId() {
        Account account = _accountService.getActiveAccountByName(getAccountName(), getDomainId());
        if (account != null) {
            return account.getAccountId();
        }

        return Account.ACCOUNT_ID_SYSTEM; // no account info given, parent this command to SYSTEM so ERROR events are tracked
    }

    @Override
    public void execute() {
//        Account result = null;
        //result = _accountService.lockAccount(this);
//        if (result != null){
//            AccountResponse response = _responseGenerator.createAccountResponse(result);
//            response.setResponseName(getCommandName());
//            this.setResponseObject(response);
//        } else {
//            throw new ServerApiException(ApiErrorCode.INTERNAL_ERROR, "Failed to lock account");
//        }
    }
}<|MERGE_RESOLUTION|>--- conflicted
+++ resolved
@@ -28,12 +28,8 @@
 
 import com.cloud.user.Account;
 
-<<<<<<< HEAD
-@APICommand(name = "lockAccount", description = "Locks an account", responseObject = AccountResponse.class, entityType = { IAMEntityType.Account })
-=======
-@APICommand(name = "lockAccount", description = "Locks an account", responseObject = AccountResponse.class,
+@APICommand(name = "lockAccount", description = "Locks an account", responseObject = AccountResponse.class, entityType = {IAMEntityType.Account},
         requestHasSensitiveInfo = false, responseHasSensitiveInfo = true)
->>>>>>> 63e3eea7
 public class LockAccountCmd extends BaseCmd {
     public static final Logger s_logger = Logger.getLogger(LockAccountCmd.class.getName());
 
