--- conflicted
+++ resolved
@@ -39,12 +39,8 @@
 import com.cloud.network.router.VirtualRouter;
 import com.cloud.network.router.VirtualRouter.Role;
 
-<<<<<<< HEAD
-@APICommand(name = "startInternalLoadBalancerVM", responseObject = DomainRouterResponse.class, description = "Starts an existing internal lb vm.", entityType = { IAMEntityType.VirtualMachine })
-=======
-@APICommand(name = "startInternalLoadBalancerVM", responseObject = DomainRouterResponse.class, description = "Starts an existing internal lb vm.",
+@APICommand(name = "startInternalLoadBalancerVM", responseObject = DomainRouterResponse.class, description = "Starts an existing internal lb vm.", entityType = {IAMEntityType.VirtualMachine},
         requestHasSensitiveInfo = false, responseHasSensitiveInfo = false)
->>>>>>> 63e3eea7
 public class StartInternalLBVMCmd extends BaseAsyncCmd {
     public static final Logger s_logger = Logger.getLogger(StartInternalLBVMCmd.class.getName());
     private static final String s_name = "startinternallbvmresponse";
@@ -121,7 +117,7 @@
         if (result != null) {
             DomainRouterResponse routerResponse = _responseGenerator.createDomainRouterResponse(result);
             routerResponse.setResponseName(getCommandName());
-            this.setResponseObject(routerResponse);
+            setResponseObject(routerResponse);
         } else {
             throw new ServerApiException(ApiErrorCode.INTERNAL_ERROR, "Failed to start internal lb vm");
         }
