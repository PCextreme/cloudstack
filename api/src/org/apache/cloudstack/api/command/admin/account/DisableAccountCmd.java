--- conflicted
+++ resolved
@@ -41,12 +41,8 @@
 import com.cloud.exception.ResourceUnavailableException;
 import com.cloud.user.Account;
 
-<<<<<<< HEAD
-@APICommand(name = "disableAccount", description = "Disables an account", responseObject = AccountResponse.class, entityType = { IAMEntityType.Account })
-=======
-@APICommand(name = "disableAccount", description = "Disables an account", responseObject = AccountResponse.class,
+@APICommand(name = "disableAccount", description = "Disables an account", responseObject = AccountResponse.class, entityType = {IAMEntityType.Account},
         requestHasSensitiveInfo = false, responseHasSensitiveInfo = true)
->>>>>>> 63e3eea7
 public class DisableAccountCmd extends BaseAsyncCmd {
     public static final Logger s_logger = Logger.getLogger(DisableAccountCmd.class.getName());
     private static final String s_name = "disableaccountresponse";
