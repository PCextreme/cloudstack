--- conflicted
+++ resolved
@@ -17,19 +17,11 @@
 
 package org.apache.cloudstack.api.command.admin.cluster;
 
-<<<<<<< HEAD
 import java.util.ArrayList;
 import java.util.List;
 
 import org.apache.log4j.Logger;
 
-=======
-import com.cloud.exception.DiscoveryException;
-import com.cloud.exception.InvalidParameterValueException;
-import com.cloud.exception.ResourceInUseException;
-import com.cloud.org.Cluster;
-import com.cloud.user.Account;
->>>>>>> 85d54cd1
 import org.apache.cloudstack.api.APICommand;
 import org.apache.cloudstack.api.ApiConstants;
 import org.apache.cloudstack.api.ApiErrorCode;
@@ -41,16 +33,11 @@
 import org.apache.cloudstack.api.response.PodResponse;
 import org.apache.cloudstack.api.response.ZoneResponse;
 
-<<<<<<< HEAD
 import com.cloud.exception.DiscoveryException;
 import com.cloud.exception.InvalidParameterValueException;
 import com.cloud.exception.ResourceInUseException;
 import com.cloud.org.Cluster;
 import com.cloud.user.Account;
-=======
-import java.util.ArrayList;
-import java.util.List;
->>>>>>> 85d54cd1
 
 @APICommand(name = "addCluster", description="Adds a new cluster", responseObject=ClusterResponse.class)
 public class AddClusterCmd extends BaseCmd {
@@ -180,7 +167,7 @@
     }
 
     public void setClusterType(String type) {
-        this.clusterType = type;
+        clusterType = type;
     }
 
     @Override
@@ -231,7 +218,7 @@
             response.setResponses(clusterResponses);
             response.setResponseName(getCommandName());
 
-            this.setResponseObject(response);
+            setResponseObject(response);
         } catch (DiscoveryException ex) {
             s_logger.warn("Exception: ", ex);
             throw new ServerApiException(ApiErrorCode.INTERNAL_ERROR, ex.getMessage());
