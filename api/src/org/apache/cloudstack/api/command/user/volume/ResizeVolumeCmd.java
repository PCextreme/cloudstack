// Licensed to the Apache Software Foundation (ASF) under one
// or more contributor license agreements.  See the NOTICE file
// distributed with this work for additional information
// regarding copyright ownership.  The ASF licenses this file
// to you under the Apache License, Version 2.0 (the
// "License"); you may not use this file except in compliance
// with the License.  You may obtain a copy of the License at
//
//   http://www.apache.org/licenses/LICENSE-2.0
//
// Unless required by applicable law or agreed to in writing,
// software distributed under the License is distributed on an
// "AS IS" BASIS, WITHOUT WARRANTIES OR CONDITIONS OF ANY
// KIND, either express or implied.  See the License for the
// specific language governing permissions and limitations
// under the License.
package org.apache.cloudstack.api.command.user.volume;
import org.apache.cloudstack.api.ACL;
import org.apache.cloudstack.acl.AclEntityType;
import org.apache.cloudstack.acl.SecurityChecker.AccessType;

import org.apache.log4j.Logger;

import org.apache.log4j.Logger;

import org.apache.cloudstack.api.APICommand;
import org.apache.cloudstack.api.ApiCommandJobType;
import org.apache.cloudstack.api.ApiConstants;
import org.apache.cloudstack.api.ApiErrorCode;
import org.apache.cloudstack.api.BaseAsyncCmd;
import org.apache.cloudstack.api.Parameter;
import org.apache.cloudstack.api.ResponseObject.ResponseView;
import org.apache.cloudstack.api.ServerApiException;
import org.apache.cloudstack.api.response.DiskOfferingResponse;
import org.apache.cloudstack.api.response.VolumeResponse;
import org.apache.cloudstack.context.CallContext;

import com.cloud.event.EventTypes;
import com.cloud.exception.InvalidParameterValueException;
import com.cloud.exception.PermissionDeniedException;
import com.cloud.exception.ResourceAllocationException;
import com.cloud.projects.Project;
import com.cloud.storage.Volume;
import com.cloud.user.Account;

<<<<<<< HEAD

@APICommand(name = "resizeVolume", description = "Resizes a volume", responseObject = VolumeResponse.class, responseView = ResponseView.Restricted, entityType = { AclEntityType.Volume })
=======
@APICommand(name = "resizeVolume", description = "Resizes a volume", responseObject = VolumeResponse.class)
>>>>>>> da8ee45a
public class ResizeVolumeCmd extends BaseAsyncCmd {
    public static final Logger s_logger = Logger.getLogger(ResizeVolumeCmd.class.getName());

    private static final String s_name = "resizevolumeresponse";

    /////////////////////////////////////////////////////
    //////////////// API parameters /////////////////////
    /////////////////////////////////////////////////////

<<<<<<< HEAD
    @ACL(accessType = AccessType.OperateEntry)
    @Parameter(name=ApiConstants.ID, entityType=VolumeResponse.class, type=CommandType.UUID, description="the ID of the disk volume")
=======
    @Parameter(name = ApiConstants.ID, entityType = VolumeResponse.class, type = CommandType.UUID, description = "the ID of the disk volume")
>>>>>>> da8ee45a
    private Long id;

    @Parameter(name = ApiConstants.SIZE, type = CommandType.LONG, required = false, description = "New volume size in G")
    private Long size;

    @Parameter(name = ApiConstants.SHRINK_OK, type = CommandType.BOOLEAN, required = false, description = "Verify OK to Shrink")
    private boolean shrinkOk;

    @Parameter(name = ApiConstants.DISK_OFFERING_ID,
               entityType = DiskOfferingResponse.class,
               type = CommandType.UUID,
               required = false,
               description = "new disk offering id")
    private Long newDiskOfferingId;

    /////////////////////////////////////////////////////
    /////////////////// Accessors ///////////////////////
    /////////////////////////////////////////////////////

    public Long getEntityId() {
        return id;
    }

    public Long getSize() {
        return size;
    }

    public boolean getShrinkOk() {
        return shrinkOk;
    }

    public Long getNewDiskOfferingId() {
        return newDiskOfferingId;
    }

    /////////////////////////////////////////////////////
    /////////////// API Implementation///////////////////
    /////////////////////////////////////////////////////

    @Override
    public String getCommandName() {
        return s_name;
    }

    @Override
    public ApiCommandJobType getInstanceType() {
        return ApiCommandJobType.Volume;
    }

    public static String getResultObjectName() {
        return "volume";
    }

    @Override
    public long getEntityOwnerId() {

        Volume volume = _entityMgr.findById(Volume.class, getEntityId());
        if (volume == null) {
            throw new InvalidParameterValueException("Unable to find volume by id=" + id);
        }

        Account account = _accountService.getAccount(volume.getAccountId());
        //Can resize volumes for enabled projects/accounts only
        if (account.getType() == Account.ACCOUNT_TYPE_PROJECT) {
            Project project = _projectService.findByProjectAccountId(volume.getAccountId());
            if (project.getState() != Project.State.Active) {
                throw new PermissionDeniedException("Can't add resources to  project id=" + project.getId() + " in state=" + project.getState() +
                    " as it's no longer active");
            }
        } else if (account.getState() == Account.State.disabled) {
            throw new PermissionDeniedException("The owner of volume " + id + "  is disabled: " + account);
        }

        return volume.getAccountId();
    }

    @Override
    public String getEventType() {
        return EventTypes.EVENT_VOLUME_RESIZE;
    }

    @Override
    public String getEventDescription() {
        return "Volume Id: " + getEntityId() + " to size " + getSize() + "G";
    }

    @Override
    public void execute() throws ResourceAllocationException {
        CallContext.current().setEventDetails("Volume Id: " + getEntityId() + " to size " + getSize() + "G");
<<<<<<< HEAD
    	Volume volume = _volumeService.resizeVolume(this);
    	if (volume != null) {
            VolumeResponse response = _responseGenerator.createVolumeResponse(ResponseView.Restricted, volume);
=======
        Volume volume = _volumeService.resizeVolume(this);
        if (volume != null) {
            VolumeResponse response = _responseGenerator.createVolumeResponse(volume);
>>>>>>> da8ee45a
            //FIXME - have to be moved to ApiResponseHelper
            response.setResponseName(getCommandName());
            setResponseObject(response);
        } else {
            throw new ServerApiException(ApiErrorCode.INTERNAL_ERROR, "Failed to resize volume");
        }
    }
}<|MERGE_RESOLUTION|>--- conflicted
+++ resolved
@@ -15,14 +15,11 @@
 // specific language governing permissions and limitations
 // under the License.
 package org.apache.cloudstack.api.command.user.volume;
-import org.apache.cloudstack.api.ACL;
+import org.apache.log4j.Logger;
+
 import org.apache.cloudstack.acl.AclEntityType;
 import org.apache.cloudstack.acl.SecurityChecker.AccessType;
-
-import org.apache.log4j.Logger;
-
-import org.apache.log4j.Logger;
-
+import org.apache.cloudstack.api.ACL;
 import org.apache.cloudstack.api.APICommand;
 import org.apache.cloudstack.api.ApiCommandJobType;
 import org.apache.cloudstack.api.ApiConstants;
@@ -43,12 +40,8 @@
 import com.cloud.storage.Volume;
 import com.cloud.user.Account;
 
-<<<<<<< HEAD
 
 @APICommand(name = "resizeVolume", description = "Resizes a volume", responseObject = VolumeResponse.class, responseView = ResponseView.Restricted, entityType = { AclEntityType.Volume })
-=======
-@APICommand(name = "resizeVolume", description = "Resizes a volume", responseObject = VolumeResponse.class)
->>>>>>> da8ee45a
 public class ResizeVolumeCmd extends BaseAsyncCmd {
     public static final Logger s_logger = Logger.getLogger(ResizeVolumeCmd.class.getName());
 
@@ -58,12 +51,8 @@
     //////////////// API parameters /////////////////////
     /////////////////////////////////////////////////////
 
-<<<<<<< HEAD
     @ACL(accessType = AccessType.OperateEntry)
     @Parameter(name=ApiConstants.ID, entityType=VolumeResponse.class, type=CommandType.UUID, description="the ID of the disk volume")
-=======
-    @Parameter(name = ApiConstants.ID, entityType = VolumeResponse.class, type = CommandType.UUID, description = "the ID of the disk volume")
->>>>>>> da8ee45a
     private Long id;
 
     @Parameter(name = ApiConstants.SIZE, type = CommandType.LONG, required = false, description = "New volume size in G")
@@ -117,18 +106,18 @@
         return "volume";
     }
 
-    @Override
+   @Override
     public long getEntityOwnerId() {
 
         Volume volume = _entityMgr.findById(Volume.class, getEntityId());
         if (volume == null) {
-            throw new InvalidParameterValueException("Unable to find volume by id=" + id);
+                throw new InvalidParameterValueException("Unable to find volume by id=" + id);
         }
 
         Account account = _accountService.getAccount(volume.getAccountId());
         //Can resize volumes for enabled projects/accounts only
         if (account.getType() == Account.ACCOUNT_TYPE_PROJECT) {
-            Project project = _projectService.findByProjectAccountId(volume.getAccountId());
+                Project project = _projectService.findByProjectAccountId(volume.getAccountId());
             if (project.getState() != Project.State.Active) {
                 throw new PermissionDeniedException("Can't add resources to  project id=" + project.getId() + " in state=" + project.getState() +
                     " as it's no longer active");
@@ -153,15 +142,9 @@
     @Override
     public void execute() throws ResourceAllocationException {
         CallContext.current().setEventDetails("Volume Id: " + getEntityId() + " to size " + getSize() + "G");
-<<<<<<< HEAD
-    	Volume volume = _volumeService.resizeVolume(this);
-    	if (volume != null) {
-            VolumeResponse response = _responseGenerator.createVolumeResponse(ResponseView.Restricted, volume);
-=======
         Volume volume = _volumeService.resizeVolume(this);
         if (volume != null) {
-            VolumeResponse response = _responseGenerator.createVolumeResponse(volume);
->>>>>>> da8ee45a
+            VolumeResponse response = _responseGenerator.createVolumeResponse(ResponseView.Restricted, volume);
             //FIXME - have to be moved to ApiResponseHelper
             response.setResponseName(getCommandName());
             setResponseObject(response);
