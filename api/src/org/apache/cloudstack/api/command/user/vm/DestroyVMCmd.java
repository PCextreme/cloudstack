// Licensed to the Apache Software Foundation (ASF) under one
// or more contributor license agreements.  See the NOTICE file
// distributed with this work for additional information
// regarding copyright ownership.  The ASF licenses this file
// to you under the Apache License, Version 2.0 (the
// "License"); you may not use this file except in compliance
// with the License.  You may obtain a copy of the License at
//
//   http://www.apache.org/licenses/LICENSE-2.0
//
// Unless required by applicable law or agreed to in writing,
// software distributed under the License is distributed on an
// "AS IS" BASIS, WITHOUT WARRANTIES OR CONDITIONS OF ANY
// KIND, either express or implied.  See the License for the
// specific language governing permissions and limitations
// under the License.
package org.apache.cloudstack.api.command.user.vm;

import java.util.List;

import org.apache.log4j.Logger;

<<<<<<< HEAD
import org.apache.cloudstack.acl.AclEntityType;
import org.apache.cloudstack.acl.SecurityChecker.AccessType;
import org.apache.cloudstack.api.ACL;
=======
>>>>>>> da8ee45a
import org.apache.cloudstack.api.APICommand;
import org.apache.cloudstack.api.ApiCommandJobType;
import org.apache.cloudstack.api.ApiConstants;
import org.apache.cloudstack.api.ApiErrorCode;
import org.apache.cloudstack.api.BaseAsyncCmd;
import org.apache.cloudstack.api.Parameter;
import org.apache.cloudstack.api.ResponseObject.ResponseView;
import org.apache.cloudstack.api.ServerApiException;
import org.apache.cloudstack.api.response.UserVmResponse;
import org.apache.cloudstack.context.CallContext;

import com.cloud.event.EventTypes;
import com.cloud.exception.ConcurrentOperationException;
import com.cloud.exception.ResourceUnavailableException;
import com.cloud.user.Account;
import com.cloud.uservm.UserVm;

<<<<<<< HEAD
@APICommand(name = "destroyVirtualMachine", description = "Destroys a virtual machine. Once destroyed, only the administrator can recover it.", responseObject = UserVmResponse.class, responseView = ResponseView.Restricted, entityType = { AclEntityType.VirtualMachine })
=======
@APICommand(name = "destroyVirtualMachine",
            description = "Destroys a virtual machine. Once destroyed, only the administrator can recover it.",
            responseObject = UserVmResponse.class)
>>>>>>> da8ee45a
public class DestroyVMCmd extends BaseAsyncCmd {
    public static final Logger s_logger = Logger.getLogger(DestroyVMCmd.class.getName());

    private static final String s_name = "destroyvirtualmachineresponse";

    /////////////////////////////////////////////////////
    //////////////// API parameters /////////////////////
    /////////////////////////////////////////////////////

<<<<<<< HEAD
    @ACL(accessType = AccessType.OperateEntry)
    @Parameter(name=ApiConstants.ID, type=CommandType.UUID, entityType=UserVmResponse.class,
            required=true, description="The ID of the virtual machine")
    private Long id;


    @Parameter(name=ApiConstants.EXPUNGE, type=CommandType.BOOLEAN,
            description="If true is passed, the vm is expunged immediately. False by default. Parameter can be passed to the call by ROOT/Domain admin only", since="4.2.1")
=======
    @Parameter(name = ApiConstants.ID, type = CommandType.UUID, entityType = UserVmResponse.class, required = true, description = "The ID of the virtual machine")
    private Long id;

    @Parameter(name = ApiConstants.EXPUNGE,
               type = CommandType.BOOLEAN,
               description = "If true is passed, the vm is expunged immediately. False by default. Parameter can be passed to the call by ROOT/Domain admin only",
               since = "4.2.1")
>>>>>>> da8ee45a
    private Boolean expunge;

    /////////////////////////////////////////////////////
    /////////////////// Accessors ///////////////////////
    /////////////////////////////////////////////////////

    public Long getId() {
        return id;
    }

    public boolean getExpunge() {
        if (expunge == null) {
            return false;
        }
        return expunge;
    }

    /////////////////////////////////////////////////////
    /////////////// API Implementation///////////////////
    /////////////////////////////////////////////////////

    @Override
    public String getCommandName() {
        return s_name;
    }

    @Override
    public long getEntityOwnerId() {
        UserVm vm = _responseGenerator.findUserVmById(getId());
        if (vm != null) {
            return vm.getAccountId();
        }

        return Account.ACCOUNT_ID_SYSTEM; // no account info given, parent this command to SYSTEM so ERROR events are tracked
    }

    @Override
    public String getEventType() {
        return EventTypes.EVENT_VM_DESTROY;
    }

    @Override
    public String getEventDescription() {
        return "destroying vm: " + getId();
    }

    @Override
    public ApiCommandJobType getInstanceType() {
        return ApiCommandJobType.VirtualMachine;
    }

    @Override
    public Long getInstanceId() {
        return getId();
    }

    @Override
    public void execute() throws ResourceUnavailableException, ConcurrentOperationException {
        CallContext.current().setEventDetails("Vm Id: " + getId());
        UserVm result = _userVmService.destroyVm(this);

        UserVmResponse response = new UserVmResponse();
        if (result != null) {
<<<<<<< HEAD
            List<UserVmResponse> responses = _responseGenerator.createUserVmResponse(ResponseView.Restricted, "virtualmachine", result);
=======
            List<UserVmResponse> responses = _responseGenerator.createUserVmResponse("virtualmachine", result);
>>>>>>> da8ee45a
            if (responses != null && !responses.isEmpty()) {
                response = responses.get(0);
            }
            response.setResponseName("virtualmachine");
            setResponseObject(response);
        } else {
            throw new ServerApiException(ApiErrorCode.INTERNAL_ERROR, "Failed to destroy vm");
        }
    }
}<|MERGE_RESOLUTION|>--- conflicted
+++ resolved
@@ -20,12 +20,9 @@
 
 import org.apache.log4j.Logger;
 
-<<<<<<< HEAD
 import org.apache.cloudstack.acl.AclEntityType;
 import org.apache.cloudstack.acl.SecurityChecker.AccessType;
 import org.apache.cloudstack.api.ACL;
-=======
->>>>>>> da8ee45a
 import org.apache.cloudstack.api.APICommand;
 import org.apache.cloudstack.api.ApiCommandJobType;
 import org.apache.cloudstack.api.ApiConstants;
@@ -43,13 +40,7 @@
 import com.cloud.user.Account;
 import com.cloud.uservm.UserVm;
 
-<<<<<<< HEAD
 @APICommand(name = "destroyVirtualMachine", description = "Destroys a virtual machine. Once destroyed, only the administrator can recover it.", responseObject = UserVmResponse.class, responseView = ResponseView.Restricted, entityType = { AclEntityType.VirtualMachine })
-=======
-@APICommand(name = "destroyVirtualMachine",
-            description = "Destroys a virtual machine. Once destroyed, only the administrator can recover it.",
-            responseObject = UserVmResponse.class)
->>>>>>> da8ee45a
 public class DestroyVMCmd extends BaseAsyncCmd {
     public static final Logger s_logger = Logger.getLogger(DestroyVMCmd.class.getName());
 
@@ -59,24 +50,15 @@
     //////////////// API parameters /////////////////////
     /////////////////////////////////////////////////////
 
-<<<<<<< HEAD
     @ACL(accessType = AccessType.OperateEntry)
     @Parameter(name=ApiConstants.ID, type=CommandType.UUID, entityType=UserVmResponse.class,
             required=true, description="The ID of the virtual machine")
-    private Long id;
-
-
-    @Parameter(name=ApiConstants.EXPUNGE, type=CommandType.BOOLEAN,
-            description="If true is passed, the vm is expunged immediately. False by default. Parameter can be passed to the call by ROOT/Domain admin only", since="4.2.1")
-=======
-    @Parameter(name = ApiConstants.ID, type = CommandType.UUID, entityType = UserVmResponse.class, required = true, description = "The ID of the virtual machine")
     private Long id;
 
     @Parameter(name = ApiConstants.EXPUNGE,
                type = CommandType.BOOLEAN,
                description = "If true is passed, the vm is expunged immediately. False by default. Parameter can be passed to the call by ROOT/Domain admin only",
                since = "4.2.1")
->>>>>>> da8ee45a
     private Boolean expunge;
 
     /////////////////////////////////////////////////////
@@ -120,7 +102,7 @@
 
     @Override
     public String getEventDescription() {
-        return "destroying vm: " + getId();
+        return  "destroying vm: " + getId();
     }
 
     @Override
@@ -140,11 +122,7 @@
 
         UserVmResponse response = new UserVmResponse();
         if (result != null) {
-<<<<<<< HEAD
             List<UserVmResponse> responses = _responseGenerator.createUserVmResponse(ResponseView.Restricted, "virtualmachine", result);
-=======
-            List<UserVmResponse> responses = _responseGenerator.createUserVmResponse("virtualmachine", result);
->>>>>>> da8ee45a
             if (responses != null && !responses.isEmpty()) {
                 response = responses.get(0);
             }
