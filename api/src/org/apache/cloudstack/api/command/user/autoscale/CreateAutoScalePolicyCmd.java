--- conflicted
+++ resolved
@@ -40,13 +40,9 @@
 
 @APICommand(name = "createAutoScalePolicy",
             description = "Creates an autoscale policy for a provision or deprovision action, the action is taken when the all the conditions evaluates to true for the specified duration. The policy is in effect once it is attached to a autscale vm group.",
-<<<<<<< HEAD
- responseObject = AutoScalePolicyResponse.class, entityType = { IAMEntityType.AutoScalePolicy })
-=======
-            responseObject = AutoScalePolicyResponse.class,
+        responseObject = AutoScalePolicyResponse.class, entityType = {IAMEntityType.AutoScalePolicy},
             requestHasSensitiveInfo = false,
             responseHasSensitiveInfo = false)
->>>>>>> 63e3eea7
 public class CreateAutoScalePolicyCmd extends BaseAsyncCreateCmd {
     public static final Logger s_logger = Logger.getLogger(CreateAutoScalePolicyCmd.class.getName());
 
@@ -170,15 +166,15 @@
         AutoScalePolicy result = _entityMgr.findById(AutoScalePolicy.class, getEntityId());
         AutoScalePolicyResponse response = _responseGenerator.createAutoScalePolicyResponse(result);
         response.setResponseName(getCommandName());
-        this.setResponseObject(response);
+        setResponseObject(response);
     }
 
     @Override
     public void create() throws ResourceAllocationException {
         AutoScalePolicy result = _autoScaleService.createAutoScalePolicy(this);
         if (result != null) {
-            this.setEntityId(result.getId());
-            this.setEntityUuid(result.getUuid());
+            setEntityId(result.getId());
+            setEntityUuid(result.getUuid());
         } else {
             throw new ServerApiException(ApiErrorCode.INTERNAL_ERROR, "Failed to create AutoScale Policy");
         }
