// Licensed to the Apache Software Foundation (ASF) under one
// or more contributor license agreements.  See the NOTICE file
// distributed with this work for additional information
// regarding copyright ownership.  The ASF licenses this file
// to you under the Apache License, Version 2.0 (the
// "License"); you may not use this file except in compliance
// with the License.  You may obtain a copy of the License at
//
//   http://www.apache.org/licenses/LICENSE-2.0
//
// Unless required by applicable law or agreed to in writing,
// software distributed under the License is distributed on an
// "AS IS" BASIS, WITHOUT WARRANTIES OR CONDITIONS OF ANY
// KIND, either express or implied.  See the License for the
// specific language governing permissions and limitations
// under the License.
package org.apache.cloudstack.api.command.user.template;

<<<<<<< HEAD
import org.apache.log4j.Logger;

import org.apache.cloudstack.acl.IAMEntityType;
=======
>>>>>>> 5779292e
import org.apache.cloudstack.api.APICommand;
import org.apache.cloudstack.api.ApiCommandJobType;
import org.apache.cloudstack.api.ApiConstants;
import org.apache.cloudstack.api.BaseListTaggedResourcesCmd;
import org.apache.cloudstack.api.Parameter;
import org.apache.cloudstack.api.ResponseObject.ResponseView;
import org.apache.cloudstack.api.response.ListResponse;
import org.apache.cloudstack.api.response.TemplateResponse;
import org.apache.cloudstack.api.response.ZoneResponse;
import org.apache.cloudstack.context.CallContext;
import org.apache.log4j.Logger;

import com.cloud.template.VirtualMachineTemplate.TemplateFilter;
import com.cloud.user.Account;

@APICommand(name = "listTemplates", description = "List all public, private, and privileged templates.", responseObject = TemplateResponse.class, entityType = {IAMEntityType.VirtualMachineTemplate}, responseView = ResponseView.Restricted,
        requestHasSensitiveInfo = false, responseHasSensitiveInfo = false)
public class ListTemplatesCmd extends BaseListTaggedResourcesCmd {
    public static final Logger s_logger = Logger.getLogger(ListTemplatesCmd.class.getName());

    private static final String s_name = "listtemplatesresponse";

    /////////////////////////////////////////////////////
    //////////////// API parameters /////////////////////
    /////////////////////////////////////////////////////

    @Parameter(name = ApiConstants.HYPERVISOR, type = CommandType.STRING, description = "the hypervisor for which to restrict the search")
    private String hypervisor;

    @Parameter(name = ApiConstants.ID, type = CommandType.UUID, entityType = TemplateResponse.class, description = "the template ID")
    private Long id;

    @Parameter(name = ApiConstants.NAME, type = CommandType.STRING, description = "the template name")
    private String templateName;

    @Parameter(name = ApiConstants.TEMPLATE_FILTER,
               type = CommandType.STRING,
               required = true,
               description = "possible values are \"featured\", \"self\", \"selfexecutable\",\"sharedexecutable\",\"executable\", and \"community\". "
                   + "* featured : templates that have been marked as featured and public. "
                   + "* self : templates that have been registered or created by the calling user. "
                   + "* selfexecutable : same as self, but only returns templates that can be used to deploy a new VM. "
                   + "* sharedexecutable : templates ready to be deployed that have been granted to the calling user by another user. "
                   + "* executable : templates that are owned by the calling user, or public templates, that can be used to deploy a VM. "
                   + "* community : templates that have been marked as public but not featured. " + "* all : all templates (only usable by admins).")
    private String templateFilter;

    @Parameter(name = ApiConstants.ZONE_ID, type = CommandType.UUID, entityType = ZoneResponse.class, description = "list templates by zoneId")
    private Long zoneId;

    @Parameter(name=ApiConstants.SHOW_REMOVED, type=CommandType.BOOLEAN, description="show removed templates as well")
    private Boolean showRemoved;

    /////////////////////////////////////////////////////
    /////////////////// Accessors ///////////////////////
    /////////////////////////////////////////////////////

    public String getHypervisor() {
        return hypervisor;
    }

    public Long getId() {
        return id;
    }

    public String getTemplateName() {
        return templateName;
    }

    public String getTemplateFilter() {
        return templateFilter;
    }

    public Long getZoneId() {
        return zoneId;
    }

    public Boolean getShowRemoved() {
        return (showRemoved != null ? showRemoved : false);
    }

    public boolean listInReadyState() {

        Account account = CallContext.current().getCallingAccount();
        // It is account specific if account is admin type and domainId and accountName are not null
<<<<<<< HEAD
        boolean isAccountSpecific = (account == null || _accountService.isAdmin(account.getType()))
                && (getAccountName() != null) && (getDomainId() != null);
=======
        boolean isAccountSpecific = (account == null || _accountService.isAdmin(account.getType())) && (getAccountName() != null) && (getDomainId() != null);
>>>>>>> 5779292e
        // Show only those that are downloaded.
        TemplateFilter templateFilter = TemplateFilter.valueOf(getTemplateFilter());
        boolean onlyReady =
            (templateFilter == TemplateFilter.featured) || (templateFilter == TemplateFilter.selfexecutable) || (templateFilter == TemplateFilter.sharedexecutable) ||
                (templateFilter == TemplateFilter.executable && isAccountSpecific) || (templateFilter == TemplateFilter.community);
        return onlyReady;
    }

    /////////////////////////////////////////////////////
    /////////////// API Implementation///////////////////
    /////////////////////////////////////////////////////

    @Override
    public String getCommandName() {
        return s_name;
    }

    @Override
    public ApiCommandJobType getInstanceType() {
        return ApiCommandJobType.Template;
    }

    @Override
    public void execute() {
        ListResponse<TemplateResponse> response = _queryService.listTemplates(this);
        response.setResponseName(getCommandName());
        setResponseObject(response);
    }
}<|MERGE_RESOLUTION|>--- conflicted
+++ resolved
@@ -16,12 +16,9 @@
 // under the License.
 package org.apache.cloudstack.api.command.user.template;
 
-<<<<<<< HEAD
 import org.apache.log4j.Logger;
 
 import org.apache.cloudstack.acl.IAMEntityType;
-=======
->>>>>>> 5779292e
 import org.apache.cloudstack.api.APICommand;
 import org.apache.cloudstack.api.ApiCommandJobType;
 import org.apache.cloudstack.api.ApiConstants;
@@ -32,7 +29,6 @@
 import org.apache.cloudstack.api.response.TemplateResponse;
 import org.apache.cloudstack.api.response.ZoneResponse;
 import org.apache.cloudstack.context.CallContext;
-import org.apache.log4j.Logger;
 
 import com.cloud.template.VirtualMachineTemplate.TemplateFilter;
 import com.cloud.user.Account;
@@ -107,12 +103,7 @@
 
         Account account = CallContext.current().getCallingAccount();
         // It is account specific if account is admin type and domainId and accountName are not null
-<<<<<<< HEAD
-        boolean isAccountSpecific = (account == null || _accountService.isAdmin(account.getType()))
-                && (getAccountName() != null) && (getDomainId() != null);
-=======
         boolean isAccountSpecific = (account == null || _accountService.isAdmin(account.getType())) && (getAccountName() != null) && (getDomainId() != null);
->>>>>>> 5779292e
         // Show only those that are downloaded.
         TemplateFilter templateFilter = TemplateFilter.valueOf(getTemplateFilter());
         boolean onlyReady =
