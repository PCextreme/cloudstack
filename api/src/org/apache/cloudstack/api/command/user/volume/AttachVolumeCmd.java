// Licensed to the Apache Software Foundation (ASF) under one
// or more contributor license agreements.  See the NOTICE file
// distributed with this work for additional information
// regarding copyright ownership.  The ASF licenses this file
// to you under the Apache License, Version 2.0 (the
// "License"); you may not use this file except in compliance
// with the License.  You may obtain a copy of the License at
//
//   http://www.apache.org/licenses/LICENSE-2.0
//
// Unless required by applicable law or agreed to in writing,
// software distributed under the License is distributed on an
// "AS IS" BASIS, WITHOUT WARRANTIES OR CONDITIONS OF ANY
// KIND, either express or implied.  See the License for the
// specific language governing permissions and limitations
// under the License.
package org.apache.cloudstack.api.command.user.volume;
<<<<<<< HEAD
=======

import org.apache.cloudstack.api.BaseAsyncVolumeCmd;
>>>>>>> 5779292e
import org.apache.log4j.Logger;

import org.apache.cloudstack.acl.IAMEntityType;
import org.apache.cloudstack.acl.SecurityChecker.AccessType;
import org.apache.cloudstack.api.ACL;
import org.apache.cloudstack.api.APICommand;
import org.apache.cloudstack.api.ApiCommandJobType;
import org.apache.cloudstack.api.ApiConstants;
import org.apache.cloudstack.api.ApiErrorCode;
import org.apache.cloudstack.api.Parameter;
import org.apache.cloudstack.api.ResponseObject.ResponseView;
import org.apache.cloudstack.api.ServerApiException;
import org.apache.cloudstack.api.response.UserVmResponse;
import org.apache.cloudstack.api.response.VolumeResponse;
import org.apache.cloudstack.context.CallContext;

import com.cloud.event.EventTypes;
import com.cloud.storage.Volume;
import com.cloud.user.Account;

@APICommand(name = "attachVolume", description = "Attaches a disk volume to a virtual machine.", responseObject = VolumeResponse.class, responseView = ResponseView.Restricted, entityType = {IAMEntityType.VirtualMachine},
        requestHasSensitiveInfo = false, responseHasSensitiveInfo = false)
public class AttachVolumeCmd extends BaseAsyncVolumeCmd {
    public static final Logger s_logger = Logger.getLogger(AttachVolumeCmd.class.getName());
    private static final String s_name = "attachvolumeresponse";

    /////////////////////////////////////////////////////
    //////////////// API parameters /////////////////////
    /////////////////////////////////////////////////////

    @Parameter(name = ApiConstants.DEVICE_ID, type = CommandType.LONG, description = "the ID of the device to map the volume to within the guest OS. "
        + "If no deviceId is passed in, the next available deviceId will be chosen. " + "Possible values for a Linux OS are:" + "* 1 - /dev/xvdb" + "* 2 - /dev/xvdc"
        + "* 4 - /dev/xvde" + "* 5 - /dev/xvdf" + "* 6 - /dev/xvdg" + "* 7 - /dev/xvdh" + "* 8 - /dev/xvdi" + "* 9 - /dev/xvdj")
    private Long deviceId;

    @Parameter(name = ApiConstants.ID, type = CommandType.UUID, entityType = VolumeResponse.class, required = true, description = "the ID of the disk volume")
    private Long id;

    @ACL(accessType = AccessType.OperateEntry)
    @Parameter(name=ApiConstants.VIRTUAL_MACHINE_ID, type=CommandType.UUID, entityType=UserVmResponse.class,
            required=true, description="    the ID of the virtual machine")
    private Long virtualMachineId;

    /////////////////////////////////////////////////////
    /////////////////// Accessors ///////////////////////
    /////////////////////////////////////////////////////

    public Long getDeviceId() {
        return deviceId;
    }

    public Long getId() {
        return id;
    }

    public Long getVirtualMachineId() {
        return virtualMachineId;
    }

    /////////////////////////////////////////////////////
    /////////////// API Implementation///////////////////
    /////////////////////////////////////////////////////

    @Override
    public String getCommandName() {
        return s_name;
    }

    @Override
    public ApiCommandJobType getInstanceType() {
        return ApiCommandJobType.Volume;
    }

    @Override
    public Long getInstanceId() {
        return getId();
    }

    @Override
    public long getEntityOwnerId() {
        Volume volume = _responseGenerator.findVolumeById(getId());
        if (volume == null) {
            return Account.ACCOUNT_ID_SYSTEM; // bad id given, parent this command to SYSTEM so ERROR events are tracked
        }
        return volume.getAccountId();
    }

    @Override
    public String getEventType() {
        return EventTypes.EVENT_VOLUME_ATTACH;
    }

    @Override
    public String getEventDescription() {
        return  "attaching volume: " + getId() + " to vm: " + getVirtualMachineId();
    }

    @Override
    public void execute() {
        CallContext.current().setEventDetails("Volume Id: " + getId() + " VmId: " + getVirtualMachineId());
        Volume result = _volumeService.attachVolumeToVM(this);
        if (result != null) {
            VolumeResponse response = _responseGenerator.createVolumeResponse(ResponseView.Restricted, result);
            response.setResponseName(getCommandName());
            setResponseObject(response);
        } else {
            throw new ServerApiException(ApiErrorCode.INTERNAL_ERROR, "Failed to attach volume");
        }
    }
}<|MERGE_RESOLUTION|>--- conflicted
+++ resolved
@@ -15,11 +15,7 @@
 // specific language governing permissions and limitations
 // under the License.
 package org.apache.cloudstack.api.command.user.volume;
-<<<<<<< HEAD
-=======
 
-import org.apache.cloudstack.api.BaseAsyncVolumeCmd;
->>>>>>> 5779292e
 import org.apache.log4j.Logger;
 
 import org.apache.cloudstack.acl.IAMEntityType;
@@ -29,6 +25,7 @@
 import org.apache.cloudstack.api.ApiCommandJobType;
 import org.apache.cloudstack.api.ApiConstants;
 import org.apache.cloudstack.api.ApiErrorCode;
+import org.apache.cloudstack.api.BaseAsyncVolumeCmd;
 import org.apache.cloudstack.api.Parameter;
 import org.apache.cloudstack.api.ResponseObject.ResponseView;
 import org.apache.cloudstack.api.ServerApiException;
@@ -71,6 +68,7 @@
         return deviceId;
     }
 
+    @Override
     public Long getId() {
         return id;
     }
