// Licensed to the Apache Software Foundation (ASF) under one
// or more contributor license agreements.  See the NOTICE file
// distributed with this work for additional information
// regarding copyright ownership.  The ASF licenses this file
// to you under the Apache License, Version 2.0 (the
// "License"); you may not use this file except in compliance
// with the License.  You may obtain a copy of the License at
//
//   http://www.apache.org/licenses/LICENSE-2.0
//
// Unless required by applicable law or agreed to in writing,
// software distributed under the License is distributed on an
// "AS IS" BASIS, WITHOUT WARRANTIES OR CONDITIONS OF ANY
// KIND, either express or implied.  See the License for the
// specific language governing permissions and limitations
// under the License.
package org.apache.cloudstack.api.command.user.firewall;

<<<<<<< HEAD
import org.apache.log4j.Logger;

import org.apache.cloudstack.acl.AclEntityType;
=======
>>>>>>> 33846338
import org.apache.cloudstack.api.APICommand;
import org.apache.cloudstack.api.ApiConstants;
import org.apache.cloudstack.api.BaseAsyncCmd;
import org.apache.cloudstack.api.BaseAsyncCustomIdCmd;
import org.apache.cloudstack.api.Parameter;
import org.apache.cloudstack.api.response.FirewallRuleResponse;
import org.apache.cloudstack.api.response.IPAddressResponse;
import org.apache.cloudstack.api.response.UserVmResponse;
import org.apache.log4j.Logger;

import com.cloud.event.EventTypes;
import com.cloud.exception.InvalidParameterValueException;
import com.cloud.network.IpAddress;
import com.cloud.network.rules.FirewallRule;
import com.cloud.network.rules.PortForwardingRule;
import com.cloud.user.Account;

@APICommand(name = "updatePortForwardingRule",
            responseObject = FirewallRuleResponse.class,
<<<<<<< HEAD
 description = "Updates a port forwarding rule.  Only the private port and the virtual machine can be updated.", entityType = { AclEntityType.PortForwardingRule })
public class UpdatePortForwardingRuleCmd extends BaseAsyncCmd {
=======
 description = "Updates a port forwarding rule")
public class UpdatePortForwardingRuleCmd extends BaseAsyncCustomIdCmd {
>>>>>>> 33846338
    public static final Logger s_logger = Logger.getLogger(UpdatePortForwardingRuleCmd.class.getName());
    private static final String s_name = "updateportforwardingruleresponse";

    /////////////////////////////////////////////////////
    //////////////// API parameters /////////////////////
    /////////////////////////////////////////////////////
    @Parameter(name = ApiConstants.ID, type = CommandType.UUID, entityType = FirewallRuleResponse.class, required = true, description = "the ID of the port forwarding rule")
    private Long id;

    @Parameter(name = ApiConstants.PRIVATE_IP, type = CommandType.STRING, description = "the private IP address of the port forwarding rule")
    private String privateIp;

    @Parameter(name = ApiConstants.PRIVATE_PORT, type = CommandType.STRING, description = "the private port of the port forwarding rule")
    private String privatePort;

    @Parameter(name = ApiConstants.PROTOCOL,
               type = CommandType.STRING,
               description = "the protocol for the port fowarding rule. Valid values are TCP or UDP.")
    private String protocol;

    @Parameter(name = ApiConstants.IP_ADDRESS_ID,
               type = CommandType.UUID,
               entityType = IPAddressResponse.class,
               description = "the IP address id of the port forwarding rule")
    private Long publicIpId;

    @Parameter(name = ApiConstants.PUBLIC_PORT, type = CommandType.STRING, description = "the public port of the port forwarding rule")
    private String publicPort;

    @Parameter(name = ApiConstants.VIRTUAL_MACHINE_ID,
               type = CommandType.UUID,
               entityType = UserVmResponse.class,
               description = "the ID of the virtual machine for the port forwarding rule")
    private Long virtualMachineId;

    /////////////////////////////////////////////////////
    /////////////////// Accessors ///////////////////////
    /////////////////////////////////////////////////////

    public String getPrivateIp() {
        return privateIp;
    }

    public String getPrivatePort() {
        return privatePort;
    }

    public String getProtocol() {
        return protocol;
    }

    public Long getPublicIpId() {
        return publicIpId;
    }

    public String getPublicPort() {
        return publicPort;
    }

    public Long getVirtualMachineId() {
        return virtualMachineId;
    }

    /////////////////////////////////////////////////////
    /////////////// API Implementation///////////////////
    /////////////////////////////////////////////////////

    @Override
    public String getCommandName() {
        return s_name;
    }

    @Override
    public long getEntityOwnerId() {
        IpAddress addr = _entityMgr.findById(IpAddress.class, getPublicIpId());
        if (addr != null) {
            return addr.getAccountId();
        }

        // bad address given, parent this command to SYSTEM so ERROR events are tracked
        return Account.ACCOUNT_ID_SYSTEM;
    }

    @Override
    public String getEventType() {
        return EventTypes.EVENT_NET_RULE_MODIFY;
    }

    @Override
    public String getEventDescription() {
        return "updating port forwarding rule";
    }

    @Override
    public void checkUuid() {
        if (this.getCustomId() != null) {
            _uuidMgr.checkUuid(this.getCustomId(), FirewallRule.class);
        }
    }

    @Override
    public void execute() {
        PortForwardingRule rule = _rulesService.updatePortForwardingRule(id, this.getCustomId());
        FirewallRuleResponse fwResponse = new FirewallRuleResponse();
        if (rule != null) {
            fwResponse = _responseGenerator.createPortForwardingRuleResponse(rule);
            setResponseObject(fwResponse);
        }
        fwResponse.setResponseName(getCommandName());
//FIXME:        PortForwardingRule result = _mgr.updatePortForwardingRule(this);
//        if (result != null) {
//            FirewallRuleResponse response = _responseGenerator.createFirewallRuleResponse(result);
//            response.setResponseName(getName());
//            this.setResponseObject(response);
//        } else {
//            throw new ServerApiException(ApiErrorCode.INTERNAL_ERROR, "Failed to update port forwarding rule");
//        }
    }

    @Override
    public String getSyncObjType() {
        return BaseAsyncCmd.networkSyncObject;
    }

    @Override
    public Long getSyncObjId() {
        return getIp().getAssociatedWithNetworkId();
    }

    private IpAddress getIp() {
        IpAddress ip = _networkService.getIp(publicIpId);
        if (ip == null) {
            throw new InvalidParameterValueException("Unable to find ip address by id " + publicIpId);
        }
        return ip;
    }
}<|MERGE_RESOLUTION|>--- conflicted
+++ resolved
@@ -16,12 +16,9 @@
 // under the License.
 package org.apache.cloudstack.api.command.user.firewall;
 
-<<<<<<< HEAD
 import org.apache.log4j.Logger;
 
 import org.apache.cloudstack.acl.AclEntityType;
-=======
->>>>>>> 33846338
 import org.apache.cloudstack.api.APICommand;
 import org.apache.cloudstack.api.ApiConstants;
 import org.apache.cloudstack.api.BaseAsyncCmd;
@@ -30,7 +27,6 @@
 import org.apache.cloudstack.api.response.FirewallRuleResponse;
 import org.apache.cloudstack.api.response.IPAddressResponse;
 import org.apache.cloudstack.api.response.UserVmResponse;
-import org.apache.log4j.Logger;
 
 import com.cloud.event.EventTypes;
 import com.cloud.exception.InvalidParameterValueException;
@@ -41,13 +37,8 @@
 
 @APICommand(name = "updatePortForwardingRule",
             responseObject = FirewallRuleResponse.class,
-<<<<<<< HEAD
- description = "Updates a port forwarding rule.  Only the private port and the virtual machine can be updated.", entityType = { AclEntityType.PortForwardingRule })
-public class UpdatePortForwardingRuleCmd extends BaseAsyncCmd {
-=======
- description = "Updates a port forwarding rule")
+        description = "Updates a port forwarding rule.  Only the private port and the virtual machine can be updated.", entityType = {AclEntityType.PortForwardingRule})
 public class UpdatePortForwardingRuleCmd extends BaseAsyncCustomIdCmd {
->>>>>>> 33846338
     public static final Logger s_logger = Logger.getLogger(UpdatePortForwardingRuleCmd.class.getName());
     private static final String s_name = "updateportforwardingruleresponse";
 
@@ -143,14 +134,14 @@
 
     @Override
     public void checkUuid() {
-        if (this.getCustomId() != null) {
-            _uuidMgr.checkUuid(this.getCustomId(), FirewallRule.class);
+        if (getCustomId() != null) {
+            _uuidMgr.checkUuid(getCustomId(), FirewallRule.class);
         }
     }
 
     @Override
     public void execute() {
-        PortForwardingRule rule = _rulesService.updatePortForwardingRule(id, this.getCustomId());
+        PortForwardingRule rule = _rulesService.updatePortForwardingRule(id, getCustomId());
         FirewallRuleResponse fwResponse = new FirewallRuleResponse();
         if (rule != null) {
             fwResponse = _responseGenerator.createPortForwardingRuleResponse(rule);
