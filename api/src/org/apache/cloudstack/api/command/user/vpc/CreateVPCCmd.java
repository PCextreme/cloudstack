// Licensed to the Apache Software Foundation (ASF) under one
// or more contributor license agreements.  See the NOTICE file
// distributed with this work for additional information
// regarding copyright ownership.  The ASF licenses this file
// to you under the Apache License, Version 2.0 (the
// "License"); you may not use this file except in compliance
// with the License.  You may obtain a copy of the License at
//
//   http://www.apache.org/licenses/LICENSE-2.0
//
// Unless required by applicable law or agreed to in writing,
// software distributed under the License is distributed on an
// "AS IS" BASIS, WITHOUT WARRANTIES OR CONDITIONS OF ANY
// KIND, either express or implied.  See the License for the
// specific language governing permissions and limitations
// under the License.
package org.apache.cloudstack.api.command.user.vpc;

import org.apache.cloudstack.api.APICommand;
import org.apache.cloudstack.api.ApiConstants;
import org.apache.cloudstack.api.ApiErrorCode;
import org.apache.cloudstack.api.BaseAsyncCreateCmd;
import org.apache.cloudstack.api.Parameter;
import org.apache.cloudstack.api.ResponseObject.ResponseView;
import org.apache.cloudstack.api.ServerApiException;
import org.apache.cloudstack.api.response.DomainResponse;
import org.apache.cloudstack.api.response.ProjectResponse;
import org.apache.cloudstack.api.response.VpcOfferingResponse;
import org.apache.cloudstack.api.response.VpcResponse;
import org.apache.cloudstack.api.response.ZoneResponse;
import org.apache.cloudstack.context.CallContext;
import org.apache.log4j.Logger;

import com.cloud.event.EventTypes;
import com.cloud.exception.ConcurrentOperationException;
import com.cloud.exception.InsufficientCapacityException;
import com.cloud.exception.ResourceAllocationException;
import com.cloud.exception.ResourceUnavailableException;
import com.cloud.network.vpc.Vpc;

<<<<<<< HEAD
@APICommand(name = "createVPC", description = "Creates a VPC", responseObject = VpcResponse.class, responseView = ResponseView.Restricted)
public class CreateVPCCmd extends BaseAsyncCreateCmd{
=======
@APICommand(name = "createVPC", description = "Creates a VPC", responseObject = VpcResponse.class)
public class CreateVPCCmd extends BaseAsyncCreateCmd {
>>>>>>> da8ee45a
    public static final Logger s_logger = Logger.getLogger(CreateVPCCmd.class.getName());
    private static final String s_name = "createvpcresponse";

    // ///////////////////////////////////////////////////
    // ////////////// API parameters /////////////////////
    // ///////////////////////////////////////////////////

    @Parameter(name = ApiConstants.ACCOUNT, type = CommandType.STRING, description = "the account associated with the VPC. " +
        "Must be used with the domainId parameter.")
    private String accountName;

    @Parameter(name = ApiConstants.DOMAIN_ID, type = CommandType.UUID, entityType = DomainResponse.class,
               description = "the domain ID associated with the VPC. " +
                   "If used with the account parameter returns the VPC associated with the account for the specified domain.")
    private Long domainId;

    @Parameter(name = ApiConstants.PROJECT_ID, type = CommandType.UUID, entityType = ProjectResponse.class,
               description = "create VPC for the project")
    private Long projectId;

    @Parameter(name = ApiConstants.ZONE_ID, type = CommandType.UUID, entityType = ZoneResponse.class,
               required = true, description = "the ID of the availability zone")
    private Long zoneId;

    @Parameter(name = ApiConstants.NAME, type = CommandType.STRING, required = true, description = "the name of the VPC")
    private String vpcName;

    @Parameter(name = ApiConstants.DISPLAY_TEXT, type = CommandType.STRING, required = true, description = "the display text of " +
        "the VPC")
    private String displayText;

    @Parameter(name = ApiConstants.CIDR, type = CommandType.STRING, required = true, description = "the cidr of the VPC. All VPC " +
        "guest networks' cidrs should be within this CIDR")
    private String cidr;

    @Parameter(name = ApiConstants.VPC_OFF_ID, type = CommandType.UUID, entityType = VpcOfferingResponse.class,
               required = true, description = "the ID of the VPC offering")
    private Long vpcOffering;

    @Parameter(name = ApiConstants.NETWORK_DOMAIN, type = CommandType.STRING,
               description = "VPC network domain. All networks inside the VPC will belong to this domain")
    private String networkDomain;

    @Parameter(name = ApiConstants.START, type = CommandType.BOOLEAN,
               description = "If set to false, the VPC won't start (VPC VR will not get allocated) until its first network gets implemented. " +
                   "True by default.", since = "4.3")
    private Boolean start;

    // ///////////////////////////////////////////////////
    // ///////////////// Accessors ///////////////////////
    // ///////////////////////////////////////////////////

    public String getAccountName() {
        return accountName;
    }

    public Long getDomainId() {
        return domainId;
    }

    public Long getZoneId() {
        return zoneId;
    }

    public String getVpcName() {
        return vpcName;
    }

    public String getCidr() {
        return cidr;
    }

    public String getDisplayText() {
        return displayText;
    }

    public Long getVpcOffering() {
        return vpcOffering;
    }

    public String getNetworkDomain() {
        return networkDomain;
    }

    public boolean isStart() {
        if (start != null) {
            return start;
        }
        return true;
    }

    @Override
    public void create() throws ResourceAllocationException {
        Vpc vpc = _vpcService.createVpc(getZoneId(), getVpcOffering(), getEntityOwnerId(), getVpcName(), getDisplayText(), getCidr(), getNetworkDomain());
        if (vpc != null) {
            setEntityId(vpc.getId());
            setEntityUuid(vpc.getUuid());
        } else {
            throw new ServerApiException(ApiErrorCode.INTERNAL_ERROR, "Failed to create a VPC");
        }
    }

    @Override
    public void execute() {
        Vpc vpc = null;
        boolean success = true;
        try {
            if (isStart()) {
                success = _vpcService.startVpc(getEntityId(), true);
            } else {
                s_logger.debug("Not starting VPC as " + ApiConstants.START + "=false was passed to the API");
            }
            vpc = _entityMgr.findById(Vpc.class, getEntityId());
        } catch (ResourceUnavailableException ex) {
            s_logger.warn("Exception: ", ex);
            throw new ServerApiException(ApiErrorCode.RESOURCE_UNAVAILABLE_ERROR, ex.getMessage());
        } catch (ConcurrentOperationException ex) {
            s_logger.warn("Exception: ", ex);
            throw new ServerApiException(ApiErrorCode.INTERNAL_ERROR, ex.getMessage());
        } catch (InsufficientCapacityException ex) {
            s_logger.info(ex);
            s_logger.trace(ex);
            throw new ServerApiException(ApiErrorCode.INSUFFICIENT_CAPACITY_ERROR, ex.getMessage());
        }

<<<<<<< HEAD
        if (vpc != null) {
            VpcResponse response = _responseGenerator.createVpcResponse(ResponseView.Restricted, vpc);
=======
        if (vpc != null && success) {
            VpcResponse response = _responseGenerator.createVpcResponse(vpc);
>>>>>>> da8ee45a
            response.setResponseName(getCommandName());
            setResponseObject(response);
        } else {
            throw new ServerApiException(ApiErrorCode.INTERNAL_ERROR, "Failed to create VPC");
        }
    }

    @Override
    public String getEventType() {
        return EventTypes.EVENT_VPC_CREATE;
    }

    @Override
    public String getEventDescription() {
        return "creating VPC. Id: " + getEntityId();
    }

    @Override
    public String getCommandName() {
        return s_name;
    }

    @Override
    public long getEntityOwnerId() {
        Long accountId = finalyzeAccountId(accountName, domainId, projectId, true);
        if (accountId == null) {
            return CallContext.current().getCallingAccount().getId();
        }

        return accountId;
    }
}<|MERGE_RESOLUTION|>--- conflicted
+++ resolved
@@ -16,6 +16,8 @@
 // under the License.
 package org.apache.cloudstack.api.command.user.vpc;
 
+import org.apache.log4j.Logger;
+
 import org.apache.cloudstack.api.APICommand;
 import org.apache.cloudstack.api.ApiConstants;
 import org.apache.cloudstack.api.ApiErrorCode;
@@ -29,7 +31,6 @@
 import org.apache.cloudstack.api.response.VpcResponse;
 import org.apache.cloudstack.api.response.ZoneResponse;
 import org.apache.cloudstack.context.CallContext;
-import org.apache.log4j.Logger;
 
 import com.cloud.event.EventTypes;
 import com.cloud.exception.ConcurrentOperationException;
@@ -38,13 +39,8 @@
 import com.cloud.exception.ResourceUnavailableException;
 import com.cloud.network.vpc.Vpc;
 
-<<<<<<< HEAD
 @APICommand(name = "createVPC", description = "Creates a VPC", responseObject = VpcResponse.class, responseView = ResponseView.Restricted)
 public class CreateVPCCmd extends BaseAsyncCreateCmd{
-=======
-@APICommand(name = "createVPC", description = "Creates a VPC", responseObject = VpcResponse.class)
-public class CreateVPCCmd extends BaseAsyncCreateCmd {
->>>>>>> da8ee45a
     public static final Logger s_logger = Logger.getLogger(CreateVPCCmd.class.getName());
     private static final String s_name = "createvpcresponse";
 
@@ -53,12 +49,12 @@
     // ///////////////////////////////////////////////////
 
     @Parameter(name = ApiConstants.ACCOUNT, type = CommandType.STRING, description = "the account associated with the VPC. " +
-        "Must be used with the domainId parameter.")
+            "Must be used with the domainId parameter.")
     private String accountName;
 
     @Parameter(name = ApiConstants.DOMAIN_ID, type = CommandType.UUID, entityType = DomainResponse.class,
                description = "the domain ID associated with the VPC. " +
-                   "If used with the account parameter returns the VPC associated with the account for the specified domain.")
+            "If used with the account parameter returns the VPC associated with the account for the specified domain.")
     private Long domainId;
 
     @Parameter(name = ApiConstants.PROJECT_ID, type = CommandType.UUID, entityType = ProjectResponse.class,
@@ -73,11 +69,11 @@
     private String vpcName;
 
     @Parameter(name = ApiConstants.DISPLAY_TEXT, type = CommandType.STRING, required = true, description = "the display text of " +
-        "the VPC")
+            "the VPC")
     private String displayText;
 
     @Parameter(name = ApiConstants.CIDR, type = CommandType.STRING, required = true, description = "the cidr of the VPC. All VPC " +
-        "guest networks' cidrs should be within this CIDR")
+            "guest networks' cidrs should be within this CIDR")
     private String cidr;
 
     @Parameter(name = ApiConstants.VPC_OFF_ID, type = CommandType.UUID, entityType = VpcOfferingResponse.class,
@@ -156,7 +152,7 @@
                 success = _vpcService.startVpc(getEntityId(), true);
             } else {
                 s_logger.debug("Not starting VPC as " + ApiConstants.START + "=false was passed to the API");
-            }
+             }
             vpc = _entityMgr.findById(Vpc.class, getEntityId());
         } catch (ResourceUnavailableException ex) {
             s_logger.warn("Exception: ", ex);
@@ -170,13 +166,8 @@
             throw new ServerApiException(ApiErrorCode.INSUFFICIENT_CAPACITY_ERROR, ex.getMessage());
         }
 
-<<<<<<< HEAD
         if (vpc != null) {
             VpcResponse response = _responseGenerator.createVpcResponse(ResponseView.Restricted, vpc);
-=======
-        if (vpc != null && success) {
-            VpcResponse response = _responseGenerator.createVpcResponse(vpc);
->>>>>>> da8ee45a
             response.setResponseName(getCommandName());
             setResponseObject(response);
         } else {
@@ -191,7 +182,7 @@
 
     @Override
     public String getEventDescription() {
-        return "creating VPC. Id: " + getEntityId();
+        return  "creating VPC. Id: " + getEntityId();
     }
 
     @Override
