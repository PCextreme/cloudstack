--- conflicted
+++ resolved
@@ -33,12 +33,8 @@
 import com.cloud.network.vpc.PrivateGateway;
 import com.cloud.utils.Pair;
 
-<<<<<<< HEAD
-@APICommand(name = "listPrivateGateways", description = "List private gateways", responseObject = PrivateGatewayResponse.class, entityType = { IAMEntityType.VpcGateway })
-=======
-@APICommand(name = "listPrivateGateways", description = "List private gateways", responseObject = PrivateGatewayResponse.class,
+@APICommand(name = "listPrivateGateways", description = "List private gateways", responseObject = PrivateGatewayResponse.class, entityType = {IAMEntityType.VpcGateway},
         requestHasSensitiveInfo = false, responseHasSensitiveInfo = false)
->>>>>>> 63e3eea7
 public class ListPrivateGatewaysCmd extends BaseListProjectAndAccountResourcesCmd {
     public static final Logger s_logger = Logger.getLogger(ListPrivateGatewaysCmd.class.getName());
 
@@ -106,6 +102,6 @@
         response.setResponses(projectResponses, gateways.second());
         response.setResponseName(getCommandName());
 
-        this.setResponseObject(response);
+        setResponseObject(response);
     }
 }