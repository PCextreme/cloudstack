// Licensed to the Apache Software Foundation (ASF) under one
// or more contributor license agreements.  See the NOTICE file
// distributed with this work for additional information
// regarding copyright ownership.  The ASF licenses this file
// to you under the Apache License, Version 2.0 (the
// "License"); you may not use this file except in compliance
// with the License.  You may obtain a copy of the License at
//
//   http://www.apache.org/licenses/LICENSE-2.0
//
// Unless required by applicable law or agreed to in writing,
// software distributed under the License is distributed on an
// "AS IS" BASIS, WITHOUT WARRANTIES OR CONDITIONS OF ANY
// KIND, either express or implied.  See the License for the
// specific language governing permissions and limitations
// under the License.
package org.apache.cloudstack.api.command.user.vm;

import java.util.Collection;
import java.util.HashMap;
import java.util.Iterator;
import java.util.Map;

import org.apache.cloudstack.acl.AclEntityType;
import org.apache.cloudstack.acl.SecurityChecker.AccessType;
import org.apache.cloudstack.api.ACL;
import org.apache.cloudstack.api.APICommand;
import org.apache.cloudstack.api.ApiConstants;
import org.apache.cloudstack.api.ApiErrorCode;
import org.apache.cloudstack.api.BaseCmd;
import org.apache.cloudstack.api.Parameter;
import org.apache.cloudstack.api.ResponseObject.ResponseView;
import org.apache.cloudstack.api.ServerApiException;
import org.apache.cloudstack.api.response.ServiceOfferingResponse;
import org.apache.cloudstack.api.response.UserVmResponse;
import org.apache.cloudstack.context.CallContext;
import org.apache.log4j.Logger;

import com.cloud.exception.InvalidParameterValueException;
import com.cloud.exception.ResourceAllocationException;
import com.cloud.offering.ServiceOffering;
import com.cloud.user.Account;
import com.cloud.uservm.UserVm;

<<<<<<< HEAD
@APICommand(name = "changeServiceForVirtualMachine", responseObject=UserVmResponse.class, description="Changes the service offering for a virtual machine. " +
                                            "The virtual machine must be in a \"Stopped\" state for " +
 "this command to take effect.", responseView = ResponseView.Restricted, entityType = { AclEntityType.VirtualMachine })
=======
@APICommand(name = "changeServiceForVirtualMachine", responseObject = UserVmResponse.class, description = "Changes the service offering for a virtual machine. "
        + "The virtual machine must be in a \"Stopped\" state for " + "this command to take effect.")
>>>>>>> da8ee45a
public class UpgradeVMCmd extends BaseCmd {
    public static final Logger s_logger = Logger.getLogger(UpgradeVMCmd.class.getName());
    private static final String s_name = "changeserviceforvirtualmachineresponse";

    /////////////////////////////////////////////////////
    //////////////// API parameters /////////////////////
    /////////////////////////////////////////////////////

<<<<<<< HEAD
    @ACL(accessType = AccessType.OperateEntry)
    @Parameter(name=ApiConstants.ID, type=CommandType.UUID, entityType=UserVmResponse.class,
            required=true, description="The ID of the virtual machine")
    private Long id;

    @Parameter(name=ApiConstants.SERVICE_OFFERING_ID, type=CommandType.UUID, entityType=ServiceOfferingResponse.class,
            required=true, description="the service offering ID to apply to the virtual machine")
    protected Long serviceOfferingId;
=======
    @Parameter(name = ApiConstants.ID, type = CommandType.UUID, entityType = UserVmResponse.class, required = true, description = "The ID of the virtual machine")
    private Long id;

    @Parameter(name = ApiConstants.SERVICE_OFFERING_ID, type = CommandType.UUID, entityType = ServiceOfferingResponse.class, required = true, description = "the service offering ID to apply to the virtual machine")
    private Long serviceOfferingId;
>>>>>>> da8ee45a

    @Parameter(name = ApiConstants.DETAILS, type = CommandType.MAP, description = "name value pairs of custom parameters for cpu, memory and cpunumber. example details[i].name=value")
    private Map<String, String> details;

    /////////////////////////////////////////////////////
    /////////////////// Accessors ///////////////////////
    /////////////////////////////////////////////////////

    public Long getId() {
        return id;
    }

    public Long getServiceOfferingId() {
        return serviceOfferingId;
    }

    public Map<String, String> getDetails() {
        Map<String, String> customparameterMap = new HashMap<String, String>();
        if (details != null && details.size() != 0) {
            Collection parameterCollection = details.values();
            Iterator iter = parameterCollection.iterator();
            while (iter.hasNext()) {
                HashMap<String, String> value = (HashMap<String, String>)iter.next();
                for (String key : value.keySet()) {
                    customparameterMap.put(key, value.get(key));
                }
            }
        }
        return customparameterMap;
    }

    /////////////////////////////////////////////////////
    /////////////// API Implementation///////////////////
    /////////////////////////////////////////////////////

    @Override
    public String getCommandName() {
        return s_name;
    }

    public static String getResultObjectName() {
        return "virtualmachine";
    }

    @Override
    public long getEntityOwnerId() {
        UserVm userVm = _entityMgr.findById(UserVm.class, getId());
        if (userVm != null) {
            return userVm.getAccountId();
        }

        return Account.ACCOUNT_ID_SYSTEM; // no account info given, parent this command to SYSTEM so ERROR events are tracked
    }

    @Override
    public void execute() throws ResourceAllocationException {
        CallContext.current().setEventDetails("Vm Id: " + getId());

        ServiceOffering serviceOffering = _entityMgr.findById(ServiceOffering.class, serviceOfferingId);
        if (serviceOffering == null) {
            throw new InvalidParameterValueException("Unable to find service offering: " + serviceOfferingId);
        }

        UserVm result = _userVmService.upgradeVirtualMachine(this);
<<<<<<< HEAD
        if (result != null){
            UserVmResponse response = _responseGenerator.createUserVmResponse(ResponseView.Restricted, "virtualmachine", result).get(0);
=======
        if (result != null) {
            UserVmResponse response = _responseGenerator.createUserVmResponse("virtualmachine", result).get(0);
>>>>>>> da8ee45a
            response.setResponseName(getCommandName());
            setResponseObject(response);
        } else {
            throw new ServerApiException(ApiErrorCode.INTERNAL_ERROR, "Failed to upgrade vm");
        }
    }
}<|MERGE_RESOLUTION|>--- conflicted
+++ resolved
@@ -21,6 +21,8 @@
 import java.util.Iterator;
 import java.util.Map;
 
+import org.apache.log4j.Logger;
+
 import org.apache.cloudstack.acl.AclEntityType;
 import org.apache.cloudstack.acl.SecurityChecker.AccessType;
 import org.apache.cloudstack.api.ACL;
@@ -34,7 +36,6 @@
 import org.apache.cloudstack.api.response.ServiceOfferingResponse;
 import org.apache.cloudstack.api.response.UserVmResponse;
 import org.apache.cloudstack.context.CallContext;
-import org.apache.log4j.Logger;
 
 import com.cloud.exception.InvalidParameterValueException;
 import com.cloud.exception.ResourceAllocationException;
@@ -42,14 +43,9 @@
 import com.cloud.user.Account;
 import com.cloud.uservm.UserVm;
 
-<<<<<<< HEAD
 @APICommand(name = "changeServiceForVirtualMachine", responseObject=UserVmResponse.class, description="Changes the service offering for a virtual machine. " +
                                             "The virtual machine must be in a \"Stopped\" state for " +
  "this command to take effect.", responseView = ResponseView.Restricted, entityType = { AclEntityType.VirtualMachine })
-=======
-@APICommand(name = "changeServiceForVirtualMachine", responseObject = UserVmResponse.class, description = "Changes the service offering for a virtual machine. "
-        + "The virtual machine must be in a \"Stopped\" state for " + "this command to take effect.")
->>>>>>> da8ee45a
 public class UpgradeVMCmd extends BaseCmd {
     public static final Logger s_logger = Logger.getLogger(UpgradeVMCmd.class.getName());
     private static final String s_name = "changeserviceforvirtualmachineresponse";
@@ -58,7 +54,6 @@
     //////////////// API parameters /////////////////////
     /////////////////////////////////////////////////////
 
-<<<<<<< HEAD
     @ACL(accessType = AccessType.OperateEntry)
     @Parameter(name=ApiConstants.ID, type=CommandType.UUID, entityType=UserVmResponse.class,
             required=true, description="The ID of the virtual machine")
@@ -67,13 +62,6 @@
     @Parameter(name=ApiConstants.SERVICE_OFFERING_ID, type=CommandType.UUID, entityType=ServiceOfferingResponse.class,
             required=true, description="the service offering ID to apply to the virtual machine")
     protected Long serviceOfferingId;
-=======
-    @Parameter(name = ApiConstants.ID, type = CommandType.UUID, entityType = UserVmResponse.class, required = true, description = "The ID of the virtual machine")
-    private Long id;
-
-    @Parameter(name = ApiConstants.SERVICE_OFFERING_ID, type = CommandType.UUID, entityType = ServiceOfferingResponse.class, required = true, description = "the service offering ID to apply to the virtual machine")
-    private Long serviceOfferingId;
->>>>>>> da8ee45a
 
     @Parameter(name = ApiConstants.DETAILS, type = CommandType.MAP, description = "name value pairs of custom parameters for cpu, memory and cpunumber. example details[i].name=value")
     private Map<String, String> details;
@@ -138,13 +126,9 @@
         }
 
         UserVm result = _userVmService.upgradeVirtualMachine(this);
-<<<<<<< HEAD
+
         if (result != null){
             UserVmResponse response = _responseGenerator.createUserVmResponse(ResponseView.Restricted, "virtualmachine", result).get(0);
-=======
-        if (result != null) {
-            UserVmResponse response = _responseGenerator.createUserVmResponse("virtualmachine", result).get(0);
->>>>>>> da8ee45a
             response.setResponseName(getCommandName());
             setResponseObject(response);
         } else {
