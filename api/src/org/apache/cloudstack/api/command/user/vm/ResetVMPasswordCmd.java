// Licensed to the Apache Software Foundation (ASF) under one
// or more contributor license agreements.  See the NOTICE file
// distributed with this work for additional information
// regarding copyright ownership.  The ASF licenses this file
// to you under the Apache License, Version 2.0 (the
// "License"); you may not use this file except in compliance
// with the License.  You may obtain a copy of the License at
//
//   http://www.apache.org/licenses/LICENSE-2.0
//
// Unless required by applicable law or agreed to in writing,
// software distributed under the License is distributed on an
// "AS IS" BASIS, WITHOUT WARRANTIES OR CONDITIONS OF ANY
// KIND, either express or implied.  See the License for the
// specific language governing permissions and limitations
// under the License.
package org.apache.cloudstack.api.command.user.vm;

import org.apache.log4j.Logger;

<<<<<<< HEAD
import org.apache.cloudstack.acl.AclEntityType;
import org.apache.cloudstack.acl.SecurityChecker.AccessType;
import org.apache.cloudstack.api.ACL;
=======
>>>>>>> da8ee45a
import org.apache.cloudstack.api.APICommand;
import org.apache.cloudstack.api.ApiCommandJobType;
import org.apache.cloudstack.api.ApiConstants;
import org.apache.cloudstack.api.ApiErrorCode;
import org.apache.cloudstack.api.BaseAsyncCmd;
import org.apache.cloudstack.api.Parameter;
import org.apache.cloudstack.api.ResponseObject.ResponseView;
import org.apache.cloudstack.api.ServerApiException;
import org.apache.cloudstack.api.response.UserVmResponse;
import org.apache.cloudstack.context.CallContext;

import com.cloud.event.EventTypes;
import com.cloud.exception.InsufficientCapacityException;
import com.cloud.exception.ResourceUnavailableException;
import com.cloud.user.Account;
import com.cloud.uservm.UserVm;

<<<<<<< HEAD
@APICommand(name = "resetPasswordForVirtualMachine", responseObject=UserVmResponse.class, description="Resets the password for virtual machine. " +
                    "The virtual machine must be in a \"Stopped\" state and the template must already " +
 "support this feature for this command to take effect. [async]", responseView = ResponseView.Restricted, entityType = { AclEntityType.VirtualMachine })
=======
@APICommand(name = "resetPasswordForVirtualMachine", responseObject = UserVmResponse.class, description = "Resets the password for virtual machine. "
    + "The virtual machine must be in a \"Stopped\" state and the template must already " + "support this feature for this command to take effect. [async]")
>>>>>>> da8ee45a
public class ResetVMPasswordCmd extends BaseAsyncCmd {
    public static final Logger s_logger = Logger.getLogger(ResetVMPasswordCmd.class.getName());

    private static final String s_name = "resetpasswordforvirtualmachineresponse";

    /////////////////////////////////////////////////////
    //////////////// API parameters /////////////////////
    /////////////////////////////////////////////////////
<<<<<<< HEAD
    @ACL(accessType = AccessType.OperateEntry)
    @Parameter(name=ApiConstants.ID, type=CommandType.UUID, entityType=UserVmResponse.class,
            required=true, description="The ID of the virtual machine")
    private Long id;

    // unexposed parameter needed for serializing/deserializing the command
    @Parameter(name=ApiConstants.PASSWORD, type=CommandType.STRING, expose=false)
    protected String password;
=======

    @Parameter(name = ApiConstants.ID, type = CommandType.UUID, entityType = UserVmResponse.class, required = true, description = "The ID of the virtual machine")
    private Long id;

    // unexposed parameter needed for serializing/deserializing the command
    @Parameter(name = ApiConstants.PASSWORD, type = CommandType.STRING, expose = false)
    private String password;
>>>>>>> da8ee45a

    /////////////////////////////////////////////////////
    /////////////////// Accessors ///////////////////////
    /////////////////////////////////////////////////////

    public Long getId() {
        return id;
    }

    public String getPassword() {
        return password;
    }

    public void setPassword(String password) {
        this.password = password;
    }

    /////////////////////////////////////////////////////
    /////////////// API Implementation///////////////////
    /////////////////////////////////////////////////////

    @Override
    public String getCommandName() {
        return s_name;
    }

    @Override
    public long getEntityOwnerId() {
        UserVm vm = _responseGenerator.findUserVmById(getId());
        if (vm != null) {
            return vm.getAccountId();
        }

        return Account.ACCOUNT_ID_SYSTEM; // no account info given, parent this command to SYSTEM so ERROR events are tracked
    }

    @Override
    public String getEventType() {
        return EventTypes.EVENT_VM_RESETPASSWORD;
    }

    @Override
    public String getEventDescription() {
        return "resetting password for vm: " + getId();
    }

    @Override
    public ApiCommandJobType getInstanceType() {
        return ApiCommandJobType.VirtualMachine;
    }

    @Override
    public Long getInstanceId() {
        return getId();
    }

    @Override
    public void execute() throws ResourceUnavailableException, InsufficientCapacityException {
        password = _mgr.generateRandomPassword();
        CallContext.current().setEventDetails("Vm Id: " + getId());
        UserVm result = _userVmService.resetVMPassword(this, password);
<<<<<<< HEAD
        if (result != null){
            UserVmResponse response = _responseGenerator.createUserVmResponse(ResponseView.Restricted, "virtualmachine", result).get(0);
=======
        if (result != null) {
            UserVmResponse response = _responseGenerator.createUserVmResponse("virtualmachine", result).get(0);
>>>>>>> da8ee45a
            response.setResponseName(getCommandName());
            setResponseObject(response);
        } else {
            throw new ServerApiException(ApiErrorCode.INTERNAL_ERROR, "Failed to reset vm password");
        }
    }
}<|MERGE_RESOLUTION|>--- conflicted
+++ resolved
@@ -18,12 +18,9 @@
 
 import org.apache.log4j.Logger;
 
-<<<<<<< HEAD
 import org.apache.cloudstack.acl.AclEntityType;
 import org.apache.cloudstack.acl.SecurityChecker.AccessType;
 import org.apache.cloudstack.api.ACL;
-=======
->>>>>>> da8ee45a
 import org.apache.cloudstack.api.APICommand;
 import org.apache.cloudstack.api.ApiCommandJobType;
 import org.apache.cloudstack.api.ApiConstants;
@@ -41,14 +38,9 @@
 import com.cloud.user.Account;
 import com.cloud.uservm.UserVm;
 
-<<<<<<< HEAD
 @APICommand(name = "resetPasswordForVirtualMachine", responseObject=UserVmResponse.class, description="Resets the password for virtual machine. " +
                     "The virtual machine must be in a \"Stopped\" state and the template must already " +
  "support this feature for this command to take effect. [async]", responseView = ResponseView.Restricted, entityType = { AclEntityType.VirtualMachine })
-=======
-@APICommand(name = "resetPasswordForVirtualMachine", responseObject = UserVmResponse.class, description = "Resets the password for virtual machine. "
-    + "The virtual machine must be in a \"Stopped\" state and the template must already " + "support this feature for this command to take effect. [async]")
->>>>>>> da8ee45a
 public class ResetVMPasswordCmd extends BaseAsyncCmd {
     public static final Logger s_logger = Logger.getLogger(ResetVMPasswordCmd.class.getName());
 
@@ -57,7 +49,6 @@
     /////////////////////////////////////////////////////
     //////////////// API parameters /////////////////////
     /////////////////////////////////////////////////////
-<<<<<<< HEAD
     @ACL(accessType = AccessType.OperateEntry)
     @Parameter(name=ApiConstants.ID, type=CommandType.UUID, entityType=UserVmResponse.class,
             required=true, description="The ID of the virtual machine")
@@ -66,15 +57,7 @@
     // unexposed parameter needed for serializing/deserializing the command
     @Parameter(name=ApiConstants.PASSWORD, type=CommandType.STRING, expose=false)
     protected String password;
-=======
 
-    @Parameter(name = ApiConstants.ID, type = CommandType.UUID, entityType = UserVmResponse.class, required = true, description = "The ID of the virtual machine")
-    private Long id;
-
-    // unexposed parameter needed for serializing/deserializing the command
-    @Parameter(name = ApiConstants.PASSWORD, type = CommandType.STRING, expose = false)
-    private String password;
->>>>>>> da8ee45a
 
     /////////////////////////////////////////////////////
     /////////////////// Accessors ///////////////////////
@@ -118,7 +101,7 @@
 
     @Override
     public String getEventDescription() {
-        return "resetting password for vm: " + getId();
+        return  "resetting password for vm: " + getId();
     }
 
     @Override
@@ -136,13 +119,8 @@
         password = _mgr.generateRandomPassword();
         CallContext.current().setEventDetails("Vm Id: " + getId());
         UserVm result = _userVmService.resetVMPassword(this, password);
-<<<<<<< HEAD
         if (result != null){
             UserVmResponse response = _responseGenerator.createUserVmResponse(ResponseView.Restricted, "virtualmachine", result).get(0);
-=======
-        if (result != null) {
-            UserVmResponse response = _responseGenerator.createUserVmResponse("virtualmachine", result).get(0);
->>>>>>> da8ee45a
             response.setResponseName(getCommandName());
             setResponseObject(response);
         } else {
