--- conflicted
+++ resolved
@@ -19,14 +19,11 @@
 
 import java.util.List;
 
-<<<<<<< HEAD
 import org.apache.log4j.Logger;
 
 import org.apache.cloudstack.acl.AclEntityType;
 import org.apache.cloudstack.acl.SecurityChecker.AccessType;
 import org.apache.cloudstack.api.ACL;
-=======
->>>>>>> 33846338
 import org.apache.cloudstack.api.APICommand;
 import org.apache.cloudstack.api.ApiCommandJobType;
 import org.apache.cloudstack.api.ApiConstants;
@@ -37,19 +34,13 @@
 import org.apache.cloudstack.api.response.AutoScalePolicyResponse;
 import org.apache.cloudstack.api.response.AutoScaleVmGroupResponse;
 import org.apache.cloudstack.context.CallContext;
-import org.apache.log4j.Logger;
 
 import com.cloud.event.EventTypes;
 import com.cloud.network.as.AutoScaleVmGroup;
 import com.cloud.user.Account;
 
-<<<<<<< HEAD
 @APICommand(name = "updateAutoScaleVmGroup", description = "Updates an existing autoscale vm group.", responseObject = AutoScaleVmGroupResponse.class, entityType = { AclEntityType.AutoScaleVmGroup })
-public class UpdateAutoScaleVmGroupCmd extends BaseAsyncCmd {
-=======
-@APICommand(name = "updateAutoScaleVmGroup", description = "Updates an existing autoscale vm group.", responseObject = AutoScaleVmGroupResponse.class)
 public class UpdateAutoScaleVmGroupCmd extends BaseAsyncCustomIdCmd {
->>>>>>> 33846338
     public static final Logger s_logger = Logger.getLogger(UpdateAutoScaleVmGroupCmd.class.getName());
 
     private static final String s_name = "updateautoscalevmgroupresponse";
@@ -104,7 +95,7 @@
         if (result != null) {
             AutoScaleVmGroupResponse response = _responseGenerator.createAutoScaleVmGroupResponse(result);
             response.setResponseName(getCommandName());
-            this.setResponseObject(response);
+            setResponseObject(response);
         } else {
             throw new ServerApiException(ApiErrorCode.INTERNAL_ERROR, "Failed to update autoscale VmGroup");
         }
@@ -170,8 +161,8 @@
 
     @Override
     public void checkUuid() {
-        if (this.getCustomId() != null) {
-            _uuidMgr.checkUuid(this.getCustomId(), AutoScaleVmGroup.class);
+        if (getCustomId() != null) {
+            _uuidMgr.checkUuid(getCustomId(), AutoScaleVmGroup.class);
         }
     }
 }