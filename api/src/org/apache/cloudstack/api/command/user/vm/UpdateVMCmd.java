--- conflicted
+++ resolved
@@ -16,14 +16,11 @@
 // under the License.
 package org.apache.cloudstack.api.command.user.vm;
 
-<<<<<<< HEAD
 import org.apache.log4j.Logger;
 
 import org.apache.cloudstack.acl.AclEntityType;
 import org.apache.cloudstack.acl.SecurityChecker.AccessType;
 import org.apache.cloudstack.api.ACL;
-=======
->>>>>>> 33846338
 import org.apache.cloudstack.api.APICommand;
 import org.apache.cloudstack.api.ApiConstants;
 import org.apache.cloudstack.api.ApiErrorCode;
@@ -34,7 +31,6 @@
 import org.apache.cloudstack.api.response.GuestOSResponse;
 import org.apache.cloudstack.api.response.UserVmResponse;
 import org.apache.cloudstack.context.CallContext;
-import org.apache.log4j.Logger;
 
 import com.cloud.exception.InsufficientCapacityException;
 import com.cloud.exception.ResourceUnavailableException;
@@ -161,8 +157,8 @@
 
     @Override
     public void checkUuid() {
-        if (this.getCustomId() != null) {
-            _uuidMgr.checkUuid(this.getCustomId(), UserVm.class);
+        if (getCustomId() != null) {
+            _uuidMgr.checkUuid(getCustomId(), UserVm.class);
 
         }
     }
