// Licensed to the Apache Software Foundation (ASF) under one
// or more contributor license agreements.  See the NOTICE file
// distributed with this work for additional information
// regarding copyright ownership.  The ASF licenses this file
// to you under the Apache License, Version 2.0 (the
// "License"); you may not use this file except in compliance
// with the License.  You may obtain a copy of the License at
//
//   http://www.apache.org/licenses/LICENSE-2.0
//
// Unless required by applicable law or agreed to in writing,
// software distributed under the License is distributed on an
// "AS IS" BASIS, WITHOUT WARRANTIES OR CONDITIONS OF ANY
// KIND, either express or implied.  See the License for the
// specific language governing permissions and limitations
// under the License.

package org.apache.cloudstack.api.command.user.autoscale;

import java.util.Map;

<<<<<<< HEAD
import org.apache.log4j.Logger;

import org.apache.cloudstack.acl.AclEntityType;
import org.apache.cloudstack.acl.SecurityChecker.AccessType;
import org.apache.cloudstack.api.ACL;
=======
>>>>>>> 33846338
import org.apache.cloudstack.api.APICommand;
import org.apache.cloudstack.api.ApiCommandJobType;
import org.apache.cloudstack.api.ApiConstants;
import org.apache.cloudstack.api.ApiErrorCode;
import org.apache.cloudstack.api.BaseAsyncCustomIdCmd;
import org.apache.cloudstack.api.Parameter;
import org.apache.cloudstack.api.ServerApiException;
import org.apache.cloudstack.api.response.AutoScaleVmProfileResponse;
import org.apache.cloudstack.api.response.TemplateResponse;
import org.apache.cloudstack.api.response.UserResponse;
import org.apache.cloudstack.context.CallContext;
import org.apache.log4j.Logger;

import com.cloud.event.EventTypes;
import com.cloud.network.as.AutoScaleVmProfile;
import com.cloud.user.Account;

<<<<<<< HEAD
@APICommand(name = "updateAutoScaleVmProfile", description = "Updates an existing autoscale vm profile.", responseObject = AutoScaleVmProfileResponse.class, entityType = { AclEntityType.AutoScaleVmProfile })
public class UpdateAutoScaleVmProfileCmd extends BaseAsyncCmd {
=======
@APICommand(name = "updateAutoScaleVmProfile", description = "Updates an existing autoscale vm profile.", responseObject = AutoScaleVmProfileResponse.class)
public class UpdateAutoScaleVmProfileCmd extends BaseAsyncCustomIdCmd {
>>>>>>> 33846338
    public static final Logger s_logger = Logger.getLogger(UpdateAutoScaleVmProfileCmd.class.getName());

    private static final String s_name = "updateautoscalevmprofileresponse";

    // ///////////////////////////////////////////////////
    // ////////////// API parameters /////////////////////
    // ///////////////////////////////////////////////////

    @ACL(accessType = AccessType.OperateEntry)
    @Parameter(name = ApiConstants.ID,
               type = CommandType.UUID,
               entityType = AutoScaleVmProfileResponse.class,
               required = true,
               description = "the ID of the autoscale vm profile")
    private Long id;

    @Parameter(name = ApiConstants.TEMPLATE_ID,
               type = CommandType.UUID,
               entityType = TemplateResponse.class,
               description = "the template of the auto deployed virtual machine")
    private Long templateId;

    @Parameter(name = ApiConstants.AUTOSCALE_VM_DESTROY_TIME,
               type = CommandType.INTEGER,
               description = "the time allowed for existing connections to get closed before a vm is destroyed")
    private Integer destroyVmGraceperiod;

    @Parameter(name = ApiConstants.COUNTERPARAM_LIST,
               type = CommandType.MAP,
               description = "counterparam list. Example: counterparam[0].name=snmpcommunity&counterparam[0].value=public&counterparam[1].name=snmpport&counterparam[1].value=161")
    private Map counterParamList;

    @Parameter(name = ApiConstants.AUTOSCALE_USER_ID,
               type = CommandType.UUID,
               entityType = UserResponse.class,
               description = "the ID of the user used to launch and destroy the VMs")
    private Long autoscaleUserId;

    // ///////////////////////////////////////////////////
    // ///////////// API Implementation///////////////////
    // ///////////////////////////////////////////////////

    @Override
    public void execute() {
        CallContext.current().setEventDetails("AutoScale Policy Id: " + getId());
        AutoScaleVmProfile result = _autoScaleService.updateAutoScaleVmProfile(this);
        if (result != null) {
            AutoScaleVmProfileResponse response = _responseGenerator.createAutoScaleVmProfileResponse(result);
            response.setResponseName(getCommandName());
            this.setResponseObject(response);
        } else {
            throw new ServerApiException(ApiErrorCode.INTERNAL_ERROR, "Failed to update autoscale vm profile");
        }
    }

    // ///////////////////////////////////////////////////
    // ///////////////// Accessors ///////////////////////
    // ///////////////////////////////////////////////////

    public Long getId() {
        return id;
    }

    public Long getTemplateId() {
        return templateId;
    }

    public Map getCounterParamList() {
        return counterParamList;
    }

    public Long getAutoscaleUserId() {
        return autoscaleUserId;
    }

    public Integer getDestroyVmGraceperiod() {
        return destroyVmGraceperiod;
    }

    @Override
    public String getEventType() {
        return EventTypes.EVENT_AUTOSCALEVMPROFILE_UPDATE;
    }

    @Override
    public String getEventDescription() {
        return "Updating AutoScale Vm Profile. Vm Profile Id: " + getId();
    }

    @Override
    public String getCommandName() {
        return s_name;
    }

    @Override
    public long getEntityOwnerId() {
        AutoScaleVmProfile vmProfile = _entityMgr.findById(AutoScaleVmProfile.class, getId());
        if (vmProfile != null) {
            return vmProfile.getAccountId();
        }
        return Account.ACCOUNT_ID_SYSTEM; // no account info given, parent this command to SYSTEM so ERROR events are
        // tracked
    }

    @Override
    public ApiCommandJobType getInstanceType() {
        return ApiCommandJobType.AutoScaleVmProfile;
    }

    @Override
    public void checkUuid() {
        if (this.getCustomId() != null) {
            _uuidMgr.checkUuid(this.getCustomId(), AutoScaleVmProfile.class);
        }
    }
}<|MERGE_RESOLUTION|>--- conflicted
+++ resolved
@@ -19,14 +19,11 @@
 
 import java.util.Map;
 
-<<<<<<< HEAD
 import org.apache.log4j.Logger;
 
 import org.apache.cloudstack.acl.AclEntityType;
 import org.apache.cloudstack.acl.SecurityChecker.AccessType;
 import org.apache.cloudstack.api.ACL;
-=======
->>>>>>> 33846338
 import org.apache.cloudstack.api.APICommand;
 import org.apache.cloudstack.api.ApiCommandJobType;
 import org.apache.cloudstack.api.ApiConstants;
@@ -38,19 +35,13 @@
 import org.apache.cloudstack.api.response.TemplateResponse;
 import org.apache.cloudstack.api.response.UserResponse;
 import org.apache.cloudstack.context.CallContext;
-import org.apache.log4j.Logger;
 
 import com.cloud.event.EventTypes;
 import com.cloud.network.as.AutoScaleVmProfile;
 import com.cloud.user.Account;
 
-<<<<<<< HEAD
 @APICommand(name = "updateAutoScaleVmProfile", description = "Updates an existing autoscale vm profile.", responseObject = AutoScaleVmProfileResponse.class, entityType = { AclEntityType.AutoScaleVmProfile })
-public class UpdateAutoScaleVmProfileCmd extends BaseAsyncCmd {
-=======
-@APICommand(name = "updateAutoScaleVmProfile", description = "Updates an existing autoscale vm profile.", responseObject = AutoScaleVmProfileResponse.class)
 public class UpdateAutoScaleVmProfileCmd extends BaseAsyncCustomIdCmd {
->>>>>>> 33846338
     public static final Logger s_logger = Logger.getLogger(UpdateAutoScaleVmProfileCmd.class.getName());
 
     private static final String s_name = "updateautoscalevmprofileresponse";
@@ -100,7 +91,7 @@
         if (result != null) {
             AutoScaleVmProfileResponse response = _responseGenerator.createAutoScaleVmProfileResponse(result);
             response.setResponseName(getCommandName());
-            this.setResponseObject(response);
+            setResponseObject(response);
         } else {
             throw new ServerApiException(ApiErrorCode.INTERNAL_ERROR, "Failed to update autoscale vm profile");
         }
@@ -162,8 +153,8 @@
 
     @Override
     public void checkUuid() {
-        if (this.getCustomId() != null) {
-            _uuidMgr.checkUuid(this.getCustomId(), AutoScaleVmProfile.class);
+        if (getCustomId() != null) {
+            _uuidMgr.checkUuid(getCustomId(), AutoScaleVmProfile.class);
         }
     }
 }