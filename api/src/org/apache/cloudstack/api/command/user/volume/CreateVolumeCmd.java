// Licensed to the Apache Software Foundation (ASF) under one
// or more contributor license agreements.  See the NOTICE file
// distributed with this work for additional information
// regarding copyright ownership.  The ASF licenses this file
// to you under the Apache License, Version 2.0 (the
// "License"); you may not use this file except in compliance
// with the License.  You may obtain a copy of the License at
//
//   http://www.apache.org/licenses/LICENSE-2.0
//
// Unless required by applicable law or agreed to in writing,
// software distributed under the License is distributed on an
// "AS IS" BASIS, WITHOUT WARRANTIES OR CONDITIONS OF ANY
// KIND, either express or implied.  See the License for the
// specific language governing permissions and limitations
// under the License.
package org.apache.cloudstack.api.command.user.volume;

import org.apache.log4j.Logger;

import org.apache.cloudstack.api.APICommand;
import org.apache.cloudstack.api.ApiCommandJobType;
import org.apache.cloudstack.api.ApiConstants;
import org.apache.cloudstack.api.ApiErrorCode;
import org.apache.cloudstack.api.BaseAsyncCreateCmd;
import org.apache.cloudstack.api.Parameter;
import org.apache.cloudstack.api.ServerApiException;
import org.apache.cloudstack.api.response.DiskOfferingResponse;
import org.apache.cloudstack.api.response.DomainResponse;
import org.apache.cloudstack.api.response.ProjectResponse;
import org.apache.cloudstack.api.response.SnapshotResponse;
import org.apache.cloudstack.api.response.VolumeResponse;
import org.apache.cloudstack.api.response.ZoneResponse;
import org.apache.cloudstack.context.CallContext;

import com.cloud.event.EventTypes;
import com.cloud.exception.ResourceAllocationException;
import com.cloud.storage.Snapshot;
import com.cloud.storage.Volume;

@APICommand(name = "createVolume", responseObject=VolumeResponse.class, description="Creates a disk volume from a disk offering. This disk volume must still be attached to a virtual machine to make use of it.")
public class CreateVolumeCmd extends BaseAsyncCreateCmd {
    public static final Logger s_logger = Logger.getLogger(CreateVolumeCmd.class.getName());
    private static final String s_name = "createvolumeresponse";

    /////////////////////////////////////////////////////
    //////////////// API parameters /////////////////////
    /////////////////////////////////////////////////////

    @Parameter(name=ApiConstants.ACCOUNT, type=CommandType.STRING, description="the account associated with the disk volume. Must be used with the domainId parameter.")
    private String accountName;

    @Parameter(name=ApiConstants.PROJECT_ID, type=CommandType.UUID, entityType=ProjectResponse.class,
            description="the project associated with the volume. Mutually exclusive with account parameter")
    private Long projectId;

    @Parameter(name=ApiConstants.DOMAIN_ID, type=CommandType.UUID, entityType=DomainResponse.class,
            description="the domain ID associated with the disk offering. If used with the account parameter" +
            " returns the disk volume associated with the account for the specified domain.")
    private Long domainId;

    @Parameter(name=ApiConstants.DISK_OFFERING_ID,required = false, type=CommandType.UUID, entityType=DiskOfferingResponse.class,
            description="the ID of the disk offering. Either diskOfferingId or snapshotId must be passed in.")
    private Long diskOfferingId;

    @Parameter(name=ApiConstants.NAME, type=CommandType.STRING, required=true, description="the name of the disk volume")
    private String volumeName;

    @Parameter(name=ApiConstants.SIZE, type=CommandType.LONG, description="Arbitrary volume size")
    private Long size;

    @Parameter(name=ApiConstants.SNAPSHOT_ID, type=CommandType.UUID, entityType=SnapshotResponse.class,
            description="the snapshot ID for the disk volume. Either diskOfferingId or snapshotId must be passed in.")
    private Long snapshotId;

    @Parameter(name=ApiConstants.ZONE_ID, type=CommandType.UUID, entityType=ZoneResponse.class,
            description="the ID of the availability zone")
    private Long zoneId;

    @Parameter(name=ApiConstants.DISPLAY_VOLUME, type=CommandType.BOOLEAN, description="an optional field, whether to display the volume to the end user or not.")
    private Boolean displayVolume;

    /////////////////////////////////////////////////////
    /////////////////// Accessors ///////////////////////
    /////////////////////////////////////////////////////


    public String getAccountName() {
        return accountName;
    }

    public Long getDiskOfferingId() {
        return diskOfferingId;
    }

    public Long getDomainId() {
        return domainId;
    }

    public String getVolumeName() {
        return volumeName;
    }

    public Long getSize() {
        return size;
    }

    public Long getSnapshotId() {
        return snapshotId;
    }

    public Long getZoneId() {
        return zoneId;
    }

    private Long getProjectId() {
        return projectId;
    }

    public Boolean getDisplayVolume() {
        return displayVolume;
    }

    /////////////////////////////////////////////////////
    /////////////// API Implementation///////////////////
    /////////////////////////////////////////////////////
    @Override
    public String getCommandName() {
        return s_name;
    }

    public static String getResultObjectName() {
        return "volume";
    }

<<<<<<< HEAD
    public ApiCommandJobType getInstanceType() {
        return ApiCommandJobType.Volume;
=======
    @Override
    public AsyncJob.Type getInstanceType() {
        return AsyncJob.Type.Volume;
>>>>>>> 6ea38bff
    }

    @Override
    public long getEntityOwnerId() {
        Long accountId = finalyzeAccountId(accountName, domainId, projectId, true);
        if (accountId == null) {
            return CallContext.current().getCallingAccount().getId();
        }

        return accountId;
    }

    @Override
    public String getEventType() {
        return EventTypes.EVENT_VOLUME_CREATE;
    }

    @Override
    public String getEventDescription() {
        return  "creating volume: " + getVolumeName() + ((getSnapshotId() == null) ? "" : " from snapshot: " + getSnapshotId());
    }

    @Override
    public void create() throws ResourceAllocationException{

        Volume volume = this._volumeService.allocVolume(this);
        if (volume != null) {
            this.setEntityId(volume.getId());
            this.setEntityUuid(volume.getUuid());
        } else {
            throw new ServerApiException(ApiErrorCode.INTERNAL_ERROR, "Failed to create volume");
        }
    }

    @Override
    public void execute(){
        CallContext.current().setEventDetails("Volume Id: "+getEntityId()+((getSnapshotId() == null) ? "" : " from snapshot: " + getSnapshotId()));
        Volume volume = _volumeService.createVolume(this);
        if (volume != null) {
            VolumeResponse response = _responseGenerator.createVolumeResponse(volume);
            //FIXME - have to be moved to ApiResponseHelper
            if (getSnapshotId() != null) {
                Snapshot snap = _entityMgr.findById(Snapshot.class, getSnapshotId());
                if (snap != null) {
                    response.setSnapshotId(snap.getUuid()); // if the volume was
                    // created from a
                    // snapshot,
                    // snapshotId will
                    // be set so we pass
                    // it back in the
                    // response
                }
            }
            response.setResponseName(getCommandName());
            this.setResponseObject(response);
        } else {
            throw new ServerApiException(ApiErrorCode.INTERNAL_ERROR, "Failed to create a volume");
        }
    }
}<|MERGE_RESOLUTION|>--- conflicted
+++ resolved
@@ -56,7 +56,7 @@
 
     @Parameter(name=ApiConstants.DOMAIN_ID, type=CommandType.UUID, entityType=DomainResponse.class,
             description="the domain ID associated with the disk offering. If used with the account parameter" +
-            " returns the disk volume associated with the account for the specified domain.")
+                    " returns the disk volume associated with the account for the specified domain.")
     private Long domainId;
 
     @Parameter(name=ApiConstants.DISK_OFFERING_ID,required = false, type=CommandType.UUID, entityType=DiskOfferingResponse.class,
@@ -133,14 +133,9 @@
         return "volume";
     }
 
-<<<<<<< HEAD
+    @Override
     public ApiCommandJobType getInstanceType() {
         return ApiCommandJobType.Volume;
-=======
-    @Override
-    public AsyncJob.Type getInstanceType() {
-        return AsyncJob.Type.Volume;
->>>>>>> 6ea38bff
     }
 
     @Override
@@ -166,10 +161,10 @@
     @Override
     public void create() throws ResourceAllocationException{
 
-        Volume volume = this._volumeService.allocVolume(this);
+        Volume volume = _volumeService.allocVolume(this);
         if (volume != null) {
-            this.setEntityId(volume.getId());
-            this.setEntityUuid(volume.getUuid());
+            setEntityId(volume.getId());
+            setEntityUuid(volume.getUuid());
         } else {
             throw new ServerApiException(ApiErrorCode.INTERNAL_ERROR, "Failed to create volume");
         }
@@ -186,16 +181,16 @@
                 Snapshot snap = _entityMgr.findById(Snapshot.class, getSnapshotId());
                 if (snap != null) {
                     response.setSnapshotId(snap.getUuid()); // if the volume was
-                    // created from a
-                    // snapshot,
-                    // snapshotId will
-                    // be set so we pass
-                    // it back in the
-                    // response
+                                                            // created from a
+                                                            // snapshot,
+                                                            // snapshotId will
+                                                            // be set so we pass
+                                                            // it back in the
+                                                            // response
                 }
             }
             response.setResponseName(getCommandName());
-            this.setResponseObject(response);
+            setResponseObject(response);
         } else {
             throw new ServerApiException(ApiErrorCode.INTERNAL_ERROR, "Failed to create a volume");
         }
