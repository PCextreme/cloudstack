// Licensed to the Apache Software Foundation (ASF) under one
// or more contributor license agreements.  See the NOTICE file
// distributed with this work for additional information
// regarding copyright ownership.  The ASF licenses this file
// to you under the Apache License, Version 2.0 (the
// "License"); you may not use this file except in compliance
// with the License.  You may obtain a copy of the License at
//
//   http://www.apache.org/licenses/LICENSE-2.0
//
// Unless required by applicable law or agreed to in writing,
// software distributed under the License is distributed on an
// "AS IS" BASIS, WITHOUT WARRANTIES OR CONDITIONS OF ANY
// KIND, either express or implied.  See the License for the
// specific language governing permissions and limitations
// under the License.
package org.apache.cloudstack.api.command.user.affinitygroup;

import org.apache.log4j.Logger;

import org.apache.cloudstack.affinity.AffinityGroupResponse;
import org.apache.cloudstack.api.APICommand;
import org.apache.cloudstack.api.ApiCommandJobType;
import org.apache.cloudstack.api.ApiConstants;
import org.apache.cloudstack.api.BaseListAccountResourcesCmd;
import org.apache.cloudstack.api.Parameter;
import org.apache.cloudstack.api.response.ListResponse;
import org.apache.cloudstack.api.response.UserVmResponse;

@APICommand(name = "listAffinityGroups", description = "Lists affinity groups", responseObject = AffinityGroupResponse.class)
public class ListAffinityGroupsCmd extends BaseListAccountResourcesCmd {
    public static final Logger s_logger = Logger.getLogger(ListAffinityGroupsCmd.class.getName());

    private static final String s_name = "listaffinitygroupsresponse";

    /////////////////////////////////////////////////////
    //////////////// API parameters /////////////////////
    /////////////////////////////////////////////////////

    @Parameter(name = ApiConstants.NAME, type = CommandType.STRING, description = "lists affinity groups by name")
    private String affinityGroupName;

    @Parameter(name = ApiConstants.VIRTUAL_MACHINE_ID, type = CommandType.UUID, description = "lists affinity groups by virtual machine id", entityType = UserVmResponse.class)
    private Long virtualMachineId;

    @Parameter(name = ApiConstants.ID, type = CommandType.UUID, description = "list the affinity group by the id provided", entityType = AffinityGroupResponse.class)
    private Long id;

    @Parameter(name = ApiConstants.TYPE, type = CommandType.STRING, description = "lists affinity groups by type")
    private String affinityGroupType;

    /////////////////////////////////////////////////////
    /////////////////// Accessors ///////////////////////
    /////////////////////////////////////////////////////
    public String getAffinityGroupName() {
        return affinityGroupName;
    }

    public Long getVirtualMachineId() {
        return virtualMachineId;
    }

    public Long getId(){
        return id;
    }

    /////////////////////////////////////////////////////
    /////////////// API Implementation///////////////////
    /////////////////////////////////////////////////////

    @Override
    public String getCommandName() {
        return s_name;
    }

    @Override
    public void execute(){

        ListResponse<AffinityGroupResponse> response = _queryService.listAffinityGroups(id, affinityGroupName,
<<<<<<< HEAD
                affinityGroupType, virtualMachineId, getStartIndex(), getPageSizeVal());
=======
                affinityGroupType, virtualMachineId, this.getAccountName(), this.getDomainId(), this.isRecursive(),
                this.listAll(), this.getStartIndex(), this.getPageSizeVal());
>>>>>>> 91edeb49
        response.setResponseName(getCommandName());
        setResponseObject(response);

    }

    @Override
    public ApiCommandJobType getInstanceType() {
        return ApiCommandJobType.AffinityGroup;
    }
}<|MERGE_RESOLUTION|>--- conflicted
+++ resolved
@@ -77,12 +77,8 @@
     public void execute(){
 
         ListResponse<AffinityGroupResponse> response = _queryService.listAffinityGroups(id, affinityGroupName,
-<<<<<<< HEAD
-                affinityGroupType, virtualMachineId, getStartIndex(), getPageSizeVal());
-=======
-                affinityGroupType, virtualMachineId, this.getAccountName(), this.getDomainId(), this.isRecursive(),
-                this.listAll(), this.getStartIndex(), this.getPageSizeVal());
->>>>>>> 91edeb49
+                affinityGroupType, virtualMachineId, getAccountName(), getDomainId(), isRecursive(),
+                listAll(), getStartIndex(), getPageSizeVal());
         response.setResponseName(getCommandName());
         setResponseObject(response);
 
