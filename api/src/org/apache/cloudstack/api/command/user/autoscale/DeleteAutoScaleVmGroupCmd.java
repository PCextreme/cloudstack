// Licensed to the Apache Software Foundation (ASF) under one
// or more contributor license agreements.  See the NOTICE file
// distributed with this work for additional information
// regarding copyright ownership.  The ASF licenses this file
// to you under the Apache License, Version 2.0 (the
// "License"); you may not use this file except in compliance
// with the License.  You may obtain a copy of the License at
//
//   http://www.apache.org/licenses/LICENSE-2.0
//
// Unless required by applicable law or agreed to in writing,
// software distributed under the License is distributed on an
// "AS IS" BASIS, WITHOUT WARRANTIES OR CONDITIONS OF ANY
// KIND, either express or implied.  See the License for the
// specific language governing permissions and limitations
// under the License.
package org.apache.cloudstack.api.command.user.autoscale;

import org.apache.log4j.Logger;

import org.apache.cloudstack.acl.IAMEntityType;
import org.apache.cloudstack.acl.SecurityChecker.AccessType;
import org.apache.cloudstack.api.ACL;
import org.apache.cloudstack.api.APICommand;
import org.apache.cloudstack.api.ApiCommandJobType;
import org.apache.cloudstack.api.ApiConstants;
import org.apache.cloudstack.api.ApiErrorCode;
import org.apache.cloudstack.api.BaseAsyncCmd;
import org.apache.cloudstack.api.Parameter;
import org.apache.cloudstack.api.ServerApiException;
import org.apache.cloudstack.api.response.AutoScaleVmGroupResponse;
import org.apache.cloudstack.api.response.SuccessResponse;
import org.apache.cloudstack.context.CallContext;

import com.cloud.event.EventTypes;
import com.cloud.network.as.AutoScaleVmGroup;
import com.cloud.user.Account;

<<<<<<< HEAD
@APICommand(name = "deleteAutoScaleVmGroup", description = "Deletes a autoscale vm group.", responseObject = SuccessResponse.class, entityType = { IAMEntityType.AutoScaleVmGroup })
=======
@APICommand(name = "deleteAutoScaleVmGroup", description = "Deletes a autoscale vm group.", responseObject = SuccessResponse.class,
        requestHasSensitiveInfo = false, responseHasSensitiveInfo = false)
>>>>>>> 63e3eea7
public class DeleteAutoScaleVmGroupCmd extends BaseAsyncCmd {
    public static final Logger s_logger = Logger.getLogger(DeleteAutoScaleVmGroupCmd.class.getName());
    private static final String s_name = "deleteautoscalevmgroupresponse";
    // ///////////////////////////////////////////////////
    // ////////////// API parameters /////////////////////
    // ///////////////////////////////////////////////////

    @ACL(accessType = AccessType.OperateEntry)
    @Parameter(name = ApiConstants.ID,
               type = CommandType.UUID,
               entityType = AutoScaleVmGroupResponse.class,
               required = true,
               description = "the ID of the autoscale group")
    private Long id;

    // ///////////////////////////////////////////////////
    // ///////////////// Accessors ///////////////////////
    // ///////////////////////////////////////////////////

    public Long getId() {
        return id;
    }

    // ///////////////////////////////////////////////////
    // ///////////// API Implementation///////////////////
    // ///////////////////////////////////////////////////

    @Override
    public String getCommandName() {
        return s_name;
    }

    @Override
    public long getEntityOwnerId() {
        AutoScaleVmGroup autoScaleVmGroup = _entityMgr.findById(AutoScaleVmGroup.class, getId());
        if (autoScaleVmGroup != null) {
            return autoScaleVmGroup.getAccountId();
        }

        return Account.ACCOUNT_ID_SYSTEM; // no account info given, parent this command to SYSTEM so ERROR events are
        // tracked
    }

    @Override
    public String getEventType() {
        return EventTypes.EVENT_AUTOSCALEVMGROUP_DELETE;
    }

    @Override
    public String getEventDescription() {
        return "deleting autoscale vm group: " + getId();
    }

    @Override
    public void execute() {
        CallContext.current().setEventDetails("AutoScale Vm Group Id: " + getId());
        boolean result = _autoScaleService.deleteAutoScaleVmGroup(id);

        if (result) {
            SuccessResponse response = new SuccessResponse(getCommandName());
            this.setResponseObject(response);
        } else {
            s_logger.warn("Failed to delete autoscale vm group " + getId());
            throw new ServerApiException(ApiErrorCode.INTERNAL_ERROR, "Failed to delete autoscale vm group");
        }
    }

    @Override
    public ApiCommandJobType getInstanceType() {
        return ApiCommandJobType.AutoScaleVmGroup;
    }
}<|MERGE_RESOLUTION|>--- conflicted
+++ resolved
@@ -36,12 +36,8 @@
 import com.cloud.network.as.AutoScaleVmGroup;
 import com.cloud.user.Account;
 
-<<<<<<< HEAD
-@APICommand(name = "deleteAutoScaleVmGroup", description = "Deletes a autoscale vm group.", responseObject = SuccessResponse.class, entityType = { IAMEntityType.AutoScaleVmGroup })
-=======
-@APICommand(name = "deleteAutoScaleVmGroup", description = "Deletes a autoscale vm group.", responseObject = SuccessResponse.class,
+@APICommand(name = "deleteAutoScaleVmGroup", description = "Deletes a autoscale vm group.", responseObject = SuccessResponse.class, entityType = {IAMEntityType.AutoScaleVmGroup},
         requestHasSensitiveInfo = false, responseHasSensitiveInfo = false)
->>>>>>> 63e3eea7
 public class DeleteAutoScaleVmGroupCmd extends BaseAsyncCmd {
     public static final Logger s_logger = Logger.getLogger(DeleteAutoScaleVmGroupCmd.class.getName());
     private static final String s_name = "deleteautoscalevmgroupresponse";
@@ -102,7 +98,7 @@
 
         if (result) {
             SuccessResponse response = new SuccessResponse(getCommandName());
-            this.setResponseObject(response);
+            setResponseObject(response);
         } else {
             s_logger.warn("Failed to delete autoscale vm group " + getId());
             throw new ServerApiException(ApiErrorCode.INTERNAL_ERROR, "Failed to delete autoscale vm group");
