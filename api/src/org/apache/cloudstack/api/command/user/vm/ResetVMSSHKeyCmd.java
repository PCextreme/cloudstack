--- conflicted
+++ resolved
@@ -19,12 +19,9 @@
 
 import org.apache.log4j.Logger;
 
-<<<<<<< HEAD
 import org.apache.cloudstack.acl.AclEntityType;
 import org.apache.cloudstack.acl.SecurityChecker.AccessType;
 import org.apache.cloudstack.api.ACL;
-=======
->>>>>>> da8ee45a
 import org.apache.cloudstack.api.APICommand;
 import org.apache.cloudstack.api.ApiCommandJobType;
 import org.apache.cloudstack.api.ApiConstants;
@@ -44,13 +41,8 @@
 import com.cloud.user.Account;
 import com.cloud.uservm.UserVm;
 
-<<<<<<< HEAD
 @APICommand(name = "resetSSHKeyForVirtualMachine", responseObject = UserVmResponse.class, description = "Resets the SSH Key for virtual machine. " +
  "The virtual machine must be in a \"Stopped\" state. [async]", responseView = ResponseView.Restricted, entityType = { AclEntityType.VirtualMachine })
-=======
-@APICommand(name = "resetSSHKeyForVirtualMachine", responseObject = UserVmResponse.class, description = "Resets the SSH Key for virtual machine. "
-    + "The virtual machine must be in a \"Stopped\" state. [async]")
->>>>>>> da8ee45a
 public class ResetVMSSHKeyCmd extends BaseAsyncCmd {
 
     public static final Logger s_logger = Logger.getLogger(ResetVMSSHKeyCmd.class.getName());
