// Licensed to the Apache Software Foundation (ASF) under one
// or more contributor license agreements.  See the NOTICE file
// distributed with this work for additional information
// regarding copyright ownership.  The ASF licenses this file
// to you under the Apache License, Version 2.0 (the
// "License"); you may not use this file except in compliance
// with the License.  You may obtain a copy of the License at
//
//   http://www.apache.org/licenses/LICENSE-2.0
//
// Unless required by applicable law or agreed to in writing,
// software distributed under the License is distributed on an
// "AS IS" BASIS, WITHOUT WARRANTIES OR CONDITIONS OF ANY
// KIND, either express or implied.  See the License for the
// specific language governing permissions and limitations
// under the License.
package org.apache.cloudstack.api.command.user.iso;

import org.apache.cloudstack.api.APICommand;
import org.apache.cloudstack.api.ApiCommandJobType;
import org.apache.cloudstack.api.ApiConstants;
import org.apache.cloudstack.api.BaseListTaggedResourcesCmd;
import org.apache.cloudstack.api.Parameter;
import org.apache.cloudstack.api.ResponseObject.ResponseView;
import org.apache.cloudstack.api.response.ListResponse;
import org.apache.cloudstack.api.response.TemplateResponse;
import org.apache.cloudstack.api.response.ZoneResponse;
import org.apache.cloudstack.context.CallContext;
import org.apache.log4j.Logger;

import com.cloud.template.VirtualMachineTemplate.TemplateFilter;
import com.cloud.user.Account;

@APICommand(name = "listIsos", description = "Lists all available ISO files.", responseObject = TemplateResponse.class, responseView = ResponseView.Restricted,
        requestHasSensitiveInfo = false, responseHasSensitiveInfo = false)
public class ListIsosCmd extends BaseListTaggedResourcesCmd {
    public static final Logger s_logger = Logger.getLogger(ListIsosCmd.class.getName());

    private static final String s_name = "listisosresponse";

    /////////////////////////////////////////////////////
    //////////////// API parameters /////////////////////
    /////////////////////////////////////////////////////

    @Parameter(name = ApiConstants.BOOTABLE, type = CommandType.BOOLEAN, description = "true if the ISO is bootable, false otherwise")
    private Boolean bootable;

    @Parameter(name = ApiConstants.HYPERVISOR, type = CommandType.STRING, description = "the hypervisor for which to restrict the search")
    private String hypervisor;

    @Parameter(name = ApiConstants.ID, type = CommandType.UUID, entityType = TemplateResponse.class, description = "list ISO by id")
    private Long id;

    @Parameter(name = ApiConstants.IS_PUBLIC, type = CommandType.BOOLEAN, description = "true if the ISO is publicly available to all users, false otherwise.")
    private Boolean publicIso;

    @Parameter(name = ApiConstants.IS_READY, type = CommandType.BOOLEAN, description = "true if this ISO is ready to be deployed")
    private Boolean ready;

    @Parameter(name = ApiConstants.ISO_FILTER,
               type = CommandType.STRING,
               description = "possible values are \"featured\", \"self\", \"selfexecutable\",\"sharedexecutable\",\"executable\", and \"community\". "
                   + "* featured : templates that have been marked as featured and public. "
                   + "* self : templates that have been registered or created by the calling user. "
                   + "* selfexecutable : same as self, but only returns templates that can be used to deploy a new VM. "
                   + "* sharedexecutable : templates ready to be deployed that have been granted to the calling user by another user. "
                   + "* executable : templates that are owned by the calling user, or public templates, that can be used to deploy a VM. "
                   + "* community : templates that have been marked as public but not featured. " + "* all : all templates (only usable by admins).")
    private String isoFilter = TemplateFilter.selfexecutable.toString();

    @Parameter(name = ApiConstants.NAME, type = CommandType.STRING, description = "list all isos by name")
    private String isoName;

    @Parameter(name = ApiConstants.ZONE_ID, type = CommandType.UUID, entityType = ZoneResponse.class, description = "the ID of the zone")
    private Long zoneId;

    @Parameter(name=ApiConstants.SHOW_REMOVED, type=CommandType.BOOLEAN, description="show removed ISOs as well")
    private Boolean showRemoved;

    /////////////////////////////////////////////////////
    /////////////////// Accessors ///////////////////////
    /////////////////////////////////////////////////////

    public Boolean isBootable() {
        return bootable;
    }

    public String getHypervisor() {
        return hypervisor;
    }

    public Long getId() {
        return id;
    }

    public Boolean isPublic() {
        return publicIso;
    }

    public Boolean isReady() {
        return ready;
    }

    public String getIsoFilter() {
        return isoFilter;
    }

    public String getIsoName() {
        return isoName;
    }

    public Long getZoneId() {
        return zoneId;
    }

    public Boolean getShowRemoved() {
        return (showRemoved != null ? showRemoved : false);
    }

    public boolean listInReadyState() {
        Account account = CallContext.current().getCallingAccount();
        // It is account specific if account is admin type and domainId and accountName are not null
<<<<<<< HEAD
        boolean isAccountSpecific = (account == null || _accountService.isAdmin(account.getType()))
                && (getAccountName() != null) && (getDomainId() != null);
=======
        boolean isAccountSpecific = (account == null || _accountService.isAdmin(account.getType())) && (getAccountName() != null) && (getDomainId() != null);
>>>>>>> 5779292e
        // Show only those that are downloaded.
        TemplateFilter templateFilter = TemplateFilter.valueOf(getIsoFilter());
        boolean onlyReady =
            (templateFilter == TemplateFilter.featured) || (templateFilter == TemplateFilter.selfexecutable) || (templateFilter == TemplateFilter.sharedexecutable) ||
                (templateFilter == TemplateFilter.executable && isAccountSpecific) || (templateFilter == TemplateFilter.community);

        if (!onlyReady) {
            if (isReady() != null && isReady().booleanValue() != onlyReady) {
                onlyReady = isReady().booleanValue();
            }
        }

        return onlyReady;
    }

    /////////////////////////////////////////////////////
    /////////////// API Implementation///////////////////
    /////////////////////////////////////////////////////

    @Override
    public String getCommandName() {
        return s_name;
    }

    @Override
    public ApiCommandJobType getInstanceType() {
        return ApiCommandJobType.Iso;
    }

    @Override
    public void execute() {
        ListResponse<TemplateResponse> response = _queryService.listIsos(this);
        response.setResponseName(getCommandName());
        setResponseObject(response);
    }
}<|MERGE_RESOLUTION|>--- conflicted
+++ resolved
@@ -16,6 +16,8 @@
 // under the License.
 package org.apache.cloudstack.api.command.user.iso;
 
+import org.apache.log4j.Logger;
+
 import org.apache.cloudstack.api.APICommand;
 import org.apache.cloudstack.api.ApiCommandJobType;
 import org.apache.cloudstack.api.ApiConstants;
@@ -26,7 +28,6 @@
 import org.apache.cloudstack.api.response.TemplateResponse;
 import org.apache.cloudstack.api.response.ZoneResponse;
 import org.apache.cloudstack.context.CallContext;
-import org.apache.log4j.Logger;
 
 import com.cloud.template.VirtualMachineTemplate.TemplateFilter;
 import com.cloud.user.Account;
@@ -120,12 +121,7 @@
     public boolean listInReadyState() {
         Account account = CallContext.current().getCallingAccount();
         // It is account specific if account is admin type and domainId and accountName are not null
-<<<<<<< HEAD
-        boolean isAccountSpecific = (account == null || _accountService.isAdmin(account.getType()))
-                && (getAccountName() != null) && (getDomainId() != null);
-=======
         boolean isAccountSpecific = (account == null || _accountService.isAdmin(account.getType())) && (getAccountName() != null) && (getDomainId() != null);
->>>>>>> 5779292e
         // Show only those that are downloaded.
         TemplateFilter templateFilter = TemplateFilter.valueOf(getIsoFilter());
         boolean onlyReady =
