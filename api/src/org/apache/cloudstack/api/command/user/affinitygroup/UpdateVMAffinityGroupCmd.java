--- conflicted
+++ resolved
@@ -45,17 +45,14 @@
 import com.cloud.user.Account;
 import com.cloud.uservm.UserVm;
 
-<<<<<<< HEAD
-@APICommand(name = "updateVMAffinityGroup", description = "Updates the affinity/anti-affinity group associations of a virtual machine. The VM has to be stopped and restarted for the "
-        + "new properties to take effect.", responseObject = UserVmResponse.class, responseView = ResponseView.Restricted, entityType = { IAMEntityType.VirtualMachine })
-=======
 @APICommand(name = "updateVMAffinityGroup",
             description = "Updates the affinity/anti-affinity group associations of a virtual machine. The VM has to be stopped and restarted for the "
                 + "new properties to take effect.",
             responseObject = UserVmResponse.class,
+        responseView = ResponseView.Restricted,
+        entityType = {IAMEntityType.VirtualMachine},
             requestHasSensitiveInfo = false,
             responseHasSensitiveInfo = true)
->>>>>>> 63e3eea7
 public class UpdateVMAffinityGroupCmd extends BaseAsyncCmd {
     public static final Logger s_logger = Logger.getLogger(UpdateVMAffinityGroupCmd.class.getName());
     private static final String s_name = "updatevirtualmachineresponse";
