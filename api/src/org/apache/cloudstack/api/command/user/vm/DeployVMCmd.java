--- conflicted
+++ resolved
@@ -316,7 +316,7 @@
 
         return ipToNetworkMap;
     }
-    
+
 	public String getIp6Address() {
 		if (ip6Address == null) {
 			return null;
@@ -448,44 +448,24 @@
             }
 
             UserVm vm = null;
+        	IpAddresses addrs = new IpAddresses(ipAddress, getIp6Address());
             if (zone.getNetworkType() == NetworkType.Basic) {
                 if (getNetworkIds() != null) {
                     throw new InvalidParameterValueException("Can't specify network Ids in Basic zone");
                 } else {
                     vm = _userVmService.createBasicSecurityGroupVirtualMachine(zone, serviceOffering, template, getSecurityGroupIdList(), owner, name,
-                            displayName, diskOfferingId, size, group, getHypervisor(), userData, sshKeyPairName, getIpToNetworkMap(), ipAddress, keyboard);
+                                displayName, diskOfferingId, size, group, getHypervisor(), userData, sshKeyPairName, getIpToNetworkMap(), addrs, keyboard);
                 }
             } else {
-<<<<<<< HEAD
                 if (zone.isSecurityGroupEnabled())  {
                     vm = _userVmService.createAdvancedSecurityGroupVirtualMachine(zone, serviceOffering, template, getNetworkIds(), getSecurityGroupIdList(),
-                            owner, name, displayName, diskOfferingId, size, group, getHypervisor(), userData, sshKeyPairName, getIpToNetworkMap(), ipAddress, keyboard);
+                                owner, name, displayName, diskOfferingId, size, group, getHypervisor(), userData, sshKeyPairName, getIpToNetworkMap(), addrs, keyboard);
                 } else {
                     if (getSecurityGroupIdList() != null && !getSecurityGroupIdList().isEmpty()) {
                         throw new InvalidParameterValueException("Can't create vm with security groups; security group feature is not enabled per zone");
-=======
-            	IpAddresses addrs = new IpAddresses(ipAddress, getIp6Address());
-                if (zone.getNetworkType() == NetworkType.Basic) {
-                    if (getNetworkIds() != null) {
-                        throw new InvalidParameterValueException("Can't specify network Ids in Basic zone");
-                    } else {
-                        vm = _userVmService.createBasicSecurityGroupVirtualMachine(zone, serviceOffering, template, getSecurityGroupIdList(), owner, name,
-                                displayName, diskOfferingId, size, group, getHypervisor(), userData, sshKeyPairName, getIpToNetworkMap(), addrs, keyboard);
-                    }
-                } else {
-                    if (zone.isSecurityGroupEnabled())  {
-                        vm = _userVmService.createAdvancedSecurityGroupVirtualMachine(zone, serviceOffering, template, getNetworkIds(), getSecurityGroupIdList(),
-                                owner, name, displayName, diskOfferingId, size, group, getHypervisor(), userData, sshKeyPairName, getIpToNetworkMap(), addrs, keyboard);
-                    } else {
-                        if (getSecurityGroupIdList() != null && !getSecurityGroupIdList().isEmpty()) {
-                            throw new InvalidParameterValueException("Can't create vm with security groups; security group feature is not enabled per zone");
-                        }
-                        vm = _userVmService.createAdvancedVirtualMachine(zone, serviceOffering, template, getNetworkIds(), owner, name, displayName,
-                                diskOfferingId, size, group, getHypervisor(), userData, sshKeyPairName, getIpToNetworkMap(), addrs, keyboard);
->>>>>>> 894cb8f7
                     }
                     vm = _userVmService.createAdvancedVirtualMachine(zone, serviceOffering, template, getNetworkIds(), owner, name, displayName,
-                            diskOfferingId, size, group, getHypervisor(), userData, sshKeyPairName, getIpToNetworkMap(), ipAddress, keyboard);
+                                diskOfferingId, size, group, getHypervisor(), userData, sshKeyPairName, getIpToNetworkMap(), addrs, keyboard);
                 }
             }
 
