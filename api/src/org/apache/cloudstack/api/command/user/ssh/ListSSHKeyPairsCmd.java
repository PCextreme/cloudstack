// Licensed to the Apache Software Foundation (ASF) under one
// or more contributor license agreements.  See the NOTICE file
// distributed with this work for additional information
// regarding copyright ownership.  The ASF licenses this file
// to you under the Apache License, Version 2.0 (the
// "License"); you may not use this file except in compliance
// with the License.  You may obtain a copy of the License at
//
//   http://www.apache.org/licenses/LICENSE-2.0
//
// Unless required by applicable law or agreed to in writing,
// software distributed under the License is distributed on an
// "AS IS" BASIS, WITHOUT WARRANTIES OR CONDITIONS OF ANY
// KIND, either express or implied.  See the License for the
// specific language governing permissions and limitations
// under the License.
package org.apache.cloudstack.api.command.user.ssh;

import java.util.ArrayList;
import java.util.List;

import org.apache.log4j.Logger;

import org.apache.cloudstack.acl.IAMEntityType;
import org.apache.cloudstack.api.APICommand;
import org.apache.cloudstack.api.ApiConstants;
import org.apache.cloudstack.api.BaseListProjectAndAccountResourcesCmd;
import org.apache.cloudstack.api.Parameter;
import org.apache.cloudstack.api.response.ListResponse;
import org.apache.cloudstack.api.response.SSHKeyPairResponse;

import com.cloud.user.SSHKeyPair;
import com.cloud.utils.Pair;

<<<<<<< HEAD
@APICommand(name = "listSSHKeyPairs", description = "List registered keypairs", responseObject = SSHKeyPairResponse.class, entityType = { IAMEntityType.SSHKeyPair })
=======
@APICommand(name = "listSSHKeyPairs", description = "List registered keypairs", responseObject = SSHKeyPairResponse.class,
        requestHasSensitiveInfo = false, responseHasSensitiveInfo = false)
>>>>>>> 63e3eea7
public class ListSSHKeyPairsCmd extends BaseListProjectAndAccountResourcesCmd {
    public static final Logger s_logger = Logger.getLogger(ListSSHKeyPairsCmd.class.getName());
    private static final String s_name = "listsshkeypairsresponse";

    /////////////////////////////////////////////////////
    //////////////// API parameters /////////////////////
    /////////////////////////////////////////////////////

    @Parameter(name = ApiConstants.NAME, type = CommandType.STRING, description = "A key pair name to look for")
    private String name;

    @Parameter(name = "fingerprint", type = CommandType.STRING, description = "A public key fingerprint to look for")
    private String fingerprint;

    /////////////////////////////////////////////////////
    /////////////////// Accessors ///////////////////////
    /////////////////////////////////////////////////////

    public String getName() {
        return name;
    }

    public String getFingerprint() {
        return fingerprint;
    }

    /////////////////////////////////////////////////////
    /////////////// API Implementation///////////////////
    /////////////////////////////////////////////////////

    @Override
    public void execute() {
        Pair<List<? extends SSHKeyPair>, Integer> resultList = _mgr.listSSHKeyPairs(this);
        List<SSHKeyPairResponse> responses = new ArrayList<SSHKeyPairResponse>();
        for (SSHKeyPair result : resultList.first()) {
            SSHKeyPairResponse r = new SSHKeyPairResponse(result.getName(), result.getFingerprint());
            r.setObjectName("sshkeypair");
            responses.add(r);
        }

        ListResponse<SSHKeyPairResponse> response = new ListResponse<SSHKeyPairResponse>();
        response.setResponses(responses, resultList.second());
        response.setResponseName(getCommandName());
        this.setResponseObject(response);
    }

    @Override
    public String getCommandName() {
        return s_name;
    }

}<|MERGE_RESOLUTION|>--- conflicted
+++ resolved
@@ -32,12 +32,8 @@
 import com.cloud.user.SSHKeyPair;
 import com.cloud.utils.Pair;
 
-<<<<<<< HEAD
-@APICommand(name = "listSSHKeyPairs", description = "List registered keypairs", responseObject = SSHKeyPairResponse.class, entityType = { IAMEntityType.SSHKeyPair })
-=======
-@APICommand(name = "listSSHKeyPairs", description = "List registered keypairs", responseObject = SSHKeyPairResponse.class,
+@APICommand(name = "listSSHKeyPairs", description = "List registered keypairs", responseObject = SSHKeyPairResponse.class, entityType = {IAMEntityType.SSHKeyPair},
         requestHasSensitiveInfo = false, responseHasSensitiveInfo = false)
->>>>>>> 63e3eea7
 public class ListSSHKeyPairsCmd extends BaseListProjectAndAccountResourcesCmd {
     public static final Logger s_logger = Logger.getLogger(ListSSHKeyPairsCmd.class.getName());
     private static final String s_name = "listsshkeypairsresponse";
@@ -81,7 +77,7 @@
         ListResponse<SSHKeyPairResponse> response = new ListResponse<SSHKeyPairResponse>();
         response.setResponses(responses, resultList.second());
         response.setResponseName(getCommandName());
-        this.setResponseObject(response);
+        setResponseObject(response);
     }
 
     @Override
