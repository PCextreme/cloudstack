--- conflicted
+++ resolved
@@ -40,16 +40,9 @@
 import com.cloud.user.Account;
 import com.cloud.uservm.UserVm;
 
-<<<<<<< HEAD
-@APICommand(name = "restoreVirtualMachine", description = "Restore a VM to original template/ISO or new template/ISO", responseObject = UserVmResponse.class, since = "3.0.0", responseView = ResponseView.Restricted, entityType = { IAMEntityType.VirtualMachine })
-=======
-@APICommand(name = "restoreVirtualMachine",
-            description = "Restore a VM to original template/ISO or new template/ISO",
-            responseObject = UserVmResponse.class,
-            since = "3.0.0",
+@APICommand(name = "restoreVirtualMachine", description = "Restore a VM to original template/ISO or new template/ISO", responseObject = UserVmResponse.class, since = "3.0.0", responseView = ResponseView.Restricted, entityType = {IAMEntityType.VirtualMachine},
             requestHasSensitiveInfo = false,
             responseHasSensitiveInfo = true)
->>>>>>> 63e3eea7
 public class RestoreVMCmd extends BaseAsyncCmd {
     public static final Logger s_logger = Logger.getLogger(RestoreVMCmd.class);
     private static final String s_name = "restorevmresponse";
