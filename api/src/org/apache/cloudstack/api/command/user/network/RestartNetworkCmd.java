// Licensed to the Apache Software Foundation (ASF) under one
// or more contributor license agreements.  See the NOTICE file
// distributed with this work for additional information
// regarding copyright ownership.  The ASF licenses this file
// to you under the Apache License, Version 2.0 (the
// "License"); you may not use this file except in compliance
// with the License.  You may obtain a copy of the License at
//
//   http://www.apache.org/licenses/LICENSE-2.0
//
// Unless required by applicable law or agreed to in writing,
// software distributed under the License is distributed on an
// "AS IS" BASIS, WITHOUT WARRANTIES OR CONDITIONS OF ANY
// KIND, either express or implied.  See the License for the
// specific language governing permissions and limitations
// under the License.
package org.apache.cloudstack.api.command.user.network;

import org.apache.log4j.Logger;

import org.apache.cloudstack.acl.IAMEntityType;
import org.apache.cloudstack.acl.SecurityChecker.AccessType;
import org.apache.cloudstack.api.ACL;
import org.apache.cloudstack.api.APICommand;
import org.apache.cloudstack.api.ApiConstants;
import org.apache.cloudstack.api.ApiErrorCode;
import org.apache.cloudstack.api.BaseAsyncCmd;
import org.apache.cloudstack.api.Parameter;
import org.apache.cloudstack.api.ServerApiException;
import org.apache.cloudstack.api.response.IPAddressResponse;
import org.apache.cloudstack.api.response.NetworkResponse;
import org.apache.cloudstack.api.response.SuccessResponse;

import com.cloud.event.EventTypes;
import com.cloud.exception.ConcurrentOperationException;
import com.cloud.exception.InsufficientCapacityException;
import com.cloud.exception.InvalidParameterValueException;
import com.cloud.exception.ResourceAllocationException;
import com.cloud.exception.ResourceUnavailableException;
import com.cloud.network.Network;

@APICommand(name = "restartNetwork",
            description = "Restarts the network; includes 1) restarting network elements - virtual routers, dhcp servers 2) reapplying all public ips 3) reapplying loadBalancing/portForwarding rules",
<<<<<<< HEAD
            responseObject = IPAddressResponse.class, entityType = { IAMEntityType.Network })
=======
            responseObject = IPAddressResponse.class,
            requestHasSensitiveInfo = false,
            responseHasSensitiveInfo = false)
>>>>>>> 63e3eea7
public class RestartNetworkCmd extends BaseAsyncCmd {
    public static final Logger s_logger = Logger.getLogger(RestartNetworkCmd.class.getName());
    private static final String s_name = "restartnetworkresponse";

    /////////////////////////////////////////////////////
    //////////////// API parameters /////////////////////
    /////////////////////////////////////////////////////
    @ACL(accessType = AccessType.OperateEntry)
    @Parameter(name = ApiConstants.ID, type = CommandType.UUID, entityType = NetworkResponse.class, required = true, description = "The id of the network to restart.")
    private Long id;

    @Parameter(name = ApiConstants.CLEANUP, type = CommandType.BOOLEAN, required = false, description = "If cleanup old network elements")
    private Boolean cleanup;

    /////////////////////////////////////////////////////
    /////////////////// Accessors ///////////////////////
    /////////////////////////////////////////////////////

    public Long getNetworkId() {
        Network network = _networkService.getNetwork(id);
        if (network == null) {
            throw new InvalidParameterValueException("Unable to find network by id " + id);
        } else {
            return network.getId();
        }
    }

    public Boolean getCleanup() {
        if (cleanup != null) {
            return cleanup;
        }
        return true;
    }

    /////////////////////////////////////////////////////
    /////////////// API Implementation///////////////////
    /////////////////////////////////////////////////////

    @Override
    public String getCommandName() {
        return s_name;
    }

    public static String getResultObjectName() {
        return "addressinfo";
    }

    @Override
    public void execute() throws ResourceUnavailableException, ResourceAllocationException, ConcurrentOperationException, InsufficientCapacityException {
        boolean result = _networkService.restartNetwork(this, getCleanup());
        if (result) {
            SuccessResponse response = new SuccessResponse(getCommandName());
            this.setResponseObject(response);
        } else {
            throw new ServerApiException(ApiErrorCode.INTERNAL_ERROR, "Failed to restart network");
        }
    }

    @Override
    public String getSyncObjType() {
        return BaseAsyncCmd.networkSyncObject;
    }

    @Override
    public Long getSyncObjId() {
        return id;
    }

    @Override
    public String getEventDescription() {
        return "Restarting network: " + getNetworkId();
    }

    @Override
    public String getEventType() {
        return EventTypes.EVENT_NETWORK_RESTART;
    }

    @Override
    public long getEntityOwnerId() {
        Network network = _networkService.getNetwork(id);
        if (network == null) {
            throw new InvalidParameterValueException("Networkd id=" + id + " doesn't exist");
        } else {
            return _networkService.getNetwork(id).getAccountId();
        }
    }
}<|MERGE_RESOLUTION|>--- conflicted
+++ resolved
@@ -41,13 +41,9 @@
 
 @APICommand(name = "restartNetwork",
             description = "Restarts the network; includes 1) restarting network elements - virtual routers, dhcp servers 2) reapplying all public ips 3) reapplying loadBalancing/portForwarding rules",
-<<<<<<< HEAD
-            responseObject = IPAddressResponse.class, entityType = { IAMEntityType.Network })
-=======
-            responseObject = IPAddressResponse.class,
+        responseObject = IPAddressResponse.class, entityType = {IAMEntityType.Network},
             requestHasSensitiveInfo = false,
             responseHasSensitiveInfo = false)
->>>>>>> 63e3eea7
 public class RestartNetworkCmd extends BaseAsyncCmd {
     public static final Logger s_logger = Logger.getLogger(RestartNetworkCmd.class.getName());
     private static final String s_name = "restartnetworkresponse";
@@ -100,7 +96,7 @@
         boolean result = _networkService.restartNetwork(this, getCleanup());
         if (result) {
             SuccessResponse response = new SuccessResponse(getCommandName());
-            this.setResponseObject(response);
+            setResponseObject(response);
         } else {
             throw new ServerApiException(ApiErrorCode.INTERNAL_ERROR, "Failed to restart network");
         }
