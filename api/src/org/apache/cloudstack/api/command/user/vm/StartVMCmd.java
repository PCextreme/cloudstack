// Licensed to the Apache Software Foundation (ASF) under one
// or more contributor license agreements.  See the NOTICE file
// distributed with this work for additional information
// regarding copyright ownership.  The ASF licenses this file
// to you under the Apache License, Version 2.0 (the
// "License"); you may not use this file except in compliance
// with the License.  You may obtain a copy of the License at
//
//   http://www.apache.org/licenses/LICENSE-2.0
//
// Unless required by applicable law or agreed to in writing,
// software distributed under the License is distributed on an
// "AS IS" BASIS, WITHOUT WARRANTIES OR CONDITIONS OF ANY
// KIND, either express or implied.  See the License for the
// specific language governing permissions and limitations
// under the License.
package org.apache.cloudstack.api.command.user.vm;

import org.apache.log4j.Logger;

<<<<<<< HEAD
import org.apache.cloudstack.acl.AclEntityType;
import org.apache.cloudstack.acl.SecurityChecker.AccessType;
import org.apache.cloudstack.api.ACL;
=======
>>>>>>> da8ee45a
import org.apache.cloudstack.api.APICommand;
import org.apache.cloudstack.api.ApiCommandJobType;
import org.apache.cloudstack.api.ApiConstants;
import org.apache.cloudstack.api.ApiErrorCode;
import org.apache.cloudstack.api.BaseAsyncCmd;
import org.apache.cloudstack.api.Parameter;
import org.apache.cloudstack.api.ResponseObject.ResponseView;
import org.apache.cloudstack.api.ServerApiException;
import org.apache.cloudstack.api.response.HostResponse;
import org.apache.cloudstack.api.response.UserVmResponse;
import org.apache.cloudstack.context.CallContext;

import com.cloud.event.EventTypes;
import com.cloud.exception.ConcurrentOperationException;
import com.cloud.exception.InsufficientCapacityException;
import com.cloud.exception.InsufficientServerCapacityException;
import com.cloud.exception.ResourceAllocationException;
import com.cloud.exception.ResourceUnavailableException;
import com.cloud.exception.StorageUnavailableException;
import com.cloud.user.Account;
import com.cloud.uservm.UserVm;
import com.cloud.utils.exception.ExecutionException;

@APICommand(name = "startVirtualMachine", responseObject = UserVmResponse.class, description = "Starts a virtual machine.", responseView = ResponseView.Restricted, entityType = { AclEntityType.VirtualMachine })
public class StartVMCmd extends BaseAsyncCmd {
    public static final Logger s_logger = Logger.getLogger(StartVMCmd.class.getName());

    private static final String s_name = "startvirtualmachineresponse";

    // ///////////////////////////////////////////////////
    // ////////////// API parameters /////////////////////
    // ///////////////////////////////////////////////////

<<<<<<< HEAD
    @ACL(accessType = AccessType.OperateEntry)
    @Parameter(name = ApiConstants.ID, type = CommandType.UUID, entityType=UserVmResponse.class,
            required = true, description = "The ID of the virtual machine")
=======
    @Parameter(name = ApiConstants.ID, type = CommandType.UUID, entityType = UserVmResponse.class, required = true, description = "The ID of the virtual machine")
>>>>>>> da8ee45a
    private Long id;

    @Parameter(name = ApiConstants.HOST_ID,
               type = CommandType.UUID,
               entityType = HostResponse.class,
               description = "destination Host ID to deploy the VM to - parameter available for root admin only",
               since = "3.0.1")
    private Long hostId;

    // ///////////////////////////////////////////////////
    // ///////////////// Accessors ///////////////////////
    // ///////////////////////////////////////////////////

    public Long getId() {
        return id;
    }

    public Long getHostId() {
        return hostId;
    }

    // ///////////////////////////////////////////////////
    // ///////////// API Implementation///////////////////
    // ///////////////////////////////////////////////////

    @Override
    public String getCommandName() {
        return s_name;
    }

    public static String getResultObjectName() {
        return "virtualmachine";
    }

    @Override
    public long getEntityOwnerId() {
        UserVm vm = _responseGenerator.findUserVmById(getId());
        if (vm != null) {
            return vm.getAccountId();
        }

        return Account.ACCOUNT_ID_SYSTEM; // no account info given, parent this command to SYSTEM so ERROR events are
        // tracked
    }

    @Override
    public String getEventType() {
        return EventTypes.EVENT_VM_START;
    }

    @Override
    public String getEventDescription() {
        return "starting user vm: " + getId();
    }

    @Override
    public ApiCommandJobType getInstanceType() {
        return ApiCommandJobType.VirtualMachine;
    }

    @Override
    public Long getInstanceId() {
        return getId();
    }

    @Override
    public void execute() throws ResourceUnavailableException, ResourceAllocationException {
        try {
            CallContext.current().setEventDetails("Vm Id: " + getId());

            UserVm result;
            result = _userVmService.startVirtualMachine(this);

            if (result != null) {
                UserVmResponse response = _responseGenerator.createUserVmResponse(ResponseView.Restricted, "virtualmachine", result).get(0);
                response.setResponseName(getCommandName());
                setResponseObject(response);
            } else {
                throw new ServerApiException(ApiErrorCode.INTERNAL_ERROR, "Failed to start a vm");
            }
        } catch (ConcurrentOperationException ex) {
            s_logger.warn("Exception: ", ex);
            throw new ServerApiException(ApiErrorCode.INTERNAL_ERROR, ex.getMessage());
        } catch (StorageUnavailableException ex) {
            s_logger.warn("Exception: ", ex);
            throw new ServerApiException(ApiErrorCode.RESOURCE_UNAVAILABLE_ERROR, ex.getMessage());
        } catch (ExecutionException ex) {
            s_logger.warn("Exception: ", ex);
            throw new ServerApiException(ApiErrorCode.INTERNAL_ERROR, ex.getMessage());
        } catch (InsufficientCapacityException ex) {
            StringBuilder message = new StringBuilder(ex.getMessage());
            if (ex instanceof InsufficientServerCapacityException) {
                if (((InsufficientServerCapacityException)ex).isAffinityApplied()) {
                    message.append(", Please check the affinity groups provided, there may not be sufficient capacity to follow them");
                }
            }
            s_logger.info(ex);
            s_logger.info(message.toString(), ex);
            throw new ServerApiException(ApiErrorCode.INSUFFICIENT_CAPACITY_ERROR, message.toString());
        }
    }

}<|MERGE_RESOLUTION|>--- conflicted
+++ resolved
@@ -18,12 +18,9 @@
 
 import org.apache.log4j.Logger;
 
-<<<<<<< HEAD
 import org.apache.cloudstack.acl.AclEntityType;
 import org.apache.cloudstack.acl.SecurityChecker.AccessType;
 import org.apache.cloudstack.api.ACL;
-=======
->>>>>>> da8ee45a
 import org.apache.cloudstack.api.APICommand;
 import org.apache.cloudstack.api.ApiCommandJobType;
 import org.apache.cloudstack.api.ApiConstants;
@@ -56,14 +53,9 @@
     // ///////////////////////////////////////////////////
     // ////////////// API parameters /////////////////////
     // ///////////////////////////////////////////////////
-
-<<<<<<< HEAD
     @ACL(accessType = AccessType.OperateEntry)
     @Parameter(name = ApiConstants.ID, type = CommandType.UUID, entityType=UserVmResponse.class,
             required = true, description = "The ID of the virtual machine")
-=======
-    @Parameter(name = ApiConstants.ID, type = CommandType.UUID, entityType = UserVmResponse.class, required = true, description = "The ID of the virtual machine")
->>>>>>> da8ee45a
     private Long id;
 
     @Parameter(name = ApiConstants.HOST_ID,
