--- conflicted
+++ resolved
@@ -38,11 +38,7 @@
 import com.cloud.exception.ResourceAllocationException;
 import com.cloud.template.VirtualMachineTemplate;
 
-<<<<<<< HEAD
 @APICommand(name = "registerIso", responseObject = TemplateResponse.class, description = "Registers an existing ISO into the CloudStack Cloud.", responseView = ResponseView.Restricted)
-=======
-@APICommand(name = "registerIso", responseObject = TemplateResponse.class, description = "Registers an existing ISO into the CloudStack Cloud.")
->>>>>>> da8ee45a
 public class RegisterIsoCmd extends BaseCmd {
     public static final Logger s_logger = Logger.getLogger(RegisterIsoCmd.class.getName());
 
@@ -85,18 +81,9 @@
     @Parameter(name = ApiConstants.URL, type = CommandType.STRING, required = true, description = "the URL to where the ISO is currently being hosted")
     private String url;
 
-<<<<<<< HEAD
     @Parameter(name=ApiConstants.ZONE_ID, type=CommandType.UUID, entityType = ZoneResponse.class,
             required=true, description="the ID of the zone you wish to register the ISO to.")
     protected Long zoneId;
-=======
-    @Parameter(name = ApiConstants.ZONE_ID,
-               type = CommandType.UUID,
-               entityType = ZoneResponse.class,
-               required = true,
-               description = "the ID of the zone you wish to register the ISO to.")
-    private Long zoneId;
->>>>>>> da8ee45a
 
     @Parameter(name = ApiConstants.DOMAIN_ID,
                type = CommandType.UUID,
@@ -178,7 +165,7 @@
     }
 
     public Boolean isDynamicallyScalable() {
-        return isDynamicallyScalable == null ? false : isDynamicallyScalable;
+        return isDynamicallyScalable ==  null ? false : isDynamicallyScalable;
     }
 
     /////////////////////////////////////////////////////
