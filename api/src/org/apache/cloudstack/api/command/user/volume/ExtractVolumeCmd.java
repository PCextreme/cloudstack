--- conflicted
+++ resolved
@@ -39,12 +39,8 @@
 import com.cloud.storage.Volume;
 import com.cloud.user.Account;
 
-<<<<<<< HEAD
-@APICommand(name = "extractVolume", description = "Extracts volume", responseObject = ExtractResponse.class, entityType = { IAMEntityType.Volume })
-=======
-@APICommand(name = "extractVolume", description = "Extracts volume", responseObject = ExtractResponse.class,
+@APICommand(name = "extractVolume", description = "Extracts volume", responseObject = ExtractResponse.class, entityType = {IAMEntityType.Volume},
         requestHasSensitiveInfo = false, responseHasSensitiveInfo = false)
->>>>>>> 63e3eea7
 public class ExtractVolumeCmd extends BaseAsyncCmd {
     public static final Logger s_logger = Logger.getLogger(ExtractVolumeCmd.class.getName());
 
