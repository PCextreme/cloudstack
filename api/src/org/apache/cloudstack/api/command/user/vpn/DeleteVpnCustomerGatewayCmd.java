// Licensed to the Apache Software Foundation (ASF) under one
// or more contributor license agreements.  See the NOTICE file
// distributed with this work for additional information
// regarding copyright ownership.  The ASF licenses this file
// to you under the Apache License, Version 2.0 (the
// "License"); you may not use this file except in compliance
// with the License.  You may obtain a copy of the License at
//
//   http://www.apache.org/licenses/LICENSE-2.0
//
// Unless required by applicable law or agreed to in writing,
// software distributed under the License is distributed on an
// "AS IS" BASIS, WITHOUT WARRANTIES OR CONDITIONS OF ANY
// KIND, either express or implied.  See the License for the
// specific language governing permissions and limitations
// under the License.
package org.apache.cloudstack.api.command.user.vpn;

import org.apache.log4j.Logger;

import org.apache.cloudstack.acl.IAMEntityType;
import org.apache.cloudstack.acl.SecurityChecker.AccessType;
import org.apache.cloudstack.api.ACL;
import org.apache.cloudstack.api.APICommand;
import org.apache.cloudstack.api.ApiConstants;
import org.apache.cloudstack.api.ApiErrorCode;
import org.apache.cloudstack.api.BaseAsyncCmd;
import org.apache.cloudstack.api.Parameter;
import org.apache.cloudstack.api.ServerApiException;
import org.apache.cloudstack.api.response.Site2SiteCustomerGatewayResponse;
import org.apache.cloudstack.api.response.SuccessResponse;

import com.cloud.event.EventTypes;
import com.cloud.network.Site2SiteCustomerGateway;
import com.cloud.user.Account;

<<<<<<< HEAD
@APICommand(name = "deleteVpnCustomerGateway", description = "Delete site to site vpn customer gateway", responseObject = SuccessResponse.class, entityType = { IAMEntityType.Site2SiteCustomerGateway })
=======
@APICommand(name = "deleteVpnCustomerGateway", description = "Delete site to site vpn customer gateway", responseObject = SuccessResponse.class,
        requestHasSensitiveInfo = false, responseHasSensitiveInfo = false)
>>>>>>> 63e3eea7
public class DeleteVpnCustomerGatewayCmd extends BaseAsyncCmd {
    public static final Logger s_logger = Logger.getLogger(DeleteVpnCustomerGatewayCmd.class.getName());

    private static final String s_name = "deletevpncustomergatewayresponse";

    /////////////////////////////////////////////////////
    //////////////// API parameters /////////////////////
    /////////////////////////////////////////////////////
    @ACL(accessType = AccessType.OperateEntry)
    @Parameter(name = ApiConstants.ID,
               type = CommandType.UUID,
               entityType = Site2SiteCustomerGatewayResponse.class,
               required = true,
               description = "id of customer gateway")
    private Long id;

    /////////////////////////////////////////////////////
    /////////////////// Accessors ///////////////////////
    /////////////////////////////////////////////////////

    public Long getId() {
        return id;
    }

    /////////////////////////////////////////////////////
    /////////////// API Implementation///////////////////
    /////////////////////////////////////////////////////

    @Override
    public String getCommandName() {
        return s_name;
    }

    @Override
    public long getEntityOwnerId() {
        Site2SiteCustomerGateway gw = _entityMgr.findById(Site2SiteCustomerGateway.class, getId());
        if (gw != null) {
            return gw.getAccountId();
        }
        return Account.ACCOUNT_ID_SYSTEM;
    }

    @Override
    public String getEventDescription() {
        return "Delete site-to-site VPN customer gateway for account " + getEntityOwnerId();
    }

    @Override
    public String getEventType() {
        return EventTypes.EVENT_S2S_VPN_CUSTOMER_GATEWAY_DELETE;
    }

    @Override
    public void execute() {
        boolean result = _s2sVpnService.deleteCustomerGateway(this);
        if (result) {
            SuccessResponse response = new SuccessResponse(getCommandName());
            this.setResponseObject(response);
        } else {
            throw new ServerApiException(ApiErrorCode.INTERNAL_ERROR, "Failed to delete customer VPN gateway");
        }
    }
}<|MERGE_RESOLUTION|>--- conflicted
+++ resolved
@@ -34,12 +34,8 @@
 import com.cloud.network.Site2SiteCustomerGateway;
 import com.cloud.user.Account;
 
-<<<<<<< HEAD
-@APICommand(name = "deleteVpnCustomerGateway", description = "Delete site to site vpn customer gateway", responseObject = SuccessResponse.class, entityType = { IAMEntityType.Site2SiteCustomerGateway })
-=======
-@APICommand(name = "deleteVpnCustomerGateway", description = "Delete site to site vpn customer gateway", responseObject = SuccessResponse.class,
+@APICommand(name = "deleteVpnCustomerGateway", description = "Delete site to site vpn customer gateway", responseObject = SuccessResponse.class, entityType = {IAMEntityType.Site2SiteCustomerGateway},
         requestHasSensitiveInfo = false, responseHasSensitiveInfo = false)
->>>>>>> 63e3eea7
 public class DeleteVpnCustomerGatewayCmd extends BaseAsyncCmd {
     public static final Logger s_logger = Logger.getLogger(DeleteVpnCustomerGatewayCmd.class.getName());
 
@@ -97,7 +93,7 @@
         boolean result = _s2sVpnService.deleteCustomerGateway(this);
         if (result) {
             SuccessResponse response = new SuccessResponse(getCommandName());
-            this.setResponseObject(response);
+            setResponseObject(response);
         } else {
             throw new ServerApiException(ApiErrorCode.INTERNAL_ERROR, "Failed to delete customer VPN gateway");
         }
