// Licensed to the Apache Software Foundation (ASF) under one
// or more contributor license agreements.  See the NOTICE file
// distributed with this work for additional information
// regarding copyright ownership.  The ASF licenses this file
// to you under the Apache License, Version 2.0 (the
// "License"); you may not use this file except in compliance
// with the License.  You may obtain a copy of the License at
//
//   http://www.apache.org/licenses/LICENSE-2.0
//
// Unless required by applicable law or agreed to in writing,
// software distributed under the License is distributed on an
// "AS IS" BASIS, WITHOUT WARRANTIES OR CONDITIONS OF ANY
// KIND, either express or implied.  See the License for the
// specific language governing permissions and limitations
// under the License.
package org.apache.cloudstack.api.command.user.vm;

import java.util.ArrayList;
import java.util.EnumSet;

import org.apache.log4j.Logger;

<<<<<<< HEAD
import org.apache.cloudstack.acl.AclEntityType;
import org.apache.cloudstack.acl.SecurityChecker.AccessType;
import org.apache.cloudstack.api.ACL;
=======
>>>>>>> da8ee45a
import org.apache.cloudstack.api.APICommand;
import org.apache.cloudstack.api.ApiConstants;
import org.apache.cloudstack.api.ApiConstants.VMDetails;
import org.apache.cloudstack.api.ApiErrorCode;
import org.apache.cloudstack.api.BaseAsyncCmd;
import org.apache.cloudstack.api.Parameter;
<<<<<<< HEAD
import org.apache.cloudstack.api.ResponseObject.ResponseView;
=======
>>>>>>> da8ee45a
import org.apache.cloudstack.api.ServerApiException;
import org.apache.cloudstack.api.response.NetworkResponse;
import org.apache.cloudstack.api.response.UserVmResponse;
import org.apache.cloudstack.context.CallContext;

import com.cloud.event.EventTypes;
import com.cloud.user.Account;
import com.cloud.uservm.UserVm;

<<<<<<< HEAD
@APICommand(name = "addNicToVirtualMachine", description = "Adds VM to specified network by creating a NIC", responseObject = UserVmResponse.class, responseView = ResponseView.Restricted, entityType = { AclEntityType.VirtualMachine })

=======
@APICommand(name = "addNicToVirtualMachine", description = "Adds VM to specified network by creating a NIC", responseObject = UserVmResponse.class)
>>>>>>> da8ee45a
public class AddNicToVMCmd extends BaseAsyncCmd {
    public static final Logger s_logger = Logger.getLogger(AddNicToVMCmd.class);
    private static final String s_name = "addnictovirtualmachineresponse";

    /////////////////////////////////////////////////////
    //////////////// API parameters /////////////////////
    /////////////////////////////////////////////////////
<<<<<<< HEAD
    @ACL(accessType = AccessType.OperateEntry)
    @Parameter(name=ApiConstants.VIRTUAL_MACHINE_ID, type=CommandType.UUID, entityType=UserVmResponse.class,
            required=true, description="Virtual Machine ID")
=======

    @Parameter(name = ApiConstants.VIRTUAL_MACHINE_ID, type = CommandType.UUID, entityType = UserVmResponse.class, required = true, description = "Virtual Machine ID")
>>>>>>> da8ee45a
    private Long vmId;

    @Parameter(name = ApiConstants.NETWORK_ID, type = CommandType.UUID, entityType = NetworkResponse.class, required = true, description = "Network ID")
    private Long netId;

    @Parameter(name = ApiConstants.IP_ADDRESS, type = CommandType.STRING, description = "IP Address for the new network")
    private String ipaddr;

    /////////////////////////////////////////////////////
    /////////////////// Accessors ///////////////////////
    /////////////////////////////////////////////////////

    public Long getVmId() {
        return vmId;
    }

    public Long getNetworkId() {
        return netId;
    }

    public String getIpAddress() {
        return ipaddr;
    }

    /////////////////////////////////////////////////////
    /////////////// API Implementation///////////////////
    /////////////////////////////////////////////////////

    @Override
    public String getCommandName() {
        return s_name;
    }

    public static String getResultObjectName() {
        return "virtualmachine";
    }

    @Override
    public String getEventType() {
        return EventTypes.EVENT_NIC_CREATE;
    }

    @Override
    public String getEventDescription() {
        return "Adding network " + getNetworkId() + " to user vm: " + getVmId();
    }

    @Override
    public long getEntityOwnerId() {
        UserVm vm = _responseGenerator.findUserVmById(getVmId());
        if (vm == null) {
            return Account.ACCOUNT_ID_SYSTEM; // bad id given, parent this command to SYSTEM so ERROR events are tracked
        }
        return vm.getAccountId();
    }

    @Override
    public void execute() {
        CallContext.current().setEventDetails("Vm Id: " + getVmId() + " Network Id: " + getNetworkId());
        UserVm result = _userVmService.addNicToVirtualMachine(this);
        ArrayList<VMDetails> dc = new ArrayList<VMDetails>();
        dc.add(VMDetails.valueOf("nics"));
        EnumSet<VMDetails> details = EnumSet.copyOf(dc);
<<<<<<< HEAD
        if (result != null){
            UserVmResponse response = _responseGenerator.createUserVmResponse(ResponseView.Restricted, "virtualmachine", details, result).get(0);
=======
        if (result != null) {
            UserVmResponse response = _responseGenerator.createUserVmResponse("virtualmachine", details, result).get(0);
>>>>>>> da8ee45a
            response.setResponseName(getCommandName());
            setResponseObject(response);
        } else {
            throw new ServerApiException(ApiErrorCode.INTERNAL_ERROR, "Failed to add NIC to vm. Refer to server logs for details.");
        }
    }
}<|MERGE_RESOLUTION|>--- conflicted
+++ resolved
@@ -21,22 +21,16 @@
 
 import org.apache.log4j.Logger;
 
-<<<<<<< HEAD
 import org.apache.cloudstack.acl.AclEntityType;
 import org.apache.cloudstack.acl.SecurityChecker.AccessType;
 import org.apache.cloudstack.api.ACL;
-=======
->>>>>>> da8ee45a
 import org.apache.cloudstack.api.APICommand;
 import org.apache.cloudstack.api.ApiConstants;
 import org.apache.cloudstack.api.ApiConstants.VMDetails;
 import org.apache.cloudstack.api.ApiErrorCode;
 import org.apache.cloudstack.api.BaseAsyncCmd;
 import org.apache.cloudstack.api.Parameter;
-<<<<<<< HEAD
 import org.apache.cloudstack.api.ResponseObject.ResponseView;
-=======
->>>>>>> da8ee45a
 import org.apache.cloudstack.api.ServerApiException;
 import org.apache.cloudstack.api.response.NetworkResponse;
 import org.apache.cloudstack.api.response.UserVmResponse;
@@ -46,12 +40,7 @@
 import com.cloud.user.Account;
 import com.cloud.uservm.UserVm;
 
-<<<<<<< HEAD
 @APICommand(name = "addNicToVirtualMachine", description = "Adds VM to specified network by creating a NIC", responseObject = UserVmResponse.class, responseView = ResponseView.Restricted, entityType = { AclEntityType.VirtualMachine })
-
-=======
-@APICommand(name = "addNicToVirtualMachine", description = "Adds VM to specified network by creating a NIC", responseObject = UserVmResponse.class)
->>>>>>> da8ee45a
 public class AddNicToVMCmd extends BaseAsyncCmd {
     public static final Logger s_logger = Logger.getLogger(AddNicToVMCmd.class);
     private static final String s_name = "addnictovirtualmachineresponse";
@@ -59,14 +48,9 @@
     /////////////////////////////////////////////////////
     //////////////// API parameters /////////////////////
     /////////////////////////////////////////////////////
-<<<<<<< HEAD
     @ACL(accessType = AccessType.OperateEntry)
     @Parameter(name=ApiConstants.VIRTUAL_MACHINE_ID, type=CommandType.UUID, entityType=UserVmResponse.class,
             required=true, description="Virtual Machine ID")
-=======
-
-    @Parameter(name = ApiConstants.VIRTUAL_MACHINE_ID, type = CommandType.UUID, entityType = UserVmResponse.class, required = true, description = "Virtual Machine ID")
->>>>>>> da8ee45a
     private Long vmId;
 
     @Parameter(name = ApiConstants.NETWORK_ID, type = CommandType.UUID, entityType = NetworkResponse.class, required = true, description = "Network ID")
@@ -111,14 +95,14 @@
 
     @Override
     public String getEventDescription() {
-        return "Adding network " + getNetworkId() + " to user vm: " + getVmId();
+        return  "Adding network " + getNetworkId() + " to user vm: " + getVmId();
     }
 
     @Override
     public long getEntityOwnerId() {
         UserVm vm = _responseGenerator.findUserVmById(getVmId());
         if (vm == null) {
-            return Account.ACCOUNT_ID_SYSTEM; // bad id given, parent this command to SYSTEM so ERROR events are tracked
+             return Account.ACCOUNT_ID_SYSTEM; // bad id given, parent this command to SYSTEM so ERROR events are tracked
         }
         return vm.getAccountId();
     }
@@ -130,13 +114,8 @@
         ArrayList<VMDetails> dc = new ArrayList<VMDetails>();
         dc.add(VMDetails.valueOf("nics"));
         EnumSet<VMDetails> details = EnumSet.copyOf(dc);
-<<<<<<< HEAD
         if (result != null){
             UserVmResponse response = _responseGenerator.createUserVmResponse(ResponseView.Restricted, "virtualmachine", details, result).get(0);
-=======
-        if (result != null) {
-            UserVmResponse response = _responseGenerator.createUserVmResponse("virtualmachine", details, result).get(0);
->>>>>>> da8ee45a
             response.setResponseName(getCommandName());
             setResponseObject(response);
         } else {
