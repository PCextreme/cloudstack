/**
 * 
 */
package com.cloud.dc;

import com.cloud.org.Grouping;
import com.cloud.org.Grouping.AllocationState;

/**
 * Represents one pod in the cloud stack.
 *
 */
public interface Pod extends Grouping {
    /**
     * @return unique id mapped to the pod.
     */
    long getId();
    
    String getCidrAddress();
    
    int getCidrSize();

    String getGateway();
    
    long getDataCenterId();
    
    //String getUniqueName();
    
    String getDescription();
    
    String getName();
    
<<<<<<< HEAD
    AllocationState getAllocationState();
=======
    boolean getExternalDhcp();
>>>>>>> 0810831f
}<|MERGE_RESOLUTION|>--- conflicted
+++ resolved
@@ -30,9 +30,7 @@
     
     String getName();
     
-<<<<<<< HEAD
     AllocationState getAllocationState();
-=======
+
     boolean getExternalDhcp();
->>>>>>> 0810831f
 }