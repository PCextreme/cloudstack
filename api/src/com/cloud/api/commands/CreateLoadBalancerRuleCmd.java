/**
 *  Copyright (C) 2010 Cloud.com, Inc.  All rights reserved.
 * 
 * This software is licensed under the GNU General Public License v3 or later.
 * 
 * It is free software: you can redistribute it and/or modify
 * it under the terms of the GNU General Public License as published by
 * the Free Software Foundation, either version 3 of the License, or any later version.
 * This program is distributed in the hope that it will be useful,
 * but WITHOUT ANY WARRANTY; without even the implied warranty of
 * MERCHANTABILITY or FITNESS FOR A PARTICULAR PURPOSE.  See the
 * GNU General Public License for more details.
 * 
 * You should have received a copy of the GNU General Public License
 * along with this program.  If not, see <http://www.gnu.org/licenses/>.
 * 
 */

<<<<<<< HEAD
package com.cloud.api.commands;

=======
package com.cloud.api.commands;

>>>>>>> b93c7bc6
import java.util.List;

import org.apache.log4j.Logger;

import com.cloud.api.ApiConstants;
import com.cloud.api.BaseAsyncCmd;
import com.cloud.api.BaseCmd;
import com.cloud.api.Implementation;
import com.cloud.api.Parameter;
import com.cloud.api.ServerApiException;
import com.cloud.api.response.LoadBalancerResponse;
import com.cloud.event.EventTypes;
import com.cloud.exception.InsufficientAddressCapacityException;
import com.cloud.exception.InvalidParameterValueException;
import com.cloud.exception.NetworkRuleConflictException;
import com.cloud.exception.ResourceAllocationException;
import com.cloud.exception.ResourceUnavailableException;
import com.cloud.network.IpAddress;
import com.cloud.network.rules.LoadBalancer;
import com.cloud.user.Account;
import com.cloud.user.UserContext;
import com.cloud.utils.net.NetUtils;

@Implementation(description="Creates a load balancer rule", responseObject=LoadBalancerResponse.class)
public class CreateLoadBalancerRuleCmd extends BaseAsyncCmd  /*implements LoadBalancer */{
    public static final Logger s_logger = Logger.getLogger(CreateLoadBalancerRuleCmd.class.getName());

    private static final String s_name = "createloadbalancerruleresponse";

    /////////////////////////////////////////////////////
    //////////////// API parameters /////////////////////
    /////////////////////////////////////////////////////

    @Parameter(name=ApiConstants.ALGORITHM, type=CommandType.STRING, required=true, description="load balancer algorithm (source, roundrobin, leastconn)")
    private String algorithm;

    @Parameter(name=ApiConstants.DESCRIPTION, type=CommandType.STRING, description="the description of the load balancer rule")
    private String description;

    @Parameter(name=ApiConstants.NAME, type=CommandType.STRING, required=true, description="name of the load balancer rule")
    private String loadBalancerRuleName;

    @Parameter(name=ApiConstants.PRIVATE_PORT, type=CommandType.INTEGER, required=true, description="the private port of the private ip address/virtual machine where the network traffic will be load balanced to")
    private Integer privatePort;

    @Parameter(name=ApiConstants.PUBLIC_IP_ID, type=CommandType.LONG, required=false, description="public ip address id from where the network traffic will be load balanced from")
    private Long publicIpId;
    
    @Parameter(name=ApiConstants.ZONE_ID, type=CommandType.LONG, required=false, description="public ip address id from where the network traffic will be load balanced from")
    private Long zoneId;

    @Parameter(name=ApiConstants.PUBLIC_PORT, type=CommandType.INTEGER, required=true, description="the public port from where the network traffic will be load balanced from")
    private Integer publicPort;

<<<<<<< HEAD
    @Parameter(name = ApiConstants.CIDR_LIST, type = CommandType.LIST, collectionType = CommandType.STRING, description = "the cidr list to forward traffic from")
    private List<String> cidrlist;
    
    @Parameter(name = ApiConstants.OPEN_FIREWALL, type = CommandType.BOOLEAN, description = "if true, firewall rule for source/end pubic port is automatically created; if false - firewall rule has to be created explicitely. Has value true by default")
    private Boolean openFirewall;

=======
    @Parameter(name = ApiConstants.OPEN_FIREWALL, type = CommandType.BOOLEAN, description = "if true, firewall rule for source/end pubic port is automatically created; if false - firewall rule has to be created explicitely. Has value true by default")
    private Boolean openFirewall;

    @Parameter(name=ApiConstants.ACCOUNT, type=CommandType.STRING, description="the account associated with the load balancer. Must be used with the domainId parameter.")
    private String accountName;
>>>>>>> b93c7bc6

    @Parameter(name=ApiConstants.DOMAIN_ID, type=CommandType.LONG, description="the domain ID associated with the load balancer")
    private Long domainId;
    
    @Parameter(name = ApiConstants.CIDR_LIST, type = CommandType.LIST, collectionType = CommandType.STRING, description = "the cidr list to forward traffic from")
    private List<String> cidrlist;
    
    /////////////////////////////////////////////////////
    /////////////////// Accessors ///////////////////////
    /////////////////////////////////////////////////////

    public String getAlgorithm() {
        return algorithm;
    }

    public String getDescription() {
        return description;
    }

    public String getLoadBalancerRuleName() {
        return loadBalancerRuleName;
    }

    public Integer getPrivatePort() {
        return privatePort;
    }

    public Long getPublicIpId() {
        IpAddress ipAddr = _networkService.getIp(publicIpId);
        if (ipAddr == null || !ipAddr.readyToUse()) {
            throw new InvalidParameterValueException("Unable to create load balancer rule, invalid IP address id " + ipAddr.getId());
        }
        
        return publicIpId;
    }

    public Integer getPublicPort() {
        return publicPort;
    }
    
    public String getName() {
        return loadBalancerRuleName;
    }
    
    public Boolean getOpenFirewall() {
        if (openFirewall != null) {
            return openFirewall;
        } else {
            return true;
        }
    }
    
    public List<String> getSourceCidrList() {
        if (cidrlist != null) {
            throw new InvalidParameterValueException("Parameter cidrList is deprecated; if you need to open firewall rule for the specific cidr, please refer to createFirewallRule command");
        }
        return null;
    }
    

    public List<String> getSourceCidrList() {
        return cidrlist;
    }
    
    public Boolean getOpenFirewall() {
        if (openFirewall != null) {
            return openFirewall;
        } else {
            return true;
        }
    }

    /////////////////////////////////////////////////////
    /////////////// API Implementation///////////////////
    /////////////////////////////////////////////////////

    @Override
    public String getCommandName() {
        return s_name;
    }
    
    @Override
<<<<<<< HEAD
    public void execute() {
        if (cidrlist != null){
            for (String cidr: cidrlist){
                if (!NetUtils.isValidCIDR(cidr)){
                    throw new ServerApiException(BaseCmd.PARAM_ERROR, "Source cidrs formatting error " + cidr); 
                }
            }
        }
        
        LoadBalancer result = null;
        try {
            result = _lbService.createLoadBalancerRule(this, getOpenFirewall());
=======
    public void execute() throws ResourceAllocationException, ResourceUnavailableException {        
        
        //cidr list parameter is deprecated
        if (cidrlist != null) {
            throw new InvalidParameterValueException("Parameter cidrList is deprecated; if you need to open firewall rule for the specific cidr, please refer to createFirewallRule command");
        }
        
        try {
            LoadBalancer result = _lbService.createLoadBalancerRule(this, getOpenFirewall());
            LoadBalancerResponse response = _responseGenerator.createLoadBalancerResponse(result);
            response.setResponseName(getCommandName());
            this.setResponseObject(response);
>>>>>>> b93c7bc6
        } catch (NetworkRuleConflictException e) {
            s_logger.warn("Exception: ", e);
            throw new ServerApiException(BaseCmd.NETWORK_RULE_CONFLICT_ERROR, e.getMessage());
        } catch (InsufficientAddressCapacityException e) {
            s_logger.warn("Exception: ", e);
            throw new ServerApiException(BaseCmd.INSUFFICIENT_CAPACITY_ERROR, e.getMessage());
        }
    }

  

    public Long getSourceIpAddressId() {
        return publicIpId;
    }

<<<<<<< HEAD
    @Override
=======
>>>>>>> b93c7bc6
    public Integer getSourcePortStart() {
        return publicPort.intValue();
    }

<<<<<<< HEAD
    @Override
=======
>>>>>>> b93c7bc6
    public Integer getSourcePortEnd() {
        return publicPort.intValue();
    }

    public String getProtocol() {
        return NetUtils.TCP_PROTO;
    }

   

    public long getAccountId() {  
        if (publicIpId != null)
            return _networkService.getIp(getPublicIpId()).getAccountId();
        Account account = UserContext.current().getCaller();
        if ((account == null) ) {
            if ((domainId != null) && (accountName != null)) {
                Account userAccount = _responseGenerator.findAccountByNameDomain(accountName, domainId);
                if (userAccount != null) {
                    return userAccount.getId();
                }
            }
        }

        if (account != null) {
            return account.getId();
        }

        return Account.ACCOUNT_ID_SYSTEM;
    }

    public long getDomainId() {
        if (publicIpId != null)
            return _networkService.getIp(getPublicIpId()).getDomainId();
        if (domainId != null) {
            return domainId;
        }
        return UserContext.current().getCaller().getDomainId();
    }

    public int getDefaultPortStart() {
        return privatePort.intValue();
    }

    public int getDefaultPortEnd() {
        return privatePort.intValue();
    }
    
    @Override
    public long getEntityOwnerId() {
       return getAccountId();
    }
    
<<<<<<< HEAD
    @Override
=======
>>>>>>> b93c7bc6
    public Integer getIcmpCode() {
        return null;
    }
    
<<<<<<< HEAD
    @Override
    public Integer getIcmpType() {
        return null;
    }

}
=======
    public Integer getIcmpType() {
        return null;
    }
    
    public String getAccountName() {
        return accountName;
    }
    
    public Long getZoneId() {
        return zoneId;
    }

    public void setPublicIpId(Long publicIpId) {
        this.publicIpId = publicIpId;
    }

    @Override
    public String getEventType() {
        return EventTypes.EVENT_LOAD_BALANCER_CREATE;
    }

    @Override
    public String getEventDescription() {
        return "creating load balancer: " + getName() + " account: " + getAccountName();

    }

    public String getXid() {
        /*FIXME*/
        return null;
    }

    public void setSourceIpAddressId(Long ipId) {
        this.publicIpId = ipId;
    }

}
>>>>>>> b93c7bc6
<|MERGE_RESOLUTION|>--- conflicted
+++ resolved
@@ -16,13 +16,9 @@
  * 
  */
 
-<<<<<<< HEAD
+
 package com.cloud.api.commands;
 
-=======
-package com.cloud.api.commands;
-
->>>>>>> b93c7bc6
 import java.util.List;
 
 import org.apache.log4j.Logger;
@@ -77,20 +73,11 @@
     @Parameter(name=ApiConstants.PUBLIC_PORT, type=CommandType.INTEGER, required=true, description="the public port from where the network traffic will be load balanced from")
     private Integer publicPort;
 
-<<<<<<< HEAD
-    @Parameter(name = ApiConstants.CIDR_LIST, type = CommandType.LIST, collectionType = CommandType.STRING, description = "the cidr list to forward traffic from")
-    private List<String> cidrlist;
-    
     @Parameter(name = ApiConstants.OPEN_FIREWALL, type = CommandType.BOOLEAN, description = "if true, firewall rule for source/end pubic port is automatically created; if false - firewall rule has to be created explicitely. Has value true by default")
     private Boolean openFirewall;
 
-=======
-    @Parameter(name = ApiConstants.OPEN_FIREWALL, type = CommandType.BOOLEAN, description = "if true, firewall rule for source/end pubic port is automatically created; if false - firewall rule has to be created explicitely. Has value true by default")
-    private Boolean openFirewall;
-
     @Parameter(name=ApiConstants.ACCOUNT, type=CommandType.STRING, description="the account associated with the load balancer. Must be used with the domainId parameter.")
     private String accountName;
->>>>>>> b93c7bc6
 
     @Parameter(name=ApiConstants.DOMAIN_ID, type=CommandType.LONG, description="the domain ID associated with the load balancer")
     private Long domainId;
@@ -149,19 +136,6 @@
         }
         return null;
     }
-    
-
-    public List<String> getSourceCidrList() {
-        return cidrlist;
-    }
-    
-    public Boolean getOpenFirewall() {
-        if (openFirewall != null) {
-            return openFirewall;
-        } else {
-            return true;
-        }
-    }
 
     /////////////////////////////////////////////////////
     /////////////// API Implementation///////////////////
@@ -173,20 +147,6 @@
     }
     
     @Override
-<<<<<<< HEAD
-    public void execute() {
-        if (cidrlist != null){
-            for (String cidr: cidrlist){
-                if (!NetUtils.isValidCIDR(cidr)){
-                    throw new ServerApiException(BaseCmd.PARAM_ERROR, "Source cidrs formatting error " + cidr); 
-                }
-            }
-        }
-        
-        LoadBalancer result = null;
-        try {
-            result = _lbService.createLoadBalancerRule(this, getOpenFirewall());
-=======
     public void execute() throws ResourceAllocationException, ResourceUnavailableException {        
         
         //cidr list parameter is deprecated
@@ -199,7 +159,6 @@
             LoadBalancerResponse response = _responseGenerator.createLoadBalancerResponse(result);
             response.setResponseName(getCommandName());
             this.setResponseObject(response);
->>>>>>> b93c7bc6
         } catch (NetworkRuleConflictException e) {
             s_logger.warn("Exception: ", e);
             throw new ServerApiException(BaseCmd.NETWORK_RULE_CONFLICT_ERROR, e.getMessage());
@@ -215,18 +174,10 @@
         return publicIpId;
     }
 
-<<<<<<< HEAD
-    @Override
-=======
->>>>>>> b93c7bc6
     public Integer getSourcePortStart() {
         return publicPort.intValue();
     }
 
-<<<<<<< HEAD
-    @Override
-=======
->>>>>>> b93c7bc6
     public Integer getSourcePortEnd() {
         return publicPort.intValue();
     }
@@ -234,9 +185,7 @@
     public String getProtocol() {
         return NetUtils.TCP_PROTO;
     }
-
-   
-
+    
     public long getAccountId() {  
         if (publicIpId != null)
             return _networkService.getIp(getPublicIpId()).getAccountId();
@@ -279,22 +228,11 @@
        return getAccountId();
     }
     
-<<<<<<< HEAD
-    @Override
-=======
->>>>>>> b93c7bc6
+
     public Integer getIcmpCode() {
         return null;
     }
     
-<<<<<<< HEAD
-    @Override
-    public Integer getIcmpType() {
-        return null;
-    }
-
-}
-=======
     public Integer getIcmpType() {
         return null;
     }
@@ -332,4 +270,3 @@
     }
 
 }
->>>>>>> b93c7bc6
