--- conflicted
+++ resolved
@@ -60,11 +60,8 @@
     @Parameter(name=ApiConstants.NETWORK_DOMAIN, type=CommandType.STRING, description="network domain")
     private String networkDomain;
     
-<<<<<<< HEAD
     @Parameter(name=ApiConstants.NETWORK_OFFERING_ID, type=CommandType.LONG, description="network offering ID")
     private Long networkOfferingId;
-=======
->>>>>>> b93c7bc6
   
     /////////////////////////////////////////////////////
     /////////////////// Accessors ///////////////////////
@@ -115,12 +112,7 @@
     
     @Override
     public void execute() throws InsufficientCapacityException, ConcurrentOperationException{
-        
-<<<<<<< HEAD
         Network result = _networkService.updateNetwork(getId(), getNetworkName(), getDisplayText(), tags, UserContext.current().getCaller(), getNetworkDomain(), getNetworkOfferingId());
-=======
-        Network result = _networkService.updateNetwork(getId(), getNetworkName(), getDisplayText(), tags, UserContext.current().getCaller(), getNetworkDomain());
->>>>>>> b93c7bc6
         if (result != null) {
             NetworkResponse response = _responseGenerator.createNetworkResponse(result);
             response.setResponseName(getCommandName());
