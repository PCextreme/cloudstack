--- conflicted
+++ resolved
@@ -75,13 +75,10 @@
 
     Volume detachVolumeFromVM(DetachVolumeCmd cmmd);
 
-<<<<<<< HEAD
 	Snapshot takeSnapshot(Long volumeId, Long policyId, Long snapshotId, Account account)
 			throws ResourceAllocationException;
 	
 	Snapshot allocSnapshot(Long volumeId, Long policyId)
             throws ResourceAllocationException;
-=======
     Volume updateVolume(UpdateVolumeCmd updateVolumeCmd);
->>>>>>> be985016
 }