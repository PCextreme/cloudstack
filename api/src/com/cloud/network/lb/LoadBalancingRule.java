--- conflicted
+++ resolved
@@ -65,13 +65,6 @@
     public int getDefaultPortEnd() {
         return lb.getDefaultPortEnd();
     }
-  
-
-    @Override
-    public List<String> getSourceCidrList() {
-        return lb.getSourceCidrList();
-    }
-    
 
     @Override
     public String getAlgorithm() {
@@ -170,9 +163,7 @@
     public Integer getIcmpType() {
         return null;
     }
-<<<<<<< HEAD
-=======
-
+    
     @Override
     public List<String> getSourceCidrList() {
         return null;
@@ -182,5 +173,4 @@
     public Long getRelated() {
         return null;
     }
->>>>>>> b93c7bc6
 }