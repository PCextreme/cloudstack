--- conflicted
+++ resolved
@@ -16,7 +16,6 @@
 // under the License.
 package com.cloud.network;
 
-<<<<<<< HEAD
 import java.net.URI;
 import java.util.ArrayList;
 import java.util.List;
@@ -25,23 +24,11 @@
 import org.apache.cloudstack.api.Identity;
 import org.apache.cloudstack.api.InternalIdentity;
 
-=======
->>>>>>> 90e8158d
 import com.cloud.network.Networks.BroadcastDomainType;
 import com.cloud.network.Networks.Mode;
 import com.cloud.network.Networks.TrafficType;
 import com.cloud.utils.fsm.StateMachine2;
 import com.cloud.utils.fsm.StateObject;
-<<<<<<< HEAD
-=======
-import org.apache.cloudstack.acl.ControlledEntity;
-import org.apache.cloudstack.api.Identity;
-import org.apache.cloudstack.api.InternalIdentity;
-
-import java.net.URI;
-import java.util.ArrayList;
-import java.util.List;
->>>>>>> 90e8158d
 
 /**
  * owned by an account.
@@ -138,11 +125,8 @@
         public static final Provider None = new Provider("None", false);
         // NiciraNvp is not an "External" provider, otherwise we get in trouble with NetworkServiceImpl.providersConfiguredForExternalNetworking 
         public static final Provider NiciraNvp = new Provider("NiciraNvp", false);
-<<<<<<< HEAD
         public static final Provider InternalLbVm = new Provider("InternalLbVm", false);
-=======
         public static final Provider CiscoVnmc = new Provider("CiscoVnmc", true);
->>>>>>> 90e8158d
 
         private String name;
         private boolean isExternal;
