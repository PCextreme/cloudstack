// Licensed to the Apache Software Foundation (ASF) under one
// or more contributor license agreements.  See the NOTICE file
// distributed with this work for additional information
// regarding copyright ownership.  The ASF licenses this file
// to you under the Apache License, Version 2.0 (the
// "License"); you may not use this file except in compliance
// with the License.  You may obtain a copy of the License at
//
//   http://www.apache.org/licenses/LICENSE-2.0
//
// Unless required by applicable law or agreed to in writing,
// software distributed under the License is distributed on an
// "AS IS" BASIS, WITHOUT WARRANTIES OR CONDITIONS OF ANY
// KIND, either express or implied.  See the License for the
// specific language governing permissions and limitations
// under the License.
package com.cloud.network;

<<<<<<< HEAD
import java.net.URI;
import java.util.ArrayList;
import java.util.List;
import java.util.Set;

import org.apache.cloudstack.acl.ControlledEntity;
import org.apache.cloudstack.api.Identity;
import org.apache.cloudstack.api.InternalIdentity;

import com.cloud.network.Networks.BroadcastDomainType;
import com.cloud.network.Networks.Mode;
import com.cloud.network.Networks.TrafficType;
import com.cloud.utils.fsm.FiniteState;
import com.cloud.utils.fsm.StateMachine;
=======
import com.cloud.network.Networks.BroadcastDomainType;
import com.cloud.network.Networks.Mode;
import com.cloud.network.Networks.TrafficType;
import com.cloud.utils.fsm.StateMachine2;
import com.cloud.utils.fsm.StateObject;
import org.apache.cloudstack.acl.ControlledEntity;
import org.apache.cloudstack.api.Identity;
import org.apache.cloudstack.api.InternalIdentity;

import java.net.URI;
import java.util.ArrayList;
import java.util.List;
>>>>>>> 4f53eb11

/**
 * owned by an account.
 */
public interface Network extends ControlledEntity, StateObject<Network.State>, InternalIdentity, Identity {

  public enum GuestType {
        Shared,
        Isolated
    }

    public static class Service {
        private static List<Service> supportedServices = new ArrayList<Service>();

        public static final Service Vpn = new Service("Vpn", Capability.SupportedVpnProtocols, Capability.VpnTypes);
        public static final Service Dhcp = new Service("Dhcp");
        public static final Service Dns = new Service("Dns", Capability.AllowDnsSuffixModification);
        public static final Service Gateway = new Service("Gateway");
        public static final Service Firewall = new Service("Firewall", Capability.SupportedProtocols,
                Capability.MultipleIps, Capability.TrafficStatistics, Capability.SupportedTrafficDirection, Capability.SupportedEgressProtocols);
        public static final Service Lb = new Service("Lb", Capability.SupportedLBAlgorithms, Capability.SupportedLBIsolation,
                Capability.SupportedProtocols, Capability.TrafficStatistics, Capability.LoadBalancingSupportedIps,
                Capability.SupportedStickinessMethods, Capability.ElasticLb);
        public static final Service UserData = new Service("UserData");
        public static final Service SourceNat = new Service("SourceNat", Capability.SupportedSourceNatTypes, Capability.RedundantRouter);
        public static final Service StaticNat = new Service("StaticNat", Capability.ElasticIp);
        public static final Service PortForwarding = new Service("PortForwarding");
        public static final Service SecurityGroup = new Service("SecurityGroup");
        public static final Service NetworkACL = new Service("NetworkACL", Capability.SupportedProtocols);
        public static final Service Connectivity = new Service("Connectivity");


        private String name;
        private Capability[] caps;

        public Service(String name, Capability... caps) {
            this.name = name;
            this.caps = caps;
            supportedServices.add(this);
        }

        public String getName() {
            return name;
        }

        public Capability[] getCapabilities() {
            return caps;
        }

        public boolean containsCapability(Capability cap) {
            boolean success = false;
            if (caps != null) {
                int length = caps.length;
                for (int i = 0; i< length; i++) {
                    if (caps[i].getName().equalsIgnoreCase(cap.getName())) {
                        success = true;
                        break;
                    }
                }
            }

            return success;
        }

        public static Service getService(String serviceName) {
            for (Service service : supportedServices) {
                if (service.getName().equalsIgnoreCase(serviceName)) {
                    return service;
                }
            }
            return null;
        }

        public static List<Service> listAllServices(){
            return supportedServices;
        }
    }

    /**
     * Provider -> NetworkElement must always be one-to-one mapping. Thus for each NetworkElement we need a separate Provider added in here.
     */
    public static class Provider {
        private static List<Provider> supportedProviders = new ArrayList<Provider>();

        public static final Provider VirtualRouter = new Provider("VirtualRouter", false);
        public static final Provider JuniperSRX = new Provider("JuniperSRX", true);
        public static final Provider F5BigIp = new Provider("F5BigIp", true);
        public static final Provider Netscaler = new Provider("Netscaler", true);
        public static final Provider ExternalDhcpServer = new Provider("ExternalDhcpServer", true);
        public static final Provider ExternalGateWay = new Provider("ExternalGateWay", true);
        public static final Provider ElasticLoadBalancerVm = new Provider("ElasticLoadBalancerVm", false);
        public static final Provider SecurityGroupProvider = new Provider("SecurityGroupProvider", false);
        public static final Provider VPCVirtualRouter = new Provider("VpcVirtualRouter", false);
        public static final Provider None = new Provider("None", false);
        public static final Provider NiciraNvp = new Provider("NiciraNvp", true);
        public static final Provider MidokuraMidonet = new Provider("MidokuraMidonet", true);

        private String name;
        private boolean isExternal;

        public Provider(String name, boolean isExternal) {
            this.name = name;
            this.isExternal = isExternal;
            supportedProviders.add(this);
        }

        public String getName() {
            return name;
        }

        public boolean isExternal() {
            return isExternal;
        }

        public static Provider getProvider(String providerName) {
            for (Provider provider : supportedProviders) {
                if (provider.getName().equalsIgnoreCase(providerName)) {
                    return provider;
                }
            }
            return null;
        }
    }

    public static class Capability {

        private static List<Capability> supportedCapabilities = new ArrayList<Capability>();

        public static final Capability SupportedProtocols = new Capability("SupportedProtocols");
        public static final Capability SupportedLBAlgorithms = new Capability("SupportedLbAlgorithms");
        public static final Capability SupportedLBIsolation = new Capability("SupportedLBIsolation");
        public static final Capability SupportedStickinessMethods = new Capability("SupportedStickinessMethods");
        public static final Capability MultipleIps = new Capability("MultipleIps");
        public static final Capability SupportedSourceNatTypes = new Capability("SupportedSourceNatTypes");
        public static final Capability SupportedVpnProtocols = new Capability("SupportedVpnTypes");
        public static final Capability VpnTypes = new Capability("VpnTypes");
        public static final Capability TrafficStatistics = new Capability("TrafficStatistics");
        public static final Capability LoadBalancingSupportedIps = new Capability("LoadBalancingSupportedIps");
        public static final Capability AllowDnsSuffixModification = new Capability("AllowDnsSuffixModification");
        public static final Capability RedundantRouter = new Capability("RedundantRouter");
        public static final Capability ElasticIp = new Capability("ElasticIp");
        public static final Capability ElasticLb = new Capability("ElasticLb");
        public static final Capability AutoScaleCounters = new Capability("AutoScaleCounters");
        public static final Capability InlineMode = new Capability("InlineMode");
        public static final Capability SupportedTrafficDirection = new Capability("SupportedTrafficDirection");
        public static final Capability SupportedEgressProtocols = new Capability("SupportedEgressProtocols");

        private String name;

        public Capability(String name) {
            this.name = name;
            supportedCapabilities.add(this);
        }

        public String getName() {
            return name;
        }

        public static Capability getCapability(String capabilityName) {
            for (Capability capability : supportedCapabilities) {
                if (capability.getName().equalsIgnoreCase(capabilityName)) {
                    return capability;
                }
            }
            return null;
        }
    }

    enum Event {
        ImplementNetwork,
        DestroyNetwork,
        OperationSucceeded,
        OperationFailed;
    }

    public enum State {

        Allocated("Indicates the network configuration is in allocated but not setup"),
        Setup("Indicates the network configuration is setup"),
        Implementing("Indicates the network configuration is being implemented"),
        Implemented("Indicates the network configuration is in use"),
        Shutdown("Indicates the network configuration is being destroyed"),
        Destroy("Indicates that the network is destroyed");

        protected static final StateMachine2<State, Network.Event, Network> s_fsm = new StateMachine2<State, Network.Event, Network>();

        static {
            s_fsm.addTransition(State.Allocated, Event.ImplementNetwork, State.Implementing);
            s_fsm.addTransition(State.Implementing, Event.OperationSucceeded, State.Implemented);
            s_fsm.addTransition(State.Implementing, Event.OperationFailed, State.Shutdown);
            s_fsm.addTransition(State.Implemented, Event.DestroyNetwork, State.Shutdown);
            s_fsm.addTransition(State.Shutdown, Event.OperationSucceeded, State.Allocated);
            s_fsm.addTransition(State.Shutdown, Event.OperationFailed, State.Implemented);
        }

        public static StateMachine2<State, Network.Event, Network> getStateMachine() {
            return s_fsm;
        }

        String _description;
        private State(String description) {
            _description = description;
        }
    }

    public class IpAddresses {
    	private String ip4Address;
    	private String ip6Address;
    	
    	public IpAddresses(String ip4Address, String ip6Address) {
    		this.setIp4Address(ip4Address);
    		this.setIp6Address(ip6Address);
    	}

		public String getIp4Address() {
			return ip4Address;
		}

		public void setIp4Address(String ip4Address) {
			this.ip4Address = ip4Address;
		}

		public String getIp6Address() {
			return ip6Address;
		}

		public void setIp6Address(String ip6Address) {
			this.ip6Address = ip6Address;
		}
    }
    
    String getName();

    Mode getMode();

    BroadcastDomainType getBroadcastDomainType();

    TrafficType getTrafficType();

    String getGateway();

    String getCidr();

    String getIp6Gateway();
    
    String getIp6Cidr();
    
    long getDataCenterId();

    long getNetworkOfferingId();

    State getState();

    long getRelated();

    URI getBroadcastUri();

    String getDisplayText();

    String getReservationId();

    String getNetworkDomain();

    GuestType getGuestType();

    Long getPhysicalNetworkId();

    void setPhysicalNetworkId(Long physicalNetworkId);

    public void setTrafficType(TrafficType type);

    ACLType getAclType();

    boolean isRestartRequired();

    boolean getSpecifyIpRanges();

    /**
     * @return
     */
    Long getVpcId();

}<|MERGE_RESOLUTION|>--- conflicted
+++ resolved
@@ -16,7 +16,6 @@
 // under the License.
 package com.cloud.network;
 
-<<<<<<< HEAD
 import java.net.URI;
 import java.util.ArrayList;
 import java.util.List;
@@ -29,14 +28,12 @@
 import com.cloud.network.Networks.BroadcastDomainType;
 import com.cloud.network.Networks.Mode;
 import com.cloud.network.Networks.TrafficType;
-import com.cloud.utils.fsm.FiniteState;
-import com.cloud.utils.fsm.StateMachine;
-=======
 import com.cloud.network.Networks.BroadcastDomainType;
 import com.cloud.network.Networks.Mode;
 import com.cloud.network.Networks.TrafficType;
 import com.cloud.utils.fsm.StateMachine2;
 import com.cloud.utils.fsm.StateObject;
+
 import org.apache.cloudstack.acl.ControlledEntity;
 import org.apache.cloudstack.api.Identity;
 import org.apache.cloudstack.api.InternalIdentity;
@@ -44,14 +41,13 @@
 import java.net.URI;
 import java.util.ArrayList;
 import java.util.List;
->>>>>>> 4f53eb11
 
 /**
  * owned by an account.
  */
 public interface Network extends ControlledEntity, StateObject<Network.State>, InternalIdentity, Identity {
 
-  public enum GuestType {
+    public enum GuestType {
         Shared,
         Isolated
     }
