--- conflicted
+++ resolved
@@ -389,7 +389,7 @@
     public static final String EVENT_RESOURCE_DETAILS_CREATE = "CREATE_RESOURCE_DETAILS";
     public static final String EVENT_RESOURCE_DETAILS_DELETE = "DELETE_RESOURCE_DETAILS";
 
-    // vm snapshot events
+	// vm snapshot events
     public static final String EVENT_VM_SNAPSHOT_CREATE = "VMSNAPSHOT.CREATE";
     public static final String EVENT_VM_SNAPSHOT_DELETE = "VMSNAPSHOT.DELETE";
     public static final String EVENT_VM_SNAPSHOT_REVERT = "VMSNAPSHOT.REVERTTO";
@@ -446,10 +446,9 @@
     public static final String EVENT_DEDICATE_RESOURCE_RELEASE = "DEDICATE.RESOURCE.RELEASE";
 
     public static final String EVENT_CLEANUP_VM_RESERVATION = "VM.RESERVATION.CLEANUP";
-
+    
     public static final String EVENT_UCS_ASSOCIATED_PROFILE = "UCS.ASSOCIATEPROFILE";
 
-<<<<<<< HEAD
     public static final String EVENT_ACL_ROLE_CREATE = "ACLROLE.CREATE";
     public static final String EVENT_ACL_ROLE_DELETE = "ACLROLE.DELETE";
     public static final String EVENT_ACL_ROLE_GRANT = "ACLROLE.GRANT";
@@ -460,10 +459,9 @@
     public static final String EVENT_ACL_GROUP_DELETE = "ACLGROUP.DELETE";
     public static final String EVENT_ACL_GROUP_GRANT = "ACLGROUP.GRANT";
     public static final String EVENT_ACL_GROUP_REVOKE = "ACLGROUP.REVOKE";
-=======
+
     // Object store migration
     public static final String EVENT_MIGRATE_PREPARE_SECONDARY_STORAGE = "MIGRATE.PREPARE.SS";
->>>>>>> 27294a38
 
     static {
 
