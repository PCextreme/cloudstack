--- conflicted
+++ resolved
@@ -494,7 +494,7 @@
 
 DROP VIEW IF EXISTS `cloud`.`user_vm_view`;
 CREATE VIEW `cloud`.`user_vm_view` AS
-    select
+    select 
         vm_instance.id id,
         vm_instance.name name,
         user_vm.display_name display_name,
@@ -662,7 +662,7 @@
 
 DROP VIEW IF EXISTS `cloud`.`domain_router_view`;
 CREATE VIEW `cloud`.`domain_router_view` AS
-    select
+    select 
         vm_instance.id id,
         vm_instance.name name,
         account.id account_id,
@@ -764,7 +764,7 @@
 
 DROP VIEW IF EXISTS `cloud`.`security_group_view`;
 CREATE VIEW `cloud`.`security_group_view` AS
-    select
+    select 
         security_group.id id,
         security_group.name name,
         security_group.description description,
@@ -823,7 +823,7 @@
 
 DROP VIEW IF EXISTS `cloud`.`resource_tag_view`;
 CREATE VIEW `cloud`.`resource_tag_view` AS
-    select
+    select 
         resource_tags.id,
         resource_tags.uuid,
         resource_tags.key,
@@ -855,7 +855,7 @@
 
 DROP VIEW IF EXISTS `cloud`.`event_view`;
 CREATE VIEW `cloud`.`event_view` AS
-    select
+    select 
         event.id,
         event.uuid,
         event.type,
@@ -894,7 +894,7 @@
 
 DROP VIEW IF EXISTS `cloud`.`instance_group_view`;
 CREATE VIEW `cloud`.`instance_group_view` AS
-    select
+    select 
         instance_group.id,
         instance_group.uuid,
         instance_group.name,
@@ -922,7 +922,7 @@
 
 DROP VIEW IF EXISTS `cloud`.`user_view`;
 CREATE VIEW `cloud`.`user_view` AS
-    select
+    select 
         user.id,
         user.uuid,
         user.username,
@@ -965,7 +965,7 @@
 
 DROP VIEW IF EXISTS `cloud`.`project_view`;
 CREATE VIEW `cloud`.`project_view` AS
-    select
+    select 
         projects.id,
         projects.uuid,
         projects.name,
@@ -1006,7 +1006,7 @@
 
 DROP VIEW IF EXISTS `cloud`.`project_account_view`;
 CREATE VIEW `cloud`.`project_account_view` AS
-    select
+    select 
         project_account.id,
         account.id account_id,
         account.uuid account_uuid,
@@ -1031,7 +1031,7 @@
 
 DROP VIEW IF EXISTS `cloud`.`project_invitation_view`;
 CREATE VIEW `cloud`.`project_invitation_view` AS
-    select
+    select 
         project_invitations.id,
         project_invitations.uuid,
         project_invitations.email,
@@ -1059,7 +1059,7 @@
 
 DROP VIEW IF EXISTS `cloud`.`host_view`;
 CREATE VIEW `cloud`.`host_view` AS
-    select
+    select 
         host.id,
         host.uuid,
         host.name,
@@ -1129,7 +1129,7 @@
 
 DROP VIEW IF EXISTS `cloud`.`volume_view`;
 CREATE VIEW `cloud`.`volume_view` AS
-    select
+    select 
         volumes.id,
         volumes.uuid,
         volumes.name,
@@ -1230,7 +1230,7 @@
 
 DROP VIEW IF EXISTS `cloud`.`account_netstats_view`;
 CREATE VIEW `cloud`.`account_netstats_view` AS
-    SELECT
+    SELECT 
         account_id,
         sum(net_bytes_received) + sum(current_bytes_received) as bytesReceived,
         sum(net_bytes_sent) + sum(current_bytes_sent) as bytesSent
@@ -1241,7 +1241,7 @@
 
 DROP VIEW IF EXISTS `cloud`.`account_vmstats_view`;
 CREATE VIEW `cloud`.`account_vmstats_view` AS
-    SELECT
+    SELECT 
         account_id, state, count(*) as vmcount
     from
         `cloud`.`vm_instance`
@@ -1249,7 +1249,7 @@
 
 DROP VIEW IF EXISTS `cloud`.`free_ip_view`;
 CREATE VIEW `cloud`.`free_ip_view` AS
-    select
+    select 
         count(user_ip_address.id) free_ip
     from
         `cloud`.`user_ip_address`
@@ -1261,7 +1261,7 @@
 
 DROP VIEW IF EXISTS `cloud`.`account_view`;
 CREATE VIEW `cloud`.`account_view` AS
-    select
+    select 
         account.id,
         account.uuid,
         account.account_name,
@@ -1388,7 +1388,7 @@
 
 DROP VIEW IF EXISTS `cloud`.`async_job_view`;
 CREATE VIEW `cloud`.`async_job_view` AS
-    select
+    select 
         account.id account_id,
         account.uuid account_uuid,
         account.account_name account_name,
@@ -1497,7 +1497,7 @@
 
 DROP VIEW IF EXISTS `cloud`.`storage_pool_view`;
 CREATE VIEW `cloud`.`storage_pool_view` AS
-    select
+    select 
         storage_pool.id,
         storage_pool.uuid,
         storage_pool.name,
@@ -1546,7 +1546,7 @@
 
 DROP VIEW IF EXISTS `cloud`.`disk_offering_view`;
 CREATE VIEW `cloud`.`disk_offering_view` AS
-    select
+    select 
         disk_offering.id,
         disk_offering.uuid,
         disk_offering.name,
@@ -1571,7 +1571,7 @@
 
 DROP VIEW IF EXISTS `cloud`.`service_offering_view`;
 CREATE VIEW `cloud`.`service_offering_view` AS
-    select
+    select 
         service_offering.id,
         disk_offering.uuid,
         disk_offering.name,
@@ -1602,10 +1602,10 @@
         `cloud`.`disk_offering` ON service_offering.id = disk_offering.id
             left join
         `cloud`.`domain` ON disk_offering.domain_id = domain.id;
-
+        
 DROP VIEW IF EXISTS `cloud`.`data_center_view`;
 CREATE VIEW `cloud`.`data_center_view` AS
-    select
+    select 
         data_center.id,
         data_center.uuid,
         data_center.name,
@@ -1630,8 +1630,8 @@
     from
         `cloud`.`data_center`
             left join
-        `cloud`.`domain` ON data_center.domain_id = domain.id;
-
+        `cloud`.`domain` ON data_center.domain_id = domain.id;               
+        
 
 CREATE TABLE `cloud`.`baremetal_dhcp_devices` (
   `id` bigint unsigned NOT NULL AUTO_INCREMENT COMMENT 'id',
@@ -1641,7 +1641,7 @@
   `device_type` varchar(255) DEFAULT NULL COMMENT 'type of the external device',
   `physical_network_id` bigint unsigned DEFAULT NULL COMMENT 'id of the physical network in to which external dhcp device is added',
   `host_id` bigint unsigned DEFAULT NULL COMMENT 'host id coresponding to the external dhcp device',
-  PRIMARY KEY (`id`)
+  PRIMARY KEY  (`id`)
 ) ENGINE=InnoDB DEFAULT CHARSET=utf8;
 
 CREATE TABLE `cloud`.`baremetal_pxe_devices` (
@@ -1652,22 +1652,8 @@
   `device_type` varchar(255) DEFAULT NULL COMMENT 'type of the pxe device',
   `physical_network_id` bigint unsigned DEFAULT NULL COMMENT 'id of the physical network in to which external pxe device is added',
   `host_id` bigint unsigned DEFAULT NULL COMMENT 'host id coresponding to the external pxe device',
-  PRIMARY KEY (`id`)
-) ENGINE=InnoDB DEFAULT CHARSET=utf8;
-
-<<<<<<< HEAD
-INSERT INTO `cloud`.`region` values ('1','Local','http://localhost:8080/client/api','','');
-ALTER TABLE `cloud`.`account` ADD COLUMN `region_id` int unsigned NOT NULL DEFAULT '1';
-ALTER TABLE `cloud`.`user` ADD COLUMN `region_id` int unsigned NOT NULL DEFAULT '1';
-ALTER TABLE `cloud`.`domain` ADD COLUMN `region_id` int unsigned NOT NULL DEFAULT '1';
-
-
-INSERT INTO `cloud`.`guest_os` (id, uuid, category_id, display_name) VALUES (208, UUID(), 6, 'Windows 8');
-INSERT INTO `cloud`.`guest_os` (id, uuid, category_id, display_name) VALUES (209, UUID(), 6, 'Windows 8 (64 bit)');
-INSERT INTO `cloud`.`guest_os` (id, uuid, category_id, display_name) VALUES (210, UUID(), 6, 'Windows 8 Server (64 bit)');
-INSERT INTO `cloud`.`guest_os_hypervisor` (hypervisor_type, guest_os_name, guest_os_id) VALUES ("VmWare", 'Windows 8', 208);
-INSERT INTO `cloud`.`guest_os_hypervisor` (hypervisor_type, guest_os_name, guest_os_id) VALUES ("VmWare", 'Windows 8 (64 bit)', 209);
-INSERT INTO `cloud`.`guest_os_hypervisor` (hypervisor_type, guest_os_name, guest_os_id) VALUES ("VmWare", 'Windows 8 Server (64 bit)', 210);
-=======
-SET foreign_key_checks = 1;
->>>>>>> c30da358
+  PRIMARY KEY  (`id`)
+) ENGINE=InnoDB DEFAULT CHARSET=utf8;
+
+
+SET foreign_key_checks = 1;