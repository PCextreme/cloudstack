-- Licensed to the Apache Software Foundation (ASF) under one
-- or more contributor license agreements.  See the NOTICE file
-- distributed with this work for additional information
-- regarding copyright ownership.  The ASF licenses this file
-- to you under the Apache License, Version 2.0 (the
-- "License"); you may not use this file except in compliance
-- with the License.  You may obtain a copy of the License at
--
--   http://www.apache.org/licenses/LICENSE-2.0
--
-- Unless required by applicable law or agreed to in writing,
-- software distributed under the License is distributed on an
-- "AS IS" BASIS, WITHOUT WARRANTIES OR CONDITIONS OF ANY
-- KIND, either express or implied.  See the License for the
-- specific language governing permissions and limitations
-- under the License.

--;
-- Schema upgrade from 4.1.0 to 4.2.0;
--;

-- Disable foreign key checking
SET foreign_key_checks = 0;

ALTER TABLE `cloud`.`hypervisor_capabilities` ADD COLUMN `max_hosts_per_cluster` int unsigned DEFAULT NULL COMMENT 'Max. hosts in cluster supported by hypervisor';
ALTER TABLE `cloud`.`hypervisor_capabilities` ADD COLUMN `storage_motion_supported` int(1) unsigned DEFAULT 0 COMMENT 'Is storage motion supported';
UPDATE `cloud`.`hypervisor_capabilities` SET `max_hosts_per_cluster`=32 WHERE `hypervisor_type`='VMware';
INSERT IGNORE INTO `cloud`.`hypervisor_capabilities`(hypervisor_type, hypervisor_version, max_guests_limit, security_group_enabled, max_data_volumes_limit, storage_motion_supported) VALUES ('XenServer', '6.1.0', 50, 1, 13, 1);
INSERT IGNORE INTO `cloud`.`hypervisor_capabilities`(hypervisor_type, hypervisor_version, max_guests_limit, security_group_enabled, max_hosts_per_cluster) VALUES ('VMware', '5.1', 128, 0, 32);
DELETE FROM `cloud`.`configuration` where name='vmware.percluster.host.max';
INSERT IGNORE INTO `cloud`.`configuration` VALUES ('Advanced', 'DEFAULT', 'AgentManager', 'xen.nics.max', '7', 'Maximum allowed nics for Vms created on Xen');
ALTER TABLE `cloud`.`load_balancer_vm_map` ADD state VARCHAR(40) NULL COMMENT 'service status updated by LB healthcheck manager';

alter table storage_pool change storage_provider_id storage_provider_name varchar(255);
-- alter table template_host_ref add state varchar(255);
-- alter table template_host_ref add update_count bigint unsigned;
-- alter table template_host_ref add updated datetime;
-- alter table volume_host_ref add state varchar(255);
-- alter table volume_host_ref add update_count bigint unsigned;
-- alter table volume_host_ref add updated datetime;
alter table template_spool_ref add updated datetime;
CREATE TABLE  `cloud`.`object_datastore_ref` (
  `id` bigint unsigned NOT NULL auto_increment,
  `datastore_uuid`  varchar(255) NOT NULL,
  `datastore_role` varchar(255) NOT NULL,
  `object_uuid` varchar(255) NOT NULL,
  `object_type` varchar(255) NOT NULL,
  `created` DATETIME NOT NULL,
  `last_updated` DATETIME,
  `job_id` varchar(255),
  `download_pct` int(10) unsigned,
  `download_state` varchar(255),
  `url` varchar(255),
  `format` varchar(255),
  `checksum` varchar(255),
  `error_str` varchar(255),
  `local_path` varchar(255),
  `install_path` varchar(255),
  `size` bigint unsigned COMMENT 'the size of the template on the pool',
  `state` varchar(255) NOT NULL,
  `update_count` bigint unsigned NOT NULL,
  `updated` DATETIME,
  PRIMARY KEY  (`id`)
) ENGINE=InnoDB AUTO_INCREMENT=1 DEFAULT CHARSET=utf8;

-- CREATE TABLE `cloud`.`data_store_provider` (
--  `id` bigint unsigned NOT NULL AUTO_INCREMENT COMMENT 'id',
--  `name` varchar(255) NOT NULL COMMENT 'name of primary data store provider',
--  `uuid` varchar(255) NOT NULL COMMENT 'uuid of primary data store provider',
--  PRIMARY KEY(`id`)
-- ) ENGINE=InnoDB DEFAULT CHARSET=utf8;

CREATE TABLE `cloud`.`image_store` (
  `id` bigint unsigned NOT NULL AUTO_INCREMENT COMMENT 'id',
  `name` varchar(255) NOT NULL COMMENT 'name of data store',
  `image_provider_name` varchar(255) NOT NULL COMMENT 'id of image_store_provider',
  `protocol` varchar(255) NOT NULL COMMENT 'protocol of data store',
  `url` varchar(255) COMMENT 'url for image data store',
  `data_center_id` bigint unsigned  COMMENT 'datacenter id of data store',
  `scope` varchar(255) COMMENT 'scope of data store',
  `role` varchar(255) COMMENT 'role of data store',
  `uuid` varchar(255) COMMENT 'uuid of data store',
  `parent` varchar(255) COMMENT 'parent path for the storage server',
  `created` datetime COMMENT 'date the image store first signed on',
  `removed` datetime COMMENT 'date removed if not null',  
  `total_size` bigint unsigned COMMENT 'storage statistics',
  PRIMARY KEY(`id`)
) ENGINE=InnoDB DEFAULT CHARSET=utf8;

CREATE TABLE `cloud`.`image_store_details` (
  `id` bigint unsigned UNIQUE NOT NULL AUTO_INCREMENT COMMENT 'id',
  `store_id` bigint unsigned NOT NULL COMMENT 'store the detail is related to',
  `name` varchar(255) NOT NULL COMMENT 'name of the detail',
  `value` varchar(255) NOT NULL COMMENT 'value of the detail',
  PRIMARY KEY (`id`),
  CONSTRAINT `fk_image_store_details__store_id` FOREIGN KEY `fk_image_store__store_id`(`store_id`) REFERENCES `image_store`(`id`) ON DELETE CASCADE,
  INDEX `i_image_store__name__value`(`name`(128), `value`(128))
) ENGINE=InnoDB DEFAULT CHARSET=utf8;

DROP VIEW IF EXISTS `cloud`.`image_store_view`;
CREATE VIEW `cloud`.`image_store_view` AS
    select 
        image_store.id,
        image_store.uuid,
        image_store.name,
        image_store.image_provider_name,
        image_store.protocol,
        image_store.url,
        image_store.scope,
        image_store.role,
        data_center.id data_center_id,
        data_center.uuid data_center_uuid,
        data_center.name data_center_name,
        image_store_details.name detail_name,
        image_store_details.value detail_value
    from
        `cloud`.`image_store`
            left join
        `cloud`.`data_center` ON image_store.data_center_id = data_center.id
            left join
        `cloud`.`image_store_details` ON image_store_details.store_id = image_store.id;

            
-- here we have to allow null for store_id to accomodate baremetal case to search for ready templates since template state is only stored in this table
-- FK also commented out due to this            
CREATE TABLE  `cloud`.`template_store_ref` (
  `id` bigint unsigned NOT NULL auto_increment,
  `store_id` bigint unsigned,
  `template_id` bigint unsigned NOT NULL,
  `created` DATETIME NOT NULL,
  `last_updated` DATETIME,
  `job_id` varchar(255),
  `download_pct` int(10) unsigned,
  `size` bigint unsigned,
  `store_role` varchar(255),  
  `physical_size` bigint unsigned DEFAULT 0,
  `download_state` varchar(255),
  `error_str` varchar(255),
  `local_path` varchar(255),
  `install_path` varchar(255),
  `url` varchar(255),
  `state` varchar(255) NOT NULL,
  `destroyed` tinyint(1) COMMENT 'indicates whether the template_store entry was destroyed by the user or not',
  `is_copy` tinyint(1) NOT NULL DEFAULT 0 COMMENT 'indicates whether this was copied ',
  `update_count` bigint unsigned,
  `updated` datetime, 
  PRIMARY KEY  (`id`),
--  CONSTRAINT `fk_template_store_ref__store_id` FOREIGN KEY `fk_template_store_ref__store_id` (`store_id`) REFERENCES `image_store` (`id`) ON DELETE CASCADE,
  INDEX `i_template_store_ref__store_id`(`store_id`),
  CONSTRAINT `fk_template_store_ref__template_id` FOREIGN KEY `fk_template_store_ref__template_id` (`template_id`) REFERENCES `vm_template` (`id`),
  INDEX `i_template_store_ref__template_id`(`template_id`)
) ENGINE=InnoDB AUTO_INCREMENT=1 DEFAULT CHARSET=utf8;

-- ALTER TABLE `cloud`.`vm_template` ADD COLUMN `image_data_store_id` bigint unsigned;

-- Do we still need these columns? TODO, to delete them, remove FK constraints from snapshots table
-- ALTER TABLE `cloud`.`snapshots` DROP COLUMN `swift_id`;
-- ALTER TABLE `cloud`.`snapshots` DROP COLUMN `s3_id`;
-- ALTER TABLE `cloud`.`snapshots` DROP COLUMN `sechost_id`;

-- change upload host_id FK to point to image_store table
ALTER TABLE `cloud`.`upload` DROP FOREIGN KEY `fk_upload__host_id`; 
ALTER TABLE `cloud`.`upload` ADD CONSTRAINT `fk_upload__store_id` FOREIGN KEY(`host_id`) REFERENCES `image_store` (`id`) ON DELETE CASCADE;

CREATE TABLE  `cloud`.`snapshot_store_ref` (
  `id` bigint unsigned NOT NULL auto_increment,
  `store_id` bigint unsigned NOT NULL,
  `snapshot_id` bigint unsigned NOT NULL,
  `created` DATETIME NOT NULL,
  `last_updated` DATETIME,
  `job_id` varchar(255),
  `store_role` varchar(255),
  `size` bigint unsigned,
  `physical_size` bigint unsigned DEFAULT 0,
  `parent_snapshot_id` bigint unsigned DEFAULT 0,
  `install_path` varchar(255),
  `state` varchar(255) NOT NULL,  
  `removed` datetime COMMENT 'date removed if not null',  
  `update_count` bigint unsigned,
  `updated` datetime,   
  PRIMARY KEY  (`id`),
  INDEX `i_snapshot_store_ref__store_id`(`store_id`),
  CONSTRAINT `fk_snapshot_store_ref__snapshot_id` FOREIGN KEY `fk_snapshot_store_ref__snapshot_id` (`snapshot_id`) REFERENCES `snapshots` (`id`),
  INDEX `i_snapshot_store_ref__snapshot_id`(`snapshot_id`)
) ENGINE=InnoDB AUTO_INCREMENT=1 DEFAULT CHARSET=utf8;

CREATE TABLE  `cloud`.`volume_store_ref` (
  `id` bigint unsigned NOT NULL auto_increment,
  `store_id` bigint unsigned NOT NULL,
  `volume_id` bigint unsigned NOT NULL,
  `zone_id` bigint unsigned NOT NULL,
  `created` DATETIME NOT NULL,
  `last_updated` DATETIME,
  `job_id` varchar(255),
  `download_pct` int(10) unsigned,
  `size` bigint unsigned,
  `physical_size` bigint unsigned DEFAULT 0,
  `download_state` varchar(255),
  `checksum` varchar(255) COMMENT 'checksum for the data disk',
  `error_str` varchar(255),
  `local_path` varchar(255),
  `install_path` varchar(255),
  `url` varchar(255),
  `state` varchar(255) NOT NULL,  
  `format` varchar(32) NOT NULL COMMENT 'format for the volume', 
  `destroyed` tinyint(1) COMMENT 'indicates whether the volume_host entry was destroyed by the user or not',
  `update_count` bigint unsigned,
  `updated` datetime,   
  PRIMARY KEY  (`id`),
  CONSTRAINT `fk_volume_store_ref__store_id` FOREIGN KEY `fk_volume_store_ref__store_id` (`store_id`) REFERENCES `image_store` (`id`) ON DELETE CASCADE,
  INDEX `i_volume_store_ref__store_id`(`store_id`),
  CONSTRAINT `fk_volume_store_ref__volume_id` FOREIGN KEY `fk_volume_store_ref__volume_id` (`volume_id`) REFERENCES `volumes` (`id`),
  INDEX `i_volume_store_ref__volume_id`(`volume_id`)
) ENGINE=InnoDB AUTO_INCREMENT=1 DEFAULT CHARSET=utf8;


ALTER TABLE `cloud`.`service_offering` ADD COLUMN `is_volatile` tinyint(1) unsigned NOT NULL DEFAULT 0  COMMENT 'true if the vm needs to be volatile, i.e., on every reboot of vm from API root disk is discarded and creates a new root disk';

ALTER TABLE `cloud`.`networks` ADD COLUMN `network_cidr` VARCHAR(18) COMMENT 'The network cidr for the isolated guest network which uses IP Reservation facility.For networks not using IP reservation, network_cidr is always null.';
ALTER TABLE `cloud`.`networks` CHANGE `cidr` `cidr` varchar(18) COMMENT 'CloudStack managed vms get IP address from cidr.In general this cidr also serves as the network CIDR. But in case IP reservation feature is being used by a Guest network, networkcidr is the Effective network CIDR for that network';


CREATE TABLE  `vpc_service_map` (
  `id` bigint unsigned NOT NULL auto_increment,
  `vpc_id` bigint unsigned NOT NULL COMMENT 'vpc_id',
  `service` varchar(255) NOT NULL COMMENT 'service',
  `provider` varchar(255) COMMENT 'service provider',
  `created` datetime COMMENT 'date created',
  PRIMARY KEY (`id`),
  CONSTRAINT `fk_vpc_service_map__vpc_id` FOREIGN KEY(`vpc_id`) REFERENCES `vpc`(`id`) ON DELETE CASCADE,
  UNIQUE (`vpc_id`, `service`)
) ENGINE=InnoDB DEFAULT CHARSET=utf8;

CREATE TABLE `cloud`.`load_balancer_healthcheck_policies` (
 `id` bigint(20) NOT NULL auto_increment,
  `uuid` varchar(40),
  `load_balancer_id` bigint unsigned NOT NULL,
  `pingpath` varchar(225) NULL DEFAULT '/',
  `description` varchar(4096)  NULL,
  `response_time` int(11) DEFAULT 5,
  `healthcheck_interval` int(11) DEFAULT 5,
  `healthcheck_thresshold` int(11) DEFAULT 2,
  `unhealth_thresshold` int(11) DEFAULT 10,
  `revoke` tinyint(1) unsigned NOT NULL DEFAULT 0 COMMENT '1 is when rule is set for Revoke',
  PRIMARY KEY (`id`),
  UNIQUE KEY `id_UNIQUE` (`id`),
  CONSTRAINT `fk_load_balancer_healthcheck_policies_loadbalancer_id` FOREIGN KEY(`load_balancer_id`) REFERENCES `load_balancing_rules`(`id`) ON DELETE CASCADE
) ENGINE=InnoDB DEFAULT CHARSET=utf8;


INSERT IGNORE INTO `cloud`.`configuration` VALUES ('Advanced', 'DEFAULT', 'management-server', 'vm.instancename.flag', 'false', 'Append guest VM display Name (if set) to the internal name of the VM');

INSERT IGNORE INTO `cloud`.`guest_os` (id, uuid, category_id, display_name) VALUES (165, UUID(), 6, 'Windows 8 (32-bit)');
INSERT IGNORE INTO `cloud`.`guest_os` (id, uuid, category_id, display_name) VALUES (166, UUID(), 6, 'Windows 8 (64-bit)');
INSERT IGNORE INTO `cloud`.`guest_os` (id, uuid, category_id, display_name) VALUES (167, UUID(), 6, 'Windows Server 2012 (64-bit)');
INSERT IGNORE INTO `cloud`.`guest_os` (id, uuid, category_id, display_name) VALUES (168, UUID(), 6, 'Windows Server 8 (64-bit)');
INSERT IGNORE INTO `cloud`.`guest_os_hypervisor` (hypervisor_type, guest_os_name, guest_os_id) VALUES ("VmWare", 'Windows 8 (32-bit)', 165);
INSERT IGNORE INTO `cloud`.`guest_os_hypervisor` (hypervisor_type, guest_os_name, guest_os_id) VALUES ("VmWare", 'Windows 8 (64-bit)', 166);
INSERT IGNORE INTO `cloud`.`guest_os_hypervisor` (hypervisor_type, guest_os_name, guest_os_id) VALUES ("VmWare", 'Windows Server 2012 (64-bit)', 167);
INSERT IGNORE INTO `cloud`.`guest_os_hypervisor` (hypervisor_type, guest_os_name, guest_os_id) VALUES ("VmWare", 'Windows Server 8 (64-bit)', 168);
INSERT IGNORE INTO `cloud`.`guest_os_hypervisor` (hypervisor_type, guest_os_name, guest_os_id) VALUES ("XenServer", 'Windows 8 (32-bit)', 165);
INSERT IGNORE INTO `cloud`.`guest_os_hypervisor` (hypervisor_type, guest_os_name, guest_os_id) VALUES ("XenServer", 'Windows 8 (64-bit)', 166);
INSERT IGNORE INTO `cloud`.`guest_os_hypervisor` (hypervisor_type, guest_os_name, guest_os_id) VALUES ("XenServer", 'Windows Server 2012 (64-bit)', 167);
INSERT IGNORE INTO `cloud`.`guest_os_hypervisor` (hypervisor_type, guest_os_name, guest_os_id) VALUES ("XenServer", 'Windows Server 8 (64-bit)', 168);

INSERT INTO `cloud`.`guest_os` (id, uuid, category_id, display_name) VALUES (211, UUID(), 7, 'Apple Mac OS X 10.6 (32-bit)');
INSERT INTO `cloud`.`guest_os` (id, uuid, category_id, display_name) VALUES (212, UUID(), 7, 'Apple Mac OS X 10.6 (64-bit)');
INSERT INTO `cloud`.`guest_os` (id, uuid, category_id, display_name) VALUES (213, UUID(), 7, 'Apple Mac OS X 10.7 (32-bit)');
INSERT INTO `cloud`.`guest_os` (id, uuid, category_id, display_name) VALUES (214, UUID(), 7, 'Apple Mac OS X 10.7 (64-bit)');
INSERT INTO `cloud`.`guest_os_hypervisor` (hypervisor_type, guest_os_name, guest_os_id) VALUES ("VmWare", 'Apple Mac OS X 10.6 (32-bit)', 211);
INSERT INTO `cloud`.`guest_os_hypervisor` (hypervisor_type, guest_os_name, guest_os_id) VALUES ("VmWare", 'Apple Mac OS X 10.6 (64-bit)', 212);
INSERT INTO `cloud`.`guest_os_hypervisor` (hypervisor_type, guest_os_name, guest_os_id) VALUES ("VmWare", 'Apple Mac OS X 10.7 (32-bit)', 213);
INSERT INTO `cloud`.`guest_os_hypervisor` (hypervisor_type, guest_os_name, guest_os_id) VALUES ("VmWare", 'Apple Mac OS X 10.7 (64-bit)', 214);

CREATE TABLE `cloud`.`user_vm_clone_setting` (
  `vm_id` bigint unsigned NOT NULL COMMENT 'guest VM id',
  `clone_type` varchar(10) NOT NULL COMMENT 'Full or Linked Clone (applicable to VMs on ESX)',
  PRIMARY KEY (`vm_id`)
) ENGINE=InnoDB DEFAULT CHARSET=utf8;


INSERT IGNORE INTO `cloud`.`configuration` VALUES ('Advanced', 'DEFAULT', 'UserVmManager', 'vmware.create.full.clone' , 'false', 'If set to true, creates VMs as full clones on ESX hypervisor');

CREATE TABLE `cloud`.`affinity_group` (
  `id` bigint unsigned NOT NULL auto_increment,
  `name` varchar(255) NOT NULL,
  `type` varchar(255) NOT NULL,
  `uuid` varchar(40),
  `description` varchar(4096) NULL,
  `domain_id` bigint unsigned NOT NULL,
  `account_id` bigint unsigned NOT NULL,
  UNIQUE (`name`, `account_id`),
  PRIMARY KEY  (`id`),
  CONSTRAINT `fk_affinity_group__account_id` FOREIGN KEY(`account_id`) REFERENCES `account`(`id`),
  CONSTRAINT `fk_affinity_group__domain_id` FOREIGN KEY(`domain_id`) REFERENCES `domain`(`id`),
  CONSTRAINT `uc_affinity_group__uuid` UNIQUE (`uuid`)
) ENGINE=InnoDB DEFAULT CHARSET=utf8;

CREATE TABLE `cloud`.`affinity_group_vm_map` (
  `id` bigint unsigned NOT NULL auto_increment,
  `affinity_group_id` bigint unsigned NOT NULL,
  `instance_id` bigint unsigned NOT NULL,
  PRIMARY KEY  (`id`),
  CONSTRAINT `fk_agvm__group_id` FOREIGN KEY(`affinity_group_id`) REFERENCES `affinity_group`(`id`) ON DELETE CASCADE,
  CONSTRAINT `fk_affinity_group_vm_map___instance_id` FOREIGN KEY(`instance_id`) REFERENCES `user_vm` (`id`) ON DELETE CASCADE
) ENGINE=InnoDB DEFAULT CHARSET=utf8;



CREATE TABLE nic_secondary_ips (
  `id` bigint unsigned NOT NULL UNIQUE AUTO_INCREMENT,
  `uuid` varchar(40),
  `vmId` bigint unsigned COMMENT 'vm instance id',
  `nicId` bigint unsigned NOT NULL,
  `ip4_address` char(40) COMMENT 'ip4 address',
  `ip6_address` char(40) COMMENT 'ip6 address',
  `network_id` bigint unsigned NOT NULL COMMENT 'network configuration id',
  `created` datetime NOT NULL COMMENT 'date created',
  `account_id` bigint unsigned NOT NULL COMMENT 'owner.  foreign key to   account table',
  `domain_id` bigint unsigned NOT NULL COMMENT 'the domain that the owner belongs to',
   PRIMARY KEY (`id`),
   CONSTRAINT `fk_nic_secondary_ip__vmId` FOREIGN KEY `fk_nic_secondary_ip__vmId`(`vmId`) REFERENCES `vm_instance`(`id`) ON DELETE CASCADE,
   CONSTRAINT `fk_nic_secondary_ip__networks_id` FOREIGN KEY `fk_nic_secondary_ip__networks_id`(`network_id`) REFERENCES `networks`(`id`),
   CONSTRAINT `uc_nic_secondary_ip__uuid` UNIQUE (`uuid`)
) ENGINE=InnoDB DEFAULT CHARSET=utf8;

ALTER TABLE `cloud`.`nics` ADD COLUMN secondary_ip SMALLINT DEFAULT '0' COMMENT 'secondary ips configured for the nic';
ALTER TABLE `cloud`.`user_ip_address` ADD COLUMN dnat_vmip VARCHAR(40);

ALTER TABLE `cloud`.`alert` ADD COLUMN `archived` tinyint(1) unsigned NOT NULL DEFAULT 0;
ALTER TABLE `cloud`.`event` ADD COLUMN `archived` tinyint(1) unsigned NOT NULL DEFAULT 0;
INSERT IGNORE INTO `cloud`.`configuration` VALUES ('Advanced', 'DEFAULT', 'management-server', 'alert.purge.interval', '86400', 'The interval (in seconds) to wait before running the alert purge thread');
INSERT IGNORE INTO `cloud`.`configuration` VALUES ('Advanced', 'DEFAULT', 'management-server', 'alert.purge.delay', '0', 'Alerts older than specified number days will be purged. Set this value to 0 to never delete alerts');

DROP VIEW IF EXISTS `cloud`.`event_view`;
CREATE VIEW `cloud`.`event_view` AS
    select
        event.id,
        event.uuid,
        event.type,
        event.state,
        event.description,
        event.created,
        event.level,
        event.parameters,
        event.start_id,
        eve.uuid start_uuid,
        event.user_id,
        event.archived,
        user.username user_name,
        account.id account_id,
        account.uuid account_uuid,
        account.account_name account_name,
        account.type account_type,
        domain.id domain_id,
        domain.uuid domain_uuid,
        domain.name domain_name,
        domain.path domain_path,
        projects.id project_id,
        projects.uuid project_uuid,
        projects.name project_name
    from
        `cloud`.`event`
            inner join
        `cloud`.`account` ON event.account_id = account.id
            inner join
        `cloud`.`domain` ON event.domain_id = domain.id
            inner join
        `cloud`.`user` ON event.user_id = user.id
            left join
        `cloud`.`projects` ON projects.project_account_id = event.account_id
            left join
        `cloud`.`event` eve ON event.start_id = eve.id;

ALTER TABLE `cloud`.`region` ADD COLUMN `gslb_service_enabled` tinyint(1) unsigned NOT NULL DEFAULT 1 COMMENT 'Is GSLB service enalbed in the Region';

ALTER TABLE `cloud`.`external_load_balancer_devices` ADD COLUMN `is_gslb_provider` int(1) unsigned NOT NULL DEFAULT 0 COMMENT '1 if load balancer appliance is acting as gslb service provider in the zone';

ALTER TABLE `cloud`.`external_load_balancer_devices` ADD COLUMN `gslb_site_publicip` varchar(255)  DEFAULT NULL COMMENT 'GSLB service Provider site public ip';

ALTER TABLE `cloud`.`external_load_balancer_devices` ADD COLUMN `gslb_site_privateip` varchar(255) DEFAULT NULL COMMENT 'GSLB service Provider site private ip';

ALTER TABLE `cloud`.`vm_instance` ADD COLUMN `display_vm` tinyint(1) NOT NULL DEFAULT 1 COMMENT 'Should vm instance be displayed to the end user';

ALTER TABLE `cloud`.`user_vm_details` ADD COLUMN `display_detail` tinyint(1) NOT NULL DEFAULT 1 COMMENT 'Should vm detail instance be displayed to the end user';

ALTER TABLE `cloud`.`volumes` ADD COLUMN `display_volume` tinyint(1) NOT NULL DEFAULT 1 COMMENT 'Should volume be displayed to the end user';

ALTER TABLE `cloud`.`networks` ADD COLUMN `display_network` tinyint(1) NOT NULL DEFAULT 1 COMMENT 'Should network be displayed to the end user';

ALTER TABLE `cloud`.`nics` ADD COLUMN `display_nic` tinyint(1) NOT NULL DEFAULT 1 COMMENT 'Should nic be displayed to the end user';

ALTER TABLE `cloud`.`disk_offering` ADD COLUMN `display_offering` tinyint(1) NOT NULL DEFAULT 1 COMMENT 'Should disk offering be displayed to the end user';

CREATE TABLE `cloud`.`volume_details` (
  `id` bigint unsigned NOT NULL auto_increment,
  `volume_id` bigint unsigned NOT NULL COMMENT 'volume id',
  `name` varchar(255) NOT NULL,
  `value` varchar(1024) NOT NULL,
  `display_detail` tinyint(1) NOT NULL DEFAULT 1 COMMENT 'Should detail be displayed to the end user',
  PRIMARY KEY (`id`),
  CONSTRAINT `fk_volume_details__volume_id` FOREIGN KEY `fk_volume_details__volume_id`(`volume_id`) REFERENCES `volumes`(`id`) ON DELETE CASCADE
) ENGINE=InnoDB DEFAULT CHARSET=utf8;

CREATE TABLE `cloud`.`network_details` (
  `id` bigint unsigned NOT NULL auto_increment,
  `network_id` bigint unsigned NOT NULL COMMENT 'network id',
  `name` varchar(255) NOT NULL,
  `value` varchar(1024) NOT NULL,
  `display_detail` tinyint(1) NOT NULL DEFAULT 1 COMMENT 'Should detail be displayed to the end user',
  PRIMARY KEY (`id`),
  CONSTRAINT `fk_network_details__network_id` FOREIGN KEY `fk_network_details__network_id`(`network_id`) REFERENCES `networks`(`id`) ON DELETE CASCADE
) ENGINE=InnoDB DEFAULT CHARSET=utf8;

CREATE TABLE `cloud`.`nic_details` (
  `id` bigint unsigned NOT NULL auto_increment,
  `nic_id` bigint unsigned NOT NULL COMMENT 'nic id',
  `name` varchar(255) NOT NULL,
  `value` varchar(1024) NOT NULL,
  `display_detail` tinyint(1) NOT NULL DEFAULT 1 COMMENT 'Should detail be displayed to the end user',
  PRIMARY KEY (`id`),
  CONSTRAINT `fk_nic_details__nic_id` FOREIGN KEY `fk_nic_details__nic_id`(`nic_id`) REFERENCES `nics`(`id`) ON DELETE CASCADE
) ENGINE=InnoDB DEFAULT CHARSET=utf8;

CREATE TABLE `cloud`.`disk_offering_details` (
  `id` bigint unsigned NOT NULL auto_increment,
  `offering_id` bigint unsigned NOT NULL COMMENT 'offering id',
  `name` varchar(255) NOT NULL,
  `value` varchar(1024) NOT NULL,
  `display_detail` tinyint(1) NOT NULL DEFAULT 1 COMMENT 'Should detail be displayed to the end user',
  PRIMARY KEY (`id`),
  CONSTRAINT `fk_offering_details__offering_id` FOREIGN KEY `fk_offering_details__offering_id`(`offering_id`) REFERENCES `disk_offering`(`id`) ON DELETE CASCADE
) ENGINE=InnoDB DEFAULT CHARSET=utf8;

CREATE TABLE `cloud`.`global_load_balancing_rules` (
  `id` bigint unsigned NOT NULL auto_increment COMMENT 'id',
  `uuid` varchar(40),
  `account_id` bigint unsigned NOT NULL COMMENT 'account id',
  `domain_id` bigint unsigned NOT NULL COMMENT 'domain id',
  `region_id`  int unsigned NOT NULL,
  `name` varchar(255) NOT NULL,
  `description` varchar(4096) NULL COMMENT 'description',
  `state` char(32) NOT NULL COMMENT 'current state of this rule',
  `algorithm` varchar(255) NOT NULL COMMENT 'load balancing algorithm used to distribbute traffic across zones',
  `persistence` varchar(255) NOT NULL COMMENT 'session persistence used across the zone',
  `service_type` varchar(255) NOT NULL COMMENT 'GSLB service type (tcp/udp)',
  `gslb_domain_name` varchar(255) NOT NULL COMMENT 'DNS name for the GSLB service that is used to provide a FQDN for the GSLB service',
  PRIMARY KEY  (`id`),
  CONSTRAINT `fk_global_load_balancing_rules_account_id` FOREIGN KEY (`account_id`) REFERENCES `account`(`id`) ON DELETE CASCADE,
  CONSTRAINT `fk_global_load_balancing_rules_region_id` FOREIGN KEY(`region_id`) REFERENCES `region`(`id`) ON DELETE CASCADE
) ENGINE=InnoDB DEFAULT CHARSET=utf8;

CREATE TABLE `cloud`.`global_load_balancer_lb_rule_map` (
  `id` bigint unsigned NOT NULL auto_increment,
  `gslb_rule_id` bigint unsigned NOT NULL,
  `lb_rule_id` bigint unsigned NOT NULL,
  `revoke` tinyint(1) unsigned NOT NULL DEFAULT 0 COMMENT '1 is when rule is set for Revoke',
  PRIMARY KEY  (`id`),
  UNIQUE KEY (`gslb_rule_id`, `lb_rule_id`),
  CONSTRAINT `fk_gslb_rule_id` FOREIGN KEY(`gslb_rule_id`) REFERENCES `global_load_balancing_rules`(`id`) ON DELETE CASCADE,
  CONSTRAINT `fk_lb_rule_id` FOREIGN KEY(`lb_rule_id`) REFERENCES `load_balancing_rules`(`id`) ON DELETE CASCADE
) ENGINE=InnoDB DEFAULT CHARSET=utf8;

INSERT IGNORE INTO `cloud`.`configuration` VALUES ('Account Defaults', 'DEFAULT', 'management-server', 'max.account.cpus', '40', 'The default maximum number of cpu cores that can be used for an account');
INSERT IGNORE INTO `cloud`.`configuration` VALUES ('Account Defaults', 'DEFAULT', 'management-server', 'max.account.memory', '40960', 'The default maximum memory (in MiB) that can be used for an account');
INSERT IGNORE INTO `cloud`.`configuration` VALUES ('Account Defaults', 'DEFAULT', 'management-server', 'max.account.primary.storage', '200', 'The default maximum primary storage space (in GiB) that can be used for an account');
INSERT IGNORE INTO `cloud`.`configuration` VALUES ('Account Defaults', 'DEFAULT', 'management-server', 'max.account.secondary.storage', '400', 'The default maximum secondary storage space (in GiB) that can be used for an account');
INSERT IGNORE INTO `cloud`.`configuration` VALUES ('Project Defaults', 'DEFAULT', 'management-server', 'max.project.cpus', '40', 'The default maximum number of cpu cores that can be used for a project');
INSERT IGNORE INTO `cloud`.`configuration` VALUES ('Project Defaults', 'DEFAULT', 'management-server', 'max.project.memory', '40960', 'The default maximum memory (in MiB) that can be used for a project');
INSERT IGNORE INTO `cloud`.`configuration` VALUES ('Project Defaults', 'DEFAULT', 'management-server', 'max.project.primary.storage', '200', 'The default maximum primary storage space (in GiB) that can be used for a project');
INSERT IGNORE INTO `cloud`.`configuration` VALUES ('Project Defaults', 'DEFAULT', 'management-server', 'max.project.secondary.storage', '400', 'The default maximum secondary storage space (in GiB) that can be used for a project');



ALTER TABLE `cloud`.`remote_access_vpn` ADD COLUMN `id` bigint unsigned NOT NULL UNIQUE AUTO_INCREMENT COMMENT 'id';
ALTER TABLE `cloud`.`remote_access_vpn` ADD COLUMN `uuid` varchar(40) UNIQUE;

-- START: support for LXC
 
INSERT IGNORE INTO `cloud`.`hypervisor_capabilities`(hypervisor_type, hypervisor_version, max_guests_limit, security_group_enabled) VALUES ('LXC', 'default', 50, 1);
ALTER TABLE `cloud`.`physical_network_traffic_types` ADD COLUMN `lxc_network_label` varchar(255) DEFAULT 'cloudbr0' COMMENT 'The network name label of the physical device dedicated to this traffic on a LXC host';
 
UPDATE configuration SET value='KVM,XenServer,VMware,BareMetal,Ovm,LXC' WHERE name='hypervisor.list';
 
INSERT INTO `cloud`.`vm_template` (id, unique_name, name, public, created, type, hvm, bits, account_id, url, checksum, enable_password, display_text, format, guest_os_id, featured, cross_zones, hypervisor_type)
     VALUES (10, 'routing-10', 'SystemVM Template (LXC)', 0, now(), 'SYSTEM', 0, 64, 1, 'http://download.cloud.com/templates/acton/acton-systemvm-02062012.qcow2.bz2', '2755de1f9ef2ce4d6f2bee2efbb4da92', 0, 'SystemVM Template (LXC)', 'QCOW2', 15, 0, 1, 'LXC');

ALTER TABLE `cloud`.`user_vm` MODIFY user_data TEXT(32768);

-- END: support for LXC

CREATE TABLE `cloud`.`vm_snapshots` (
  `id` bigint(20) unsigned NOT NULL auto_increment COMMENT 'Primary Key',
  `uuid` varchar(40) NOT NULL,
  `name` varchar(255) NOT NULL,
  `display_name` varchar(255) default NULL,
  `description` varchar(255) default NULL,
  `vm_id` bigint(20) unsigned NOT NULL,
  `account_id` bigint(20) unsigned NOT NULL,
  `domain_id` bigint(20) unsigned NOT NULL,
  `vm_snapshot_type` varchar(32) default NULL,
  `state` varchar(32) NOT NULL,
  `parent` bigint unsigned default NULL,
  `current` int(1) unsigned default NULL,
  `update_count` bigint unsigned NOT NULL DEFAULT 0,
  `updated` datetime default NULL,
  `created` datetime default NULL,
  `removed` datetime default NULL,
  PRIMARY KEY  (`id`),
  CONSTRAINT UNIQUE KEY `uc_vm_snapshots_uuid` (`uuid`),
  INDEX `vm_snapshots_name` (`name`),
  INDEX `vm_snapshots_vm_id` (`vm_id`),
  INDEX `vm_snapshots_account_id` (`account_id`),
  INDEX `vm_snapshots_display_name` (`display_name`),
  INDEX `vm_snapshots_removed` (`removed`),
  INDEX `vm_snapshots_parent` (`parent`),
  CONSTRAINT `fk_vm_snapshots_vm_id__vm_instance_id` FOREIGN KEY `fk_vm_snapshots_vm_id__vm_instance_id` (`vm_id`) REFERENCES `vm_instance` (`id`),
  CONSTRAINT `fk_vm_snapshots_account_id__account_id` FOREIGN KEY `fk_vm_snapshots_account_id__account_id` (`account_id`) REFERENCES `account` (`id`),
  CONSTRAINT `fk_vm_snapshots_domain_id__domain_id` FOREIGN KEY `fk_vm_snapshots_domain_id__domain_id` (`domain_id`) REFERENCES `domain` (`id`)
) ENGINE=InnoDB DEFAULT CHARSET=utf8;

ALTER TABLE `cloud`.`hypervisor_capabilities` ADD COLUMN `vm_snapshot_enabled` tinyint(1) DEFAULT 0 NOT NULL COMMENT 'Whether VM snapshot is supported by hypervisor';
UPDATE `cloud`.`hypervisor_capabilities` SET `vm_snapshot_enabled`=1 WHERE `hypervisor_type` in ('VMware', 'XenServer');

      
DROP VIEW IF EXISTS `cloud`.`user_vm_view`;
CREATE VIEW `cloud`.`user_vm_view` AS
    select 
        vm_instance.id id,
        vm_instance.name name,
        user_vm.display_name display_name,
        user_vm.user_data user_data,
        account.id account_id,
        account.uuid account_uuid,
        account.account_name account_name,
        account.type account_type,
        domain.id domain_id,
        domain.uuid domain_uuid,
        domain.name domain_name,
        domain.path domain_path,
        projects.id project_id,
        projects.uuid project_uuid,
        projects.name project_name,
        instance_group.id instance_group_id,
        instance_group.uuid instance_group_uuid,
        instance_group.name instance_group_name,
        vm_instance.uuid uuid,
        vm_instance.last_host_id last_host_id,
        vm_instance.vm_type type,
        vm_instance.vnc_password vnc_password,
        vm_instance.limit_cpu_use limit_cpu_use,
        vm_instance.created created,
        vm_instance.state state,
        vm_instance.removed removed,
        vm_instance.ha_enabled ha_enabled,
        vm_instance.hypervisor_type hypervisor_type,
        vm_instance.instance_name instance_name,
        vm_instance.guest_os_id guest_os_id,
        guest_os.uuid guest_os_uuid,
        vm_instance.pod_id pod_id,
        host_pod_ref.uuid pod_uuid,
        vm_instance.private_ip_address private_ip_address,
        vm_instance.private_mac_address private_mac_address,
        vm_instance.vm_type vm_type,
        data_center.id data_center_id,
        data_center.uuid data_center_uuid,
        data_center.name data_center_name,
        data_center.networktype data_center_type,
        data_center.is_security_group_enabled security_group_enabled,
        host.id host_id,
        host.uuid host_uuid,
        host.name host_name,
        vm_template.id template_id,
        vm_template.uuid template_uuid,
        vm_template.name template_name,
        vm_template.display_text template_display_text,
        vm_template.enable_password password_enabled,
        iso.id iso_id,
        iso.uuid iso_uuid,
        iso.name iso_name,
        iso.display_text iso_display_text,
        service_offering.id service_offering_id,
        disk_offering.uuid service_offering_uuid,
        service_offering.cpu cpu,
        service_offering.speed speed,
        service_offering.ram_size ram_size,
        disk_offering.name service_offering_name,
        storage_pool.id pool_id,
        storage_pool.uuid pool_uuid,
        storage_pool.pool_type pool_type,
        volumes.id volume_id,
        volumes.uuid volume_uuid,
        volumes.device_id volume_device_id,
        volumes.volume_type volume_type,
        security_group.id security_group_id,
        security_group.uuid security_group_uuid,
        security_group.name security_group_name,
        security_group.description security_group_description,
        nics.id nic_id,
        nics.uuid nic_uuid,
        nics.network_id network_id,
        nics.ip4_address ip_address,
        nics.ip6_address ip6_address,
        nics.ip6_gateway ip6_gateway,
        nics.ip6_cidr ip6_cidr,
        nics.default_nic is_default_nic,
        nics.gateway gateway,
        nics.netmask netmask,
        nics.mac_address mac_address,
        nics.broadcast_uri broadcast_uri,
        nics.isolation_uri isolation_uri,
        vpc.id vpc_id,
        vpc.uuid vpc_uuid,
        networks.uuid network_uuid,
        networks.name network_name,
        networks.traffic_type traffic_type,
        networks.guest_type guest_type,
        user_ip_address.id public_ip_id,
        user_ip_address.uuid public_ip_uuid,
        user_ip_address.public_ip_address public_ip_address,
        ssh_keypairs.keypair_name keypair_name,
        resource_tags.id tag_id,
        resource_tags.uuid tag_uuid,
        resource_tags.key tag_key,
        resource_tags.value tag_value,
        resource_tags.domain_id tag_domain_id,
        resource_tags.account_id tag_account_id,
        resource_tags.resource_id tag_resource_id,
        resource_tags.resource_uuid tag_resource_uuid,
        resource_tags.resource_type tag_resource_type,
        resource_tags.customer tag_customer,
        async_job.id job_id,
        async_job.uuid job_uuid,
        async_job.job_status job_status,
        async_job.account_id job_account_id,
    affinity_group.id affinity_group_id,
        affinity_group.uuid affinity_group_uuid,
        affinity_group.name affinity_group_name,
        affinity_group.description affinity_group_description
    from
        `cloud`.`user_vm`
            inner join
        `cloud`.`vm_instance` ON vm_instance.id = user_vm.id
            and vm_instance.removed is NULL
            inner join
        `cloud`.`account` ON vm_instance.account_id = account.id
            inner join
        `cloud`.`domain` ON vm_instance.domain_id = domain.id
            left join
        `cloud`.`guest_os` ON vm_instance.guest_os_id = guest_os.id
            left join
        `cloud`.`host_pod_ref` ON vm_instance.pod_id = host_pod_ref.id
            left join
        `cloud`.`projects` ON projects.project_account_id = account.id
            left join
        `cloud`.`instance_group_vm_map` ON vm_instance.id = instance_group_vm_map.instance_id
            left join
        `cloud`.`instance_group` ON instance_group_vm_map.group_id = instance_group.id
            left join
        `cloud`.`data_center` ON vm_instance.data_center_id = data_center.id
            left join
        `cloud`.`host` ON vm_instance.host_id = host.id
            left join
        `cloud`.`vm_template` ON vm_instance.vm_template_id = vm_template.id
            left join
        `cloud`.`vm_template` iso ON iso.id = user_vm.iso_id
            left join
        `cloud`.`service_offering` ON vm_instance.service_offering_id = service_offering.id
            left join
        `cloud`.`disk_offering` ON vm_instance.service_offering_id = disk_offering.id
            left join
        `cloud`.`volumes` ON vm_instance.id = volumes.instance_id
            left join
        `cloud`.`storage_pool` ON volumes.pool_id = storage_pool.id
            left join
        `cloud`.`security_group_vm_map` ON vm_instance.id = security_group_vm_map.instance_id
            left join
        `cloud`.`security_group` ON security_group_vm_map.security_group_id = security_group.id
            left join
        `cloud`.`nics` ON vm_instance.id = nics.instance_id
            left join
        `cloud`.`networks` ON nics.network_id = networks.id
            left join
        `cloud`.`vpc` ON networks.vpc_id = vpc.id
            left join
        `cloud`.`user_ip_address` ON user_ip_address.vm_id = vm_instance.id
            left join
        `cloud`.`user_vm_details` ON user_vm_details.vm_id = vm_instance.id
            and user_vm_details.name = 'SSH.PublicKey'
            left join
        `cloud`.`ssh_keypairs` ON ssh_keypairs.public_key = user_vm_details.value
            left join
        `cloud`.`resource_tags` ON resource_tags.resource_id = vm_instance.id
            and resource_tags.resource_type = 'UserVm'
            left join
        `cloud`.`async_job` ON async_job.instance_id = vm_instance.id
            and async_job.instance_type = 'VirtualMachine'
            and async_job.job_status = 0
            left join
        `cloud`.`affinity_group_vm_map` ON vm_instance.id = affinity_group_vm_map.instance_id
      left join
        `cloud`.`affinity_group` ON affinity_group_vm_map.affinity_group_id = affinity_group.id;

DROP VIEW IF EXISTS `cloud`.`affinity_group_view`;
CREATE VIEW `cloud`.`affinity_group_view` AS
    select 
        affinity_group.id id,
        affinity_group.name name,
        affinity_group.type type,
        affinity_group.description description,
        affinity_group.uuid uuid,
        account.id account_id,
        account.uuid account_uuid,
        account.account_name account_name,
        account.type account_type,
        domain.id domain_id,
        domain.uuid domain_uuid,
        domain.name domain_name,
        domain.path domain_path,
        vm_instance.id vm_id,
        vm_instance.uuid vm_uuid,
        vm_instance.name vm_name,
        vm_instance.state vm_state,
        user_vm.display_name vm_display_name
    from
        `cloud`.`affinity_group`
            inner join
        `cloud`.`account` ON affinity_group.account_id = account.id
            inner join
        `cloud`.`domain` ON affinity_group.domain_id = domain.id
            left join
        `cloud`.`affinity_group_vm_map` ON affinity_group.id = affinity_group_vm_map.affinity_group_id
            left join
        `cloud`.`vm_instance` ON vm_instance.id = affinity_group_vm_map.instance_id
            left join
        `cloud`.`user_vm` ON user_vm.id = vm_instance.id;

DROP VIEW IF EXISTS `cloud`.`host_view`;
CREATE VIEW `cloud`.`host_view` AS
    select 
        host.id,
        host.uuid,
        host.name,
        host.status,
        host.disconnected,
        host.type,
        host.private_ip_address,
        host.version,
        host.hypervisor_type,
        host.hypervisor_version,
        host.capabilities,
        host.last_ping,
        host.created,
        host.removed,
        host.resource_state,
        host.mgmt_server_id,
        host.cpus,
        host.speed,
        host.ram,
        cluster.id cluster_id,
        cluster.uuid cluster_uuid,
        cluster.name cluster_name,
        cluster.cluster_type,
        data_center.id data_center_id,
        data_center.uuid data_center_uuid,
        data_center.name data_center_name,
        data_center.networktype data_center_type,
        host_pod_ref.id pod_id,
        host_pod_ref.uuid pod_uuid,
        host_pod_ref.name pod_name,
        host_tags.tag,
        guest_os_category.id guest_os_category_id,
        guest_os_category.uuid guest_os_category_uuid,
        guest_os_category.name guest_os_category_name,
        mem_caps.used_capacity memory_used_capacity,
        mem_caps.reserved_capacity memory_reserved_capacity,
        cpu_caps.used_capacity cpu_used_capacity,
        cpu_caps.reserved_capacity cpu_reserved_capacity,
        async_job.id job_id,
        async_job.uuid job_uuid,
        async_job.job_status job_status,
        async_job.account_id job_account_id
    from
        `cloud`.`host`
            left join
        `cloud`.`cluster` ON host.cluster_id = cluster.id
            left join
        `cloud`.`data_center` ON host.data_center_id = data_center.id
            left join
        `cloud`.`host_pod_ref` ON host.pod_id = host_pod_ref.id
            left join
        `cloud`.`host_details` ON host.id = host_details.id
            and host_details.name = 'guest.os.category.id'
            left join
        `cloud`.`guest_os_category` ON guest_os_category.id = CONVERT( host_details.value , UNSIGNED)
            left join
        `cloud`.`host_tags` ON host_tags.host_id = host.id
            left join
        `cloud`.`op_host_capacity` mem_caps ON host.id = mem_caps.host_id
            and mem_caps.capacity_type = 0
            left join
        `cloud`.`op_host_capacity` cpu_caps ON host.id = cpu_caps.host_id
            and cpu_caps.capacity_type = 1
            left join
        `cloud`.`async_job` ON async_job.instance_id = host.id
            and async_job.instance_type = 'Host'
            and async_job.job_status = 0;
        
DROP VIEW IF EXISTS `cloud`.`volume_view`;
CREATE VIEW `cloud`.`volume_view` AS
    select 
        volumes.id,
        volumes.uuid,
        volumes.name,
        volumes.device_id,
        volumes.volume_type,
        volumes.size,
        volumes.created,
        volumes.state,
        volumes.attached,
        volumes.removed,
        volumes.pod_id,
        account.id account_id,
        account.uuid account_uuid,
        account.account_name account_name,
        account.type account_type,
        domain.id domain_id,
        domain.uuid domain_uuid,
        domain.name domain_name,
        domain.path domain_path,
        projects.id project_id,
        projects.uuid project_uuid,
        projects.name project_name,
        data_center.id data_center_id,
        data_center.uuid data_center_uuid,
        data_center.name data_center_name,
        data_center.networktype data_center_type,
        vm_instance.id vm_id,
        vm_instance.uuid vm_uuid,
        vm_instance.name vm_name,
        vm_instance.state vm_state,
        vm_instance.vm_type,
        user_vm.display_name vm_display_name,
        volume_host_ref.size volume_host_size,
        volume_host_ref.created volume_host_created,
        volume_host_ref.format,
        volume_host_ref.download_pct,
        volume_host_ref.download_state,
        volume_host_ref.error_str,
        disk_offering.id disk_offering_id,
        disk_offering.uuid disk_offering_uuid,
        disk_offering.name disk_offering_name,
        disk_offering.display_text disk_offering_display_text,
        disk_offering.use_local_storage,
        disk_offering.system_use,
        storage_pool.id pool_id,
        storage_pool.uuid pool_uuid,
        storage_pool.name pool_name,
        cluster.hypervisor_type,
        vm_template.id template_id,
        vm_template.uuid template_uuid,
        vm_template.extractable,
        vm_template.type template_type,
        resource_tags.id tag_id,
        resource_tags.uuid tag_uuid,
        resource_tags.key tag_key,
        resource_tags.value tag_value,
        resource_tags.domain_id tag_domain_id,
        resource_tags.account_id tag_account_id,
        resource_tags.resource_id tag_resource_id,
        resource_tags.resource_uuid tag_resource_uuid,
        resource_tags.resource_type tag_resource_type,
        resource_tags.customer tag_customer,
        async_job.id job_id,
        async_job.uuid job_uuid,
        async_job.job_status job_status,
        async_job.account_id job_account_id
    from
        `cloud`.`volumes`
            inner join
        `cloud`.`account` ON volumes.account_id = account.id
            inner join
        `cloud`.`domain` ON volumes.domain_id = domain.id
            left join
        `cloud`.`projects` ON projects.project_account_id = account.id
            left join
        `cloud`.`data_center` ON volumes.data_center_id = data_center.id
            left join
        `cloud`.`vm_instance` ON volumes.instance_id = vm_instance.id
            left join
        `cloud`.`user_vm` ON user_vm.id = vm_instance.id
            left join
        `cloud`.`volume_host_ref` ON volumes.id = volume_host_ref.volume_id
            and volumes.data_center_id = volume_host_ref.zone_id
            left join
        `cloud`.`disk_offering` ON volumes.disk_offering_id = disk_offering.id
            left join
        `cloud`.`storage_pool` ON volumes.pool_id = storage_pool.id
            left join
        `cloud`.`cluster` ON storage_pool.cluster_id = cluster.id
            left join
        `cloud`.`vm_template` ON volumes.template_id = vm_template.id
            left join
        `cloud`.`resource_tags` ON resource_tags.resource_id = volumes.id
            and resource_tags.resource_type = 'Volume'
            left join
        `cloud`.`async_job` ON async_job.instance_id = volumes.id
            and async_job.instance_type = 'Volume'
            and async_job.job_status = 0;                       
 
DROP VIEW IF EXISTS `cloud`.`storage_pool_view`;
CREATE VIEW `cloud`.`storage_pool_view` AS
    select 
        storage_pool.id,
        storage_pool.uuid,
        storage_pool.name,
        storage_pool.status,
        storage_pool.path,
        storage_pool.pool_type,
        storage_pool.host_address,
        storage_pool.created,
        storage_pool.removed,
        storage_pool.capacity_bytes,
        storage_pool.scope,
        cluster.id cluster_id,
        cluster.uuid cluster_uuid,
        cluster.name cluster_name,
        cluster.cluster_type,
        data_center.id data_center_id,
        data_center.uuid data_center_uuid,
        data_center.name data_center_name,      
        data_center.networktype data_center_type,
        host_pod_ref.id pod_id,
        host_pod_ref.uuid pod_uuid,
        host_pod_ref.name pod_name,
        storage_pool_details.name tag,
        op_host_capacity.used_capacity disk_used_capacity,
        op_host_capacity.reserved_capacity disk_reserved_capacity,
        async_job.id job_id,
        async_job.uuid job_uuid,
        async_job.job_status job_status,
        async_job.account_id job_account_id
    from
        `cloud`.`storage_pool`
            left join
        `cloud`.`cluster` ON storage_pool.cluster_id = cluster.id
            left join
        `cloud`.`data_center` ON storage_pool.data_center_id = data_center.id
            left join
        `cloud`.`host_pod_ref` ON storage_pool.pod_id = host_pod_ref.id
            left join
        `cloud`.`storage_pool_details` ON storage_pool_details.pool_id = storage_pool.id
            and storage_pool_details.value = 'true'
            left join
        `cloud`.`op_host_capacity` ON storage_pool.id = op_host_capacity.host_id
            and op_host_capacity.capacity_type = 3
            left join
        `cloud`.`async_job` ON async_job.instance_id = storage_pool.id
            and async_job.instance_type = 'StoragePool'
            and async_job.job_status = 0;
            

DROP VIEW IF EXISTS `cloud`.`domain_router_view`;
CREATE VIEW `cloud`.`domain_router_view` AS
    select 
        vm_instance.id id,
        vm_instance.name name,
        account.id account_id,
        account.uuid account_uuid,
        account.account_name account_name,
        account.type account_type,
        domain.id domain_id,
        domain.uuid domain_uuid,
        domain.name domain_name,
        domain.path domain_path,
        projects.id project_id,
        projects.uuid project_uuid,
        projects.name project_name,
        vm_instance.uuid uuid,
        vm_instance.created created,
        vm_instance.state state,
        vm_instance.removed removed,
        vm_instance.pod_id pod_id,
        vm_instance.instance_name instance_name,
        host_pod_ref.uuid pod_uuid,
        data_center.id data_center_id,
        data_center.uuid data_center_uuid,
        data_center.name data_center_name,
        data_center.networktype data_center_type,
        data_center.dns1 dns1,
        data_center.dns2 dns2,
        data_center.ip6_dns1 ip6_dns1,
        data_center.ip6_dns2 ip6_dns2,
        host.id host_id,
        host.uuid host_uuid,
        host.name host_name,
        vm_template.id template_id,
        vm_template.uuid template_uuid,
        service_offering.id service_offering_id,
        disk_offering.uuid service_offering_uuid,
        disk_offering.name service_offering_name,
        nics.id nic_id,
        nics.uuid nic_uuid,
        nics.network_id network_id,
        nics.ip4_address ip_address,
        nics.ip6_address ip6_address,
        nics.ip6_gateway ip6_gateway,
        nics.ip6_cidr ip6_cidr,
        nics.default_nic is_default_nic,
        nics.gateway gateway,
        nics.netmask netmask,
        nics.mac_address mac_address,
        nics.broadcast_uri broadcast_uri,
        nics.isolation_uri isolation_uri,
        vpc.id vpc_id,
        vpc.uuid vpc_uuid,
        networks.uuid network_uuid,
        networks.name network_name,
        networks.network_domain network_domain,
        networks.traffic_type traffic_type,
        networks.guest_type guest_type,
        async_job.id job_id,
        async_job.uuid job_uuid,
        async_job.job_status job_status,
        async_job.account_id job_account_id,
        domain_router.template_version template_version,
        domain_router.scripts_version scripts_version,
        domain_router.is_redundant_router is_redundant_router,
        domain_router.redundant_state redundant_state,
        domain_router.stop_pending stop_pending,
        domain_router.role role
    from
        `cloud`.`domain_router`
            inner join
        `cloud`.`vm_instance` ON vm_instance.id = domain_router.id
            inner join
        `cloud`.`account` ON vm_instance.account_id = account.id
            inner join
        `cloud`.`domain` ON vm_instance.domain_id = domain.id
            left join
        `cloud`.`host_pod_ref` ON vm_instance.pod_id = host_pod_ref.id
            left join
        `cloud`.`projects` ON projects.project_account_id = account.id
            left join
        `cloud`.`data_center` ON vm_instance.data_center_id = data_center.id
            left join
        `cloud`.`host` ON vm_instance.host_id = host.id
            left join
        `cloud`.`vm_template` ON vm_instance.vm_template_id = vm_template.id
            left join
        `cloud`.`service_offering` ON vm_instance.service_offering_id = service_offering.id
            left join
        `cloud`.`disk_offering` ON vm_instance.service_offering_id = disk_offering.id
            left join
        `cloud`.`volumes` ON vm_instance.id = volumes.instance_id
            left join
        `cloud`.`storage_pool` ON volumes.pool_id = storage_pool.id
            left join
        `cloud`.`nics` ON vm_instance.id = nics.instance_id
            left join
        `cloud`.`networks` ON nics.network_id = networks.id
            left join
        `cloud`.`vpc` ON domain_router.vpc_id = vpc.id
            left join
        `cloud`.`async_job` ON async_job.instance_id = vm_instance.id
            and async_job.instance_type = 'DomainRouter'
            and async_job.job_status = 0;
            
CREATE TABLE `cloud`.`external_cisco_vnmc_devices` (
  `id` bigint unsigned NOT NULL AUTO_INCREMENT COMMENT 'id',
  `uuid` varchar(255) UNIQUE,
  `physical_network_id` bigint unsigned NOT NULL COMMENT 'id of the physical network in to which cisco vnmc device is added',
  `provider_name` varchar(255) NOT NULL COMMENT 'Service Provider name corresponding to this cisco vnmc device',
  `device_name` varchar(255) NOT NULL COMMENT 'name of the cisco vnmc device',
  `host_id` bigint unsigned NOT NULL COMMENT 'host id coresponding to the external cisco vnmc device',
  PRIMARY KEY (`id`),
  CONSTRAINT `fk_external_cisco_vnmc_devices__host_id` FOREIGN KEY (`host_id`) REFERENCES `host`(`id`) ON DELETE CASCADE,
  CONSTRAINT `fk_external_cisco_vnmc_devices__physical_network_id` FOREIGN KEY (`physical_network_id`) REFERENCES `physical_network`(`id`) ON DELETE CASCADE
) ENGINE=InnoDB DEFAULT CHARSET=utf8;

CREATE TABLE `cloud`.`external_cisco_asa1000v_devices` (
  `id` bigint unsigned NOT NULL AUTO_INCREMENT COMMENT 'id',
  `uuid` varchar(255) UNIQUE,
  `physical_network_id` bigint unsigned NOT NULL COMMENT 'id of the physical network in to which cisco asa1kv device is added',
  `management_ip` varchar(255) UNIQUE NOT NULL COMMENT 'mgmt. ip of cisco asa1kv device',
  `in_port_profile` varchar(255) NOT NULL COMMENT 'inside port profile name of cisco asa1kv device',
  `cluster_id` bigint unsigned NOT NULL COMMENT 'id of the Vmware cluster to which cisco asa1kv device is attached (cisco n1kv switch)',
  PRIMARY KEY (`id`),
  CONSTRAINT `fk_external_cisco_asa1000v_devices__physical_network_id` FOREIGN KEY (`physical_network_id`) REFERENCES `physical_network`(`id`) ON DELETE CASCADE,
  CONSTRAINT `fk_external_cisco_asa1000v_devices__cluster_id` FOREIGN KEY (`cluster_id`) REFERENCES `cluster`(`id`) ON DELETE CASCADE
) ENGINE=InnoDB DEFAULT CHARSET=utf8;

CREATE TABLE `cloud`.`network_asa1000v_map` (
  `id` bigint unsigned NOT NULL AUTO_INCREMENT COMMENT 'id',
  `network_id` bigint unsigned NOT NULL UNIQUE COMMENT 'id of guest network',
  `asa1000v_id` bigint unsigned NOT NULL UNIQUE COMMENT 'id of asa1000v device',
  PRIMARY KEY (`id`),
  CONSTRAINT `fk_network_asa1000v_map__network_id` FOREIGN KEY (`network_id`) REFERENCES `networks`(`id`) ON DELETE CASCADE,
  CONSTRAINT `fk_network_asa1000v_map__asa1000v_id` FOREIGN KEY (`asa1000v_id`) REFERENCES `external_cisco_asa1000v_devices`(`id`) ON DELETE CASCADE
) ENGINE=InnoDB DEFAULT CHARSET=utf8;


ALTER TABLE `cloud`.`network_offerings` ADD COLUMN `eip_associate_public_ip` int(1) unsigned NOT NULL DEFAULT 0 COMMENT 'true if public IP is associated with user VM creation by default when EIP service is enabled.' AFTER `elastic_ip_service`;

-- Re-enable foreign key checking, at the end of the upgrade path
SET foreign_key_checks = 1;     


-- Add "default" field to account/user tables
ALTER TABLE `cloud`.`account` ADD COLUMN `default` int(1) unsigned NOT NULL DEFAULT '0' COMMENT '1 if account is default';
ALTER TABLE `cloud`.`user` ADD COLUMN `default` int(1) unsigned NOT NULL DEFAULT '0' COMMENT '1 if user is default';
UPDATE `cloud`.`account` SET `cloud`.`account`.`default`=1 WHERE id IN (1,2);
UPDATE `cloud`.`user` SET `cloud`.`user`.`default`=1 WHERE id IN (1,2);

ALTER VIEW `cloud`.`user_view` AS
    select 
        user.id,
        user.uuid,
        user.username,
        user.password,
        user.firstname,
        user.lastname,
        user.email,
        user.state,
        user.api_key,
        user.secret_key,
        user.created,
        user.removed,
        user.timezone,
        user.registration_token,
        user.is_registered,
        user.incorrect_login_attempts,
        user.default,
        account.id account_id,
        account.uuid account_uuid,
        account.account_name account_name,
        account.type account_type,
        domain.id domain_id,
        domain.uuid domain_uuid,
        domain.name domain_name,
        domain.path domain_path,
        async_job.id job_id,
        async_job.uuid job_uuid,
        async_job.job_status job_status,
        async_job.account_id job_account_id
    from
        `cloud`.`user`
            inner join
        `cloud`.`account` ON user.account_id = account.id
            inner join
        `cloud`.`domain` ON account.domain_id = domain.id
            left join
        `cloud`.`async_job` ON async_job.instance_id = user.id
            and async_job.instance_type = 'User'
            and async_job.job_status = 0;
       

DROP VIEW IF EXISTS `cloud`.`account_view`;
CREATE VIEW `cloud`.`account_view` AS
    select
        account.id,
        account.uuid,
        account.account_name,
        account.type,
        account.state,
        account.removed,
        account.cleanup_needed,
        account.network_domain,
        account.default,
        domain.id domain_id,
        domain.uuid domain_uuid,
        domain.name domain_name,
        domain.path domain_path,
        data_center.id data_center_id,
        data_center.uuid data_center_uuid,
        data_center.name data_center_name,
        account_netstats_view.bytesReceived,
        account_netstats_view.bytesSent,
        vmlimit.max vmLimit,
        vmcount.count vmTotal,
        runningvm.vmcount runningVms,
        stoppedvm.vmcount stoppedVms,
        iplimit.max ipLimit,
        ipcount.count ipTotal,
        free_ip_view.free_ip ipFree,
        volumelimit.max volumeLimit,
        volumecount.count volumeTotal,
        snapshotlimit.max snapshotLimit,
        snapshotcount.count snapshotTotal,
        templatelimit.max templateLimit,
        templatecount.count templateTotal,
        vpclimit.max vpcLimit,
        vpccount.count vpcTotal,
        projectlimit.max projectLimit,
        projectcount.count projectTotal,
        networklimit.max networkLimit,
        networkcount.count networkTotal,
        cpulimit.max cpuLimit,
        cpucount.count cpuTotal,
        memorylimit.max memoryLimit,
        memorycount.count memoryTotal,
        primary_storage_limit.max primaryStorageLimit,
        primary_storage_count.count primaryStorageTotal,
        secondary_storage_limit.max secondaryStorageLimit,
        secondary_storage_count.count secondaryStorageTotal,
        async_job.id job_id,
        async_job.uuid job_uuid,
        async_job.job_status job_status,
        async_job.account_id job_account_id
    from
        `cloud`.`free_ip_view`,
        `cloud`.`account`
            inner join
        `cloud`.`domain` ON account.domain_id = domain.id
            left join
        `cloud`.`data_center` ON account.default_zone_id = data_center.id
            left join
        `cloud`.`account_netstats_view` ON account.id = account_netstats_view.account_id
            left join
        `cloud`.`resource_limit` vmlimit ON account.id = vmlimit.account_id
            and vmlimit.type = 'user_vm'
            left join
        `cloud`.`resource_count` vmcount ON account.id = vmcount.account_id
            and vmcount.type = 'user_vm'
            left join
        `cloud`.`account_vmstats_view` runningvm ON account.id = runningvm.account_id
            and runningvm.state = 'Running'
            left join
        `cloud`.`account_vmstats_view` stoppedvm ON account.id = stoppedvm.account_id
           and stoppedvm.state = 'Stopped'
            left join
        `cloud`.`resource_limit` iplimit ON account.id = iplimit.account_id
            and iplimit.type = 'public_ip'
            left join
        `cloud`.`resource_count` ipcount ON account.id = ipcount.account_id
            and ipcount.type = 'public_ip'
            left join
        `cloud`.`resource_limit` volumelimit ON account.id = volumelimit.account_id
            and volumelimit.type = 'volume'
            left join
        `cloud`.`resource_count` volumecount ON account.id = volumecount.account_id
            and volumecount.type = 'volume'
            left join
        `cloud`.`resource_limit` snapshotlimit ON account.id = snapshotlimit.account_id
            and snapshotlimit.type = 'snapshot'
            left join
        `cloud`.`resource_count` snapshotcount ON account.id = snapshotcount.account_id
            and snapshotcount.type = 'snapshot'
            left join
        `cloud`.`resource_limit` templatelimit ON account.id = templatelimit.account_id
            and templatelimit.type = 'template'
            left join
        `cloud`.`resource_count` templatecount ON account.id = templatecount.account_id
            and templatecount.type = 'template'
            left join
        `cloud`.`resource_limit` vpclimit ON account.id = vpclimit.account_id
            and vpclimit.type = 'vpc'
            left join
        `cloud`.`resource_count` vpccount ON account.id = vpccount.account_id
            and vpccount.type = 'vpc'
            left join
        `cloud`.`resource_limit` projectlimit ON account.id = projectlimit.account_id
            and projectlimit.type = 'project'
            left join
        `cloud`.`resource_count` projectcount ON account.id = projectcount.account_id
            and projectcount.type = 'project'
            left join
        `cloud`.`resource_limit` networklimit ON account.id = networklimit.account_id
            and networklimit.type = 'network'
            left join
        `cloud`.`resource_count` networkcount ON account.id = networkcount.account_id
            and networkcount.type = 'network'
            left join
        `cloud`.`resource_limit` cpulimit ON account.id = cpulimit.account_id
            and cpulimit.type = 'cpu'
            left join
        `cloud`.`resource_count` cpucount ON account.id = cpucount.account_id
            and cpucount.type = 'cpu'
            left join
        `cloud`.`resource_limit` memorylimit ON account.id = memorylimit.account_id
            and memorylimit.type = 'memory'
            left join
        `cloud`.`resource_count` memorycount ON account.id = memorycount.account_id
            and memorycount.type = 'memory'
            left join
        `cloud`.`resource_limit` primary_storage_limit ON account.id = primary_storage_limit.account_id
            and primary_storage_limit.type = 'primary_storage'
            left join
        `cloud`.`resource_count` primary_storage_count ON account.id = primary_storage_count.account_id
            and primary_storage_count.type = 'primary_storage'
            left join
        `cloud`.`resource_limit` secondary_storage_limit ON account.id = secondary_storage_limit.account_id
            and secondary_storage_limit.type = 'secondary_storage'
            left join
        `cloud`.`resource_count` secondary_storage_count ON account.id = secondary_storage_count.account_id
            and secondary_storage_count.type = 'secondary_storage'
            left join
        `cloud`.`async_job` ON async_job.instance_id = account.id
            and async_job.instance_type = 'Account'
            and async_job.job_status = 0;



ALTER TABLE `cloud`.`load_balancing_rules` ADD COLUMN `source_ip_address` varchar(40) COMMENT 'source ip address for the load balancer rule';
ALTER TABLE `cloud`.`load_balancing_rules` ADD COLUMN `source_ip_address_network_id` bigint unsigned COMMENT 'the id of the network where source ip belongs to';
ALTER TABLE `cloud`.`load_balancing_rules` ADD COLUMN `scheme` varchar(40) NOT NULL COMMENT 'load balancer scheme; can be Internal or Public';
UPDATE `cloud`.`load_balancing_rules` SET `scheme`='Public';



-- Add details talbe for the network offering
CREATE TABLE `cloud`.`network_offering_details` (
  `id` bigint unsigned NOT NULL auto_increment,
  `network_offering_id` bigint unsigned NOT NULL COMMENT 'network offering id',
  `name` varchar(255) NOT NULL,
  `value` varchar(1024) NOT NULL,
  PRIMARY KEY (`id`),
  CONSTRAINT `fk_network_offering_details__network_offering_id` FOREIGN KEY `fk_network_offering_details__network_offering_id`(`network_offering_id`) REFERENCES `network_offerings`(`id`) ON DELETE CASCADE
) ENGINE=InnoDB DEFAULT CHARSET=utf8;

-- Change the constraint for the network service map table. Now we support multiple provider for the same service
ALTER TABLE `cloud`.`ntwk_service_map` DROP FOREIGN KEY `fk_ntwk_service_map__network_id`;
ALTER TABLE `cloud`.`ntwk_service_map` DROP INDEX `network_id`;

ALTER TABLE `cloud`.`ntwk_service_map` ADD UNIQUE `network_id` (`network_id`,`service`,`provider`);
ALTER TABLE `cloud`.`ntwk_service_map` ADD  CONSTRAINT `fk_ntwk_service_map__network_id` FOREIGN KEY (`network_id`) REFERENCES `networks` (`id`) ON DELETE CASCADE;


ALTER TABLE `cloud`.`network_offerings` ADD COLUMN `internal_lb` int(1) unsigned NOT NULL DEFAULT '0' COMMENT 'true if the network offering supports Internal lb service';
ALTER TABLE `cloud`.`network_offerings` ADD COLUMN `public_lb` int(1) unsigned NOT NULL DEFAULT '0' COMMENT 'true if the network offering supports Public lb service';
UPDATE `cloud`.`network_offerings` SET public_lb=1 where id IN (SELECT DISTINCT network_offering_id FROM `cloud`.`ntwk_offering_service_map` WHERE service='Lb');


INSERT IGNORE INTO `cloud`.`configuration` VALUES ('Advanced', 'DEFAULT', 'NetworkManager', 'internallbvm.service.offering', null, 'Uuid of the service offering used by internal lb vm; if NULL - default system internal lb offering will be used');


alter table `cloud_usage`.`usage_network_offering` add column nic_id bigint(20) unsigned NOT NULL;
DROP VIEW IF EXISTS `cloud`.`disk_offering_view`;
CREATE VIEW `cloud`.`disk_offering_view` AS
    select
        disk_offering.id,
        disk_offering.uuid,
        disk_offering.name,
        disk_offering.display_text,
        disk_offering.disk_size,
        disk_offering.created,
        disk_offering.tags,
        disk_offering.customized,
        disk_offering.removed,
        disk_offering.use_local_storage,
        disk_offering.system_use,
        disk_offering.sort_key,
        disk_offering.type,
	disk_offering.display_offering,
        domain.id domain_id,
        domain.uuid domain_uuid,
        domain.name domain_name,
        domain.path domain_path
    from
        `cloud`.`disk_offering`
            left join
        `cloud`.`domain` ON disk_offering.domain_id = domain.id;

DROP VIEW IF EXISTS `cloud`.`user_vm_view`;
CREATE VIEW `cloud`.`user_vm_view` AS
    select
        vm_instance.id id,
        vm_instance.name name,
        user_vm.display_name display_name,
        user_vm.user_data user_data,
        account.id account_id,
        account.uuid account_uuid,
        account.account_name account_name,
        account.type account_type,
        domain.id domain_id,
        domain.uuid domain_uuid,
        domain.name domain_name,
        domain.path domain_path,
        projects.id project_id,
        projects.uuid project_uuid,
        projects.name project_name,
        instance_group.id instance_group_id,
        instance_group.uuid instance_group_uuid,
        instance_group.name instance_group_name,
        vm_instance.uuid uuid,
        vm_instance.last_host_id last_host_id,
        vm_instance.vm_type type,
        vm_instance.vnc_password vnc_password,
        vm_instance.limit_cpu_use limit_cpu_use,
        vm_instance.created created,
        vm_instance.state state,
        vm_instance.removed removed,
        vm_instance.ha_enabled ha_enabled,
        vm_instance.hypervisor_type hypervisor_type,
        vm_instance.instance_name instance_name,
        vm_instance.guest_os_id guest_os_id,
        vm_instance.display_vm display_vm,
        guest_os.uuid guest_os_uuid,
        vm_instance.pod_id pod_id,
        host_pod_ref.uuid pod_uuid,
        vm_instance.private_ip_address private_ip_address,
        vm_instance.private_mac_address private_mac_address,
        vm_instance.vm_type vm_type,
        data_center.id data_center_id,
        data_center.uuid data_center_uuid,
        data_center.name data_center_name,
        data_center.is_security_group_enabled security_group_enabled,
	data_center.networktype data_center_type,
        host.id host_id,
        host.uuid host_uuid,
        host.name host_name,
        vm_template.id template_id,
        vm_template.uuid template_uuid,
        vm_template.name template_name,
        vm_template.display_text template_display_text,
        vm_template.enable_password password_enabled,
        iso.id iso_id,
        iso.uuid iso_uuid,
        iso.name iso_name,
        iso.display_text iso_display_text,
        service_offering.id service_offering_id,
        disk_offering.uuid service_offering_uuid,
        service_offering.cpu cpu,
        service_offering.speed speed,
        service_offering.ram_size ram_size,
        disk_offering.name service_offering_name,
        storage_pool.id pool_id,
        storage_pool.uuid pool_uuid,
        storage_pool.pool_type pool_type,
        volumes.id volume_id,
        volumes.uuid volume_uuid,
        volumes.device_id volume_device_id,
        volumes.volume_type volume_type,
        security_group.id security_group_id,
        security_group.uuid security_group_uuid,
        security_group.name security_group_name,
        security_group.description security_group_description,
        nics.id nic_id,
        nics.uuid nic_uuid,
        nics.network_id network_id,
        nics.ip4_address ip_address,
        nics.ip6_address ip6_address,
        nics.ip6_gateway ip6_gateway,
        nics.ip6_cidr ip6_cidr,
        nics.default_nic is_default_nic,
        nics.gateway gateway,
        nics.netmask netmask,
        nics.mac_address mac_address,
        nics.broadcast_uri broadcast_uri,
        nics.isolation_uri isolation_uri,
        vpc.id vpc_id,
        vpc.uuid vpc_uuid,
        networks.uuid network_uuid,
        networks.name network_name,
        networks.traffic_type traffic_type,
        networks.guest_type guest_type,
        user_ip_address.id public_ip_id,
        user_ip_address.uuid public_ip_uuid,
        user_ip_address.public_ip_address public_ip_address,
        ssh_keypairs.keypair_name keypair_name,
        resource_tags.id tag_id,
        resource_tags.uuid tag_uuid,
        resource_tags.key tag_key,
        resource_tags.value tag_value,
        resource_tags.domain_id tag_domain_id,
        resource_tags.account_id tag_account_id,
        resource_tags.resource_id tag_resource_id,
        resource_tags.resource_uuid tag_resource_uuid,
        resource_tags.resource_type tag_resource_type,
        resource_tags.customer tag_customer,
        async_job.id job_id,
        async_job.uuid job_uuid,
        async_job.job_status job_status,
        async_job.account_id job_account_id,
        affinity_group.id affinity_group_id,
        affinity_group.uuid affinity_group_uuid,
        affinity_group.name affinity_group_name,
        affinity_group.description affinity_group_description

    from
        `cloud`.`user_vm`
            inner join
        `cloud`.`vm_instance` ON vm_instance.id = user_vm.id
            and vm_instance.removed is NULL
            inner join
        `cloud`.`account` ON vm_instance.account_id = account.id
            inner join
        `cloud`.`domain` ON vm_instance.domain_id = domain.id
            left join
        `cloud`.`guest_os` ON vm_instance.guest_os_id = guest_os.id
            left join
        `cloud`.`host_pod_ref` ON vm_instance.pod_id = host_pod_ref.id
            left join
        `cloud`.`projects` ON projects.project_account_id = account.id
            left join
        `cloud`.`instance_group_vm_map` ON vm_instance.id = instance_group_vm_map.instance_id
            left join
        `cloud`.`instance_group` ON instance_group_vm_map.group_id = instance_group.id
            left join
        `cloud`.`data_center` ON vm_instance.data_center_id = data_center.id
            left join
        `cloud`.`host` ON vm_instance.host_id = host.id
            left join
        `cloud`.`vm_template` ON vm_instance.vm_template_id = vm_template.id
            left join
        `cloud`.`vm_template` iso ON iso.id = user_vm.iso_id
            left join
        `cloud`.`service_offering` ON vm_instance.service_offering_id = service_offering.id
            left join
        `cloud`.`disk_offering` ON vm_instance.service_offering_id = disk_offering.id
            left join
        `cloud`.`volumes` ON vm_instance.id = volumes.instance_id
            left join
        `cloud`.`storage_pool` ON volumes.pool_id = storage_pool.id
            left join
        `cloud`.`security_group_vm_map` ON vm_instance.id = security_group_vm_map.instance_id
            left join
        `cloud`.`security_group` ON security_group_vm_map.security_group_id = security_group.id
            left join
        `cloud`.`nics` ON vm_instance.id = nics.instance_id
            left join
        `cloud`.`networks` ON nics.network_id = networks.id
            left join
        `cloud`.`vpc` ON networks.vpc_id = vpc.id
            left join
        `cloud`.`user_ip_address` ON user_ip_address.vm_id = vm_instance.id
            left join
        `cloud`.`user_vm_details` ON user_vm_details.vm_id = vm_instance.id
            and user_vm_details.name = 'SSH.PublicKey'
            left join
        `cloud`.`ssh_keypairs` ON ssh_keypairs.public_key = user_vm_details.value
            left join
        `cloud`.`resource_tags` ON resource_tags.resource_id = vm_instance.id
            and resource_tags.resource_type = 'UserVm'
            left join
        `cloud`.`async_job` ON async_job.instance_id = vm_instance.id
            and async_job.instance_type = 'VirtualMachine'
            and async_job.job_status = 0
	left join 
	`cloud`.`affinity_group_vm_map` ON vm_instance.id = affinity_group_vm_map.instance_id
	left join 
	`cloud`.`affinity_group` ON affinity_group_vm_map.affinity_group_id = affinity_group.id;

DROP VIEW IF EXISTS `cloud`.`volume_view`;
CREATE VIEW `cloud`.`volume_view` AS
    select
        volumes.id,
        volumes.uuid,
        volumes.name,
        volumes.device_id,
        volumes.volume_type,
        volumes.size,
        volumes.created,
        volumes.state,
        volumes.attached,
        volumes.removed,
        volumes.pod_id,
	volumes.display_volume,
        account.id account_id,
        account.uuid account_uuid,
        account.account_name account_name,
        account.type account_type,
        domain.id domain_id,
        domain.uuid domain_uuid,
        domain.name domain_name,
        domain.path domain_path,
        projects.id project_id,
        projects.uuid project_uuid,
        projects.name project_name,
        data_center.id data_center_id,
        data_center.uuid data_center_uuid,
        data_center.name data_center_name,
	data_center.networktype data_center_type,
        vm_instance.id vm_id,
        vm_instance.uuid vm_uuid,
        vm_instance.name vm_name,
        vm_instance.state vm_state,
        vm_instance.vm_type,
        user_vm.display_name vm_display_name,
        volume_host_ref.size volume_host_size,
        volume_host_ref.created volume_host_created,
        volume_host_ref.format,
        volume_host_ref.download_pct,
        volume_host_ref.download_state,
        volume_host_ref.error_str,
        disk_offering.id disk_offering_id,
        disk_offering.uuid disk_offering_uuid,
        disk_offering.name disk_offering_name,
        disk_offering.display_text disk_offering_display_text,
        disk_offering.use_local_storage,
        disk_offering.system_use,
        storage_pool.id pool_id,
        storage_pool.uuid pool_uuid,
        storage_pool.name pool_name,
        cluster.hypervisor_type,
        vm_template.id template_id,
        vm_template.uuid template_uuid,
        vm_template.extractable,
        vm_template.type template_type,
        resource_tags.id tag_id,
        resource_tags.uuid tag_uuid,
        resource_tags.key tag_key,
        resource_tags.value tag_value,
        resource_tags.domain_id tag_domain_id,
        resource_tags.account_id tag_account_id,
        resource_tags.resource_id tag_resource_id,
        resource_tags.resource_uuid tag_resource_uuid,
        resource_tags.resource_type tag_resource_type,
        resource_tags.customer tag_customer,
        async_job.id job_id,
        async_job.uuid job_uuid,
        async_job.job_status job_status,
        async_job.account_id job_account_id
    from
        `cloud`.`volumes`
            inner join
        `cloud`.`account` ON volumes.account_id = account.id
            inner join
        `cloud`.`domain` ON volumes.domain_id = domain.id
            left join
        `cloud`.`projects` ON projects.project_account_id = account.id
            left join
        `cloud`.`data_center` ON volumes.data_center_id = data_center.id
            left join
        `cloud`.`vm_instance` ON volumes.instance_id = vm_instance.id
            left join
        `cloud`.`user_vm` ON user_vm.id = vm_instance.id
            left join
        `cloud`.`volume_host_ref` ON volumes.id = volume_host_ref.volume_id
            and volumes.data_center_id = volume_host_ref.zone_id
            left join
        `cloud`.`disk_offering` ON volumes.disk_offering_id = disk_offering.id
            left join
        `cloud`.`storage_pool` ON volumes.pool_id = storage_pool.id
            left join
        `cloud`.`cluster` ON storage_pool.cluster_id = cluster.id
            left join
        `cloud`.`vm_template` ON volumes.template_id = vm_template.id
            left join
        `cloud`.`resource_tags` ON resource_tags.resource_id = volumes.id
            and resource_tags.resource_type = 'Volume'
            left join
        `cloud`.`async_job` ON async_job.instance_id = volumes.id
            and async_job.instance_type = 'Volume'
            and async_job.job_status = 0;

ALTER TABLE `cloud`.`data_center_details` MODIFY value varchar(1024);
ALTER TABLE `cloud`.`cluster_details` MODIFY value varchar(255);
ALTER TABLE `cloud`.`storage_pool_details` MODIFY value varchar(255);
ALTER TABLE `cloud`.`account_details` MODIFY value varchar(255);

-- END: support for LXC

DROP VIEW IF EXISTS `cloud`.`template_view`;
CREATE VIEW `cloud`.`template_view` AS
    select 
        vm_template.id,
        vm_template.uuid,
        vm_template.unique_name,
        vm_template.name,
        vm_template.public,
        vm_template.featured,
        vm_template.type,
        vm_template.hvm,
        vm_template.bits,
        vm_template.url,
        vm_template.format,
        vm_template.created,
        vm_template.checksum,
        vm_template.display_text,
        vm_template.enable_password,
        vm_template.guest_os_id,
        guest_os.uuid guest_os_uuid,
        guest_os.display_name guest_os_name,
        vm_template.bootable,
        vm_template.prepopulate,
        vm_template.cross_zones,
        vm_template.hypervisor_type,
        vm_template.extractable,
        vm_template.template_tag,
        vm_template.sort_key,
        vm_template.removed,
        vm_template.enable_sshkey,
        source_template.id source_template_id,
        source_template.uuid source_template_uuid,
        account.id account_id,
        account.uuid account_uuid,
        account.account_name account_name,
        account.type account_type,
        domain.id domain_id,
        domain.uuid domain_uuid,
        domain.name domain_name,
        domain.path domain_path,
        projects.id project_id,
        projects.uuid project_uuid,
        projects.name project_name,        
        data_center.id data_center_id,
        data_center.uuid data_center_uuid,
        data_center.name data_center_name,
        launch_permission.account_id lp_account_id,
        template_store_ref.download_state,
        template_store_ref.download_pct,
        template_store_ref.error_str,
        template_store_ref.size,
        template_store_ref.destroyed,
        template_store_ref.created created_on_store,
        vm_template_details.name detail_name,
        vm_template_details.value detail_value,
        resource_tags.id tag_id,
        resource_tags.uuid tag_uuid,
        resource_tags.key tag_key,
        resource_tags.value tag_value,
        resource_tags.domain_id tag_domain_id,
        resource_tags.account_id tag_account_id,
        resource_tags.resource_id tag_resource_id,
        resource_tags.resource_uuid tag_resource_uuid,
        resource_tags.resource_type tag_resource_type,
        resource_tags.customer tag_customer
    from
        `cloud`.`vm_template`
            inner join
        `cloud`.`guest_os` ON guest_os.id = vm_template.guest_os_id        
            inner join
        `cloud`.`account` ON account.id = vm_template.account_id
            inner join
        `cloud`.`domain` ON domain.id = account.domain_id
            left join
        `cloud`.`projects` ON projects.project_account_id = account.id    
            left join
        `cloud`.`vm_template_details` ON vm_template_details.template_id = vm_template.id         
            left join
        `cloud`.`vm_template` source_template ON source_template.id = vm_template.source_template_id            
            left join
        `cloud`.`template_zone_ref` ON template_zone_ref.template_id = vm_template.id
            AND template_zone_ref.removed is null
            left join
        `cloud`.`data_center` ON template_zone_ref.zone_id = data_center.id
            left join
        `cloud`.`image_store` ON image_store.data_center_id = data_center.id OR image_store.scope = 'REGION'
            left join
        `cloud`.`template_store_ref` ON template_store_ref.template_id = vm_template.id AND template_store_ref.store_id = image_store.id
            left join
        `cloud`.`launch_permission` ON launch_permission.template_id = vm_template.id
            left join
        `cloud`.`resource_tags` ON resource_tags.resource_id = vm_template.id
            and (resource_tags.resource_type = 'Template' or resource_tags.resource_type='ISO');



INSERT IGNORE INTO `cloud`.`configuration` VALUES ('Network', 'DEFAULT', 'management-server', 'midonet.apiserver.address', 'http://localhost:8081', 'Specify the address at which the Midonet API server can be contacted (if using Midonet)');
INSERT IGNORE INTO `cloud`.`configuration` VALUES ('Network', 'DEFAULT', 'management-server', 'midonet.providerrouter.id', 'd7c5e6a3-e2f4-426b-b728-b7ce6a0448e5', 'Specifies the UUID of the Midonet provider router (if using Midonet)');

alter table `cloud`.`vpc_gateways` add column `source_nat` boolean default false;
alter table `cloud`.`private_ip_address` add column `source_nat` boolean default false;

CREATE TABLE `cloud`.`account_vnet_map` (
  `id` bigint unsigned NOT NULL UNIQUE AUTO_INCREMENT,
  `uuid` varchar(255) UNIQUE,
  `vnet_range` varchar(255) NOT NULL COMMENT 'dedicated guest vlan range',
  `account_id` bigint unsigned NOT NULL COMMENT 'account id. foreign key to account table',
  `physical_network_id` bigint unsigned NOT NULL COMMENT 'physical network id. foreign key to the the physical network table',
  PRIMARY KEY (`id`),
  CONSTRAINT `fk_account_vnet_map__physical_network_id` FOREIGN KEY (`physical_network_id`) REFERENCES `physical_network` (`id`) ON DELETE CASCADE,
  INDEX `i_account_vnet_map__physical_network_id`(`physical_network_id`),
  CONSTRAINT `fk_account_vnet_map__account_id` FOREIGN KEY (`account_id`) REFERENCES `account` (`id`) ON DELETE CASCADE,
  INDEX `i_account_vnet_map__account_id`(`account_id`)
) ENGINE=InnoDB DEFAULT CHARSET=utf8;

ALTER TABLE `cloud`.`op_dc_vnet_alloc` ADD COLUMN account_vnet_map_id bigint unsigned;
ALTER TABLE `cloud`.`op_dc_vnet_alloc` ADD CONSTRAINT `fk_op_dc_vnet_alloc__account_vnet_map_id` FOREIGN KEY `fk_op_dc_vnet_alloc__account_vnet_map_id` (`account_vnet_map_id`) REFERENCES `account_vnet_map` (`id`);
<<<<<<< HEAD
            
 update  `cloud`.`vm_template` set state='Allocated' where state is NULL;
 update  `cloud`.`vm_template` set update_count=0 where update_count is NULL;
=======

CREATE TABLE `cloud`.`network_acl` (
  `id` bigint unsigned NOT NULL auto_increment COMMENT 'id',
  `name` varchar(255) NOT NULL COMMENT 'name of the network acl',
  `uuid` varchar(40),
  `vpc_id` bigint unsigned COMMENT 'vpc this network acl belongs to',
  `description` varchar(1024),
  PRIMARY KEY  (`id`)
) ENGINE=InnoDB DEFAULT CHARSET=utf8;

CREATE TABLE `cloud`.`network_acl_item` (
  `id` bigint unsigned NOT NULL auto_increment COMMENT 'id',
  `uuid` varchar(40),
  `acl_id` bigint unsigned NOT NULL COMMENT 'network acl id',
  `start_port` int(10) COMMENT 'starting port of a port range',
  `end_port` int(10) COMMENT 'end port of a port range',
  `state` char(32) NOT NULL COMMENT 'current state of this rule',
  `protocol` char(16) NOT NULL default 'TCP' COMMENT 'protocol to open these ports for',
  `created` datetime COMMENT 'Date created',
  `icmp_code` int(10) COMMENT 'The ICMP code (if protocol=ICMP). A value of -1 means all codes for the given ICMP type.',
  `icmp_type` int(10) COMMENT 'The ICMP type (if protocol=ICMP). A value of -1 means all types.',
  `traffic_type` char(32) COMMENT 'the traffic type of the rule, can be Ingress or Egress',
  `cidr` varchar(255) COMMENT 'comma seperated cidr list',
  `number` int(10) NOT NULL COMMENT 'priority number of the acl item',
  `action` varchar(10) NOT NULL COMMENT 'rule action, allow or deny',
  PRIMARY KEY  (`id`),
  UNIQUE KEY (`acl_id`, `number`),
  CONSTRAINT `fk_network_acl_item__acl_id` FOREIGN KEY(`acl_id`) REFERENCES `network_acl`(`id`) ON DELETE CASCADE,
  CONSTRAINT `uc_network_acl_item__uuid` UNIQUE (`uuid`)
) ENGINE=InnoDB DEFAULT CHARSET=utf8;

ALTER TABLE `cloud`.`networks` add column `network_acl_id` bigint unsigned COMMENT 'network acl id';

-- Add Default ACL deny_all
INSERT INTO `cloud`.`network_acl` (id, uuid, vpc_id, description, name) values (1, UUID(), 0, "Default Network ACL Deny All", "default_deny");
INSERT INTO `cloud`.`network_acl_item` (id, uuid, acl_id, state, protocol, created, traffic_type, cidr, number, action) values (1, UUID(), 1, "Active", "all", now(), "Ingress", "0.0.0.0/0", 1, "Deny");
INSERT INTO `cloud`.`network_acl_item` (id, uuid, acl_id, state, protocol, created, traffic_type, cidr, number, action) values (2, UUID(), 1, "Active", "all", now(), "Egress", "0.0.0.0/0", 2, "Deny");

-- Add Default ACL allow_all
INSERT INTO `cloud`.`network_acl` (id, uuid, vpc_id, description, name) values (2, UUID(), 0, "Default Network ACL Allow All", "default_allow");
INSERT INTO `cloud`.`network_acl_item` (id, uuid, acl_id, state, protocol, created, traffic_type, cidr, number, action) values (3, UUID(), 2, "Active", "all", now(), "Ingress", "0.0.0.0/0", 1, "Allow");
INSERT INTO `cloud`.`network_acl_item` (id, uuid, acl_id, state, protocol, created, traffic_type, cidr, number, action) values (4, UUID(), 2, "Active", "all", now(), "Egress", "0.0.0.0/0", 2, "Allow");

CREATE  TABLE `cloud`.`nic_ip_alias` (
  `id` BIGINT(20) UNSIGNED NOT NULL AUTO_INCREMENT ,
  `uuid`  VARCHAR(40) NOT NULL ,
  `nic_id` BIGINT(20) UNSIGNED NULL ,
  `ip4_address` CHAR(40) NULL ,
  `ip6_address` CHAR(40) NULL ,
  `netmask` CHAR(40) NULL ,
  `gateway` CHAR(40) NULL ,
  `start_ip_of_subnet` CHAR(40),
  `network_id` BIGINT(20) UNSIGNED NULL ,
  `vmId` BIGINT(20) UNSIGNED NULL   ,
  `alias_count` BIGINT(20) UNSIGNED NULL ,
  `created` DATETIME NOT NULL ,
  `account_id` BIGINT(20) UNSIGNED NOT NULL ,
  `domain_id` BIGINT(20) UNSIGNED NOT NULL ,
  `state`  char(32)  NOT NULL,
  PRIMARY KEY (`id`) ,
  UNIQUE INDEX `id_UNIQUE` (`id` ASC) );

alter table `cloud`.`vpc_gateways` add column network_acl_id bigint unsigned default 1 NOT NULL;
update `cloud`.`vpc_gateways` set network_acl_id = 2;
>>>>>>> be985016
<|MERGE_RESOLUTION|>--- conflicted
+++ resolved
@@ -1768,11 +1768,9 @@
 
 ALTER TABLE `cloud`.`op_dc_vnet_alloc` ADD COLUMN account_vnet_map_id bigint unsigned;
 ALTER TABLE `cloud`.`op_dc_vnet_alloc` ADD CONSTRAINT `fk_op_dc_vnet_alloc__account_vnet_map_id` FOREIGN KEY `fk_op_dc_vnet_alloc__account_vnet_map_id` (`account_vnet_map_id`) REFERENCES `account_vnet_map` (`id`);
-<<<<<<< HEAD
             
  update  `cloud`.`vm_template` set state='Allocated' where state is NULL;
  update  `cloud`.`vm_template` set update_count=0 where update_count is NULL;
-=======
 
 CREATE TABLE `cloud`.`network_acl` (
   `id` bigint unsigned NOT NULL auto_increment COMMENT 'id',
@@ -1836,5 +1834,4 @@
   UNIQUE INDEX `id_UNIQUE` (`id` ASC) );
 
 alter table `cloud`.`vpc_gateways` add column network_acl_id bigint unsigned default 1 NOT NULL;
-update `cloud`.`vpc_gateways` set network_acl_id = 2;
->>>>>>> be985016
+update `cloud`.`vpc_gateways` set network_acl_id = 2;