-- Licensed to the Apache Software Foundation (ASF) under one
-- or more contributor license agreements.  See the NOTICE file
-- distributed with this work for additional information
-- regarding copyright ownership.  The ASF licenses this file
-- to you under the Apache License, Version 2.0 (the
-- "License"); you may not use this file except in compliance
-- with the License.  You may obtain a copy of the License at
--
--   http://www.apache.org/licenses/LICENSE-2.0
--
-- Unless required by applicable law or agreed to in writing,
-- software distributed under the License is distributed on an
-- "AS IS" BASIS, WITHOUT WARRANTIES OR CONDITIONS OF ANY
-- KIND, either express or implied.  See the License for the
-- specific language governing permissions and limitations
-- under the License.

--;
-- Schema upgrade from 4.1.0 to 4.2.0;
--;

-- Disable foreign key checking
SET foreign_key_checks = 0;

ALTER TABLE `cloud`.`hypervisor_capabilities` ADD COLUMN `max_hosts_per_cluster` int unsigned DEFAULT NULL COMMENT 'Max. hosts in cluster supported by hypervisor';
UPDATE `cloud`.`hypervisor_capabilities` SET `max_hosts_per_cluster`=32 WHERE `hypervisor_type`='VMware';
INSERT IGNORE INTO `cloud`.`hypervisor_capabilities`(hypervisor_type, hypervisor_version, max_guests_limit, security_group_enabled, max_hosts_per_cluster) VALUES ('VMware', '5.1', 128, 0, 32);
DELETE FROM `cloud`.`configuration` where name='vmware.percluster.host.max';
INSERT IGNORE INTO `cloud`.`configuration` VALUES ('Advanced', 'DEFAULT', 'AgentManager', 'xen.nics.max', '7', 'Maximum allowed nics for Vms created on Xen');

alter table template_host_ref add state varchar(255);
alter table template_host_ref add update_count bigint unsigned;
alter table template_host_ref add updated datetime;
alter table volume_host_ref add state varchar(255);
alter table volume_host_ref add update_count bigint unsigned;
alter table volume_host_ref add updated datetime;
alter table template_spool_ref add updated datetime;
CREATE TABLE  `cloud`.`object_datastore_ref` (
  `id` bigint unsigned NOT NULL auto_increment,
  `datastore_uuid`  varchar(255) NOT NULL,
  `datastore_role` varchar(255) NOT NULL,
  `object_uuid` varchar(255) NOT NULL,
  `object_type` varchar(255) NOT NULL,
  `created` DATETIME NOT NULL,
  `last_updated` DATETIME,
  `job_id` varchar(255),
  `download_pct` int(10) unsigned,
  `download_state` varchar(255),
  `url` varchar(255),
  `format` varchar(255),
  `checksum` varchar(255),
  `error_str` varchar(255),
  `local_path` varchar(255),
  `install_path` varchar(255),
  `size` bigint unsigned COMMENT 'the size of the template on the pool',
  `state` varchar(255) NOT NULL,
  `update_count` bigint unsigned NOT NULL,
  `updated` DATETIME,
  PRIMARY KEY  (`id`)
) ENGINE=InnoDB AUTO_INCREMENT=1 DEFAULT CHARSET=utf8;

CREATE TABLE `cloud`.`data_store_provider` (
  `id` bigint unsigned NOT NULL AUTO_INCREMENT COMMENT 'id',
  `name` varchar(255) NOT NULL COMMENT 'name of primary data store provider',
  `uuid` varchar(255) NOT NULL COMMENT 'uuid of primary data store provider',
  PRIMARY KEY(`id`)
) ENGINE=InnoDB DEFAULT CHARSET=utf8;

CREATE TABLE `cloud`.`image_data_store` (
  `id` bigint unsigned NOT NULL AUTO_INCREMENT COMMENT 'id',
  `name` varchar(255) NOT NULL COMMENT 'name of data store',
  `image_provider_id` bigint unsigned NOT NULL COMMENT 'id of image_data_store_provider',
  `protocol` varchar(255) NOT NULL COMMENT 'protocol of data store',
  `data_center_id` bigint unsigned  COMMENT 'datacenter id of data store',
  `scope` varchar(255) COMMENT 'scope of data store',
  `uuid` varchar(255) COMMENT 'uuid of data store',
  PRIMARY KEY(`id`),
  CONSTRAINT `fk_tags__image_data_store_provider_id` FOREIGN KEY(`image_provider_id`) REFERENCES `data_store_provider`(`id`)
) ENGINE=InnoDB DEFAULT CHARSET=utf8;

ALTER TABLE `cloud`.`vm_template` ADD COLUMN `image_data_store_id` bigint unsigned;

ALTER TABLE `cloud`.`service_offering` ADD COLUMN `is_volatile` tinyint(1) unsigned NOT NULL DEFAULT 0  COMMENT 'true if the vm needs to be volatile, i.e., on every reboot of vm from API root disk is discarded and creates a new root disk';

ALTER TABLE `cloud`.`networks` ADD COLUMN `network_cidr` VARCHAR(18) COMMENT 'The network cidr for the isolated guest network which uses IP Reservation facility.For networks not using IP reservation, network_cidr is always null.';
ALTER TABLE `cloud`.`networks` CHANGE `cidr` `cidr` varchar(18) COMMENT 'CloudStack managed vms get IP address from cidr.In general this cidr also serves as the network CIDR. But in case IP reservation feature is being used by a Guest network, networkcidr is the Effective network CIDR for that network';


CREATE TABLE  `vpc_service_map` (
  `id` bigint unsigned NOT NULL auto_increment,
  `vpc_id` bigint unsigned NOT NULL COMMENT 'vpc_id',
  `service` varchar(255) NOT NULL COMMENT 'service',
  `provider` varchar(255) COMMENT 'service provider',
  `created` datetime COMMENT 'date created',
  PRIMARY KEY (`id`),
  CONSTRAINT `fk_vpc_service_map__vpc_id` FOREIGN KEY(`vpc_id`) REFERENCES `vpc`(`id`) ON DELETE CASCADE,
  UNIQUE (`vpc_id`, `service`)
) ENGINE=InnoDB DEFAULT CHARSET=utf8;



INSERT IGNORE INTO `cloud`.`configuration` VALUES ('Advanced', 'DEFAULT', 'management-server', 'vm.instancename.flag', 'false', 'Append guest VM display Name (if set) to the internal name of the VM');

<<<<<<< HEAD
INSERT INTO `cloud`.`guest_os` (id, uuid, category_id, display_name) VALUES (208, UUID(), 6, 'Windows 8');
INSERT INTO `cloud`.`guest_os` (id, uuid, category_id, display_name) VALUES (209, UUID(), 6, 'Windows 8 (64 bit)');
INSERT INTO `cloud`.`guest_os` (id, uuid, category_id, display_name) VALUES (210, UUID(), 6, 'Windows 8 Server (64 bit)');
INSERT INTO `cloud`.`guest_os_hypervisor` (hypervisor_type, guest_os_name, guest_os_id) VALUES ("VmWare", 'Windows 8', 208);
INSERT INTO `cloud`.`guest_os_hypervisor` (hypervisor_type, guest_os_name, guest_os_id) VALUES ("VmWare", 'Windows 8 (64 bit)', 209);
INSERT INTO `cloud`.`guest_os_hypervisor` (hypervisor_type, guest_os_name, guest_os_id) VALUES ("VmWare", 'Windows 8 Server (64 bit)', 210);
=======
CREATE TABLE `cloud`.`user_vm_clone_setting` (
  `vm_id` bigint unsigned NOT NULL COMMENT 'guest VM id',
  `clone_type` varchar(10) NOT NULL COMMENT 'Full or Linked Clone (applicable to VMs on ESX)',
  PRIMARY KEY (`vm_id`)
) ENGINE=InnoDB DEFAULT CHARSET=utf8;


INSERT IGNORE INTO `cloud`.`configuration` VALUES ('Advanced', 'DEFAULT', 'UserVmManager', 'vmware.create.full.clone' , 'false', 'If set to true, creates VMs as full clones on ESX hypervisor');

-- Re-enable foreign key checking, at the end of the upgrade path
SET foreign_key_checks = 1;
>>>>>>> 89dee275
<|MERGE_RESOLUTION|>--- conflicted
+++ resolved
@@ -101,14 +101,13 @@
 
 INSERT IGNORE INTO `cloud`.`configuration` VALUES ('Advanced', 'DEFAULT', 'management-server', 'vm.instancename.flag', 'false', 'Append guest VM display Name (if set) to the internal name of the VM');
 
-<<<<<<< HEAD
 INSERT INTO `cloud`.`guest_os` (id, uuid, category_id, display_name) VALUES (208, UUID(), 6, 'Windows 8');
 INSERT INTO `cloud`.`guest_os` (id, uuid, category_id, display_name) VALUES (209, UUID(), 6, 'Windows 8 (64 bit)');
 INSERT INTO `cloud`.`guest_os` (id, uuid, category_id, display_name) VALUES (210, UUID(), 6, 'Windows 8 Server (64 bit)');
 INSERT INTO `cloud`.`guest_os_hypervisor` (hypervisor_type, guest_os_name, guest_os_id) VALUES ("VmWare", 'Windows 8', 208);
 INSERT INTO `cloud`.`guest_os_hypervisor` (hypervisor_type, guest_os_name, guest_os_id) VALUES ("VmWare", 'Windows 8 (64 bit)', 209);
 INSERT INTO `cloud`.`guest_os_hypervisor` (hypervisor_type, guest_os_name, guest_os_id) VALUES ("VmWare", 'Windows 8 Server (64 bit)', 210);
-=======
+
 CREATE TABLE `cloud`.`user_vm_clone_setting` (
   `vm_id` bigint unsigned NOT NULL COMMENT 'guest VM id',
   `clone_type` varchar(10) NOT NULL COMMENT 'Full or Linked Clone (applicable to VMs on ESX)',
@@ -119,5 +118,4 @@
 INSERT IGNORE INTO `cloud`.`configuration` VALUES ('Advanced', 'DEFAULT', 'UserVmManager', 'vmware.create.full.clone' , 'false', 'If set to true, creates VMs as full clones on ESX hypervisor');
 
 -- Re-enable foreign key checking, at the end of the upgrade path
-SET foreign_key_checks = 1;
->>>>>>> 89dee275
+SET foreign_key_checks = 1;