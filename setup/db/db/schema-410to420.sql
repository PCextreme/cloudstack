--- conflicted
+++ resolved
@@ -471,14 +471,13 @@
 ALTER TABLE `cloud`.`hypervisor_capabilities` ADD COLUMN `vm_snapshot_enabled` tinyint(1) DEFAULT 0 NOT NULL COMMENT 'Whether VM snapshot is supported by hypervisor';
 UPDATE `cloud`.`hypervisor_capabilities` SET `vm_snapshot_enabled`=1 WHERE `hypervisor_type` in ('VMware', 'XenServer');
 
-<<<<<<< HEAD
 
 ALTER TABLE `cloud`.`load_balancing_rules` ADD COLUMN `source_ip_address` varchar(40) COMMENT 'source ip address for the load balancer rule';
 ALTER TABLE `cloud`.`load_balancing_rules` ADD COLUMN `source_ip_address_network_id` bigint unsigned COMMENT 'the id of the network where source ip belongs to';
 ALTER TABLE `cloud`.`load_balancing_rules` ADD COLUMN `scheme` varchar(40) NOT NULL COMMENT 'load balancer scheme; can be Internal or Public';
 UPDATE `cloud`.`load_balancing_rules` SET `scheme`='Public';
 
-=======
+
 			
 DROP VIEW IF EXISTS `cloud`.`user_vm_view`;
 CREATE VIEW `cloud`.`user_vm_view` AS
@@ -691,5 +690,4 @@
 		`cloud`.`user_vm` ON user_vm.id = vm_instance.id;
 		
 -- Re-enable foreign key checking, at the end of the upgrade path
-SET foreign_key_checks = 1;			
->>>>>>> 5f8a2781
+SET foreign_key_checks = 1;			