-- Licensed to the Apache Software Foundation (ASF) under one
-- or more contributor license agreements.  See the NOTICE file
-- distributed with this work for additional information
-- regarding copyright ownership.  The ASF licenses this file
-- to you under the Apache License, Version 2.0 (the
-- "License"); you may not use this file except in compliance
-- with the License.  You may obtain a copy of the License at
--
--   http://www.apache.org/licenses/LICENSE-2.0
--
-- Unless required by applicable law or agreed to in writing,
-- software distributed under the License is distributed on an
-- "AS IS" BASIS, WITHOUT WARRANTIES OR CONDITIONS OF ANY
-- KIND, either express or implied.  See the License for the
-- specific language governing permissions and limitations
-- under the License.

--;
-- Schema upgrade from 4.1.0 to 4.2.0;
--;

-- Disable foreign key checking
SET foreign_key_checks = 0;

-- All new inserts to the hypervisor_capabilities table should be after this
ALTER TABLE `cloud`.`hypervisor_capabilities` ADD CONSTRAINT `uc_hypervisor` UNIQUE (`hypervisor_type`, `hypervisor_version`);

ALTER TABLE `cloud`.`hypervisor_capabilities` ADD COLUMN `max_hosts_per_cluster` int unsigned DEFAULT NULL COMMENT 'Max. hosts in cluster supported by hypervisor';
ALTER TABLE `cloud`.`hypervisor_capabilities` ADD COLUMN `storage_motion_supported` int(1) unsigned DEFAULT 0 COMMENT 'Is storage motion supported';
ALTER TABLE volumes ADD COLUMN vm_snapshot_chain_size bigint(20) unsigned;
ALTER TABLE volumes ADD COLUMN iso_id bigint(20)  unsigned;

UPDATE `cloud`.`hypervisor_capabilities` SET `max_hosts_per_cluster`=32 WHERE `hypervisor_type`='VMware';
INSERT IGNORE INTO `cloud`.`hypervisor_capabilities`(uuid, hypervisor_type, hypervisor_version, max_guests_limit, security_group_enabled, max_data_volumes_limit, storage_motion_supported) VALUES (UUID(), 'XenServer', '6.1.0', 50, 1, 13, 1);
INSERT IGNORE INTO `cloud`.`hypervisor_capabilities`(uuid, hypervisor_type, hypervisor_version, max_guests_limit, security_group_enabled, max_data_volumes_limit, storage_motion_supported) VALUES (UUID(), 'XenServer', '6.2.0', 50, 1, 13, 1);
INSERT IGNORE INTO `cloud`.`hypervisor_capabilities`(uuid, hypervisor_type, hypervisor_version, max_guests_limit, security_group_enabled, max_hosts_per_cluster) VALUES (UUID(), 'VMware', '5.1', 128, 0, 32);
UPDATE `cloud`.`hypervisor_capabilities` SET `storage_motion_supported`=true WHERE `hypervisor_type`='VMware' AND `hypervisor_version`='5.1';
UPDATE `cloud`.`hypervisor_capabilities` SET `storage_motion_supported`=true WHERE `hypervisor_type`='VMware' AND `hypervisor_version`='5.0';
UPDATE `cloud`.`hypervisor_capabilities` SET `storage_motion_supported`=true WHERE `hypervisor_type`='XenServer' AND `hypervisor_version`='6.1.0';
UPDATE `cloud`.`hypervisor_capabilities` SET `storage_motion_supported`=true WHERE `hypervisor_type`='XenServer' AND `hypervisor_version`='6.2.0';
DELETE FROM `cloud`.`configuration` where name='vmware.percluster.host.max';
DELETE FROM `cloud`.`configuration` where name='router.template.id';
DELETE FROM `cloud`.`configuration` where name='swift.enable';
DELETE FROM `cloud`.`configuration` where name='s3.enable';
INSERT IGNORE INTO `cloud`.`configuration` VALUES ('Advanced', 'DEFAULT', 'AgentManager', 'xen.nics.max', '7', 'Maximum allowed nics for Vms created on Xen');
INSERT IGNORE INTO `cloud`.`configuration` VALUES ('Network', 'DEFAULT', 'management-server', 'vmware.use.dvswitch', 'false', 'Enable/Disable Nexus/Vmware dvSwitch in VMware environment');
INSERT IGNORE INTO `cloud`.`configuration` VALUES ('Network', 'DEFAULT', 'management-server', 'vmware.ports.per.dvportgroup', '256', 'Default number of ports per Vmware dvPortGroup in VMware environment');
INSERT IGNORE INTO `cloud`.`configuration` VALUES ('Network', 'DEFAULT', 'management-server', 'midonet.apiserver.address', 'http://localhost:8081', 'Specify the address at which the Midonet API server can be contacted (if using Midonet)');
INSERT IGNORE INTO `cloud`.`configuration` VALUES ('Network', 'DEFAULT', 'management-server', 'midonet.providerrouter.id', 'd7c5e6a3-e2f4-426b-b728-b7ce6a0448e5', 'Specifies the UUID of the Midonet provider router (if using Midonet)');
ALTER TABLE `cloud`.`load_balancer_vm_map` ADD state VARCHAR(40) NULL COMMENT 'service status updated by LB healthcheck manager';

ALTER TABLE `cloud`.`vm_template` ADD COLUMN `dynamically_scalable` tinyint(1) unsigned NOT NULL DEFAULT 0  COMMENT 'true if template contains XS/VMWare tools inorder to support dynamic scaling of VM cpu/memory';
ALTER TABLE `cloud`.`vm_instance` ADD COLUMN `dynamically_scalable` tinyint(1) unsigned NOT NULL DEFAULT 0  COMMENT 'true if VM contains XS/VMWare tools inorder to support dynamic scaling of VM cpu/memory';
UPDATE `cloud`.`vm_template` SET dynamically_scalable = 1 WHERE name = "CentOS 5.6(64-bit) no GUI (XenServer)" AND type = "BUILTIN";
UPDATE `cloud`.`vm_template` SET dynamically_scalable = 1 WHERE name = "SystemVM Template (vSphere)" AND type = "SYSTEM";

alter table storage_pool add hypervisor varchar(32);
alter table storage_pool change storage_provider_id storage_provider_name varchar(255);
alter table storage_pool change available_bytes used_bytes bigint unsigned;
-- alter table template_host_ref add state varchar(255);
-- alter table template_host_ref add update_count bigint unsigned;
-- alter table template_host_ref add updated datetime;
-- alter table volume_host_ref add state varchar(255);
-- alter table volume_host_ref add update_count bigint unsigned;
-- alter table volume_host_ref add updated datetime;
alter table template_spool_ref add updated datetime;
UPDATE `cloud`.`template_spool_ref` set state='Ready' WHERE download_state = 'DOWNLOADED';
UPDATE `cloud`.`template_spool_ref` set update_count=0;


CREATE TABLE  `cloud`.`object_datastore_ref` (
  `id` bigint unsigned NOT NULL auto_increment,
  `datastore_uuid`  varchar(255) NOT NULL,
  `datastore_role` varchar(255) NOT NULL,
  `object_uuid` varchar(255) NOT NULL,
  `object_type` varchar(255) NOT NULL,
  `created` DATETIME NOT NULL,
  `last_updated` DATETIME,
  `job_id` varchar(255),
  `download_pct` int(10) unsigned,
  `download_state` varchar(255),
  `url` varchar(255),
  `format` varchar(255),
  `checksum` varchar(255),
  `error_str` varchar(255),
  `local_path` varchar(255),
  `install_path` varchar(255),
  `size` bigint unsigned COMMENT 'the size of the template on the pool',
  `state` varchar(255) NOT NULL,
  `update_count` bigint unsigned NOT NULL,
  `updated` DATETIME,
  PRIMARY KEY  (`id`)
) ENGINE=InnoDB AUTO_INCREMENT=1 DEFAULT CHARSET=utf8;

-- CREATE TABLE `cloud`.`data_store_provider` (
--  `id` bigint unsigned NOT NULL AUTO_INCREMENT COMMENT 'id',
--  `name` varchar(255) NOT NULL COMMENT 'name of primary data store provider',
--  `uuid` varchar(255) NOT NULL COMMENT 'uuid of primary data store provider',
--  PRIMARY KEY(`id`)
-- ) ENGINE=InnoDB DEFAULT CHARSET=utf8;

INSERT IGNORE INTO `cloud`.`configuration` VALUES ('Advanced', 'DEFAULT', 'management-server', 's3.rrs.enabled', 'false', 'enable s3 reduced redundancy storage');

CREATE TABLE `cloud`.`image_store` (
  `id` bigint unsigned NOT NULL AUTO_INCREMENT COMMENT 'id',
  `name` varchar(255) NOT NULL COMMENT 'name of data store',
  `image_provider_name` varchar(255) NOT NULL COMMENT 'id of image_store_provider',
  `protocol` varchar(255) NOT NULL COMMENT 'protocol of data store',
  `url` varchar(255) COMMENT 'url for image data store',
  `data_center_id` bigint unsigned  COMMENT 'datacenter id of data store',
  `scope` varchar(255) COMMENT 'scope of data store',
  `role` varchar(255) COMMENT 'role of data store',
  `uuid` varchar(255) COMMENT 'uuid of data store',
  `parent` varchar(255) COMMENT 'parent path for the storage server',
  `created` datetime COMMENT 'date the image store first signed on',
  `removed` datetime COMMENT 'date removed if not null',
  `total_size` bigint unsigned COMMENT 'storage total size statistics',
  `used_bytes` bigint unsigned COMMENT 'storage available bytes statistics',
  PRIMARY KEY(`id`)
) ENGINE=InnoDB DEFAULT CHARSET=utf8;

CREATE TABLE `cloud`.`image_store_details` (
  `id` bigint unsigned UNIQUE NOT NULL AUTO_INCREMENT COMMENT 'id',
  `store_id` bigint unsigned NOT NULL COMMENT 'store the detail is related to',
  `name` varchar(255) NOT NULL COMMENT 'name of the detail',
  `value` varchar(255) NOT NULL COMMENT 'value of the detail',
  PRIMARY KEY (`id`),
  CONSTRAINT `fk_image_store_details__store_id` FOREIGN KEY `fk_image_store__store_id`(`store_id`) REFERENCES `image_store`(`id`) ON DELETE CASCADE,
  INDEX `i_image_store__name__value`(`name`(128), `value`(128))
) ENGINE=InnoDB DEFAULT CHARSET=utf8;

DROP VIEW IF EXISTS `cloud`.`image_store_view`;
CREATE VIEW `cloud`.`image_store_view` AS
    select
        image_store.id,
        image_store.uuid,
        image_store.name,
        image_store.image_provider_name,
        image_store.protocol,
        image_store.url,
        image_store.scope,
        image_store.role,
        image_store.removed,
        data_center.id data_center_id,
        data_center.uuid data_center_uuid,
        data_center.name data_center_name,
        image_store_details.name detail_name,
        image_store_details.value detail_value
    from
        `cloud`.`image_store`
            left join
        `cloud`.`data_center` ON image_store.data_center_id = data_center.id
            left join
        `cloud`.`image_store_details` ON image_store_details.store_id = image_store.id;


-- here we have to allow null for store_id to accomodate baremetal case to search for ready templates since template state is only stored in this table
-- FK also commented out due to this
CREATE TABLE  `cloud`.`template_store_ref` (
  `id` bigint unsigned NOT NULL auto_increment,
  `store_id` bigint unsigned,
  `template_id` bigint unsigned NOT NULL,
  `created` DATETIME NOT NULL,
  `last_updated` DATETIME,
  `job_id` varchar(255),
  `download_pct` int(10) unsigned,
  `size` bigint unsigned,
  `store_role` varchar(255),
  `physical_size` bigint unsigned DEFAULT 0,
  `download_state` varchar(255),
  `error_str` varchar(255),
  `local_path` varchar(255),
  `install_path` varchar(255),
  `url` varchar(255),
  `state` varchar(255) NOT NULL,
  `destroyed` tinyint(1) COMMENT 'indicates whether the template_store entry was destroyed by the user or not',
  `is_copy` tinyint(1) NOT NULL DEFAULT 0 COMMENT 'indicates whether this was copied ',
  `update_count` bigint unsigned,
  `ref_cnt` bigint unsigned DEFAULT 0,
  `updated` datetime,
  PRIMARY KEY  (`id`),
--  CONSTRAINT `fk_template_store_ref__store_id` FOREIGN KEY `fk_template_store_ref__store_id` (`store_id`) REFERENCES `image_store` (`id`) ON DELETE CASCADE,
  INDEX `i_template_store_ref__store_id`(`store_id`),
  CONSTRAINT `fk_template_store_ref__template_id` FOREIGN KEY `fk_template_store_ref__template_id` (`template_id`) REFERENCES `vm_template` (`id`),
  INDEX `i_template_store_ref__template_id`(`template_id`)
) ENGINE=InnoDB AUTO_INCREMENT=1 DEFAULT CHARSET=utf8;

-- ALTER TABLE `cloud`.`vm_template` ADD COLUMN `image_data_store_id` bigint unsigned;

-- Do we still need these columns? TODO, to delete them, remove FK constraints from snapshots table
-- ALTER TABLE `cloud`.`snapshots` DROP COLUMN `swift_id`;
-- ALTER TABLE `cloud`.`snapshots` DROP COLUMN `s3_id`;
-- ALTER TABLE `cloud`.`snapshots` DROP COLUMN `sechost_id`;

-- change upload host_id FK to point to image_store table
ALTER TABLE `cloud`.`upload` DROP FOREIGN KEY `fk_upload__host_id`;
ALTER TABLE `cloud`.`upload` ADD CONSTRAINT `fk_upload__store_id` FOREIGN KEY(`host_id`) REFERENCES `image_store` (`id`) ON DELETE CASCADE;

CREATE TABLE  `cloud`.`snapshot_store_ref` (
  `id` bigint unsigned NOT NULL auto_increment,
  `store_id` bigint unsigned NOT NULL,
  `snapshot_id` bigint unsigned NOT NULL,
  `created` DATETIME NOT NULL,
  `last_updated` DATETIME,
  `job_id` varchar(255),
  `store_role` varchar(255),
  `size` bigint unsigned,
  `physical_size` bigint unsigned DEFAULT 0,
  `parent_snapshot_id` bigint unsigned DEFAULT 0,
  `install_path` varchar(255),
  `state` varchar(255) NOT NULL,
  -- `removed` datetime COMMENT 'date removed if not null',
  `update_count` bigint unsigned,
  `ref_cnt` bigint unsigned,
  `updated` datetime,
  `volume_id` bigint unsigned,
  PRIMARY KEY  (`id`),
  INDEX `i_snapshot_store_ref__store_id`(`store_id`),
  CONSTRAINT `fk_snapshot_store_ref__snapshot_id` FOREIGN KEY `fk_snapshot_store_ref__snapshot_id` (`snapshot_id`) REFERENCES `snapshots` (`id`),
  INDEX `i_snapshot_store_ref__snapshot_id`(`snapshot_id`)
) ENGINE=InnoDB AUTO_INCREMENT=1 DEFAULT CHARSET=utf8;

CREATE TABLE  `cloud`.`volume_store_ref` (
  `id` bigint unsigned NOT NULL auto_increment,
  `store_id` bigint unsigned NOT NULL,
  `volume_id` bigint unsigned NOT NULL,
  `zone_id` bigint unsigned NOT NULL,
  `created` DATETIME NOT NULL,
  `last_updated` DATETIME,
  `job_id` varchar(255),
  `download_pct` int(10) unsigned,
  `size` bigint unsigned,
  `physical_size` bigint unsigned DEFAULT 0,
  `download_state` varchar(255),
  `checksum` varchar(255) COMMENT 'checksum for the data disk',
  `error_str` varchar(255),
  `local_path` varchar(255),
  `install_path` varchar(255),
  `url` varchar(255),
<<<<<<< HEAD
  `state` varchar(255) NOT NULL,
=======
  `download_url` varchar(255),
  `state` varchar(255) NOT NULL,  
>>>>>>> 4b157fcc
  `destroyed` tinyint(1) COMMENT 'indicates whether the volume_host entry was destroyed by the user or not',
  `update_count` bigint unsigned,
  `ref_cnt` bigint unsigned,
  `updated` datetime,
  PRIMARY KEY  (`id`),
  CONSTRAINT `fk_volume_store_ref__store_id` FOREIGN KEY `fk_volume_store_ref__store_id` (`store_id`) REFERENCES `image_store` (`id`) ON DELETE CASCADE,
  INDEX `i_volume_store_ref__store_id`(`store_id`),
  CONSTRAINT `fk_volume_store_ref__volume_id` FOREIGN KEY `fk_volume_store_ref__volume_id` (`volume_id`) REFERENCES `volumes` (`id`),
  INDEX `i_volume_store_ref__volume_id`(`volume_id`)
) ENGINE=InnoDB AUTO_INCREMENT=1 DEFAULT CHARSET=utf8;


ALTER TABLE `cloud`.`service_offering` ADD COLUMN `is_volatile` tinyint(1) unsigned NOT NULL DEFAULT 0  COMMENT 'true if the vm needs to be volatile, i.e., on every reboot of vm from API root disk is discarded and creates a new root disk';

ALTER TABLE `cloud`.`networks` ADD COLUMN `network_cidr` VARCHAR(18) COMMENT 'The network cidr for the isolated guest network which uses IP Reservation facility.For networks not using IP reservation, network_cidr is always null.';
ALTER TABLE `cloud`.`networks` CHANGE `cidr` `cidr` varchar(18) COMMENT 'CloudStack managed vms get IP address from cidr.In general this cidr also serves as the network CIDR. But in case IP reservation feature is being used by a Guest network, networkcidr is the Effective network CIDR for that network';


CREATE TABLE  `vpc_service_map` (
  `id` bigint unsigned NOT NULL auto_increment,
  `vpc_id` bigint unsigned NOT NULL COMMENT 'vpc_id',
  `service` varchar(255) NOT NULL COMMENT 'service',
  `provider` varchar(255) COMMENT 'service provider',
  `created` datetime COMMENT 'date created',
  PRIMARY KEY (`id`),
  CONSTRAINT `fk_vpc_service_map__vpc_id` FOREIGN KEY(`vpc_id`) REFERENCES `vpc`(`id`) ON DELETE CASCADE,
  UNIQUE (`vpc_id`, `service`)
) ENGINE=InnoDB DEFAULT CHARSET=utf8;

CREATE TABLE `cloud`.`load_balancer_healthcheck_policies` (
 `id` bigint(20) NOT NULL auto_increment,
  `uuid` varchar(40),
  `load_balancer_id` bigint unsigned NOT NULL,
  `pingpath` varchar(225) NULL DEFAULT '/',
  `description` varchar(4096)  NULL,
  `response_time` int(11) DEFAULT 5,
  `healthcheck_interval` int(11) DEFAULT 5,
  `healthcheck_thresshold` int(11) DEFAULT 2,
  `unhealth_thresshold` int(11) DEFAULT 10,
  `revoke` tinyint(1) unsigned NOT NULL DEFAULT 0 COMMENT '1 is when rule is set for Revoke',
  PRIMARY KEY (`id`),
  UNIQUE KEY `id_UNIQUE` (`id`),
  CONSTRAINT `fk_load_balancer_healthcheck_policies_loadbalancer_id` FOREIGN KEY(`load_balancer_id`) REFERENCES `load_balancing_rules`(`id`) ON DELETE CASCADE
) ENGINE=InnoDB DEFAULT CHARSET=utf8;


INSERT IGNORE INTO `cloud`.`configuration` VALUES ('Advanced', 'DEFAULT', 'management-server', 'vm.instancename.flag', 'false', 'Append guest VM display Name (if set) to the internal name of the VM');

UPDATE `cloud`.`guest_os` SET category_id=10 where id=59;
INSERT IGNORE INTO `cloud`.`guest_os` (id, uuid, category_id, display_name) VALUES (165, UUID(), 6, 'Windows 8 (32-bit)');
INSERT IGNORE INTO `cloud`.`guest_os` (id, uuid, category_id, display_name) VALUES (166, UUID(), 6, 'Windows 8 (64-bit)');
INSERT IGNORE INTO `cloud`.`guest_os` (id, uuid, category_id, display_name) VALUES (167, UUID(), 6, 'Windows Server 2012 (64-bit)');
INSERT IGNORE INTO `cloud`.`guest_os` (id, uuid, category_id, display_name) VALUES (168, UUID(), 6, 'Windows Server 8 (64-bit)');

# clean up row added in 3.0.6.
UPDATE `cloud`.`guest_os_hypervisor` set guest_os_id = 166 where guest_os_id = 206;
UPDATE `cloud`.`vm_template` set guest_os_id = 166 where guest_os_id = 206;
UPDATE `cloud`.`vm_instance` set guest_os_id = 166 where guest_os_id = 206;
DELETE IGNORE FROM `cloud`.`guest_os` where id=206;

INSERT IGNORE INTO `cloud`.`guest_os` (id, uuid, category_id, display_name) VALUES (141, UUID(), 1, 'CentOS 5.6 (32-bit)');
INSERT IGNORE INTO `cloud`.`guest_os` (id, uuid, category_id, display_name) VALUES (142, UUID(), 1, 'CentOS 5.6 (64-bit)');
INSERT IGNORE INTO `cloud`.`guest_os` (id, uuid, category_id, display_name) VALUES (169, UUID(), 10, 'Ubuntu 11.04 (32-bit)');
INSERT IGNORE INTO `cloud`.`guest_os` (id, uuid, category_id, display_name) VALUES (170, UUID(), 10, 'Ubuntu 11.04 (64-bit)');
INSERT IGNORE INTO `cloud`.`guest_os` (id, uuid, category_id, display_name) VALUES (171, UUID(), 1, 'CentOS 6.3 (32-bit)');
INSERT IGNORE INTO `cloud`.`guest_os` (id, uuid, category_id, display_name) VALUES (172, UUID(), 1, 'CentOS 6.3 (64-bit)');
INSERT IGNORE INTO `cloud`.`guest_os` (id, uuid, category_id, display_name) VALUES (173, UUID(), 1, 'CentOS 5.8 (32-bit)');
INSERT IGNORE INTO `cloud`.`guest_os` (id, uuid, category_id, display_name) VALUES (174, UUID(), 1, 'CentOS 5.8 (64-bit)');
INSERT IGNORE INTO `cloud`.`guest_os` (id, uuid, category_id, display_name) VALUES (175, UUID(), 1, 'CentOS 5.9 (32-bit)');
INSERT IGNORE INTO `cloud`.`guest_os` (id, uuid, category_id, display_name) VALUES (176, UUID(), 1, 'CentOS 5.9 (64-bit)');
INSERT IGNORE INTO `cloud`.`guest_os` (id, uuid, category_id, display_name) VALUES (177, UUID(), 1, 'CentOS 6.1 (32-bit)');
INSERT IGNORE INTO `cloud`.`guest_os` (id, uuid, category_id, display_name) VALUES (178, UUID(), 1, 'CentOS 6.1 (64-bit)');
INSERT IGNORE INTO `cloud`.`guest_os` (id, uuid, category_id, display_name) VALUES (179, UUID(), 1, 'CentOS 6.2 (32-bit)');
INSERT IGNORE INTO `cloud`.`guest_os` (id, uuid, category_id, display_name) VALUES (180, UUID(), 1, 'CentOS 6.2 (64-bit)');
INSERT IGNORE INTO `cloud`.`guest_os` (id, uuid, category_id, display_name) VALUES (181, UUID(), 1, 'CentOS 6.4 (32-bit)');
INSERT IGNORE INTO `cloud`.`guest_os` (id, uuid, category_id, display_name) VALUES (182, UUID(), 1, 'CentOS 6.4 (64-bit)');
INSERT IGNORE INTO `cloud`.`guest_os` (id, uuid, category_id, display_name) VALUES (183, UUID(), 2, 'Debian GNU/Linux 7(32-bit)');
INSERT IGNORE INTO `cloud`.`guest_os` (id, uuid, category_id, display_name) VALUES (184, UUID(), 2, 'Debian GNU/Linux 7(64-bit)');
INSERT IGNORE INTO `cloud`.`guest_os` (id, uuid, category_id, display_name) VALUES (185, UUID(), 5, 'SUSE Linux Enterprise Server 11 SP2 (64-bit)');
INSERT IGNORE INTO `cloud`.`guest_os` (id, uuid, category_id, display_name) VALUES (186, UUID(), 5, 'SUSE Linux Enterprise Server 11 SP2 (32-bit)');
INSERT IGNORE INTO `cloud`.`guest_os` (id, uuid, category_id, display_name) VALUES (187, UUID(), 5, 'SUSE Linux Enterprise Server 11 SP3 (64-bit)');
INSERT IGNORE INTO `cloud`.`guest_os` (id, uuid, category_id, display_name) VALUES (188, UUID(), 5, 'SUSE Linux Enterprise Server 11 SP3 (32-bit)');
INSERT IGNORE INTO `cloud`.`guest_os` (id, uuid, category_id, display_name) VALUES (189, UUID(), 4, 'Red Hat Enterprise Linux 5.7 (32-bit)');
INSERT IGNORE INTO `cloud`.`guest_os` (id, uuid, category_id, display_name) VALUES (190, UUID(), 4, 'Red Hat Enterprise Linux 5.7 (64-bit)');
INSERT IGNORE INTO `cloud`.`guest_os` (id, uuid, category_id, display_name) VALUES (191, UUID(), 4, 'Red Hat Enterprise Linux 5.8 (32-bit)');
INSERT IGNORE INTO `cloud`.`guest_os` (id, uuid, category_id, display_name) VALUES (192, UUID(), 4, 'Red Hat Enterprise Linux 5.8 (64-bit)');
INSERT IGNORE INTO `cloud`.`guest_os` (id, uuid, category_id, display_name) VALUES (193, UUID(), 4, 'Red Hat Enterprise Linux 5.9 (32-bit)');
INSERT IGNORE INTO `cloud`.`guest_os` (id, uuid, category_id, display_name) VALUES (194, UUID(), 4, 'Red Hat Enterprise Linux 5.9 (64-bit)');
INSERT IGNORE INTO `cloud`.`guest_os` (id, uuid, category_id, display_name) VALUES (195, UUID(), 4, 'Red Hat Enterprise Linux 6.1 (32-bit)');
INSERT IGNORE INTO `cloud`.`guest_os` (id, uuid, category_id, display_name) VALUES (196, UUID(), 4, 'Red Hat Enterprise Linux 6.1 (64-bit)');
INSERT IGNORE INTO `cloud`.`guest_os` (id, uuid, category_id, display_name) VALUES (197, UUID(), 4, 'Red Hat Enterprise Linux 6.2 (32-bit)');
INSERT IGNORE INTO `cloud`.`guest_os` (id, uuid, category_id, display_name) VALUES (198, UUID(), 4, 'Red Hat Enterprise Linux 6.2 (64-bit)');
INSERT IGNORE INTO `cloud`.`guest_os` (id, uuid, category_id, display_name) VALUES (199, UUID(), 4, 'Red Hat Enterprise Linux 6.3 (32-bit)');
INSERT IGNORE INTO `cloud`.`guest_os` (id, uuid, category_id, display_name) VALUES (204, UUID(), 4, 'Red Hat Enterprise Linux 6.3 (64-bit)');
INSERT IGNORE INTO `cloud`.`guest_os` (id, uuid, category_id, display_name) VALUES (205, UUID(), 4, 'Red Hat Enterprise Linux 6.4 (32-bit)');
INSERT IGNORE INTO `cloud`.`guest_os` (id, uuid, category_id, display_name) VALUES (206, UUID(), 4, 'Red Hat Enterprise Linux 6.4 (64-bit)');
INSERT IGNORE INTO `cloud`.`guest_os` (id, uuid, category_id, display_name) VALUES (207, UUID(), 3, 'Oracle Enterprise Linux 5.7 (32-bit)');
INSERT IGNORE INTO `cloud`.`guest_os` (id, uuid, category_id, display_name) VALUES (208, UUID(), 3, 'Oracle Enterprise Linux 5.7 (64-bit)');
INSERT IGNORE INTO `cloud`.`guest_os` (id, uuid, category_id, display_name) VALUES (209, UUID(), 3, 'Oracle Enterprise Linux 5.8 (32-bit)');
INSERT IGNORE INTO `cloud`.`guest_os` (id, uuid, category_id, display_name) VALUES (210, UUID(), 3, 'Oracle Enterprise Linux 5.8 (64-bit)');
INSERT IGNORE INTO `cloud`.`guest_os` (id, uuid, category_id, display_name) VALUES (211, UUID(), 3, 'Oracle Enterprise Linux 5.9 (32-bit)');
INSERT IGNORE INTO `cloud`.`guest_os` (id, uuid, category_id, display_name) VALUES (212, UUID(), 3, 'Oracle Enterprise Linux 5.9 (64-bit)');
INSERT IGNORE INTO `cloud`.`guest_os` (id, uuid, category_id, display_name) VALUES (213, UUID(), 3, 'Oracle Enterprise Linux 6.1 (32-bit)');
INSERT IGNORE INTO `cloud`.`guest_os` (id, uuid, category_id, display_name) VALUES (214, UUID(), 3, 'Oracle Enterprise Linux 6.1 (64-bit)');
INSERT IGNORE INTO `cloud`.`guest_os` (id, uuid, category_id, display_name) VALUES (215, UUID(), 3, 'Oracle Enterprise Linux 6.2 (32-bit)');
INSERT IGNORE INTO `cloud`.`guest_os` (id, uuid, category_id, display_name) VALUES (216, UUID(), 3, 'Oracle Enterprise Linux 6.2 (64-bit)');
INSERT IGNORE INTO `cloud`.`guest_os` (id, uuid, category_id, display_name) VALUES (217, UUID(), 3, 'Oracle Enterprise Linux 6.3 (32-bit)');
INSERT IGNORE INTO `cloud`.`guest_os` (id, uuid, category_id, display_name) VALUES (218, UUID(), 3, 'Oracle Enterprise Linux 6.3 (64-bit)');
INSERT IGNORE INTO `cloud`.`guest_os` (id, uuid, category_id, display_name) VALUES (219, UUID(), 3, 'Oracle Enterprise Linux 6.4 (32-bit)');
INSERT IGNORE INTO `cloud`.`guest_os` (id, uuid, category_id, display_name) VALUES (220, UUID(), 3, 'Oracle Enterprise Linux 6.4 (64-bit)');
INSERT IGNORE INTO `cloud`.`guest_os` (id, uuid, category_id, display_name) VALUES (221, UUID(), 7, 'Apple Mac OS X 10.6 (32-bit)');
INSERT IGNORE INTO `cloud`.`guest_os` (id, uuid, category_id, display_name) VALUES (222, UUID(), 7, 'Apple Mac OS X 10.6 (64-bit)');
INSERT IGNORE INTO `cloud`.`guest_os` (id, uuid, category_id, display_name) VALUES (223, UUID(), 7, 'Apple Mac OS X 10.7 (32-bit)');
INSERT IGNORE INTO `cloud`.`guest_os` (id, uuid, category_id, display_name) VALUES (224, UUID(), 7, 'Apple Mac OS X 10.7 (64-bit)');


INSERT IGNORE INTO `cloud`.`guest_os_hypervisor` (hypervisor_type, guest_os_name, guest_os_id) VALUES ("VmWare", 'Windows 8 (32-bit)', 165);
INSERT IGNORE INTO `cloud`.`guest_os_hypervisor` (hypervisor_type, guest_os_name, guest_os_id) VALUES ("VmWare", 'Windows 8 (64-bit)', 166);
INSERT IGNORE INTO `cloud`.`guest_os_hypervisor` (hypervisor_type, guest_os_name, guest_os_id) VALUES ("VmWare", 'Windows Server 2012 (64-bit)', 167);
INSERT IGNORE INTO `cloud`.`guest_os_hypervisor` (hypervisor_type, guest_os_name, guest_os_id) VALUES ("VmWare", 'Windows Server 8 (64-bit)', 168);
INSERT IGNORE INTO `cloud`.`guest_os_hypervisor` (hypervisor_type, guest_os_name, guest_os_id) VALUES ("XenServer", 'Windows 8 (32-bit)', 165);
INSERT IGNORE INTO `cloud`.`guest_os_hypervisor` (hypervisor_type, guest_os_name, guest_os_id) VALUES ("XenServer", 'Windows 8 (64-bit)', 166);
INSERT IGNORE INTO `cloud`.`guest_os_hypervisor` (hypervisor_type, guest_os_name, guest_os_id) VALUES ("XenServer", 'Windows Server 2012 (64-bit)', 167);
INSERT IGNORE INTO `cloud`.`guest_os_hypervisor` (hypervisor_type, guest_os_name, guest_os_id) VALUES ("XenServer", 'Windows Server 8 (64-bit)', 168);
INSERT IGNORE INTO `cloud`.`guest_os_hypervisor` (hypervisor_type, guest_os_name, guest_os_id) VALUES ("XenServer", 'CentOS 5.5 (32-bit)', 111);
INSERT IGNORE INTO `cloud`.`guest_os_hypervisor` (hypervisor_type, guest_os_name, guest_os_id) VALUES ("XenServer", 'CentOS 5.5 (64-bit)', 112);
INSERT IGNORE INTO `cloud`.`guest_os_hypervisor` (hypervisor_type, guest_os_name, guest_os_id) VALUES ("XenServer", 'CentOS 5.6 (32-bit)', 141);
INSERT IGNORE INTO `cloud`.`guest_os_hypervisor` (hypervisor_type, guest_os_name, guest_os_id) VALUES ("XenServer", 'CentOS 5.6 (64-bit)', 142);
INSERT IGNORE INTO `cloud`.`guest_os_hypervisor` (hypervisor_type, guest_os_name, guest_os_id) VALUES ("XenServer", 'CentOS 5.7 (32-bit)', 161);
INSERT IGNORE INTO `cloud`.`guest_os_hypervisor` (hypervisor_type, guest_os_name, guest_os_id) VALUES ("XenServer", 'CentOS 5.7 (64-bit)', 162);
INSERT IGNORE INTO `cloud`.`guest_os_hypervisor` (hypervisor_type, guest_os_name, guest_os_id) VALUES ("XenServer", 'CentOS 5.8 (32-bit)', 173);
INSERT IGNORE INTO `cloud`.`guest_os_hypervisor` (hypervisor_type, guest_os_name, guest_os_id) VALUES ("XenServer", 'CentOS 5.8 (64-bit)', 174);
INSERT IGNORE INTO `cloud`.`guest_os_hypervisor` (hypervisor_type, guest_os_name, guest_os_id) VALUES ("XenServer", 'CentOS 5.9 (32-bit)', 175);
INSERT IGNORE INTO `cloud`.`guest_os_hypervisor` (hypervisor_type, guest_os_name, guest_os_id) VALUES ("XenServer", 'CentOS 5.9 (64-bit)', 176);
INSERT IGNORE INTO `cloud`.`guest_os_hypervisor` (hypervisor_type, guest_os_name, guest_os_id) VALUES ("XenServer", 'CentOS 6.0 (32-bit)', 143);
INSERT IGNORE INTO `cloud`.`guest_os_hypervisor` (hypervisor_type, guest_os_name, guest_os_id) VALUES ("XenServer", 'CentOS 6.0 (64-bit)', 144);
INSERT IGNORE INTO `cloud`.`guest_os_hypervisor` (hypervisor_type, guest_os_name, guest_os_id) VALUES ("XenServer", 'CentOS 6.1 (32-bit)', 177);
INSERT IGNORE INTO `cloud`.`guest_os_hypervisor` (hypervisor_type, guest_os_name, guest_os_id) VALUES ("XenServer", 'CentOS 6.1 (64-bit)', 178);
INSERT IGNORE INTO `cloud`.`guest_os_hypervisor` (hypervisor_type, guest_os_name, guest_os_id) VALUES ("XenServer", 'CentOS 6.2 (32-bit)', 179);
INSERT IGNORE INTO `cloud`.`guest_os_hypervisor` (hypervisor_type, guest_os_name, guest_os_id) VALUES ("XenServer", 'CentOS 6.2 (64-bit)', 180);
INSERT IGNORE INTO `cloud`.`guest_os_hypervisor` (hypervisor_type, guest_os_name, guest_os_id) VALUES ("XenServer", 'CentOS 6.3 (32-bit)', 171);
INSERT IGNORE INTO `cloud`.`guest_os_hypervisor` (hypervisor_type, guest_os_name, guest_os_id) VALUES ("XenServer", 'CentOS 6.3 (64-bit)', 172);
INSERT IGNORE INTO `cloud`.`guest_os_hypervisor` (hypervisor_type, guest_os_name, guest_os_id) VALUES ("XenServer", 'CentOS 6.4 (32-bit)', 181);
INSERT IGNORE INTO `cloud`.`guest_os_hypervisor` (hypervisor_type, guest_os_name, guest_os_id) VALUES ("XenServer", 'CentOS 6.4 (64-bit)', 182);
INSERT IGNORE INTO `cloud`.`guest_os_hypervisor` (hypervisor_type, guest_os_name, guest_os_id) VALUES ("XenServer", 'Debian GNU/Linux 7(32-bit)', 183);
INSERT IGNORE INTO `cloud`.`guest_os_hypervisor` (hypervisor_type, guest_os_name, guest_os_id) VALUES ("XenServer", 'Debian GNU/Linux 7(64-bit)', 184);

INSERT INTO `cloud`.`guest_os_hypervisor` (hypervisor_type, guest_os_name, guest_os_id) VALUES ("VmWare", 'Apple Mac OS X 10.6 (32-bit)', 221);
INSERT INTO `cloud`.`guest_os_hypervisor` (hypervisor_type, guest_os_name, guest_os_id) VALUES ("VmWare", 'Apple Mac OS X 10.6 (64-bit)', 222);
INSERT INTO `cloud`.`guest_os_hypervisor` (hypervisor_type, guest_os_name, guest_os_id) VALUES ("VmWare", 'Apple Mac OS X 10.7 (32-bit)', 223);
INSERT INTO `cloud`.`guest_os_hypervisor` (hypervisor_type, guest_os_name, guest_os_id) VALUES ("VmWare", 'Apple Mac OS X 10.7 (64-bit)', 224);

CREATE TABLE `cloud`.`user_vm_clone_setting` (
  `vm_id` bigint unsigned NOT NULL COMMENT 'guest VM id',
  `clone_type` varchar(10) NOT NULL COMMENT 'Full or Linked Clone (applicable to VMs on ESX)',
  PRIMARY KEY (`vm_id`)
) ENGINE=InnoDB DEFAULT CHARSET=utf8;

INSERT INTO `cloud`.`configuration` (category, instance, component, name, value, description)
    SELECT tmp.category, tmp.instance, tmp.component, tmp.name, tmp.value, tmp.description FROM
    (SELECT 'Advanced' category, 'DEFAULT' instance, 'UserVmManager' component, 'vmware.create.full.clone' name, 'true' value, 'If set to true, creates VMs as full clones on ESX hypervisor' description) tmp
    WHERE NOT EXISTS (SELECT 1 FROM `cloud`.`configuration` WHERE name = 'vmware.create.full.clone');

CREATE TABLE `cloud`.`affinity_group` (
  `id` bigint unsigned NOT NULL auto_increment,
  `name` varchar(255) NOT NULL,
  `type` varchar(255) NOT NULL,
  `uuid` varchar(40),
  `description` varchar(4096) NULL,
  `domain_id` bigint unsigned NOT NULL,
  `account_id` bigint unsigned NOT NULL,
  UNIQUE (`name`, `account_id`),
  PRIMARY KEY  (`id`),
  CONSTRAINT `fk_affinity_group__account_id` FOREIGN KEY(`account_id`) REFERENCES `account`(`id`),
  CONSTRAINT `fk_affinity_group__domain_id` FOREIGN KEY(`domain_id`) REFERENCES `domain`(`id`),
  CONSTRAINT `uc_affinity_group__uuid` UNIQUE (`uuid`)
) ENGINE=InnoDB DEFAULT CHARSET=utf8;

CREATE TABLE `cloud`.`affinity_group_vm_map` (
  `id` bigint unsigned NOT NULL auto_increment,
  `affinity_group_id` bigint unsigned NOT NULL,
  `instance_id` bigint unsigned NOT NULL,
  PRIMARY KEY  (`id`),
  CONSTRAINT `fk_agvm__group_id` FOREIGN KEY(`affinity_group_id`) REFERENCES `affinity_group`(`id`) ON DELETE CASCADE,
  CONSTRAINT `fk_affinity_group_vm_map___instance_id` FOREIGN KEY(`instance_id`) REFERENCES `user_vm` (`id`) ON DELETE CASCADE
) ENGINE=InnoDB DEFAULT CHARSET=utf8;



CREATE TABLE `cloud`.`dedicated_resources` (
  `id` bigint unsigned NOT NULL UNIQUE AUTO_INCREMENT COMMENT 'id',
  `uuid` varchar(40),
  `data_center_id` bigint unsigned COMMENT 'data center id',
  `pod_id` bigint unsigned COMMENT 'pod id',
  `cluster_id` bigint unsigned COMMENT 'cluster id',
  `host_id` bigint unsigned COMMENT 'host id',
  `domain_id` bigint unsigned COMMENT 'domain id of the domain to which resource is dedicated',
  `account_id` bigint unsigned COMMENT 'account id of the account to which resource is dedicated',
  PRIMARY KEY (`id`),
  CONSTRAINT `fk_dedicated_resources__data_center_id` FOREIGN KEY (`data_center_id`) REFERENCES `cloud`.`data_center`(`id`) ON DELETE CASCADE,
  CONSTRAINT `fk_dedicated_resources__pod_id` FOREIGN KEY (`pod_id`) REFERENCES `cloud`.`host_pod_ref`(`id`),
  CONSTRAINT `fk_dedicated_resources__cluster_id` FOREIGN KEY (`cluster_id`) REFERENCES `cloud`.`cluster`(`id`),
  CONSTRAINT `fk_dedicated_resources__host_id` FOREIGN KEY (`host_id`) REFERENCES `cloud`.`host`(`id`),
  CONSTRAINT `fk_dedicated_resources__domain_id` FOREIGN KEY (`domain_id`) REFERENCES `domain`(`id`),
  CONSTRAINT `fk_dedicated_resources__account_id` FOREIGN KEY (`account_id`) REFERENCES `account`(`id`),
  INDEX `i_dedicated_resources_domain_id`(`domain_id`),
  INDEX `i_dedicated_resources_account_id`(`account_id`),
  CONSTRAINT `uc_dedicated_resources__uuid` UNIQUE (`uuid`)
) ENGINE=InnoDB DEFAULT CHARSET=utf8;

CREATE TABLE nic_secondary_ips (
  `id` bigint unsigned NOT NULL UNIQUE AUTO_INCREMENT,
  `uuid` varchar(40),
  `vmId` bigint unsigned COMMENT 'vm instance id',
  `nicId` bigint unsigned NOT NULL,
  `ip4_address` char(40) COMMENT 'ip4 address',
  `ip6_address` char(40) COMMENT 'ip6 address',
  `network_id` bigint unsigned NOT NULL COMMENT 'network configuration id',
  `created` datetime NOT NULL COMMENT 'date created',
  `account_id` bigint unsigned NOT NULL COMMENT 'owner.  foreign key to   account table',
  `domain_id` bigint unsigned NOT NULL COMMENT 'the domain that the owner belongs to',
   PRIMARY KEY (`id`),
   CONSTRAINT `fk_nic_secondary_ip__vmId` FOREIGN KEY `fk_nic_secondary_ip__vmId`(`vmId`) REFERENCES `vm_instance`(`id`) ON DELETE CASCADE,
   CONSTRAINT `fk_nic_secondary_ip__networks_id` FOREIGN KEY `fk_nic_secondary_ip__networks_id`(`network_id`) REFERENCES `networks`(`id`),
   CONSTRAINT `uc_nic_secondary_ip__uuid` UNIQUE (`uuid`)
) ENGINE=InnoDB DEFAULT CHARSET=utf8;

ALTER TABLE `cloud`.`nics` ADD COLUMN secondary_ip SMALLINT DEFAULT '0' COMMENT 'secondary ips configured for the nic';
ALTER TABLE `cloud`.`user_ip_address` ADD COLUMN dnat_vmip VARCHAR(40);
UPDATE `cloud`.`user_ip_address`,`cloud`.`nics` SET `user_ip_address`.`dnat_vmip` = `nics`.`ip4_address`
      WHERE `user_ip_address`.`vm_id` = `nics`.`instance_id` AND `user_ip_address`.`network_id` = `nics`.`network_id` AND `user_ip_address`.`one_to_one_nat` = 1;

ALTER TABLE `cloud`.`alert` ADD COLUMN `archived` tinyint(1) unsigned NOT NULL DEFAULT 0;
ALTER TABLE `cloud`.`event` ADD COLUMN `archived` tinyint(1) unsigned NOT NULL DEFAULT 0;
INSERT IGNORE INTO `cloud`.`configuration` VALUES ('Advanced', 'DEFAULT', 'management-server', 'alert.purge.interval', '86400', 'The interval (in seconds) to wait before running the alert purge thread');
INSERT IGNORE INTO `cloud`.`configuration` VALUES ('Advanced', 'DEFAULT', 'management-server', 'alert.purge.delay', '0', 'Alerts older than specified number days will be purged. Set this value to 0 to never delete alerts');

INSERT INTO `cloud`.`dedicated_resources` (`data_center_id`, `domain_id`) SELECT `id`, `domain_id` FROM `cloud`.`data_center` WHERE `domain_id` IS NOT NULL;
UPDATE `cloud`.`data_center` SET `domain_id` = NULL WHERE `domain_id` IS NOT NULL;

DROP VIEW IF EXISTS `cloud`.`event_view`;
CREATE VIEW `cloud`.`event_view` AS
    select
        event.id,
        event.uuid,
        event.type,
        event.state,
        event.description,
        event.created,
        event.level,
        event.parameters,
        event.start_id,
        eve.uuid start_uuid,
        event.user_id,
        event.archived,
        user.username user_name,
        account.id account_id,
        account.uuid account_uuid,
        account.account_name account_name,
        account.type account_type,
        domain.id domain_id,
        domain.uuid domain_uuid,
        domain.name domain_name,
        domain.path domain_path,
        projects.id project_id,
        projects.uuid project_uuid,
        projects.name project_name
    from
        `cloud`.`event`
            inner join
        `cloud`.`account` ON event.account_id = account.id
            inner join
        `cloud`.`domain` ON event.domain_id = domain.id
            inner join
        `cloud`.`user` ON event.user_id = user.id
            left join
        `cloud`.`projects` ON projects.project_account_id = event.account_id
            left join
        `cloud`.`event` eve ON event.start_id = eve.id;

ALTER TABLE `cloud`.`region` ADD COLUMN `portableip_service_enabled` tinyint(1) unsigned NOT NULL DEFAULT 0 COMMENT 'Is Portable IP service enalbed in the Region';

ALTER TABLE `cloud`.`region` ADD COLUMN `gslb_service_enabled` tinyint(1) unsigned NOT NULL DEFAULT 1 COMMENT 'Is GSLB service enalbed in the Region';

ALTER TABLE `cloud`.`external_load_balancer_devices` ADD COLUMN `is_gslb_provider` int(1) unsigned NOT NULL DEFAULT 0 COMMENT '1 if load balancer appliance is acting as gslb service provider in the zone';

ALTER TABLE `cloud`.`external_load_balancer_devices` ADD COLUMN `gslb_site_publicip` varchar(255)  DEFAULT NULL COMMENT 'GSLB service Provider site public ip';

ALTER TABLE `cloud`.`external_load_balancer_devices` ADD COLUMN `gslb_site_privateip` varchar(255) DEFAULT NULL COMMENT 'GSLB service Provider site private ip';

ALTER TABLE `cloud`.`vm_instance` ADD COLUMN `display_vm` tinyint(1) NOT NULL DEFAULT 1 COMMENT 'Should vm instance be displayed to the end user';

ALTER TABLE `cloud`.`user_vm_details` ADD COLUMN `display_detail` tinyint(1) NOT NULL DEFAULT 1 COMMENT 'Should vm detail instance be displayed to the end user';

ALTER TABLE `cloud`.`volumes` ADD COLUMN `display_volume` tinyint(1) NOT NULL DEFAULT 1 COMMENT 'Should volume be displayed to the end user';

ALTER TABLE `cloud`.`volumes` ADD COLUMN `format` varchar(255) COMMENT 'volume format';
update  `cloud`.`volumes` v,  `cloud`.`storage_pool` s,  `cloud`.`cluster` c  set v.format='VHD' where v.pool_id=s.id and s.cluster_id=c.id and c.hypervisor_type='XenServer';
update  `cloud`.`volumes` v,  `cloud`.`storage_pool` s,  `cloud`.`cluster` c  set v.format='OVA' where v.pool_id=s.id and s.cluster_id=c.id and c.hypervisor_type='VMware';
update  `cloud`.`volumes` v,  `cloud`.`storage_pool` s,  `cloud`.`cluster` c  set v.format='QCOW2' where v.pool_id=s.id and s.cluster_id=c.id and c.hypervisor_type='KVM';
update  `cloud`.`volumes` v,  `cloud`.`storage_pool` s,  `cloud`.`cluster` c  set v.format='RAW' where v.pool_id=s.id and s.cluster_id=c.id and c.hypervisor_type='Ovm';

ALTER TABLE `cloud`.`networks` ADD COLUMN `display_network` tinyint(1) NOT NULL DEFAULT 1 COMMENT 'Should network be displayed to the end user';

ALTER TABLE `cloud`.`nics` ADD COLUMN `display_nic` tinyint(1) NOT NULL DEFAULT 1 COMMENT 'Should nic be displayed to the end user';

ALTER TABLE `cloud`.`disk_offering` ADD COLUMN `display_offering` tinyint(1) NOT NULL DEFAULT 1 COMMENT 'Should disk offering be displayed to the end user';

ALTER TABLE `cloud`.`disk_offering` ADD COLUMN `customized_iops` tinyint(1) unsigned COMMENT 'Should customized IOPS be displayed to the end user';

ALTER TABLE `cloud`.`disk_offering` ADD COLUMN `min_iops` bigint(20) unsigned COMMENT 'Minimum IOPS';

ALTER TABLE `cloud`.`disk_offering` ADD COLUMN `max_iops` bigint(20) unsigned COMMENT 'Maximum IOPS';

ALTER TABLE `cloud`.`volumes` ADD COLUMN `min_iops` bigint(20) unsigned COMMENT 'Minimum IOPS';

ALTER TABLE `cloud`.`volumes` ADD COLUMN `max_iops` bigint(20) unsigned COMMENT 'Maximum IOPS';

ALTER TABLE `cloud`.`storage_pool` ADD COLUMN `managed` tinyint(1) unsigned NOT NULL DEFAULT 0 COMMENT 'Should CloudStack manage this storage';

ALTER TABLE `cloud`.`storage_pool` ADD COLUMN `capacity_iops` bigint(20) unsigned DEFAULT NULL COMMENT 'IOPS CloudStack can provision from this storage pool';

ALTER TABLE `cloud`.`disk_offering` ADD COLUMN `bytes_read_rate` bigint(20);

ALTER TABLE `cloud`.`disk_offering` ADD COLUMN `bytes_write_rate` bigint(20);

ALTER TABLE `cloud`.`disk_offering` ADD COLUMN `iops_read_rate` bigint(20);

ALTER TABLE `cloud`.`disk_offering` ADD COLUMN `iops_write_rate` bigint(20);

CREATE TABLE `cloud`.`volume_details` (
  `id` bigint unsigned NOT NULL auto_increment,
  `volume_id` bigint unsigned NOT NULL COMMENT 'volume id',
  `name` varchar(255) NOT NULL,
  `value` varchar(1024) NOT NULL,
  `display_detail` tinyint(1) NOT NULL DEFAULT 1 COMMENT 'Should detail be displayed to the end user',
  PRIMARY KEY (`id`),
  CONSTRAINT `fk_volume_details__volume_id` FOREIGN KEY `fk_volume_details__volume_id`(`volume_id`) REFERENCES `volumes`(`id`) ON DELETE CASCADE
) ENGINE=InnoDB DEFAULT CHARSET=utf8;

CREATE TABLE `cloud`.`network_details` (
  `id` bigint unsigned NOT NULL auto_increment,
  `network_id` bigint unsigned NOT NULL COMMENT 'network id',
  `name` varchar(255) NOT NULL,
  `value` varchar(1024) NOT NULL,
  `display_detail` tinyint(1) NOT NULL DEFAULT 1 COMMENT 'Should detail be displayed to the end user',
  PRIMARY KEY (`id`),
  CONSTRAINT `fk_network_details__network_id` FOREIGN KEY `fk_network_details__network_id`(`network_id`) REFERENCES `networks`(`id`) ON DELETE CASCADE
) ENGINE=InnoDB DEFAULT CHARSET=utf8;

CREATE TABLE `cloud`.`nic_details` (
  `id` bigint unsigned NOT NULL auto_increment,
  `nic_id` bigint unsigned NOT NULL COMMENT 'nic id',
  `name` varchar(255) NOT NULL,
  `value` varchar(1024) NOT NULL,
  `display_detail` tinyint(1) NOT NULL DEFAULT 1 COMMENT 'Should detail be displayed to the end user',
  PRIMARY KEY (`id`),
  CONSTRAINT `fk_nic_details__nic_id` FOREIGN KEY `fk_nic_details__nic_id`(`nic_id`) REFERENCES `nics`(`id`) ON DELETE CASCADE
) ENGINE=InnoDB DEFAULT CHARSET=utf8;

CREATE TABLE `cloud`.`disk_offering_details` (
  `id` bigint unsigned NOT NULL auto_increment,
  `offering_id` bigint unsigned NOT NULL COMMENT 'offering id',
  `name` varchar(255) NOT NULL,
  `value` varchar(1024) NOT NULL,
  `display_detail` tinyint(1) NOT NULL DEFAULT 1 COMMENT 'Should detail be displayed to the end user',
  PRIMARY KEY (`id`),
  CONSTRAINT `fk_offering_details__offering_id` FOREIGN KEY `fk_offering_details__offering_id`(`offering_id`) REFERENCES `disk_offering`(`id`) ON DELETE CASCADE
) ENGINE=InnoDB DEFAULT CHARSET=utf8;

CREATE TABLE `cloud`.`global_load_balancing_rules` (
  `id` bigint unsigned NOT NULL auto_increment COMMENT 'id',
  `uuid` varchar(40),
  `account_id` bigint unsigned NOT NULL COMMENT 'account id',
  `domain_id` bigint unsigned NOT NULL COMMENT 'domain id',
  `region_id`  int unsigned NOT NULL,
  `name` varchar(255) NOT NULL,
  `description` varchar(4096) NULL COMMENT 'description',
  `state` char(32) NOT NULL COMMENT 'current state of this rule',
  `algorithm` varchar(255) NOT NULL COMMENT 'load balancing algorithm used to distribbute traffic across zones',
  `persistence` varchar(255) NOT NULL COMMENT 'session persistence used across the zone',
  `service_type` varchar(255) NOT NULL COMMENT 'GSLB service type (tcp/udp)',
  `gslb_domain_name` varchar(255) NOT NULL COMMENT 'DNS name for the GSLB service that is used to provide a FQDN for the GSLB service',
  PRIMARY KEY  (`id`),
  CONSTRAINT `fk_global_load_balancing_rules_account_id` FOREIGN KEY (`account_id`) REFERENCES `account`(`id`) ON DELETE CASCADE,
  CONSTRAINT `fk_global_load_balancing_rules_region_id` FOREIGN KEY(`region_id`) REFERENCES `region`(`id`) ON DELETE CASCADE
) ENGINE=InnoDB DEFAULT CHARSET=utf8;

CREATE TABLE `cloud`.`global_load_balancer_lb_rule_map` (
  `id` bigint unsigned NOT NULL auto_increment,
  `gslb_rule_id` bigint unsigned NOT NULL,
  `lb_rule_id` bigint unsigned NOT NULL,
  `weight` bigint unsigned NOT NULL DEFAULT 1 COMMENT 'weight of the site in gslb',
  `revoke` tinyint(1) unsigned NOT NULL DEFAULT 0 COMMENT '1 is when rule is set for Revoke',
  PRIMARY KEY  (`id`),
  UNIQUE KEY (`gslb_rule_id`, `lb_rule_id`),
  CONSTRAINT `fk_gslb_rule_id` FOREIGN KEY(`gslb_rule_id`) REFERENCES `global_load_balancing_rules`(`id`) ON DELETE CASCADE,
  CONSTRAINT `fk_lb_rule_id` FOREIGN KEY(`lb_rule_id`) REFERENCES `load_balancing_rules`(`id`) ON DELETE CASCADE
) ENGINE=InnoDB DEFAULT CHARSET=utf8;

INSERT IGNORE INTO `cloud`.`configuration` VALUES ('Advanced', 'DEFAULT', 'management-server', 'cloud.dns.name', null, 'DNS name of the cloud for the GSLB service');

INSERT IGNORE INTO `cloud`.`configuration` VALUES ('Account Defaults', 'DEFAULT', 'management-server', 'max.account.cpus', '40', 'The default maximum number of cpu cores that can be used for an account');
INSERT IGNORE INTO `cloud`.`configuration` VALUES ('Account Defaults', 'DEFAULT', 'management-server', 'max.account.memory', '40960', 'The default maximum memory (in MiB) that can be used for an account');
INSERT IGNORE INTO `cloud`.`configuration` VALUES ('Account Defaults', 'DEFAULT', 'management-server', 'max.account.primary.storage', '200', 'The default maximum primary storage space (in GiB) that can be used for an account');
INSERT IGNORE INTO `cloud`.`configuration` VALUES ('Account Defaults', 'DEFAULT', 'management-server', 'max.account.secondary.storage', '400', 'The default maximum secondary storage space (in GiB) that can be used for an account');
INSERT IGNORE INTO `cloud`.`configuration` VALUES ('Project Defaults', 'DEFAULT', 'management-server', 'max.project.cpus', '40', 'The default maximum number of cpu cores that can be used for a project');
INSERT IGNORE INTO `cloud`.`configuration` VALUES ('Project Defaults', 'DEFAULT', 'management-server', 'max.project.memory', '40960', 'The default maximum memory (in MiB) that can be used for a project');
INSERT IGNORE INTO `cloud`.`configuration` VALUES ('Project Defaults', 'DEFAULT', 'management-server', 'max.project.primary.storage', '200', 'The default maximum primary storage space (in GiB) that can be used for a project');
INSERT IGNORE INTO `cloud`.`configuration` VALUES ('Project Defaults', 'DEFAULT', 'management-server', 'max.project.secondary.storage', '400', 'The default maximum secondary storage space (in GiB) that can be used for a project');



ALTER TABLE `cloud`.`remote_access_vpn` ADD COLUMN `id` bigint unsigned NOT NULL UNIQUE AUTO_INCREMENT COMMENT 'id';
ALTER TABLE `cloud`.`remote_access_vpn` ADD COLUMN `uuid` varchar(40) UNIQUE;

-- START: support for LXC

INSERT IGNORE INTO `cloud`.`hypervisor_capabilities`(uuid, hypervisor_type, hypervisor_version, max_guests_limit, security_group_enabled) VALUES (UUID(), 'LXC', 'default', 50, 1);
ALTER TABLE `cloud`.`physical_network_traffic_types` ADD COLUMN `lxc_network_label` varchar(255) DEFAULT 'cloudbr0' COMMENT 'The network name label of the physical device dedicated to this traffic on a LXC host';

UPDATE configuration SET value='KVM,XenServer,VMware,BareMetal,Ovm,LXC' WHERE name='hypervisor.list';

INSERT INTO `cloud`.`vm_template` (id, uuid, unique_name, name, public, created, type, hvm, bits, account_id, url, checksum, enable_password, display_text, format, guest_os_id, featured, cross_zones, hypervisor_type)
     VALUES (10, UUID(), 'routing-10', 'SystemVM Template (LXC)', 0, now(), 'SYSTEM', 0, 64, 1, 'http://download.cloud.com/templates/acton/acton-systemvm-02062012.qcow2.bz2', '2755de1f9ef2ce4d6f2bee2efbb4da92', 0, 'SystemVM Template (LXC)', 'QCOW2', 15, 0, 1, 'LXC');

ALTER TABLE `cloud`.`user_vm` MODIFY user_data TEXT(32768);

-- END: support for LXC

CREATE TABLE `cloud`.`vm_snapshots` (
  `id` bigint(20) unsigned NOT NULL auto_increment COMMENT 'Primary Key',
  `uuid` varchar(40) NOT NULL,
  `name` varchar(255) NOT NULL,
  `display_name` varchar(255) default NULL,
  `description` varchar(255) default NULL,
  `vm_id` bigint(20) unsigned NOT NULL,
  `account_id` bigint(20) unsigned NOT NULL,
  `domain_id` bigint(20) unsigned NOT NULL,
  `vm_snapshot_type` varchar(32) default NULL,
  `state` varchar(32) NOT NULL,
  `parent` bigint unsigned default NULL,
  `current` int(1) unsigned default NULL,
  `update_count` bigint unsigned NOT NULL DEFAULT 0,
  `updated` datetime default NULL,
  `created` datetime default NULL,
  `removed` datetime default NULL,
  PRIMARY KEY  (`id`),
  CONSTRAINT UNIQUE KEY `uc_vm_snapshots_uuid` (`uuid`),
  INDEX `vm_snapshots_name` (`name`),
  INDEX `vm_snapshots_vm_id` (`vm_id`),
  INDEX `vm_snapshots_account_id` (`account_id`),
  INDEX `vm_snapshots_display_name` (`display_name`),
  INDEX `vm_snapshots_removed` (`removed`),
  INDEX `vm_snapshots_parent` (`parent`),
  CONSTRAINT `fk_vm_snapshots_vm_id__vm_instance_id` FOREIGN KEY `fk_vm_snapshots_vm_id__vm_instance_id` (`vm_id`) REFERENCES `vm_instance` (`id`),
  CONSTRAINT `fk_vm_snapshots_account_id__account_id` FOREIGN KEY `fk_vm_snapshots_account_id__account_id` (`account_id`) REFERENCES `account` (`id`),
  CONSTRAINT `fk_vm_snapshots_domain_id__domain_id` FOREIGN KEY `fk_vm_snapshots_domain_id__domain_id` (`domain_id`) REFERENCES `domain` (`id`)
) ENGINE=InnoDB DEFAULT CHARSET=utf8;

ALTER TABLE `cloud`.`hypervisor_capabilities` ADD COLUMN `vm_snapshot_enabled` tinyint(1) DEFAULT 0 NOT NULL COMMENT 'Whether VM snapshot is supported by hypervisor';
UPDATE `cloud`.`hypervisor_capabilities` SET `vm_snapshot_enabled`=1 WHERE `hypervisor_type` in ('VMware', 'XenServer');

CREATE TABLE `cloud`.`service_offering_details` (
  `id` bigint unsigned NOT NULL auto_increment,
  `service_offering_id` bigint unsigned NOT NULL COMMENT 'service offering id',
  `name` varchar(255) NOT NULL,
  `value` varchar(255) NOT NULL,
  PRIMARY KEY (`id`),
  CONSTRAINT `fk_service_offering_details__service_offering_id` FOREIGN KEY (`service_offering_id`) REFERENCES `service_offering`(`id`) ON DELETE CASCADE,
  CONSTRAINT UNIQUE KEY `uk_service_offering_id_name` (`service_offering_id`, `name`)
) ENGINE=InnoDB DEFAULT CHARSET=utf8;

DROP VIEW IF EXISTS `cloud`.`user_vm_view`;
CREATE VIEW `cloud`.`user_vm_view` AS
    select
        vm_instance.id id,
        vm_instance.name name,
        user_vm.display_name display_name,
        user_vm.user_data user_data,
        account.id account_id,
        account.uuid account_uuid,
        account.account_name account_name,
        account.type account_type,
        domain.id domain_id,
        domain.uuid domain_uuid,
        domain.name domain_name,
        domain.path domain_path,
        projects.id project_id,
        projects.uuid project_uuid,
        projects.name project_name,
        instance_group.id instance_group_id,
        instance_group.uuid instance_group_uuid,
        instance_group.name instance_group_name,
        vm_instance.uuid uuid,
        vm_instance.last_host_id last_host_id,
        vm_instance.vm_type type,
        vm_instance.vnc_password vnc_password,
        vm_instance.limit_cpu_use limit_cpu_use,
        vm_instance.created created,
        vm_instance.state state,
        vm_instance.removed removed,
        vm_instance.ha_enabled ha_enabled,
        vm_instance.hypervisor_type hypervisor_type,
        vm_instance.instance_name instance_name,
        vm_instance.guest_os_id guest_os_id,
        guest_os.uuid guest_os_uuid,
        vm_instance.pod_id pod_id,
        host_pod_ref.uuid pod_uuid,
        vm_instance.private_ip_address private_ip_address,
        vm_instance.private_mac_address private_mac_address,
        vm_instance.vm_type vm_type,
        data_center.id data_center_id,
        data_center.uuid data_center_uuid,
        data_center.name data_center_name,
        data_center.networktype data_center_type,
        data_center.is_security_group_enabled security_group_enabled,
        host.id host_id,
        host.uuid host_uuid,
        host.name host_name,
        vm_template.id template_id,
        vm_template.uuid template_uuid,
        vm_template.name template_name,
        vm_template.display_text template_display_text,
        vm_template.enable_password password_enabled,
        iso.id iso_id,
        iso.uuid iso_uuid,
        iso.name iso_name,
        iso.display_text iso_display_text,
        service_offering.id service_offering_id,
        disk_offering.uuid service_offering_uuid,
        service_offering.cpu cpu,
        service_offering.speed speed,
        service_offering.ram_size ram_size,
        disk_offering.name service_offering_name,
        storage_pool.id pool_id,
        storage_pool.uuid pool_uuid,
        storage_pool.pool_type pool_type,
        volumes.id volume_id,
        volumes.uuid volume_uuid,
        volumes.device_id volume_device_id,
        volumes.volume_type volume_type,
        security_group.id security_group_id,
        security_group.uuid security_group_uuid,
        security_group.name security_group_name,
        security_group.description security_group_description,
        nics.id nic_id,
        nics.uuid nic_uuid,
        nics.network_id network_id,
        nics.ip4_address ip_address,
        nics.ip6_address ip6_address,
        nics.ip6_gateway ip6_gateway,
        nics.ip6_cidr ip6_cidr,
        nics.default_nic is_default_nic,
        nics.gateway gateway,
        nics.netmask netmask,
        nics.mac_address mac_address,
        nics.broadcast_uri broadcast_uri,
        nics.isolation_uri isolation_uri,
        vpc.id vpc_id,
        vpc.uuid vpc_uuid,
        networks.uuid network_uuid,
        networks.name network_name,
        networks.traffic_type traffic_type,
        networks.guest_type guest_type,
        user_ip_address.id public_ip_id,
        user_ip_address.uuid public_ip_uuid,
        user_ip_address.public_ip_address public_ip_address,
        ssh_keypairs.keypair_name keypair_name,
        resource_tags.id tag_id,
        resource_tags.uuid tag_uuid,
        resource_tags.key tag_key,
        resource_tags.value tag_value,
        resource_tags.domain_id tag_domain_id,
        resource_tags.account_id tag_account_id,
        resource_tags.resource_id tag_resource_id,
        resource_tags.resource_uuid tag_resource_uuid,
        resource_tags.resource_type tag_resource_type,
        resource_tags.customer tag_customer,
        async_job.id job_id,
        async_job.uuid job_uuid,
        async_job.job_status job_status,
        async_job.account_id job_account_id,
    affinity_group.id affinity_group_id,
        affinity_group.uuid affinity_group_uuid,
        affinity_group.name affinity_group_name,
        affinity_group.description affinity_group_description
    from
        `cloud`.`user_vm`
            inner join
        `cloud`.`vm_instance` ON vm_instance.id = user_vm.id
            and vm_instance.removed is NULL
            inner join
        `cloud`.`account` ON vm_instance.account_id = account.id
            inner join
        `cloud`.`domain` ON vm_instance.domain_id = domain.id
            left join
        `cloud`.`guest_os` ON vm_instance.guest_os_id = guest_os.id
            left join
        `cloud`.`host_pod_ref` ON vm_instance.pod_id = host_pod_ref.id
            left join
        `cloud`.`projects` ON projects.project_account_id = account.id
            left join
        `cloud`.`instance_group_vm_map` ON vm_instance.id = instance_group_vm_map.instance_id
            left join
        `cloud`.`instance_group` ON instance_group_vm_map.group_id = instance_group.id
            left join
        `cloud`.`data_center` ON vm_instance.data_center_id = data_center.id
            left join
        `cloud`.`host` ON vm_instance.host_id = host.id
            left join
        `cloud`.`vm_template` ON vm_instance.vm_template_id = vm_template.id
            left join
        `cloud`.`vm_template` iso ON iso.id = user_vm.iso_id
            left join
        `cloud`.`service_offering` ON vm_instance.service_offering_id = service_offering.id
            left join
        `cloud`.`disk_offering` ON vm_instance.service_offering_id = disk_offering.id
            left join
        `cloud`.`volumes` ON vm_instance.id = volumes.instance_id
            left join
        `cloud`.`storage_pool` ON volumes.pool_id = storage_pool.id
            left join
        `cloud`.`security_group_vm_map` ON vm_instance.id = security_group_vm_map.instance_id
            left join
        `cloud`.`security_group` ON security_group_vm_map.security_group_id = security_group.id
            left join
        `cloud`.`nics` ON vm_instance.id = nics.instance_id
            left join
        `cloud`.`networks` ON nics.network_id = networks.id
            left join
        `cloud`.`vpc` ON networks.vpc_id = vpc.id
            left join
        `cloud`.`user_ip_address` ON user_ip_address.vm_id = vm_instance.id
            left join
        `cloud`.`user_vm_details` ON user_vm_details.vm_id = vm_instance.id
            and user_vm_details.name = 'SSH.PublicKey'
            left join
        `cloud`.`ssh_keypairs` ON ssh_keypairs.public_key = user_vm_details.value
            left join
        `cloud`.`resource_tags` ON resource_tags.resource_id = vm_instance.id
            and resource_tags.resource_type = 'UserVm'
            left join
        `cloud`.`async_job` ON async_job.instance_id = vm_instance.id
            and async_job.instance_type = 'VirtualMachine'
            and async_job.job_status = 0
            left join
        `cloud`.`affinity_group_vm_map` ON vm_instance.id = affinity_group_vm_map.instance_id
      left join
        `cloud`.`affinity_group` ON affinity_group_vm_map.affinity_group_id = affinity_group.id;

DROP VIEW IF EXISTS `cloud`.`affinity_group_view`;
CREATE VIEW `cloud`.`affinity_group_view` AS
    select
        affinity_group.id id,
        affinity_group.name name,
        affinity_group.type type,
        affinity_group.description description,
        affinity_group.uuid uuid,
        account.id account_id,
        account.uuid account_uuid,
        account.account_name account_name,
        account.type account_type,
        domain.id domain_id,
        domain.uuid domain_uuid,
        domain.name domain_name,
        domain.path domain_path,
        vm_instance.id vm_id,
        vm_instance.uuid vm_uuid,
        vm_instance.name vm_name,
        vm_instance.state vm_state,
        user_vm.display_name vm_display_name
    from
        `cloud`.`affinity_group`
            inner join
        `cloud`.`account` ON affinity_group.account_id = account.id
            inner join
        `cloud`.`domain` ON affinity_group.domain_id = domain.id
            left join
        `cloud`.`affinity_group_vm_map` ON affinity_group.id = affinity_group_vm_map.affinity_group_id
            left join
        `cloud`.`vm_instance` ON vm_instance.id = affinity_group_vm_map.instance_id
            left join
        `cloud`.`user_vm` ON user_vm.id = vm_instance.id;

DROP VIEW IF EXISTS `cloud`.`host_view`;
CREATE VIEW `cloud`.`host_view` AS
    select
        host.id,
        host.uuid,
        host.name,
        host.status,
        host.disconnected,
        host.type,
        host.private_ip_address,
        host.version,
        host.hypervisor_type,
        host.hypervisor_version,
        host.capabilities,
        host.last_ping,
        host.created,
        host.removed,
        host.resource_state,
        host.mgmt_server_id,
        host.cpus,
        host.speed,
        host.ram,
        cluster.id cluster_id,
        cluster.uuid cluster_uuid,
        cluster.name cluster_name,
        cluster.cluster_type,
        data_center.id data_center_id,
        data_center.uuid data_center_uuid,
        data_center.name data_center_name,
        data_center.networktype data_center_type,
        host_pod_ref.id pod_id,
        host_pod_ref.uuid pod_uuid,
        host_pod_ref.name pod_name,
        host_tags.tag,
        guest_os_category.id guest_os_category_id,
        guest_os_category.uuid guest_os_category_uuid,
        guest_os_category.name guest_os_category_name,
        mem_caps.used_capacity memory_used_capacity,
        mem_caps.reserved_capacity memory_reserved_capacity,
        cpu_caps.used_capacity cpu_used_capacity,
        cpu_caps.reserved_capacity cpu_reserved_capacity,
        async_job.id job_id,
        async_job.uuid job_uuid,
        async_job.job_status job_status,
        async_job.account_id job_account_id
    from
        `cloud`.`host`
            left join
        `cloud`.`cluster` ON host.cluster_id = cluster.id
            left join
        `cloud`.`data_center` ON host.data_center_id = data_center.id
            left join
        `cloud`.`host_pod_ref` ON host.pod_id = host_pod_ref.id
            left join
        `cloud`.`host_details` ON host.id = host_details.host_id
            and host_details.name = 'guest.os.category.id'
            left join
        `cloud`.`guest_os_category` ON guest_os_category.id = CONVERT( host_details.value , UNSIGNED)
            left join
        `cloud`.`host_tags` ON host_tags.host_id = host.id
            left join
        `cloud`.`op_host_capacity` mem_caps ON host.id = mem_caps.host_id
            and mem_caps.capacity_type = 0
            left join
        `cloud`.`op_host_capacity` cpu_caps ON host.id = cpu_caps.host_id
            and cpu_caps.capacity_type = 1
            left join
        `cloud`.`async_job` ON async_job.instance_id = host.id
            and async_job.instance_type = 'Host'
            and async_job.job_status = 0;

DROP VIEW IF EXISTS `cloud`.`storage_pool_view`;
CREATE VIEW `cloud`.`storage_pool_view` AS
    select
        storage_pool.id,
        storage_pool.uuid,
        storage_pool.name,
        storage_pool.status,
        storage_pool.path,
        storage_pool.pool_type,
        storage_pool.host_address,
        storage_pool.created,
        storage_pool.removed,
        storage_pool.capacity_bytes,
        storage_pool.capacity_iops,
        storage_pool.scope,
        storage_pool.hypervisor,
        cluster.id cluster_id,
        cluster.uuid cluster_uuid,
        cluster.name cluster_name,
        cluster.cluster_type,
        data_center.id data_center_id,
        data_center.uuid data_center_uuid,
	data_center.name data_center_name,
        data_center.networktype data_center_type,
        host_pod_ref.id pod_id,
        host_pod_ref.uuid pod_uuid,
        host_pod_ref.name pod_name,
        storage_pool_details.name tag,
        op_host_capacity.used_capacity disk_used_capacity,
        op_host_capacity.reserved_capacity disk_reserved_capacity,
        async_job.id job_id,
        async_job.uuid job_uuid,
        async_job.job_status job_status,
        async_job.account_id job_account_id
    from
        `cloud`.`storage_pool`
            left join
        `cloud`.`cluster` ON storage_pool.cluster_id = cluster.id
            left join
        `cloud`.`data_center` ON storage_pool.data_center_id = data_center.id
            left join
        `cloud`.`host_pod_ref` ON storage_pool.pod_id = host_pod_ref.id
            left join
        `cloud`.`storage_pool_details` ON storage_pool_details.pool_id = storage_pool.id
            and storage_pool_details.value = 'true'
            left join
        `cloud`.`op_host_capacity` ON storage_pool.id = op_host_capacity.host_id
            and op_host_capacity.capacity_type = 3
            left join
        `cloud`.`async_job` ON async_job.instance_id = storage_pool.id
            and async_job.instance_type = 'StoragePool'
            and async_job.job_status = 0;


DROP VIEW IF EXISTS `cloud`.`domain_router_view`;
CREATE VIEW `cloud`.`domain_router_view` AS
    select
        vm_instance.id id,
        vm_instance.name name,
        account.id account_id,
        account.uuid account_uuid,
        account.account_name account_name,
        account.type account_type,
        domain.id domain_id,
        domain.uuid domain_uuid,
        domain.name domain_name,
        domain.path domain_path,
        projects.id project_id,
        projects.uuid project_uuid,
        projects.name project_name,
        vm_instance.uuid uuid,
        vm_instance.created created,
        vm_instance.state state,
        vm_instance.removed removed,
        vm_instance.pod_id pod_id,
        vm_instance.instance_name instance_name,
        host_pod_ref.uuid pod_uuid,
        data_center.id data_center_id,
        data_center.uuid data_center_uuid,
        data_center.name data_center_name,
        data_center.networktype data_center_type,
        data_center.dns1 dns1,
        data_center.dns2 dns2,
        data_center.ip6_dns1 ip6_dns1,
        data_center.ip6_dns2 ip6_dns2,
        host.id host_id,
        host.uuid host_uuid,
        host.name host_name,
        vm_template.id template_id,
        vm_template.uuid template_uuid,
        service_offering.id service_offering_id,
        disk_offering.uuid service_offering_uuid,
        disk_offering.name service_offering_name,
        nics.id nic_id,
        nics.uuid nic_uuid,
        nics.network_id network_id,
        nics.ip4_address ip_address,
        nics.ip6_address ip6_address,
        nics.ip6_gateway ip6_gateway,
        nics.ip6_cidr ip6_cidr,
        nics.default_nic is_default_nic,
        nics.gateway gateway,
        nics.netmask netmask,
        nics.mac_address mac_address,
        nics.broadcast_uri broadcast_uri,
        nics.isolation_uri isolation_uri,
        vpc.id vpc_id,
        vpc.uuid vpc_uuid,
        networks.uuid network_uuid,
        networks.name network_name,
        networks.network_domain network_domain,
        networks.traffic_type traffic_type,
        networks.guest_type guest_type,
        async_job.id job_id,
        async_job.uuid job_uuid,
        async_job.job_status job_status,
        async_job.account_id job_account_id,
        domain_router.template_version template_version,
        domain_router.scripts_version scripts_version,
        domain_router.is_redundant_router is_redundant_router,
        domain_router.redundant_state redundant_state,
        domain_router.stop_pending stop_pending,
        domain_router.role role
    from
        `cloud`.`domain_router`
            inner join
        `cloud`.`vm_instance` ON vm_instance.id = domain_router.id
            inner join
        `cloud`.`account` ON vm_instance.account_id = account.id
            inner join
        `cloud`.`domain` ON vm_instance.domain_id = domain.id
            left join
        `cloud`.`host_pod_ref` ON vm_instance.pod_id = host_pod_ref.id
            left join
        `cloud`.`projects` ON projects.project_account_id = account.id
            left join
        `cloud`.`data_center` ON vm_instance.data_center_id = data_center.id
            left join
        `cloud`.`host` ON vm_instance.host_id = host.id
            left join
        `cloud`.`vm_template` ON vm_instance.vm_template_id = vm_template.id
            left join
        `cloud`.`service_offering` ON vm_instance.service_offering_id = service_offering.id
            left join
        `cloud`.`disk_offering` ON vm_instance.service_offering_id = disk_offering.id
            left join
        `cloud`.`nics` ON vm_instance.id = nics.instance_id and nics.removed is null
            left join
        `cloud`.`networks` ON nics.network_id = networks.id
            left join
        `cloud`.`vpc` ON domain_router.vpc_id = vpc.id and vpc.removed is null
            left join
        `cloud`.`async_job` ON async_job.instance_id = vm_instance.id
            and async_job.instance_type = 'DomainRouter'
            and async_job.job_status = 0;

CREATE TABLE `cloud`.`external_cisco_vnmc_devices` (
  `id` bigint unsigned NOT NULL AUTO_INCREMENT COMMENT 'id',
  `uuid` varchar(255) UNIQUE,
  `physical_network_id` bigint unsigned NOT NULL COMMENT 'id of the physical network in to which cisco vnmc device is added',
  `provider_name` varchar(255) NOT NULL COMMENT 'Service Provider name corresponding to this cisco vnmc device',
  `device_name` varchar(255) NOT NULL COMMENT 'name of the cisco vnmc device',
  `host_id` bigint unsigned NOT NULL COMMENT 'host id coresponding to the external cisco vnmc device',
  PRIMARY KEY (`id`),
  CONSTRAINT `fk_external_cisco_vnmc_devices__host_id` FOREIGN KEY (`host_id`) REFERENCES `host`(`id`) ON DELETE CASCADE,
  CONSTRAINT `fk_external_cisco_vnmc_devices__physical_network_id` FOREIGN KEY (`physical_network_id`) REFERENCES `physical_network`(`id`) ON DELETE CASCADE
) ENGINE=InnoDB DEFAULT CHARSET=utf8;

CREATE TABLE `cloud`.`external_cisco_asa1000v_devices` (
  `id` bigint unsigned NOT NULL AUTO_INCREMENT COMMENT 'id',
  `uuid` varchar(255) UNIQUE,
  `physical_network_id` bigint unsigned NOT NULL COMMENT 'id of the physical network in to which cisco asa1kv device is added',
  `management_ip` varchar(255) UNIQUE NOT NULL COMMENT 'mgmt. ip of cisco asa1kv device',
  `in_port_profile` varchar(255) NOT NULL COMMENT 'inside port profile name of cisco asa1kv device',
  `cluster_id` bigint unsigned NOT NULL COMMENT 'id of the Vmware cluster to which cisco asa1kv device is attached (cisco n1kv switch)',
  PRIMARY KEY (`id`),
  CONSTRAINT `fk_external_cisco_asa1000v_devices__physical_network_id` FOREIGN KEY (`physical_network_id`) REFERENCES `physical_network`(`id`) ON DELETE CASCADE,
  CONSTRAINT `fk_external_cisco_asa1000v_devices__cluster_id` FOREIGN KEY (`cluster_id`) REFERENCES `cluster`(`id`) ON DELETE CASCADE
) ENGINE=InnoDB DEFAULT CHARSET=utf8;

CREATE TABLE `cloud`.`network_asa1000v_map` (
  `id` bigint unsigned NOT NULL AUTO_INCREMENT COMMENT 'id',
  `network_id` bigint unsigned NOT NULL UNIQUE COMMENT 'id of guest network',
  `asa1000v_id` bigint unsigned NOT NULL UNIQUE COMMENT 'id of asa1000v device',
  PRIMARY KEY (`id`),
  CONSTRAINT `fk_network_asa1000v_map__network_id` FOREIGN KEY (`network_id`) REFERENCES `networks`(`id`) ON DELETE CASCADE,
  CONSTRAINT `fk_network_asa1000v_map__asa1000v_id` FOREIGN KEY (`asa1000v_id`) REFERENCES `external_cisco_asa1000v_devices`(`id`) ON DELETE CASCADE
) ENGINE=InnoDB DEFAULT CHARSET=utf8;

CREATE TABLE `cloud`.`vmware_data_center` (
  `id` bigint unsigned NOT NULL AUTO_INCREMENT COMMENT 'id',
  `uuid` varchar(255) UNIQUE,
  `name` varchar(255) NOT NULL COMMENT 'Name of VMware datacenter',
  `guid` varchar(255) NOT NULL UNIQUE COMMENT 'id of VMware datacenter',
  `vcenter_host` varchar(255) NOT NULL COMMENT 'vCenter host containing this VMware datacenter',
  `username` varchar(255) NOT NULL COMMENT 'Name of vCenter host user',
  `password` varchar(255) NOT NULL COMMENT 'Password of vCenter host user',
  PRIMARY KEY (`id`)
) ENGINE=InnoDB DEFAULT CHARSET=utf8;

CREATE TABLE `cloud`.`vmware_data_center_zone_map` (
  `id` bigint unsigned NOT NULL AUTO_INCREMENT COMMENT 'id',
  `zone_id` bigint unsigned NOT NULL UNIQUE COMMENT 'id of CloudStack zone',
  `vmware_data_center_id` bigint unsigned NOT NULL UNIQUE COMMENT 'id of VMware datacenter',
  PRIMARY KEY (`id`),
  CONSTRAINT `fk_vmware_data_center_zone_map__vmware_data_center_id` FOREIGN KEY (`vmware_data_center_id`) REFERENCES `vmware_data_center`(`id`) ON DELETE CASCADE
) ENGINE=InnoDB DEFAULT CHARSET=utf8;

CREATE TABLE `cloud`.`legacy_zones` (
  `id` bigint unsigned NOT NULL AUTO_INCREMENT COMMENT 'id',
  `zone_id` bigint unsigned NOT NULL UNIQUE COMMENT 'id of CloudStack zone',
  PRIMARY KEY (`id`),
  CONSTRAINT `fk_legacy_zones__zone_id` FOREIGN KEY (`zone_id`) REFERENCES `data_center`(`id`) ON DELETE CASCADE
) ENGINE=InnoDB DEFAULT CHARSET=utf8;

ALTER TABLE `cloud`.`network_offerings` ADD COLUMN `eip_associate_public_ip` int(1) unsigned NOT NULL DEFAULT 0 COMMENT 'true if public IP is associated with user VM creation by default when EIP service is enabled.' AFTER `elastic_ip_service`;


CREATE TABLE `cloud`.`op_host_planner_reservation` (
  `id` bigint unsigned NOT NULL auto_increment,
  `data_center_id` bigint unsigned NOT NULL,
  `pod_id` bigint unsigned,
  `cluster_id` bigint unsigned,
  `host_id` bigint unsigned,
  `resource_usage` varchar(255) COMMENT 'Shared(between planners) Vs Dedicated (exclusive usage to a planner)',
  PRIMARY KEY  (`id`),
  INDEX `i_op_host_planner_reservation__host_resource_usage`(`host_id`, `resource_usage`),
  CONSTRAINT `fk_planner_reservation__host_id` FOREIGN KEY (`host_id`) REFERENCES `host`(`id`) ON DELETE CASCADE,
  CONSTRAINT `fk_planner_reservation__data_center_id` FOREIGN KEY (`data_center_id`) REFERENCES `cloud`.`data_center`(`id`) ON DELETE CASCADE,
  CONSTRAINT `fk_planner_reservation__pod_id` FOREIGN KEY (`pod_id`) REFERENCES `cloud`.`host_pod_ref`(`id`) ON DELETE CASCADE,
  CONSTRAINT `fk_planner_reservation__cluster_id` FOREIGN KEY (`cluster_id`) REFERENCES `cloud`.`cluster`(`id`) ON DELETE CASCADE
) ENGINE=InnoDB DEFAULT CHARSET=utf8;

ALTER TABLE `cloud`.`service_offering` ADD COLUMN `deployment_planner` varchar(255) COMMENT 'Planner heuristics used to deploy a VM of this offering; if null global config vm.deployment.planner is used';

INSERT IGNORE INTO `cloud`.`configuration` VALUES ('Advanced', 'DEFAULT', 'management-server', 'vm.deployment.planner', 'FirstFitPlanner', '[''FirstFitPlanner'', ''UserDispersingPlanner'', ''UserConcentratedPodPlanner'']: DeploymentPlanner heuristic that will be used for VM deployment.');
INSERT IGNORE INTO `cloud`.`configuration` VALUES ('Advanced', 'DEFAULT', 'management-server', 'host.reservation.release.period', '300000', 'The interval in milliseconds between host reservation release checks');

DROP VIEW IF EXISTS `cloud`.`service_offering_view`;
CREATE VIEW `cloud`.`service_offering_view` AS
    select
        service_offering.id,
        disk_offering.uuid,
        disk_offering.name,
        disk_offering.display_text,
        disk_offering.created,
        disk_offering.tags,
        disk_offering.removed,
        disk_offering.use_local_storage,
        disk_offering.system_use,
        disk_offering.bytes_read_rate,
        disk_offering.bytes_write_rate,
        disk_offering.iops_read_rate,
        disk_offering.iops_write_rate,
        service_offering.cpu,
        service_offering.speed,
        service_offering.ram_size,
        service_offering.nw_rate,
        service_offering.mc_rate,
        service_offering.ha_enabled,
        service_offering.limit_cpu_use,
        service_offering.host_tag,
        service_offering.default_use,
        service_offering.vm_type,
        service_offering.sort_key,
        service_offering.is_volatile,
        service_offering.deployment_planner,
        domain.id domain_id,
        domain.uuid domain_uuid,
        domain.name domain_name,
        domain.path domain_path
    from
        `cloud`.`service_offering`
            inner join
        `cloud`.`disk_offering` ON service_offering.id = disk_offering.id
            left join
        `cloud`.`domain` ON disk_offering.domain_id = domain.id;

-- Add "default" field to account/user tables
ALTER TABLE `cloud`.`account` ADD COLUMN `default` int(1) unsigned NOT NULL DEFAULT '0' COMMENT '1 if account is default';
ALTER TABLE `cloud_usage`.`account` ADD COLUMN `default` int(1) unsigned NOT NULL DEFAULT '0' COMMENT '1 if account is default';
ALTER TABLE `cloud`.`user` ADD COLUMN `default` int(1) unsigned NOT NULL DEFAULT '0' COMMENT '1 if user is default';
UPDATE `cloud`.`account` SET `cloud`.`account`.`default`=1 WHERE id IN (1,2);
UPDATE `cloud_usage`.`account` SET `default`=1 WHERE id IN (1,2);
UPDATE `cloud`.`user` SET `cloud`.`user`.`default`=1 WHERE id IN (1,2);

ALTER VIEW `cloud`.`user_view` AS
    select
        user.id,
        user.uuid,
        user.username,
        user.password,
        user.firstname,
        user.lastname,
        user.email,
        user.state,
        user.api_key,
        user.secret_key,
        user.created,
        user.removed,
        user.timezone,
        user.registration_token,
        user.is_registered,
        user.incorrect_login_attempts,
        user.default,
        account.id account_id,
        account.uuid account_uuid,
        account.account_name account_name,
        account.type account_type,
        domain.id domain_id,
        domain.uuid domain_uuid,
        domain.name domain_name,
        domain.path domain_path,
        async_job.id job_id,
        async_job.uuid job_uuid,
        async_job.job_status job_status,
        async_job.account_id job_account_id
    from
        `cloud`.`user`
            inner join
        `cloud`.`account` ON user.account_id = account.id
            inner join
        `cloud`.`domain` ON account.domain_id = domain.id
            left join
        `cloud`.`async_job` ON async_job.instance_id = user.id
            and async_job.instance_type = 'User'
            and async_job.job_status = 0;


DROP VIEW IF EXISTS `cloud`.`account_view`;
CREATE VIEW `cloud`.`account_view` AS
    select
        account.id,
        account.uuid,
        account.account_name,
        account.type,
        account.state,
        account.removed,
        account.cleanup_needed,
        account.network_domain,
        account.default,
        domain.id domain_id,
        domain.uuid domain_uuid,
        domain.name domain_name,
        domain.path domain_path,
        data_center.id data_center_id,
        data_center.uuid data_center_uuid,
        data_center.name data_center_name,
        account_netstats_view.bytesReceived,
        account_netstats_view.bytesSent,
        vmlimit.max vmLimit,
        vmcount.count vmTotal,
        runningvm.vmcount runningVms,
        stoppedvm.vmcount stoppedVms,
        iplimit.max ipLimit,
        ipcount.count ipTotal,
        free_ip_view.free_ip ipFree,
        volumelimit.max volumeLimit,
        volumecount.count volumeTotal,
        snapshotlimit.max snapshotLimit,
        snapshotcount.count snapshotTotal,
        templatelimit.max templateLimit,
        templatecount.count templateTotal,
        vpclimit.max vpcLimit,
        vpccount.count vpcTotal,
        projectlimit.max projectLimit,
        projectcount.count projectTotal,
        networklimit.max networkLimit,
        networkcount.count networkTotal,
        cpulimit.max cpuLimit,
        cpucount.count cpuTotal,
        memorylimit.max memoryLimit,
        memorycount.count memoryTotal,
        primary_storage_limit.max primaryStorageLimit,
        primary_storage_count.count primaryStorageTotal,
        secondary_storage_limit.max secondaryStorageLimit,
        secondary_storage_count.count secondaryStorageTotal,
        async_job.id job_id,
        async_job.uuid job_uuid,
        async_job.job_status job_status,
        async_job.account_id job_account_id
    from
        `cloud`.`free_ip_view`,
        `cloud`.`account`
            inner join
        `cloud`.`domain` ON account.domain_id = domain.id
            left join
        `cloud`.`data_center` ON account.default_zone_id = data_center.id
            left join
        `cloud`.`account_netstats_view` ON account.id = account_netstats_view.account_id
            left join
        `cloud`.`resource_limit` vmlimit ON account.id = vmlimit.account_id
            and vmlimit.type = 'user_vm'
            left join
        `cloud`.`resource_count` vmcount ON account.id = vmcount.account_id
            and vmcount.type = 'user_vm'
            left join
        `cloud`.`account_vmstats_view` runningvm ON account.id = runningvm.account_id
            and runningvm.state = 'Running'
            left join
        `cloud`.`account_vmstats_view` stoppedvm ON account.id = stoppedvm.account_id
           and stoppedvm.state = 'Stopped'
            left join
        `cloud`.`resource_limit` iplimit ON account.id = iplimit.account_id
            and iplimit.type = 'public_ip'
            left join
        `cloud`.`resource_count` ipcount ON account.id = ipcount.account_id
            and ipcount.type = 'public_ip'
            left join
        `cloud`.`resource_limit` volumelimit ON account.id = volumelimit.account_id
            and volumelimit.type = 'volume'
            left join
        `cloud`.`resource_count` volumecount ON account.id = volumecount.account_id
            and volumecount.type = 'volume'
            left join
        `cloud`.`resource_limit` snapshotlimit ON account.id = snapshotlimit.account_id
            and snapshotlimit.type = 'snapshot'
            left join
        `cloud`.`resource_count` snapshotcount ON account.id = snapshotcount.account_id
            and snapshotcount.type = 'snapshot'
            left join
        `cloud`.`resource_limit` templatelimit ON account.id = templatelimit.account_id
            and templatelimit.type = 'template'
            left join
        `cloud`.`resource_count` templatecount ON account.id = templatecount.account_id
            and templatecount.type = 'template'
            left join
        `cloud`.`resource_limit` vpclimit ON account.id = vpclimit.account_id
            and vpclimit.type = 'vpc'
            left join
        `cloud`.`resource_count` vpccount ON account.id = vpccount.account_id
            and vpccount.type = 'vpc'
            left join
        `cloud`.`resource_limit` projectlimit ON account.id = projectlimit.account_id
            and projectlimit.type = 'project'
            left join
        `cloud`.`resource_count` projectcount ON account.id = projectcount.account_id
            and projectcount.type = 'project'
            left join
        `cloud`.`resource_limit` networklimit ON account.id = networklimit.account_id
            and networklimit.type = 'network'
            left join
        `cloud`.`resource_count` networkcount ON account.id = networkcount.account_id
            and networkcount.type = 'network'
            left join
        `cloud`.`resource_limit` cpulimit ON account.id = cpulimit.account_id
            and cpulimit.type = 'cpu'
            left join
        `cloud`.`resource_count` cpucount ON account.id = cpucount.account_id
            and cpucount.type = 'cpu'
            left join
        `cloud`.`resource_limit` memorylimit ON account.id = memorylimit.account_id
            and memorylimit.type = 'memory'
            left join
        `cloud`.`resource_count` memorycount ON account.id = memorycount.account_id
            and memorycount.type = 'memory'
            left join
        `cloud`.`resource_limit` primary_storage_limit ON account.id = primary_storage_limit.account_id
            and primary_storage_limit.type = 'primary_storage'
            left join
        `cloud`.`resource_count` primary_storage_count ON account.id = primary_storage_count.account_id
            and primary_storage_count.type = 'primary_storage'
            left join
        `cloud`.`resource_limit` secondary_storage_limit ON account.id = secondary_storage_limit.account_id
            and secondary_storage_limit.type = 'secondary_storage'
            left join
        `cloud`.`resource_count` secondary_storage_count ON account.id = secondary_storage_count.account_id
            and secondary_storage_count.type = 'secondary_storage'
            left join
        `cloud`.`async_job` ON async_job.instance_id = account.id
            and async_job.instance_type = 'Account'
            and async_job.job_status = 0;



ALTER TABLE `cloud`.`load_balancing_rules` ADD COLUMN `source_ip_address` varchar(40) COMMENT 'source ip address for the load balancer rule';
ALTER TABLE `cloud`.`load_balancing_rules` ADD COLUMN `source_ip_address_network_id` bigint unsigned COMMENT 'the id of the network where source ip belongs to';
ALTER TABLE `cloud`.`load_balancing_rules` ADD COLUMN `scheme` varchar(40) NOT NULL COMMENT 'load balancer scheme; can be Internal or Public';
UPDATE `cloud`.`load_balancing_rules` SET `scheme`='Public';



-- Add details talbe for the network offering
CREATE TABLE `cloud`.`network_offering_details` (
  `id` bigint unsigned NOT NULL auto_increment,
  `network_offering_id` bigint unsigned NOT NULL COMMENT 'network offering id',
  `name` varchar(255) NOT NULL,
  `value` varchar(1024) NOT NULL,
  PRIMARY KEY (`id`),
  CONSTRAINT `fk_network_offering_details__network_offering_id` FOREIGN KEY `fk_network_offering_details__network_offering_id`(`network_offering_id`) REFERENCES `network_offerings`(`id`) ON DELETE CASCADE
) ENGINE=InnoDB DEFAULT CHARSET=utf8;

-- Change the constraint for the network service map table. Now we support multiple provider for the same service
ALTER TABLE `cloud`.`ntwk_service_map` DROP FOREIGN KEY `fk_ntwk_service_map__network_id`;
ALTER TABLE `cloud`.`ntwk_service_map` DROP INDEX `network_id`;

ALTER TABLE `cloud`.`ntwk_service_map` ADD UNIQUE `network_id` (`network_id`,`service`,`provider`);
ALTER TABLE `cloud`.`ntwk_service_map` ADD  CONSTRAINT `fk_ntwk_service_map__network_id` FOREIGN KEY (`network_id`) REFERENCES `networks` (`id`) ON DELETE CASCADE;


ALTER TABLE `cloud`.`network_offerings` ADD COLUMN `internal_lb` int(1) unsigned NOT NULL DEFAULT '0' COMMENT 'true if the network offering supports Internal lb service';
ALTER TABLE `cloud`.`network_offerings` ADD COLUMN `public_lb` int(1) unsigned NOT NULL DEFAULT '0' COMMENT 'true if the network offering supports Public lb service';
UPDATE `cloud`.`network_offerings` SET public_lb=1 where id IN (SELECT DISTINCT network_offering_id FROM `cloud`.`ntwk_offering_service_map` WHERE service='Lb');


INSERT IGNORE INTO `cloud`.`configuration` VALUES ('Advanced', 'DEFAULT', 'NetworkManager', 'internallbvm.service.offering', null, 'Uuid of the service offering used by internal lb vm; if NULL - default system internal lb offering will be used');


alter table `cloud_usage`.`usage_network_offering` add column nic_id bigint(20) unsigned NOT NULL;

CREATE TABLE `cloud`.`portable_ip_range` (
  `id` bigint unsigned NOT NULL UNIQUE AUTO_INCREMENT,
  `uuid` varchar(40),
  `region_id` int unsigned NOT NULL,
  `vlan_id` varchar(255),
  `gateway` varchar(255),
  `netmask` varchar(255),
  `start_ip` varchar(255),
  `end_ip` varchar(255),
  PRIMARY KEY (`id`),
  CONSTRAINT `fk_portableip__region_id` FOREIGN KEY (`region_id`) REFERENCES `region`(`id`)
) ENGINE=InnoDB DEFAULT CHARSET=utf8;

CREATE TABLE `cloud`.`portable_ip_address` (
  `id` bigint unsigned NOT NULL UNIQUE AUTO_INCREMENT,
  `account_id` bigint unsigned NULL,
  `domain_id` bigint unsigned NULL,
  `allocated` datetime NULL COMMENT 'Date portable ip was allocated',
  `state` char(32) NOT NULL default 'Free' COMMENT 'state of the portable ip address',
  `region_id` int unsigned NOT NULL,
  `vlan` varchar(255),
  `gateway` varchar(255),
  `netmask` varchar(255),
  `portable_ip_address` varchar(255),
  `portable_ip_range_id` bigint unsigned NOT NULL,
  `data_center_id` bigint unsigned NULL COMMENT 'zone to which portable IP is associated',
  `physical_network_id` bigint unsigned NULL COMMENT 'physical network id in the zone to which portable IP is associated',
  `network_id` bigint unsigned NULL COMMENT 'guest network to which portable ip address is associated with',
  `vpc_id` bigint unsigned COMMENT 'vpc to which portable ip address is associated with',
  PRIMARY KEY (`id`),
  CONSTRAINT `fk_portable_ip_address__portable_ip_range_id` FOREIGN KEY (`portable_ip_range_id`) REFERENCES `portable_ip_range`(`id`) ON DELETE CASCADE,
  CONSTRAINT `fk_portable_ip_address__region_id` FOREIGN KEY (`region_id`) REFERENCES `region`(`id`) ON DELETE CASCADE
) ENGINE=InnoDB DEFAULT CHARSET=utf8;

ALTER TABLE `cloud`.`user_ip_address` ADD COLUMN is_portable int(1) unsigned NOT NULL default '0';

DROP VIEW IF EXISTS `cloud`.`disk_offering_view`;
CREATE VIEW `cloud`.`disk_offering_view` AS
    select
        disk_offering.id,
        disk_offering.uuid,
        disk_offering.name,
        disk_offering.display_text,
        disk_offering.disk_size,
        disk_offering.min_iops,
        disk_offering.max_iops,
        disk_offering.created,
        disk_offering.tags,
        disk_offering.customized,
        disk_offering.customized_iops,
        disk_offering.removed,
        disk_offering.use_local_storage,
        disk_offering.system_use,
        disk_offering.bytes_read_rate,
        disk_offering.bytes_write_rate,
        disk_offering.iops_read_rate,
        disk_offering.iops_write_rate,
        disk_offering.sort_key,
        disk_offering.type,
  disk_offering.display_offering,
        domain.id domain_id,
        domain.uuid domain_uuid,
        domain.name domain_name,
        domain.path domain_path
    from
        `cloud`.`disk_offering`
            left join
        `cloud`.`domain` ON disk_offering.domain_id = domain.id;

DROP VIEW IF EXISTS `cloud`.`user_vm_view`;
CREATE VIEW `cloud`.`user_vm_view` AS
    select
        vm_instance.id id,
        vm_instance.name name,
        user_vm.display_name display_name,
        user_vm.user_data user_data,
        account.id account_id,
        account.uuid account_uuid,
        account.account_name account_name,
        account.type account_type,
        domain.id domain_id,
        domain.uuid domain_uuid,
        domain.name domain_name,
        domain.path domain_path,
        projects.id project_id,
        projects.uuid project_uuid,
        projects.name project_name,
        instance_group.id instance_group_id,
        instance_group.uuid instance_group_uuid,
        instance_group.name instance_group_name,
        vm_instance.uuid uuid,
        vm_instance.last_host_id last_host_id,
        vm_instance.vm_type type,
        vm_instance.vnc_password vnc_password,
        vm_instance.limit_cpu_use limit_cpu_use,
        vm_instance.created created,
        vm_instance.state state,
        vm_instance.removed removed,
        vm_instance.ha_enabled ha_enabled,
        vm_instance.hypervisor_type hypervisor_type,
        vm_instance.instance_name instance_name,
        vm_instance.guest_os_id guest_os_id,
        vm_instance.display_vm display_vm,
        guest_os.uuid guest_os_uuid,
        vm_instance.pod_id pod_id,
        host_pod_ref.uuid pod_uuid,
        vm_instance.private_ip_address private_ip_address,
        vm_instance.private_mac_address private_mac_address,
        vm_instance.vm_type vm_type,
        data_center.id data_center_id,
        data_center.uuid data_center_uuid,
        data_center.name data_center_name,
        data_center.is_security_group_enabled security_group_enabled,
    data_center.networktype data_center_type,
        host.id host_id,
        host.uuid host_uuid,
        host.name host_name,
        vm_template.id template_id,
        vm_template.uuid template_uuid,
        vm_template.name template_name,
        vm_template.display_text template_display_text,
        vm_template.enable_password password_enabled,
        iso.id iso_id,
        iso.uuid iso_uuid,
        iso.name iso_name,
        iso.display_text iso_display_text,
        service_offering.id service_offering_id,
        disk_offering.uuid service_offering_uuid,
        service_offering.cpu cpu,
        service_offering.speed speed,
        service_offering.ram_size ram_size,
        disk_offering.name service_offering_name,
        storage_pool.id pool_id,
        storage_pool.uuid pool_uuid,
        storage_pool.pool_type pool_type,
        volumes.id volume_id,
        volumes.uuid volume_uuid,
        volumes.device_id volume_device_id,
        volumes.volume_type volume_type,
        security_group.id security_group_id,
        security_group.uuid security_group_uuid,
        security_group.name security_group_name,
        security_group.description security_group_description,
        nics.id nic_id,
        nics.uuid nic_uuid,
        nics.network_id network_id,
        nics.ip4_address ip_address,
        nics.ip6_address ip6_address,
        nics.ip6_gateway ip6_gateway,
        nics.ip6_cidr ip6_cidr,
        nics.default_nic is_default_nic,
        nics.gateway gateway,
        nics.netmask netmask,
        nics.mac_address mac_address,
        nics.broadcast_uri broadcast_uri,
        nics.isolation_uri isolation_uri,
        vpc.id vpc_id,
        vpc.uuid vpc_uuid,
        networks.uuid network_uuid,
        networks.name network_name,
        networks.traffic_type traffic_type,
        networks.guest_type guest_type,
        user_ip_address.id public_ip_id,
        user_ip_address.uuid public_ip_uuid,
        user_ip_address.public_ip_address public_ip_address,
        ssh_keypairs.keypair_name keypair_name,
        resource_tags.id tag_id,
        resource_tags.uuid tag_uuid,
        resource_tags.key tag_key,
        resource_tags.value tag_value,
        resource_tags.domain_id tag_domain_id,
        resource_tags.account_id tag_account_id,
        resource_tags.resource_id tag_resource_id,
        resource_tags.resource_uuid tag_resource_uuid,
        resource_tags.resource_type tag_resource_type,
        resource_tags.customer tag_customer,
        async_job.id job_id,
        async_job.uuid job_uuid,
        async_job.job_status job_status,
        async_job.account_id job_account_id,
        affinity_group.id affinity_group_id,
        affinity_group.uuid affinity_group_uuid,
        affinity_group.name affinity_group_name,
        affinity_group.description affinity_group_description,
        vm_instance.dynamically_scalable dynamically_scalable

    from
        `cloud`.`user_vm`
            inner join
        `cloud`.`vm_instance` ON vm_instance.id = user_vm.id
            and vm_instance.removed is NULL
            inner join
        `cloud`.`account` ON vm_instance.account_id = account.id
            inner join
        `cloud`.`domain` ON vm_instance.domain_id = domain.id
            left join
        `cloud`.`guest_os` ON vm_instance.guest_os_id = guest_os.id
            left join
        `cloud`.`host_pod_ref` ON vm_instance.pod_id = host_pod_ref.id
            left join
        `cloud`.`projects` ON projects.project_account_id = account.id
            left join
        `cloud`.`instance_group_vm_map` ON vm_instance.id = instance_group_vm_map.instance_id
            left join
        `cloud`.`instance_group` ON instance_group_vm_map.group_id = instance_group.id
            left join
        `cloud`.`data_center` ON vm_instance.data_center_id = data_center.id
            left join
        `cloud`.`host` ON vm_instance.host_id = host.id
            left join
        `cloud`.`vm_template` ON vm_instance.vm_template_id = vm_template.id
            left join
        `cloud`.`vm_template` iso ON iso.id = user_vm.iso_id
            left join
        `cloud`.`service_offering` ON vm_instance.service_offering_id = service_offering.id
            left join
        `cloud`.`disk_offering` ON vm_instance.service_offering_id = disk_offering.id
            left join
        `cloud`.`volumes` ON vm_instance.id = volumes.instance_id
            left join
        `cloud`.`storage_pool` ON volumes.pool_id = storage_pool.id
            left join
        `cloud`.`security_group_vm_map` ON vm_instance.id = security_group_vm_map.instance_id
            left join
        `cloud`.`security_group` ON security_group_vm_map.security_group_id = security_group.id
            left join
        `cloud`.`nics` ON vm_instance.id = nics.instance_id and nics.removed is null
            left join
        `cloud`.`networks` ON nics.network_id = networks.id
            left join
        `cloud`.`vpc` ON networks.vpc_id = vpc.id and vpc.removed is null
            left join
        `cloud`.`user_ip_address` ON user_ip_address.vm_id = vm_instance.id
            left join
        `cloud`.`user_vm_details` ON user_vm_details.vm_id = vm_instance.id
            and user_vm_details.name = 'SSH.PublicKey'
            left join
        `cloud`.`ssh_keypairs` ON ssh_keypairs.public_key = user_vm_details.value
            left join
        `cloud`.`resource_tags` ON resource_tags.resource_id = vm_instance.id
            and resource_tags.resource_type = 'UserVm'
            left join
        `cloud`.`async_job` ON async_job.instance_id = vm_instance.id
            and async_job.instance_type = 'VirtualMachine'
            and async_job.job_status = 0
            left join
        `cloud`.`affinity_group_vm_map` ON vm_instance.id = affinity_group_vm_map.instance_id
            left join
        `cloud`.`affinity_group` ON affinity_group_vm_map.affinity_group_id = affinity_group.id;

DROP VIEW IF EXISTS `cloud`.`volume_view`;
CREATE VIEW `cloud`.`volume_view` AS
    select
        volumes.id,
        volumes.uuid,
        volumes.name,
        volumes.device_id,
        volumes.volume_type,
        volumes.size,
        volumes.min_iops,
        volumes.max_iops,
        volumes.created,
        volumes.state,
        volumes.attached,
        volumes.removed,
        volumes.pod_id,
  volumes.display_volume,
        volumes.format,
        account.id account_id,
        account.uuid account_uuid,
        account.account_name account_name,
        account.type account_type,
        domain.id domain_id,
        domain.uuid domain_uuid,
        domain.name domain_name,
        domain.path domain_path,
        projects.id project_id,
        projects.uuid project_uuid,
        projects.name project_name,
        data_center.id data_center_id,
        data_center.uuid data_center_uuid,
        data_center.name data_center_name,
  data_center.networktype data_center_type,
        vm_instance.id vm_id,
        vm_instance.uuid vm_uuid,
        vm_instance.name vm_name,
        vm_instance.state vm_state,
        vm_instance.vm_type,
        user_vm.display_name vm_display_name,
        volume_store_ref.size volume_store_size,
        volume_store_ref.download_pct,
        volume_store_ref.download_state,
        volume_store_ref.error_str,
        volume_store_ref.created created_on_store,
        disk_offering.id disk_offering_id,
        disk_offering.uuid disk_offering_uuid,
        disk_offering.name disk_offering_name,
        disk_offering.display_text disk_offering_display_text,
        disk_offering.use_local_storage,
        disk_offering.system_use,
        disk_offering.bytes_read_rate,
        disk_offering.bytes_write_rate,
        disk_offering.iops_read_rate,
        disk_offering.iops_write_rate,
        storage_pool.id pool_id,
        storage_pool.uuid pool_uuid,
        storage_pool.name pool_name,
        cluster.hypervisor_type,
        vm_template.id template_id,
        vm_template.uuid template_uuid,
        vm_template.extractable,
        vm_template.type template_type,
        resource_tags.id tag_id,
        resource_tags.uuid tag_uuid,
        resource_tags.key tag_key,
        resource_tags.value tag_value,
        resource_tags.domain_id tag_domain_id,
        resource_tags.account_id tag_account_id,
        resource_tags.resource_id tag_resource_id,
        resource_tags.resource_uuid tag_resource_uuid,
        resource_tags.resource_type tag_resource_type,
        resource_tags.customer tag_customer,
        async_job.id job_id,
        async_job.uuid job_uuid,
        async_job.job_status job_status,
        async_job.account_id job_account_id
    from
        `cloud`.`volumes`
            inner join
        `cloud`.`account` ON volumes.account_id = account.id
            inner join
        `cloud`.`domain` ON volumes.domain_id = domain.id
            left join
        `cloud`.`projects` ON projects.project_account_id = account.id
            left join
        `cloud`.`data_center` ON volumes.data_center_id = data_center.id
            left join
        `cloud`.`vm_instance` ON volumes.instance_id = vm_instance.id
            left join
        `cloud`.`user_vm` ON user_vm.id = vm_instance.id
            left join
        `cloud`.`volume_store_ref` ON volumes.id = volume_store_ref.volume_id
            left join
        `cloud`.`disk_offering` ON volumes.disk_offering_id = disk_offering.id
            left join
        `cloud`.`storage_pool` ON volumes.pool_id = storage_pool.id
            left join
        `cloud`.`cluster` ON storage_pool.cluster_id = cluster.id
            left join
        `cloud`.`vm_template` ON volumes.template_id = vm_template.id OR volumes.iso_id = vm_template.id
            left join
        `cloud`.`resource_tags` ON resource_tags.resource_id = volumes.id
            and resource_tags.resource_type = 'Volume'
            left join
        `cloud`.`async_job` ON async_job.instance_id = volumes.id
            and async_job.instance_type = 'Volume'
            and async_job.job_status = 0;

ALTER TABLE `cloud`.`data_center_details` MODIFY value varchar(1024);
ALTER TABLE `cloud`.`cluster_details` MODIFY value varchar(255);
ALTER TABLE `cloud`.`storage_pool_details` MODIFY value varchar(255);
ALTER TABLE `cloud`.`account_details` MODIFY value varchar(255);

-- END: support for LXC

DROP VIEW IF EXISTS `cloud`.`template_view`;
CREATE VIEW `cloud`.`template_view` AS
    select
        vm_template.id,
        vm_template.uuid,
        vm_template.unique_name,
        vm_template.name,
        vm_template.public,
        vm_template.featured,
        vm_template.type,
        vm_template.hvm,
        vm_template.bits,
        vm_template.url,
        vm_template.format,
        vm_template.created,
        vm_template.checksum,
        vm_template.display_text,
        vm_template.enable_password,
        vm_template.dynamically_scalable,
        vm_template.guest_os_id,
        guest_os.uuid guest_os_uuid,
        guest_os.display_name guest_os_name,
        vm_template.bootable,
        vm_template.prepopulate,
        vm_template.cross_zones,
        vm_template.hypervisor_type,
        vm_template.extractable,
        vm_template.template_tag,
        vm_template.sort_key,
        vm_template.removed,
        vm_template.enable_sshkey,
        source_template.id source_template_id,
        source_template.uuid source_template_uuid,
        account.id account_id,
        account.uuid account_uuid,
        account.account_name account_name,
        account.type account_type,
        domain.id domain_id,
        domain.uuid domain_uuid,
        domain.name domain_name,
        domain.path domain_path,
        projects.id project_id,
        projects.uuid project_uuid,
	projects.name project_name,
        data_center.id data_center_id,
        data_center.uuid data_center_uuid,
        data_center.name data_center_name,
        launch_permission.account_id lp_account_id,
        template_store_ref.store_id,
    image_store.scope as store_scope,
        template_store_ref.state,
        template_store_ref.download_state,
        template_store_ref.download_pct,
        template_store_ref.error_str,
        template_store_ref.size,
        template_store_ref.destroyed,
        template_store_ref.created created_on_store,
        vm_template_details.name detail_name,
        vm_template_details.value detail_value,
        resource_tags.id tag_id,
        resource_tags.uuid tag_uuid,
        resource_tags.key tag_key,
        resource_tags.value tag_value,
        resource_tags.domain_id tag_domain_id,
        resource_tags.account_id tag_account_id,
        resource_tags.resource_id tag_resource_id,
        resource_tags.resource_uuid tag_resource_uuid,
        resource_tags.resource_type tag_resource_type,
        resource_tags.customer tag_customer,
    CONCAT(vm_template.id, '_', IFNULL(data_center.id, 0)) as temp_zone_pair
    from
        `cloud`.`vm_template`
            inner join
	`cloud`.`guest_os` ON guest_os.id = vm_template.guest_os_id
            inner join
        `cloud`.`account` ON account.id = vm_template.account_id
            inner join
        `cloud`.`domain` ON domain.id = account.domain_id
            left join
	`cloud`.`projects` ON projects.project_account_id = account.id
            left join
	`cloud`.`vm_template_details` ON vm_template_details.template_id = vm_template.id
            left join
	`cloud`.`vm_template` source_template ON source_template.id = vm_template.source_template_id
            left join
        `cloud`.`template_store_ref` ON template_store_ref.template_id = vm_template.id and template_store_ref.store_role = 'Image'
            left join
	`cloud`.`image_store` ON image_store.removed is NULL AND template_store_ref.store_id is not NULL AND image_store.id = template_store_ref.store_id
          left join
	`cloud`.`template_zone_ref` ON template_zone_ref.template_id = vm_template.id AND template_store_ref.store_id is NULL AND template_zone_ref.removed is null
            left join
        `cloud`.`data_center` ON (image_store.data_center_id = data_center.id OR template_zone_ref.zone_id = data_center.id)
            left join
        `cloud`.`launch_permission` ON launch_permission.template_id = vm_template.id
            left join
        `cloud`.`resource_tags` ON resource_tags.resource_id = vm_template.id
            and (resource_tags.resource_type = 'Template' or resource_tags.resource_type='ISO');

INSERT IGNORE INTO `cloud`.`configuration` VALUES ('Network', 'DEFAULT', 'management-server', 'midonet.apiserver.address', 'http://localhost:8081', 'Specify the address at which the Midonet API server can be contacted (if using Midonet)');
INSERT IGNORE INTO `cloud`.`configuration` VALUES ('Network', 'DEFAULT', 'management-server', 'midonet.providerrouter.id', 'd7c5e6a3-e2f4-426b-b728-b7ce6a0448e5', 'Specifies the UUID of the Midonet provider router (if using Midonet)');

alter table `cloud`.`vpc_gateways` add column `source_nat` boolean default false;
alter table `cloud`.`private_ip_address` add column `source_nat` boolean default false;

CREATE TABLE `cloud`.`account_vnet_map` (
  `id` bigint unsigned NOT NULL UNIQUE AUTO_INCREMENT,
  `uuid` varchar(255) UNIQUE,
  `vnet_range` varchar(255) NOT NULL COMMENT 'dedicated guest vlan range',
  `account_id` bigint unsigned NOT NULL COMMENT 'account id. foreign key to account table',
  `physical_network_id` bigint unsigned NOT NULL COMMENT 'physical network id. foreign key to the the physical network table',
  PRIMARY KEY (`id`),
  CONSTRAINT `fk_account_vnet_map__physical_network_id` FOREIGN KEY (`physical_network_id`) REFERENCES `physical_network` (`id`) ON DELETE CASCADE,
  INDEX `i_account_vnet_map__physical_network_id`(`physical_network_id`),
  CONSTRAINT `fk_account_vnet_map__account_id` FOREIGN KEY (`account_id`) REFERENCES `account` (`id`) ON DELETE CASCADE,
  INDEX `i_account_vnet_map__account_id`(`account_id`)
) ENGINE=InnoDB DEFAULT CHARSET=utf8;

ALTER TABLE `cloud`.`op_dc_vnet_alloc` ADD COLUMN account_vnet_map_id bigint unsigned;
ALTER TABLE `cloud`.`op_dc_vnet_alloc` ADD CONSTRAINT `fk_op_dc_vnet_alloc__account_vnet_map_id` FOREIGN KEY `fk_op_dc_vnet_alloc__account_vnet_map_id` (`account_vnet_map_id`) REFERENCES `account_vnet_map` (`id`);

 update  `cloud`.`vm_template` set state='Allocated' where state is NULL;
 update  `cloud`.`vm_template` set update_count=0 where update_count is NULL;

CREATE TABLE `cloud`.`network_acl` (
  `id` bigint unsigned NOT NULL auto_increment COMMENT 'id',
  `name` varchar(255) NOT NULL COMMENT 'name of the network acl',
  `uuid` varchar(40),
  `vpc_id` bigint unsigned COMMENT 'vpc this network acl belongs to',
  `description` varchar(1024),
  PRIMARY KEY  (`id`)
) ENGINE=InnoDB DEFAULT CHARSET=utf8;

CREATE TABLE `cloud`.`network_acl_item` (
  `id` bigint unsigned NOT NULL auto_increment COMMENT 'id',
  `uuid` varchar(40),
  `acl_id` bigint unsigned NOT NULL COMMENT 'network acl id',
  `start_port` int(10) COMMENT 'starting port of a port range',
  `end_port` int(10) COMMENT 'end port of a port range',
  `state` char(32) NOT NULL COMMENT 'current state of this rule',
  `protocol` char(16) NOT NULL default 'TCP' COMMENT 'protocol to open these ports for',
  `created` datetime COMMENT 'Date created',
  `icmp_code` int(10) COMMENT 'The ICMP code (if protocol=ICMP). A value of -1 means all codes for the given ICMP type.',
  `icmp_type` int(10) COMMENT 'The ICMP type (if protocol=ICMP). A value of -1 means all types.',
  `traffic_type` char(32) COMMENT 'the traffic type of the rule, can be Ingress or Egress',
  `cidr` varchar(255) COMMENT 'comma seperated cidr list',
  `number` int(10) NOT NULL COMMENT 'priority number of the acl item',
  `action` varchar(10) NOT NULL COMMENT 'rule action, allow or deny',
  PRIMARY KEY  (`id`),
  UNIQUE KEY (`acl_id`, `number`),
  CONSTRAINT `fk_network_acl_item__acl_id` FOREIGN KEY(`acl_id`) REFERENCES `network_acl`(`id`) ON DELETE CASCADE,
  CONSTRAINT `uc_network_acl_item__uuid` UNIQUE (`uuid`)
) ENGINE=InnoDB DEFAULT CHARSET=utf8;

ALTER TABLE `cloud`.`networks` add column `network_acl_id` bigint unsigned COMMENT 'network acl id';

-- Add Default ACL deny_all
INSERT INTO `cloud`.`network_acl` (id, uuid, vpc_id, description, name) values (1, UUID(), 0, "Default Network ACL Deny All", "default_deny");
INSERT INTO `cloud`.`network_acl_item` (id, uuid, acl_id, state, protocol, created, traffic_type, cidr, number, action) values (1, UUID(), 1, "Active", "all", now(), "Ingress", "0.0.0.0/0", 1, "Deny");
INSERT INTO `cloud`.`network_acl_item` (id, uuid, acl_id, state, protocol, created, traffic_type, cidr, number, action) values (2, UUID(), 1, "Active", "all", now(), "Egress", "0.0.0.0/0", 2, "Deny");

-- Add Default ACL allow_all
INSERT INTO `cloud`.`network_acl` (id, uuid, vpc_id, description, name) values (2, UUID(), 0, "Default Network ACL Allow All", "default_allow");
INSERT INTO `cloud`.`network_acl_item` (id, uuid, acl_id, state, protocol, created, traffic_type, cidr, number, action) values (3, UUID(), 2, "Active", "all", now(), "Ingress", "0.0.0.0/0", 1, "Allow");
INSERT INTO `cloud`.`network_acl_item` (id, uuid, acl_id, state, protocol, created, traffic_type, cidr, number, action) values (4, UUID(), 2, "Active", "all", now(), "Egress", "0.0.0.0/0", 2, "Allow");

CREATE  TABLE `cloud`.`nic_ip_alias` (
  `id` BIGINT(20) UNSIGNED NOT NULL AUTO_INCREMENT ,
  `uuid`  VARCHAR(40) NOT NULL ,
  `nic_id` BIGINT(20) UNSIGNED NULL ,
  `ip4_address` CHAR(40) NULL ,
  `ip6_address` CHAR(40) NULL ,
  `netmask` CHAR(40) NULL ,
  `gateway` CHAR(40) NULL ,
  `start_ip_of_subnet` CHAR(40),
  `network_id` BIGINT(20) UNSIGNED NULL ,
  `vmId` BIGINT(20) UNSIGNED NULL   ,
  `alias_count` BIGINT(20) UNSIGNED NULL ,
  `created` DATETIME NOT NULL ,
  `account_id` BIGINT(20) UNSIGNED NOT NULL ,
  `domain_id` BIGINT(20) UNSIGNED NOT NULL ,
  `state`  char(32)  NOT NULL,
  PRIMARY KEY (`id`) ,
  UNIQUE INDEX `id_UNIQUE` (`id` ASC) );

alter table `cloud`.`vpc_gateways` add column network_acl_id bigint unsigned default 1 NOT NULL;
update `cloud`.`vpc_gateways` set network_acl_id = 2;


INSERT IGNORE INTO `cloud`.`configuration` VALUES ('Advanced', 'DEFAULT', 'VpcManager', 'blacklisted.routes', NULL, 'Routes that are blacklisted, can not be used for Static Routes creation for the VPC Private Gateway');

INSERT IGNORE INTO `cloud`.`configuration` VALUES ('Advanced', 'DEFAULT', 'management-server', 'enable.dynamic.scale.vm', 'false', 'Enables/Diables dynamically scaling a vm');

INSERT IGNORE INTO `cloud`.`configuration` VALUES ('Advanced', 'DEFAULT', 'management-server', 'scale.retry', '2', 'Number of times to retry scaling up the vm');

UPDATE `cloud`.`snapshots` set swift_id=null where swift_id=0;

DROP TABLE IF EXISTS `cloud`.`vm_disk_statistics`;
CREATE TABLE `cloud`.`vm_disk_statistics` (
  `id` bigint(20) unsigned NOT NULL AUTO_INCREMENT,
  `data_center_id` bigint(20) unsigned NOT NULL,
  `account_id` bigint(20) unsigned NOT NULL,
  `vm_id` bigint(20) unsigned NOT NULL,
  `volume_id` bigint(20) unsigned NOT NULL DEFAULT '0',
  `net_io_read` bigint(20) unsigned NOT NULL DEFAULT '0',
  `net_io_write` bigint(20) unsigned NOT NULL DEFAULT '0',
  `current_io_read` bigint(20) unsigned NOT NULL DEFAULT '0',
  `current_io_write` bigint(20) unsigned NOT NULL DEFAULT '0',
  `agg_io_read` bigint(20) unsigned NOT NULL DEFAULT '0',
  `agg_io_write` bigint(20) unsigned NOT NULL DEFAULT '0',
  `net_bytes_read` bigint(20) unsigned NOT NULL DEFAULT '0',
  `net_bytes_write` bigint(20) unsigned NOT NULL DEFAULT '0',
  `current_bytes_read` bigint(20) unsigned NOT NULL DEFAULT '0',
  `current_bytes_write` bigint(20) unsigned NOT NULL DEFAULT '0',
  `agg_bytes_read` bigint(20) unsigned NOT NULL DEFAULT '0',
  `agg_bytes_write` bigint(20) unsigned NOT NULL DEFAULT '0',
  PRIMARY KEY (`id`),
  UNIQUE KEY `id` (`id`),
  UNIQUE KEY `account_id` (`account_id`,`data_center_id`,`vm_id`,`volume_id`),
  KEY `i_vm_disk_statistics__account_id` (`account_id`),
  KEY `i_vm_disk_statistics__account_id_data_center_id` (`account_id`,`data_center_id`),
  CONSTRAINT `fk_vm_disk_statistics__account_id` FOREIGN KEY (`account_id`) REFERENCES `account` (`id`) ON DELETE CASCADE
) ENGINE=InnoDB AUTO_INCREMENT=0 DEFAULT CHARSET=utf8;

insert into `cloud`.`vm_disk_statistics`(data_center_id,account_id,vm_id,volume_id)
select volumes.data_center_id, volumes.account_id, vm_instance.id, volumes.id from volumes,vm_instance where vm_instance.vm_type="User" and vm_instance.state<>"Expunging" and volumes.instance_id=vm_instance.id order by vm_instance.id;

DROP TABLE IF EXISTS `cloud_usage`.`vm_disk_statistics`;
CREATE TABLE `cloud_usage`.`vm_disk_statistics` (
  `id` bigint(20) unsigned NOT NULL AUTO_INCREMENT,
  `data_center_id` bigint(20) unsigned NOT NULL,
  `account_id` bigint(20) unsigned NOT NULL,
  `vm_id` bigint(20) unsigned NOT NULL,
  `volume_id` bigint(20) unsigned NOT NULL DEFAULT '0',
  `net_io_read` bigint(20) unsigned NOT NULL DEFAULT '0',
  `net_io_write` bigint(20) unsigned NOT NULL DEFAULT '0',
  `current_io_read` bigint(20) unsigned NOT NULL DEFAULT '0',
  `current_io_write` bigint(20) unsigned NOT NULL DEFAULT '0',
  `agg_io_read` bigint(20) unsigned NOT NULL DEFAULT '0',
  `agg_io_write` bigint(20) unsigned NOT NULL DEFAULT '0',
  `net_bytes_read` bigint(20) unsigned NOT NULL DEFAULT '0',
  `net_bytes_write` bigint(20) unsigned NOT NULL DEFAULT '0',
  `current_bytes_read` bigint(20) unsigned NOT NULL DEFAULT '0',
  `current_bytes_write` bigint(20) unsigned NOT NULL DEFAULT '0',
  `agg_bytes_read` bigint(20) unsigned NOT NULL DEFAULT '0',
  `agg_bytes_write` bigint(20) unsigned NOT NULL DEFAULT '0',
  PRIMARY KEY (`id`),
  UNIQUE KEY `id` (`id`),
  UNIQUE KEY `account_id` (`account_id`,`data_center_id`,`vm_id`,`volume_id`)
) ENGINE=InnoDB CHARSET=utf8;

insert into `cloud_usage`.`vm_disk_statistics` select * from `cloud`.`vm_disk_statistics`;

DROP TABLE IF EXISTS `cloud_usage`.`usage_vm_disk`;
CREATE TABLE `cloud_usage`.`usage_vm_disk` (
  `account_id` bigint(20) unsigned NOT NULL,
  `zone_id` bigint(20) unsigned NOT NULL,
  `vm_id` bigint(20) unsigned NOT NULL,
  `volume_id` bigint(20) unsigned NOT NULL DEFAULT '0',
  `io_read` bigint(20) unsigned NOT NULL DEFAULT '0',
  `io_write` bigint(20) unsigned NOT NULL DEFAULT '0',
  `agg_io_read` bigint(20) unsigned NOT NULL DEFAULT '0',
  `agg_io_write` bigint(20) unsigned NOT NULL DEFAULT '0',
  `bytes_read` bigint(20) unsigned NOT NULL DEFAULT '0',
  `bytes_write` bigint(20) unsigned NOT NULL DEFAULT '0',
  `agg_bytes_read` bigint(20) unsigned NOT NULL DEFAULT '0',
  `agg_bytes_write` bigint(20) unsigned NOT NULL DEFAULT '0',
  `event_time_millis` bigint(20) unsigned NOT NULL DEFAULT '0',
  PRIMARY KEY (`account_id`,`zone_id`,`vm_id`,`volume_id`,`event_time_millis`)
) ENGINE=InnoDB CHARSET=utf8;

INSERT IGNORE INTO `cloud`.`configuration` VALUES ('Advanced', 'DEFAULT', 'management-server', 'vm.disk.stats.interval', 0, 'Interval (in seconds) to report vm disk statistics.');
INSERT IGNORE INTO `cloud`.`configuration` VALUES ('Advanced', 'DEFAULT', 'management-server', 'vm.disk.throttling.iops_read_rate', 0, 'Default disk I/O read rate in requests per second allowed in User vm\'s disk. ');
INSERT IGNORE INTO `cloud`.`configuration` VALUES ('Advanced', 'DEFAULT', 'management-server', 'vm.disk.throttling.iops_write_rate', 0, 'Default disk I/O write rate in requests per second allowed in User vm\'s disk. ');
INSERT IGNORE INTO `cloud`.`configuration` VALUES ('Advanced', 'DEFAULT', 'management-server', 'vm.disk.throttling.bytes_read_rate', 0, 'Default disk I/O read rate in bytes per second allowed in User vm\'s disk. ');
INSERT IGNORE INTO `cloud`.`configuration` VALUES ('Advanced', 'DEFAULT', 'management-server', 'vm.disk.throttling.bytes_write_rate', 0, 'Default disk I/O write rate in bytes per second allowed in User vm\'s disk. ');

-- Re-enable foreign key checking, at the end of the upgrade path
SET foreign_key_checks = 1;

UPDATE `cloud`.`snapshot_policy` set uuid=id WHERE uuid is NULL;
#update shared sg enabled network with not null name in Advance Security Group enabled network
UPDATE `cloud`.`networks` set name='Shared SG enabled network', display_text='Shared SG enabled network' WHERE name IS null AND traffic_type='Guest' AND data_center_id IN (select id from data_center where networktype='Advanced' and is_security_group_enabled=1) AND acl_type='Domain';

INSERT IGNORE INTO `cloud`.`configuration` VALUES ('Advanced', 'DEFAULT', 'management-server', 'use.system.public.ips', 'true', 'If true, when account has dedicated public ip range(s), once the ips dedicated to the account have been consumed ips will be acquired from the system pool');
INSERT IGNORE INTO `cloud`.`configuration` VALUES ('Advanced', 'DEFAULT', 'management-server', 'use.system.guest.vlans', 'true', 'If true, when account has dedicated guest vlan range(s), once the vlans dedicated to the account have been consumed vlans will be allocated from the system pool');

INSERT IGNORE INTO `cloud`.`configuration` VALUES ('Advanced', 'DEFAULT', 'management-server', 'execute.in.sequence.hypervisor.commands', 'false', 'If set to true, StartCommand, StopCommand, CopyCommand will be synchronized on the agent side. If set to false, these commands become asynchronous. Default value is false.');
INSERT IGNORE INTO `cloud`.`configuration` VALUES ('Advanced', 'DEFAULT', 'management-server', 'execute.in.sequence.network.element.commands', 'false', 'If set to true, DhcpEntryCommand, SavePasswordCommand, UserDataCommand, VmDataCommand will be synchronized on the agent side. If set to false, these commands become asynchronous. Default value is false.');

INSERT IGNORE INTO `cloud`.`configuration` VALUES ('Advanced', 'DEFAULT', 'management-server', 'direct.agent.scan.interval', 90, 'Time interval (in seconds) to run the direct agent scan task.');


INSERT IGNORE INTO `cloud`.`configuration` VALUES ('Advanced', 'DEFAULT', 'management-server', 'external.baremetal.system.url', null, 'url of external baremetal system that CloudStack will talk to');
INSERT IGNORE INTO `cloud`.`configuration` VALUES ('Advanced', 'DEFAULT', 'management-server', 'external.baremetal.resource.classname', null, 'class name for handling external baremetal resource');
INSERT IGNORE INTO `cloud`.`configuration` VALUES ('Advanced', 'DEFAULT', 'management-server', 'enable.baremetal.securitygroup.agent.echo', 'false', 'After starting provision process, periodcially echo security agent installed in the template. Treat provisioning as success only if echo successfully');
INSERT IGNORE INTO `cloud`.`configuration` VALUES ('Advanced', 'DEFAULT', 'management-server', 'interval.baremetal.securitygroup.agent.echo', 10, 'Interval to echo baremetal security group agent, in seconds');
INSERT IGNORE INTO `cloud`.`configuration` VALUES ('Advanced', 'DEFAULT', 'management-server', 'timeout.baremetal.securitygroup.agent.echo', 3600, 'Timeout to echo baremetal security group agent, in seconds, the provisioning process will be treated as a failure');

INSERT IGNORE INTO `cloud`.`configuration` VALUES ('Advanced', 'DEFAULT', 'NetworkManager', 'router.template.hyperv', 'SystemVM Template (HyperV)', 'Name of the default router template on Hyperv.');
INSERT IGNORE INTO `cloud`.`configuration` VALUES ('Advanced', 'DEFAULT', 'NetworkManager', 'router.template.kvm', 'SystemVM Template (KVM)', 'Name of the default router template on KVM.');
INSERT IGNORE INTO `cloud`.`configuration` VALUES ('Advanced', 'DEFAULT', 'NetworkManager', 'router.template.lxc', 'SystemVM Template (LXC)', 'Name of the default router template on LXC.');
INSERT IGNORE INTO `cloud`.`configuration` VALUES ('Advanced', 'DEFAULT', 'NetworkManager', 'router.template.vmware', 'SystemVM Template (vSphere)', 'Name of the default router template on Vmware.');
INSERT IGNORE INTO `cloud`.`configuration` VALUES ('Advanced', 'DEFAULT', 'NetworkManager', 'router.template.xen', 'SystemVM Template (XenServer)', 'Name of the default router template on Xenserver.');

alter table `cloud`.`network_offerings` add column egress_default_policy boolean default false;

-- Add stratospher ssp tables
CREATE TABLE `cloud`.`external_stratosphere_ssp_uuids` (
  `id` bigint(20) UNSIGNED PRIMARY KEY AUTO_INCREMENT,
  `uuid` varchar(255) NOT NULL COMMENT "uuid provided by SSP",
  `obj_class` varchar(255) NOT NULL,
  `obj_id` bigint(20) NOT NULL,
  `reservation_id` varchar(255)
) Engine=InnoDB DEFAULT CHARSET=utf8;

CREATE TABLE `cloud`.`external_stratosphere_ssp_tenants` (
  `id` bigint(20) UNSIGNED PRIMARY KEY AUTO_INCREMENT,
  `uuid` varchar(255) NOT NULL COMMENT "SSP tenant uuid",
  `zone_id` bigint(20) NOT NULL COMMENT "cloudstack zone_id"
) Engine=InnoDB DEFAULT CHARSET=utf8;

CREATE TABLE `cloud`.`external_stratosphere_ssp_credentials` (
  `id` bigint(20) UNSIGNED PRIMARY KEY AUTO_INCREMENT,
  `data_center_id` bigint(20) unsigned NOT NULL,
  `username` varchar(255) NOT NULL,
  `password` varchar(255) NOT NULL
) Engine=InnoDB DEFAULT CHARSET=utf8;


DROP VIEW IF EXISTS `cloud`.`project_view`;
CREATE VIEW `cloud`.`project_view` AS
    select
        projects.id,
        projects.uuid,
        projects.name,
        projects.display_text,
        projects.state,
        projects.removed,
        projects.created,
        projects.project_account_id,
        account.account_name owner,
        pacct.account_id,
        domain.id domain_id,
        domain.uuid domain_uuid,
        domain.name domain_name,
        domain.path domain_path,
        resource_tags.id tag_id,
        resource_tags.uuid tag_uuid,
        resource_tags.key tag_key,
        resource_tags.value tag_value,
        resource_tags.domain_id tag_domain_id,
        resource_tags.account_id tag_account_id,
        resource_tags.resource_id tag_resource_id,
        resource_tags.resource_uuid tag_resource_uuid,
        resource_tags.resource_type tag_resource_type,
        resource_tags.customer tag_customer
    from
        `cloud`.`projects`
            inner join
        `cloud`.`domain` ON projects.domain_id = domain.id
            inner join
        `cloud`.`project_account` ON projects.id = project_account.project_id
            and project_account.account_role = 'Admin'
            inner join
        `cloud`.`account` ON account.id = project_account.account_id
            left join
        `cloud`.`resource_tags` ON resource_tags.resource_id = projects.id
            and resource_tags.resource_type = 'Project'
            left join
        `cloud`.`project_account` pacct ON projects.id = pacct.project_id;

INSERT IGNORE INTO `cloud`.`configuration` VALUES ('Advanced', 'DEFAULT', 'management-server', 'ldap.bind.principal', NULL, 'Specifies the bind principal to use for bind to LDAP');
INSERT IGNORE INTO `cloud`.`configuration` VALUES ('Advanced', 'DEFAULT', 'management-server', 'ldap.bind.password', NULL, 'Specifies the password to use for binding to LDAP');
INSERT IGNORE INTO `cloud`.`configuration` VALUES ('Advanced', 'DEFAULT', 'management-server', 'ldap.username.attribute', 'uid', 'Sets the username attribute used within LDAP');
INSERT IGNORE INTO `cloud`.`configuration` VALUES ('Advanced', 'DEFAULT', 'management-server', 'ldap.email.attribute', 'mail', 'Sets the email attribute used within LDAP');
INSERT IGNORE INTO `cloud`.`configuration` VALUES ('Advanced', 'DEFAULT', 'management-server', 'ldap.firstname.attribute', 'givenname', 'Sets the firstname attribute used within LDAP');
INSERT IGNORE INTO `cloud`.`configuration` VALUES ('Advanced', 'DEFAULT', 'management-server', 'ldap.lastname.attribute', 'sn', 'Sets the lastname attribute used within LDAP');
INSERT IGNORE INTO `cloud`.`configuration` VALUES ('Advanced', 'DEFAULT', 'management-server', 'ldap.user.object', 'inetOrgPerson', 'Sets the object type of users within LDAP');
INSERT IGNORE INTO `cloud`.`configuration` VALUES ('Advanced', 'DEFAULT', 'management-server', 'ldap.basedn', NULL, 'Sets the basedn for LDAP');
INSERT IGNORE INTO `cloud`.`configuration` VALUES ('Advanced', 'DEFAULT', 'management-server', 'ldap.search.group.principle', NULL, 'Sets the principle of the group that users must be a member of');
INSERT IGNORE INTO `cloud`.`configuration` VALUES ('Advanced', 'DEFAULT', 'management-server', 'ldap.truststore', NULL, 'Sets the path to the truststore to use for LDAP SSL');
INSERT IGNORE INTO `cloud`.`configuration` VALUES ('Advanced', 'DEFAULT', 'management-server', 'ldap.truststore.password', NULL, 'Sets the password for the truststore');


CREATE TABLE `cloud`.`ldap_configuration` (
  `id` bigint unsigned NOT NULL auto_increment COMMENT 'id',
  `hostname` varchar(255) NOT NULL COMMENT 'the hostname of the ldap server',
  `port` int(10) COMMENT 'port that the ldap server is listening on',
  PRIMARY KEY  (`id`)
) ENGINE=InnoDB DEFAULT CHARSET=utf8;

INSERT IGNORE INTO `cloud`.`configuration` VALUES ('Network', 'DEFAULT', 'management-server', 'network.loadbalancer.haproxy.max.conn', '4096', 'Load Balancer(haproxy) maximum number of concurrent connections(global max)');

ALTER TABLE `cloud`.`network_offerings` ADD COLUMN `concurrent_connections` int(10) unsigned COMMENT 'Load Balancer(haproxy) maximum number of concurrent connections(global max)';

ALTER TABLE `cloud`.`sync_queue` MODIFY `queue_size` smallint(6) NOT NULL DEFAULT '0' COMMENT 'number of items being processed by the queue';
ALTER TABLE `cloud`.`sync_queue` MODIFY `queue_size_limit` smallint(6) NOT NULL DEFAULT '1' COMMENT 'max number of items the queue can process concurrently';

INSERT IGNORE INTO `cloud`.`configuration` VALUES ('Advanced', 'DEFAULT', 'management-server', 'ucs.sync.blade.interval', '3600', 'the interval cloudstack sync with UCS manager for available blades in case user remove blades from chassis without notifying CloudStack');

ALTER TABLE `cloud`.`usage_event` ADD COLUMN `virtual_size` bigint unsigned;
ALTER TABLE `cloud_usage`.`usage_event` ADD COLUMN `virtual_size` bigint unsigned;
ALTER TABLE `cloud_usage`.`usage_storage` ADD COLUMN `virtual_size` bigint unsigned;
ALTER TABLE `cloud_usage`.`cloud_usage` ADD COLUMN `virtual_size` bigint unsigned;

INSERT IGNORE INTO `cloud`.`configuration` VALUES ('Advanced', 'DEFAULT', 'management-server', 'kvm.ssh.to.agent', 'true', 'Specify whether or not the management server is allowed to SSH into KVM Agents');

#update the account_vmstats_view - count only user vms
DROP VIEW IF EXISTS `cloud`.`account_vmstats_view`;
CREATE VIEW `cloud`.`account_vmstats_view` AS
    SELECT 
        account_id, state, count(*) as vmcount
    from
        `cloud`.`vm_instance`
    where
        vm_type = 'User'
    group by account_id , state;
INSERT IGNORE INTO `cloud`.`configuration` VALUES ('Network', 'DEFAULT', 'management-server', 'network.loadbalancer.haproxy.max.conn', '4096', 'Load Balancer(haproxy) maximum number of concurrent connections(global max)');


DROP TABLE IF EXISTS `cloud_usage`.`usage_vmsnapshot`;
CREATE TABLE `cloud_usage`.`usage_vmsnapshot` (
  `id` bigint(20) unsigned NOT NULL,
  `zone_id` bigint(20) unsigned NOT NULL,
  `account_id` bigint(20) unsigned NOT NULL,
  `domain_id` bigint(20) unsigned NOT NULL,
  `vm_id` bigint(20) unsigned NOT NULL,
  `disk_offering_id` bigint(20) unsigned,
  `size` bigint(20),
  `created` datetime NOT NULL,
  `processed` datetime,
  INDEX `i_usage_vmsnapshot` (`account_id`,`id`,`vm_id`,`created`)
) ENGINE=InnoDB CHARSET=utf8;

INSERT IGNORE INTO `cloud`.`configuration` VALUES ('Advanced', 'DEFAULT', 'management-server', 'healthcheck.update.interval', '600', 'Time Interval to fetch the LB health check states (in sec)');
INSERT IGNORE INTO `cloud`.`configuration` VALUES ('Snapshots', 'DEFAULT', 'SnapshotManager', 'kvm.snapshot.enabled', 'false', 'whether snapshot is enabled for KVM hosts');
INSERT IGNORE INTO `cloud`.`configuration` VALUES ('Advanced', 'DEFAULT', 'management-server', 'eip.use.multiple.netscalers', 'false', 'Should be set to true, if there will be multiple NetScaler devices providing EIP service in a zone');
INSERT IGNORE INTO `cloud`.`configuration` VALUES ('Snapshots', 'DEFAULT', 'SnapshotManager', 'snapshot.backup.rightafter', 'true', 'backup snapshot right after snapshot is taken');

DELETE FROM `cloud`.`configuration` where name='vmware.guest.vswitch';
DELETE FROM `cloud`.`configuration` where name='vmware.private.vswitch';
DELETE FROM `cloud`.`configuration` where name='vmware.public.vswitch';


UPDATE `cloud`.`autoscale_vmgroups` set uuid=id WHERE uuid is NULL;
UPDATE `cloud`.`autoscale_vmprofiles` set uuid=id WHERE uuid is NULL;
UPDATE `cloud`.`autoscale_policies` set uuid=id WHERE uuid is NULL;
UPDATE `cloud`.`counter` set uuid=id WHERE uuid is NULL;
UPDATE `cloud`.`conditions` set uuid=id WHERE uuid is NULL;
update `cloud`.`configuration` set component = 'SnapshotManager' where category = 'Snapshots' and component = 'none';

INSERT IGNORE INTO `cloud`.`configuration` VALUES ('Storage', 'DEFAULT', 'management-server', 'storage.cache.replacement.lru.interval', '30', 'time interval for unused data on cache storage (in days).');
INSERT IGNORE INTO `cloud`.`configuration` VALUES ('Storage', 'DEFAULT', 'management-server', 'storage.cache.replacement.enabled', 'true', 'enable or disable cache storage replacement algorithm.');
INSERT IGNORE INTO `cloud`.`configuration` VALUES ('Storage', 'DEFAULT', 'management-server', 'storage.cache.replacement.interval', '86400', 'time interval between cache replacement threads (in seconds).');
INSERT IGNORE INTO `cloud`.`configuration` VALUES ("Advanced", 'DEFAULT', 'management-server', 'vmware.nested.virtualization', 'false', 'When set to true this will enable nested virtualization when this is supported by the hypervisor');
<|MERGE_RESOLUTION|>--- conflicted
+++ resolved
@@ -113,7 +113,7 @@
   `uuid` varchar(255) COMMENT 'uuid of data store',
   `parent` varchar(255) COMMENT 'parent path for the storage server',
   `created` datetime COMMENT 'date the image store first signed on',
-  `removed` datetime COMMENT 'date removed if not null',
+  `removed` datetime COMMENT 'date removed if not null',  
   `total_size` bigint unsigned COMMENT 'storage total size statistics',
   `used_bytes` bigint unsigned COMMENT 'storage available bytes statistics',
   PRIMARY KEY(`id`)
@@ -131,7 +131,7 @@
 
 DROP VIEW IF EXISTS `cloud`.`image_store_view`;
 CREATE VIEW `cloud`.`image_store_view` AS
-    select
+    select 
         image_store.id,
         image_store.uuid,
         image_store.name,
@@ -153,9 +153,9 @@
             left join
         `cloud`.`image_store_details` ON image_store_details.store_id = image_store.id;
 
-
+            
 -- here we have to allow null for store_id to accomodate baremetal case to search for ready templates since template state is only stored in this table
--- FK also commented out due to this
+-- FK also commented out due to this            
 CREATE TABLE  `cloud`.`template_store_ref` (
   `id` bigint unsigned NOT NULL auto_increment,
   `store_id` bigint unsigned,
@@ -165,7 +165,7 @@
   `job_id` varchar(255),
   `download_pct` int(10) unsigned,
   `size` bigint unsigned,
-  `store_role` varchar(255),
+  `store_role` varchar(255),  
   `physical_size` bigint unsigned DEFAULT 0,
   `download_state` varchar(255),
   `error_str` varchar(255),
@@ -177,7 +177,7 @@
   `is_copy` tinyint(1) NOT NULL DEFAULT 0 COMMENT 'indicates whether this was copied ',
   `update_count` bigint unsigned,
   `ref_cnt` bigint unsigned DEFAULT 0,
-  `updated` datetime,
+  `updated` datetime, 
   PRIMARY KEY  (`id`),
 --  CONSTRAINT `fk_template_store_ref__store_id` FOREIGN KEY `fk_template_store_ref__store_id` (`store_id`) REFERENCES `image_store` (`id`) ON DELETE CASCADE,
   INDEX `i_template_store_ref__store_id`(`store_id`),
@@ -193,7 +193,7 @@
 -- ALTER TABLE `cloud`.`snapshots` DROP COLUMN `sechost_id`;
 
 -- change upload host_id FK to point to image_store table
-ALTER TABLE `cloud`.`upload` DROP FOREIGN KEY `fk_upload__host_id`;
+ALTER TABLE `cloud`.`upload` DROP FOREIGN KEY `fk_upload__host_id`; 
 ALTER TABLE `cloud`.`upload` ADD CONSTRAINT `fk_upload__store_id` FOREIGN KEY(`host_id`) REFERENCES `image_store` (`id`) ON DELETE CASCADE;
 
 CREATE TABLE  `cloud`.`snapshot_store_ref` (
@@ -208,11 +208,11 @@
   `physical_size` bigint unsigned DEFAULT 0,
   `parent_snapshot_id` bigint unsigned DEFAULT 0,
   `install_path` varchar(255),
-  `state` varchar(255) NOT NULL,
-  -- `removed` datetime COMMENT 'date removed if not null',
+  `state` varchar(255) NOT NULL,  
+  -- `removed` datetime COMMENT 'date removed if not null',  
   `update_count` bigint unsigned,
   `ref_cnt` bigint unsigned,
-  `updated` datetime,
+  `updated` datetime,   
   `volume_id` bigint unsigned,
   PRIMARY KEY  (`id`),
   INDEX `i_snapshot_store_ref__store_id`(`store_id`),
@@ -237,16 +237,12 @@
   `local_path` varchar(255),
   `install_path` varchar(255),
   `url` varchar(255),
-<<<<<<< HEAD
-  `state` varchar(255) NOT NULL,
-=======
   `download_url` varchar(255),
   `state` varchar(255) NOT NULL,  
->>>>>>> 4b157fcc
   `destroyed` tinyint(1) COMMENT 'indicates whether the volume_host entry was destroyed by the user or not',
   `update_count` bigint unsigned,
   `ref_cnt` bigint unsigned,
-  `updated` datetime,
+  `updated` datetime,   
   PRIMARY KEY  (`id`),
   CONSTRAINT `fk_volume_store_ref__store_id` FOREIGN KEY `fk_volume_store_ref__store_id` (`store_id`) REFERENCES `image_store` (`id`) ON DELETE CASCADE,
   INDEX `i_volume_store_ref__store_id`(`store_id`),
@@ -660,12 +656,12 @@
 ALTER TABLE `cloud`.`remote_access_vpn` ADD COLUMN `uuid` varchar(40) UNIQUE;
 
 -- START: support for LXC
-
+ 
 INSERT IGNORE INTO `cloud`.`hypervisor_capabilities`(uuid, hypervisor_type, hypervisor_version, max_guests_limit, security_group_enabled) VALUES (UUID(), 'LXC', 'default', 50, 1);
 ALTER TABLE `cloud`.`physical_network_traffic_types` ADD COLUMN `lxc_network_label` varchar(255) DEFAULT 'cloudbr0' COMMENT 'The network name label of the physical device dedicated to this traffic on a LXC host';
-
+ 
 UPDATE configuration SET value='KVM,XenServer,VMware,BareMetal,Ovm,LXC' WHERE name='hypervisor.list';
-
+ 
 INSERT INTO `cloud`.`vm_template` (id, uuid, unique_name, name, public, created, type, hvm, bits, account_id, url, checksum, enable_password, display_text, format, guest_os_id, featured, cross_zones, hypervisor_type)
      VALUES (10, UUID(), 'routing-10', 'SystemVM Template (LXC)', 0, now(), 'SYSTEM', 0, 64, 1, 'http://download.cloud.com/templates/acton/acton-systemvm-02062012.qcow2.bz2', '2755de1f9ef2ce4d6f2bee2efbb4da92', 0, 'SystemVM Template (LXC)', 'QCOW2', 15, 0, 1, 'LXC');
 
@@ -715,10 +711,10 @@
   CONSTRAINT `fk_service_offering_details__service_offering_id` FOREIGN KEY (`service_offering_id`) REFERENCES `service_offering`(`id`) ON DELETE CASCADE,
   CONSTRAINT UNIQUE KEY `uk_service_offering_id_name` (`service_offering_id`, `name`)
 ) ENGINE=InnoDB DEFAULT CHARSET=utf8;
-
+      
 DROP VIEW IF EXISTS `cloud`.`user_vm_view`;
 CREATE VIEW `cloud`.`user_vm_view` AS
-    select
+    select 
         vm_instance.id id,
         vm_instance.name name,
         user_vm.display_name display_name,
@@ -896,7 +892,7 @@
 
 DROP VIEW IF EXISTS `cloud`.`affinity_group_view`;
 CREATE VIEW `cloud`.`affinity_group_view` AS
-    select
+    select 
         affinity_group.id id,
         affinity_group.name name,
         affinity_group.type type,
@@ -930,7 +926,7 @@
 
 DROP VIEW IF EXISTS `cloud`.`host_view`;
 CREATE VIEW `cloud`.`host_view` AS
-    select
+    select 
         host.id,
         host.uuid,
         host.name,
@@ -998,10 +994,10 @@
         `cloud`.`async_job` ON async_job.instance_id = host.id
             and async_job.instance_type = 'Host'
             and async_job.job_status = 0;
-
+        
 DROP VIEW IF EXISTS `cloud`.`storage_pool_view`;
 CREATE VIEW `cloud`.`storage_pool_view` AS
-    select
+    select 
         storage_pool.id,
         storage_pool.uuid,
         storage_pool.name,
@@ -1021,7 +1017,7 @@
         cluster.cluster_type,
         data_center.id data_center_id,
         data_center.uuid data_center_uuid,
-	data_center.name data_center_name,
+        data_center.name data_center_name,      
         data_center.networktype data_center_type,
         host_pod_ref.id pod_id,
         host_pod_ref.uuid pod_uuid,
@@ -1051,11 +1047,11 @@
         `cloud`.`async_job` ON async_job.instance_id = storage_pool.id
             and async_job.instance_type = 'StoragePool'
             and async_job.job_status = 0;
-
+            
 
 DROP VIEW IF EXISTS `cloud`.`domain_router_view`;
 CREATE VIEW `cloud`.`domain_router_view` AS
-    select
+    select 
         vm_instance.id id,
         vm_instance.name name,
         account.id account_id,
@@ -1154,7 +1150,7 @@
         `cloud`.`async_job` ON async_job.instance_id = vm_instance.id
             and async_job.instance_type = 'DomainRouter'
             and async_job.job_status = 0;
-
+            
 CREATE TABLE `cloud`.`external_cisco_vnmc_devices` (
   `id` bigint unsigned NOT NULL AUTO_INCREMENT COMMENT 'id',
   `uuid` varchar(255) UNIQUE,
@@ -1239,7 +1235,7 @@
 
 DROP VIEW IF EXISTS `cloud`.`service_offering_view`;
 CREATE VIEW `cloud`.`service_offering_view` AS
-    select
+    select 
         service_offering.id,
         disk_offering.uuid,
         disk_offering.name,
@@ -1286,7 +1282,7 @@
 UPDATE `cloud`.`user` SET `cloud`.`user`.`default`=1 WHERE id IN (1,2);
 
 ALTER VIEW `cloud`.`user_view` AS
-    select
+    select 
         user.id,
         user.uuid,
         user.username,
@@ -1326,7 +1322,7 @@
         `cloud`.`async_job` ON async_job.instance_id = user.id
             and async_job.instance_type = 'User'
             and async_job.job_status = 0;
-
+       
 
 DROP VIEW IF EXISTS `cloud`.`account_view`;
 CREATE VIEW `cloud`.`account_view` AS
@@ -1568,7 +1564,7 @@
         disk_offering.iops_write_rate,
         disk_offering.sort_key,
         disk_offering.type,
-  disk_offering.display_offering,
+	disk_offering.display_offering,
         domain.id domain_id,
         domain.uuid domain_uuid,
         domain.name domain_name,
@@ -1622,7 +1618,7 @@
         data_center.uuid data_center_uuid,
         data_center.name data_center_name,
         data_center.is_security_group_enabled security_group_enabled,
-    data_center.networktype data_center_type,
+		data_center.networktype data_center_type,
         host.id host_id,
         host.uuid host_uuid,
         host.name host_name,
@@ -1775,7 +1771,7 @@
         volumes.attached,
         volumes.removed,
         volumes.pod_id,
-  volumes.display_volume,
+	volumes.display_volume,
         volumes.format,
         account.id account_id,
         account.uuid account_uuid,
@@ -1791,7 +1787,7 @@
         data_center.id data_center_id,
         data_center.uuid data_center_uuid,
         data_center.name data_center_name,
-  data_center.networktype data_center_type,
+	data_center.networktype data_center_type,
         vm_instance.id vm_id,
         vm_instance.uuid vm_uuid,
         vm_instance.name vm_name,
@@ -1876,7 +1872,7 @@
 
 DROP VIEW IF EXISTS `cloud`.`template_view`;
 CREATE VIEW `cloud`.`template_view` AS
-    select
+    select 
         vm_template.id,
         vm_template.uuid,
         vm_template.unique_name,
@@ -1917,13 +1913,13 @@
         domain.path domain_path,
         projects.id project_id,
         projects.uuid project_uuid,
-	projects.name project_name,
+        projects.name project_name,        
         data_center.id data_center_id,
         data_center.uuid data_center_uuid,
         data_center.name data_center_name,
         launch_permission.account_id lp_account_id,
         template_store_ref.store_id,
-    image_store.scope as store_scope,
+		image_store.scope as store_scope,
         template_store_ref.state,
         template_store_ref.download_state,
         template_store_ref.download_pct,
@@ -1943,27 +1939,27 @@
         resource_tags.resource_uuid tag_resource_uuid,
         resource_tags.resource_type tag_resource_type,
         resource_tags.customer tag_customer,
-    CONCAT(vm_template.id, '_', IFNULL(data_center.id, 0)) as temp_zone_pair
+		CONCAT(vm_template.id, '_', IFNULL(data_center.id, 0)) as temp_zone_pair
     from
         `cloud`.`vm_template`
             inner join
-	`cloud`.`guest_os` ON guest_os.id = vm_template.guest_os_id
+        `cloud`.`guest_os` ON guest_os.id = vm_template.guest_os_id        
             inner join
         `cloud`.`account` ON account.id = vm_template.account_id
             inner join
         `cloud`.`domain` ON domain.id = account.domain_id
             left join
-	`cloud`.`projects` ON projects.project_account_id = account.id
-            left join
-	`cloud`.`vm_template_details` ON vm_template_details.template_id = vm_template.id
-            left join
-	`cloud`.`vm_template` source_template ON source_template.id = vm_template.source_template_id
+        `cloud`.`projects` ON projects.project_account_id = account.id    
+            left join
+        `cloud`.`vm_template_details` ON vm_template_details.template_id = vm_template.id         
+            left join
+        `cloud`.`vm_template` source_template ON source_template.id = vm_template.source_template_id    
             left join
         `cloud`.`template_store_ref` ON template_store_ref.template_id = vm_template.id and template_store_ref.store_role = 'Image'
             left join
-	`cloud`.`image_store` ON image_store.removed is NULL AND template_store_ref.store_id is not NULL AND image_store.id = template_store_ref.store_id
-          left join
-	`cloud`.`template_zone_ref` ON template_zone_ref.template_id = vm_template.id AND template_store_ref.store_id is NULL AND template_zone_ref.removed is null
+        `cloud`.`image_store` ON image_store.removed is NULL AND template_store_ref.store_id is not NULL AND image_store.id = template_store_ref.store_id 
+        	left join
+        `cloud`.`template_zone_ref` ON template_zone_ref.template_id = vm_template.id AND template_store_ref.store_id is NULL AND template_zone_ref.removed is null    
             left join
         `cloud`.`data_center` ON (image_store.data_center_id = data_center.id OR template_zone_ref.zone_id = data_center.id)
             left join
@@ -1971,7 +1967,7 @@
             left join
         `cloud`.`resource_tags` ON resource_tags.resource_id = vm_template.id
             and (resource_tags.resource_type = 'Template' or resource_tags.resource_type='ISO');
-
+            
 INSERT IGNORE INTO `cloud`.`configuration` VALUES ('Network', 'DEFAULT', 'management-server', 'midonet.apiserver.address', 'http://localhost:8081', 'Specify the address at which the Midonet API server can be contacted (if using Midonet)');
 INSERT IGNORE INTO `cloud`.`configuration` VALUES ('Network', 'DEFAULT', 'management-server', 'midonet.providerrouter.id', 'd7c5e6a3-e2f4-426b-b728-b7ce6a0448e5', 'Specifies the UUID of the Midonet provider router (if using Midonet)');
 
@@ -1993,7 +1989,7 @@
 
 ALTER TABLE `cloud`.`op_dc_vnet_alloc` ADD COLUMN account_vnet_map_id bigint unsigned;
 ALTER TABLE `cloud`.`op_dc_vnet_alloc` ADD CONSTRAINT `fk_op_dc_vnet_alloc__account_vnet_map_id` FOREIGN KEY `fk_op_dc_vnet_alloc__account_vnet_map_id` (`account_vnet_map_id`) REFERENCES `account_vnet_map` (`id`);
-
+            
  update  `cloud`.`vm_template` set state='Allocated' where state is NULL;
  update  `cloud`.`vm_template` set update_count=0 where update_count is NULL;
 
@@ -2097,7 +2093,7 @@
   CONSTRAINT `fk_vm_disk_statistics__account_id` FOREIGN KEY (`account_id`) REFERENCES `account` (`id`) ON DELETE CASCADE
 ) ENGINE=InnoDB AUTO_INCREMENT=0 DEFAULT CHARSET=utf8;
 
-insert into `cloud`.`vm_disk_statistics`(data_center_id,account_id,vm_id,volume_id)
+insert into `cloud`.`vm_disk_statistics`(data_center_id,account_id,vm_id,volume_id) 
 select volumes.data_center_id, volumes.account_id, vm_instance.id, volumes.id from volumes,vm_instance where vm_instance.vm_type="User" and vm_instance.state<>"Expunging" and volumes.instance_id=vm_instance.id order by vm_instance.id;
 
 DROP TABLE IF EXISTS `cloud_usage`.`vm_disk_statistics`;
@@ -2151,7 +2147,7 @@
 INSERT IGNORE INTO `cloud`.`configuration` VALUES ('Advanced', 'DEFAULT', 'management-server', 'vm.disk.throttling.bytes_write_rate', 0, 'Default disk I/O write rate in bytes per second allowed in User vm\'s disk. ');
 
 -- Re-enable foreign key checking, at the end of the upgrade path
-SET foreign_key_checks = 1;
+SET foreign_key_checks = 1;			
 
 UPDATE `cloud`.`snapshot_policy` set uuid=id WHERE uuid is NULL;
 #update shared sg enabled network with not null name in Advance Security Group enabled network
@@ -2205,7 +2201,7 @@
 
 DROP VIEW IF EXISTS `cloud`.`project_view`;
 CREATE VIEW `cloud`.`project_view` AS
-    select
+    select 
         projects.id,
         projects.uuid,
         projects.name,
@@ -2245,30 +2241,11 @@
             left join
         `cloud`.`project_account` pacct ON projects.id = pacct.project_id;
 
-INSERT IGNORE INTO `cloud`.`configuration` VALUES ('Advanced', 'DEFAULT', 'management-server', 'ldap.bind.principal', NULL, 'Specifies the bind principal to use for bind to LDAP');
-INSERT IGNORE INTO `cloud`.`configuration` VALUES ('Advanced', 'DEFAULT', 'management-server', 'ldap.bind.password', NULL, 'Specifies the password to use for binding to LDAP');
-INSERT IGNORE INTO `cloud`.`configuration` VALUES ('Advanced', 'DEFAULT', 'management-server', 'ldap.username.attribute', 'uid', 'Sets the username attribute used within LDAP');
-INSERT IGNORE INTO `cloud`.`configuration` VALUES ('Advanced', 'DEFAULT', 'management-server', 'ldap.email.attribute', 'mail', 'Sets the email attribute used within LDAP');
-INSERT IGNORE INTO `cloud`.`configuration` VALUES ('Advanced', 'DEFAULT', 'management-server', 'ldap.firstname.attribute', 'givenname', 'Sets the firstname attribute used within LDAP');
-INSERT IGNORE INTO `cloud`.`configuration` VALUES ('Advanced', 'DEFAULT', 'management-server', 'ldap.lastname.attribute', 'sn', 'Sets the lastname attribute used within LDAP');
-INSERT IGNORE INTO `cloud`.`configuration` VALUES ('Advanced', 'DEFAULT', 'management-server', 'ldap.user.object', 'inetOrgPerson', 'Sets the object type of users within LDAP');
-INSERT IGNORE INTO `cloud`.`configuration` VALUES ('Advanced', 'DEFAULT', 'management-server', 'ldap.basedn', NULL, 'Sets the basedn for LDAP');
-INSERT IGNORE INTO `cloud`.`configuration` VALUES ('Advanced', 'DEFAULT', 'management-server', 'ldap.search.group.principle', NULL, 'Sets the principle of the group that users must be a member of');
-INSERT IGNORE INTO `cloud`.`configuration` VALUES ('Advanced', 'DEFAULT', 'management-server', 'ldap.truststore', NULL, 'Sets the path to the truststore to use for LDAP SSL');
-INSERT IGNORE INTO `cloud`.`configuration` VALUES ('Advanced', 'DEFAULT', 'management-server', 'ldap.truststore.password', NULL, 'Sets the password for the truststore');
-
-
-CREATE TABLE `cloud`.`ldap_configuration` (
-  `id` bigint unsigned NOT NULL auto_increment COMMENT 'id',
-  `hostname` varchar(255) NOT NULL COMMENT 'the hostname of the ldap server',
-  `port` int(10) COMMENT 'port that the ldap server is listening on',
-  PRIMARY KEY  (`id`)
-) ENGINE=InnoDB DEFAULT CHARSET=utf8;
-
 INSERT IGNORE INTO `cloud`.`configuration` VALUES ('Network', 'DEFAULT', 'management-server', 'network.loadbalancer.haproxy.max.conn', '4096', 'Load Balancer(haproxy) maximum number of concurrent connections(global max)');
 
 ALTER TABLE `cloud`.`network_offerings` ADD COLUMN `concurrent_connections` int(10) unsigned COMMENT 'Load Balancer(haproxy) maximum number of concurrent connections(global max)';
 
+        
 ALTER TABLE `cloud`.`sync_queue` MODIFY `queue_size` smallint(6) NOT NULL DEFAULT '0' COMMENT 'number of items being processed by the queue';
 ALTER TABLE `cloud`.`sync_queue` MODIFY `queue_size_limit` smallint(6) NOT NULL DEFAULT '1' COMMENT 'max number of items the queue can process concurrently';
 
@@ -2329,3 +2306,23 @@
 INSERT IGNORE INTO `cloud`.`configuration` VALUES ('Storage', 'DEFAULT', 'management-server', 'storage.cache.replacement.enabled', 'true', 'enable or disable cache storage replacement algorithm.');
 INSERT IGNORE INTO `cloud`.`configuration` VALUES ('Storage', 'DEFAULT', 'management-server', 'storage.cache.replacement.interval', '86400', 'time interval between cache replacement threads (in seconds).');
 INSERT IGNORE INTO `cloud`.`configuration` VALUES ("Advanced", 'DEFAULT', 'management-server', 'vmware.nested.virtualization', 'false', 'When set to true this will enable nested virtualization when this is supported by the hypervisor');
+
+INSERT IGNORE INTO `cloud`.`configuration` VALUES ('Advanced', 'DEFAULT', 'management-server', 'ldap.bind.principal', NULL, 'Specifies the bind principal to use for bind to LDAP');
+INSERT IGNORE INTO `cloud`.`configuration` VALUES ('Advanced', 'DEFAULT', 'management-server', 'ldap.bind.password', NULL, 'Specifies the password to use for binding to LDAP');
+INSERT IGNORE INTO `cloud`.`configuration` VALUES ('Advanced', 'DEFAULT', 'management-server', 'ldap.username.attribute', 'uid', 'Sets the username attribute used within LDAP');
+INSERT IGNORE INTO `cloud`.`configuration` VALUES ('Advanced', 'DEFAULT', 'management-server', 'ldap.email.attribute', 'mail', 'Sets the email attribute used within LDAP');
+INSERT IGNORE INTO `cloud`.`configuration` VALUES ('Advanced', 'DEFAULT', 'management-server', 'ldap.firstname.attribute', 'givenname', 'Sets the firstname attribute used within LDAP');
+INSERT IGNORE INTO `cloud`.`configuration` VALUES ('Advanced', 'DEFAULT', 'management-server', 'ldap.lastname.attribute', 'sn', 'Sets the lastname attribute used within LDAP');
+INSERT IGNORE INTO `cloud`.`configuration` VALUES ('Advanced', 'DEFAULT', 'management-server', 'ldap.user.object', 'inetOrgPerson', 'Sets the object type of users within LDAP');
+INSERT IGNORE INTO `cloud`.`configuration` VALUES ('Advanced', 'DEFAULT', 'management-server', 'ldap.basedn', NULL, 'Sets the basedn for LDAP');
+INSERT IGNORE INTO `cloud`.`configuration` VALUES ('Advanced', 'DEFAULT', 'management-server', 'ldap.search.group.principle', NULL, 'Sets the principle of the group that users must be a member of');
+INSERT IGNORE INTO `cloud`.`configuration` VALUES ('Advanced', 'DEFAULT', 'management-server', 'ldap.truststore', NULL, 'Sets the path to the truststore to use for LDAP SSL');
+INSERT IGNORE INTO `cloud`.`configuration` VALUES ('Advanced', 'DEFAULT', 'management-server', 'ldap.truststore.password', NULL, 'Sets the password for the truststore');
+
+
+CREATE TABLE `cloud`.`ldap_configuration` (
+  `id` bigint unsigned NOT NULL auto_increment COMMENT 'id',
+  `hostname` varchar(255) NOT NULL COMMENT 'the hostname of the ldap server',
+  `port` int(10) COMMENT 'port that the ldap server is listening on',
+  PRIMARY KEY  (`id`)
+) ENGINE=InnoDB DEFAULT CHARSET=utf8;
