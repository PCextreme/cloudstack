--- conflicted
+++ resolved
@@ -1107,7 +1107,6 @@
             and async_job.instance_type = 'Account'
             and async_job.job_status = 0;
 
-<<<<<<< HEAD
 
 
 ALTER TABLE `cloud`.`load_balancing_rules` ADD COLUMN `source_ip_address` varchar(40) COMMENT 'source ip address for the load balancer rule';
@@ -1243,6 +1242,5 @@
 ALTER TABLE `cloud`.`network_offerings` ADD COLUMN `internal_lb` int(1) unsigned NOT NULL DEFAULT '0' COMMENT 'true if the network offering supports Internal lb service';
 ALTER TABLE `cloud`.`network_offerings` ADD COLUMN `public_lb` int(1) unsigned NOT NULL DEFAULT '0' COMMENT 'true if the network offering supports Public lb service';
 UPDATE `cloud`.`network_offerings` SET public_lb=1 where id IN (SELECT DISTINCT network_offering_id FROM `cloud`.`ntwk_offering_service_map` WHERE service='Lb');
-=======
-alter table `cloud_usage`.`usage_network_offering` add column nic_id bigint(20) unsigned NOT NULL;             
->>>>>>> 04a2b2d3
+
+alter table `cloud_usage`.`usage_network_offering` add column nic_id bigint(20) unsigned NOT NULL;             