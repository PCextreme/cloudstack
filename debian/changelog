--- conflicted
+++ resolved
@@ -1,14 +1,4 @@
-<<<<<<< HEAD
-cloudstack (4.10.0-SNAPSHOT) unstable; urgency=low
-=======
-cloudstack (4.9.1.0) unstable; urgency=low
-
-  * Update the version to 4.9.1.0
-
- -- the Apache CloudStack project <dev@cloudstack.apache.org>  Fri, 19 Aug 2016 13:48:00 +0530
-
-cloudstack (4.9.0) unstable; urgency=low
->>>>>>> e49ca1ec
+cloudstack (4.10.0.0-SNAPSHOT) unstable; urgency=low
 
   * Update the version to 4.10.0.snapshot
 
