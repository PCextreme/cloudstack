<?xml version="1.0" encoding="UTF-8"?>
<!--
  ~ Licensed to the Apache Software Foundation (ASF) under one
  ~ or more contributor license agreements.  See the NOTICE file
  ~ distributed with this work for additional information
  ~ regarding copyright ownership.  The ASF licenses this file
  ~ to you under the Apache License, Version 2.0 (the
  ~ "License"); you may not use this file except in compliance
  ~ with the License.  You may obtain a copy of the License at
  ~
  ~   http://www.apache.org/licenses/LICENSE-2.0
  ~
  ~ Unless required by applicable law or agreed to in writing,
  ~ software distributed under the License is distributed on an
  ~ "AS IS" BASIS, WITHOUT WARRANTIES OR CONDITIONS OF ANY
  ~ KIND, either express or implied.  See the License for the
  ~ specific language governing permissions and limitations
  ~ under the License.
  -->
<project xmlns="http://maven.apache.org/POM/4.0.0" xmlns:xsi="http://www.w3.org/2001/XMLSchema-instance"
         xsi:schemaLocation="http://maven.apache.org/POM/4.0.0 http://maven.apache.org/xsd/maven-4.0.0.xsd">
    <modelVersion>4.0.0</modelVersion>

    <name>Apache CloudStack Developer Tools - Checkstyle Configuration</name>
    <groupId>org.apache.cloudstack</groupId>
    <artifactId>checkstyle</artifactId>
<<<<<<< HEAD
    <version>4.8.0-SNAPSHOT</version>
=======
    <version>4.8.1-SNAPSHOT</version>
>>>>>>> 3bf50b6b
    
    
    <prerequisites>
      <maven>3.0.4</maven>
    </prerequisites>
    
    <build>
      <plugins>
        <plugin>
          <groupId>org.apache.maven.plugins</groupId>
          <artifactId>maven-checkstyle-plugin</artifactId>
          <version>2.13</version>
          <executions>
            <execution>
              <phase>none</phase>
            </execution>
          </executions>
        </plugin>
      </plugins>
    </build>

</project><|MERGE_RESOLUTION|>--- conflicted
+++ resolved
@@ -24,11 +24,7 @@
     <name>Apache CloudStack Developer Tools - Checkstyle Configuration</name>
     <groupId>org.apache.cloudstack</groupId>
     <artifactId>checkstyle</artifactId>
-<<<<<<< HEAD
-    <version>4.8.0-SNAPSHOT</version>
-=======
     <version>4.8.1-SNAPSHOT</version>
->>>>>>> 3bf50b6b
     
     
     <prerequisites>
