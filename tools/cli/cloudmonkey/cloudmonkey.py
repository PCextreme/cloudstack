--- conflicted
+++ resolved
@@ -75,33 +75,6 @@
     def __init__(self, pname, verbs):
         self.program_name = pname
         self.verbs = verbs
-<<<<<<< HEAD
-        global config_fields
-        first_time = False
-        if not os.path.exists(self.config_dir):
-            os.makedirs(self.config_dir)
-        if os.path.exists(self.config_file):
-            config = self.read_config()
-        else:
-            first_time = True
-            config = self.write_config(first_time)
-
-        for section in config_fields.keys():
-            for key in config_fields[section].keys():
-            try:
-                    self.config_options.append(key)
-                    setattr(self, key, config.get(section, key))
-            except Exception:
-                    print "Please fix `%s` in %s" % (key, self.config_file)
-                sys.exit()
-
-        if first_time:
-            print "Welcome! Using `set` configure the necessary settings:"
-            print " ".join(sorted(self.config_options))
-            print "Config file:", self.config_file
-            print "For debugging, tail -f", self.log_file, "\n"
-=======
->>>>>>> 631b6fd4
 
         self.config_options = read_config(self.get_attr, self.set_attr)
         self.prompt = self.prompt.strip() + " "  # Cosmetic fix for prompt
@@ -138,25 +111,8 @@
             except KeyboardInterrupt:
                 print("^C")
 
-<<<<<<< HEAD
-    def print_shell(self, *args):
-        output = ""
-        try:
-            for arg in args:
-                arg = str(arg)
-                if isinstance(type(args), types.NoneType):
-                    continue
-                output += arg
-                if self.color == 'true':
-                monkeyprint(output)
-                else:
-                print output
-        except Exception, e:
-            self.print_shell("Error: " + e)
-=======
     def monkeyprint(self, *args):
         monkeyprint((self.color == 'true'), *args)
->>>>>>> 631b6fd4
 
     def print_result(self, result, result_filter=None):
         if result is None or len(result) == 0:
