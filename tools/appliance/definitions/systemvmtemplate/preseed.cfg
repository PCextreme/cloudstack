# Licensed to the Apache Software Foundation (ASF) under one
# or more contributor license agreements.  See the NOTICE file
# distributed with this work for additional information
# regarding copyright ownership.  The ASF licenses this file
# to you under the Apache License, Version 2.0 (the
# "License"); you may not use this file except in compliance
# with the License.  You may obtain a copy of the License at
#
#   http://www.apache.org/licenses/LICENSE-2.0
#
# Unless required by applicable law or agreed to in writing,
# software distributed under the License is distributed on an
# "AS IS" BASIS, WITHOUT WARRANTIES OR CONDITIONS OF ANY
# KIND, either express or implied.  See the License for the
# specific language governing permissions and limitations
# under the License.

### Localization
# Locale sets language and country.
d-i debian-installer/locale string en_US

# Keyboard selection.
d-i console-keymaps-at/keymap select us

### Network configuration
d-i netcfg/choose_interface select auto
d-i netcfg/get_hostname string systemvm
d-i netcfg/get_domain string cloudstack.org

### Mirror settings
d-i mirror/country string manual
d-i mirror/http/hostname string http.us.debian.org
d-i mirror/http/directory string /debian
d-i mirror/http/proxy string

### Clock and time zone setup
d-i clock-setup/utc boolean true
d-i time/zone string UTC
d-i clock-setup/ntp boolean true

### Partitioning
d-i partman-auto/disk string /dev/sda
d-i partman-auto/method string regular
d-i partman-auto/choose_recipe select atomic
<<<<<<< HEAD
d-i partman-auto/expert_recipe string                         \
      boot-root ::                                            \
              1024 50 2048 ext4                               \
                      $primary{ } $bootable{ }                \
                      method{ format } format{ }              \
                      use_filesystem{ } filesystem{ ext4 }    \
                      mountpoint{ / }                         \
              .                                               \
              70 100 256 linux-swap                           \
                      method{ swap } format{ }                \
              .
=======
>>>>>>> 14c820ae
d-i partman/confirm_write_new_label boolean true
d-i partman/choose_partition select finish
d-i partman/confirm boolean true
d-i partman/confirm_nooverwrite boolean true

### Base system installation
# ...

### Account setup
d-i passwd/root-login boolean true
d-i passwd/root-password password password
d-i passwd/root-password-again password password
d-i passwd/user-fullname string Cloud Stack
d-i passwd/username string cloud
d-i passwd/user-password password cloud
d-i passwd/user-password-again password cloud
d-i user-setup/encrypt-home boolean false
d-i user-setup/allow-password-weak boolean true
d-i passwd/user-default-groups string audio cdrom video admin

### Apt setup
# ...

### Package selection
tasksel tasksel/first multiselect ssh-server
d-i pkgsel/include string openssh-server ntp acpid  sudo bzip2 openssl
# Allowed values: none, safe-upgrade, full-upgrade
d-i pkgsel/upgrade select none

popularity-contest popularity-contest/participate boolean false

### Boot loader installation
d-i grub-installer/only_debian boolean true
d-i finish-install/reboot_in_progress note

### Preseeding other packages
libssl1.0.0     libssl1.0.0/restart-services    string
libssl1.0.0     libssl1.0.0/restart-failed      error

#### Advanced options
# Prevent packaged version of VirtualBox Guest Additions being installed:
d-i preseed/early_command string sed -i \
  '/in-target/idiscover(){/sbin/discover|grep -v VirtualBox;}' \
  /usr/lib/pre-pkgsel.d/20install-hwpackages<|MERGE_RESOLUTION|>--- conflicted
+++ resolved
@@ -42,20 +42,6 @@
 d-i partman-auto/disk string /dev/sda
 d-i partman-auto/method string regular
 d-i partman-auto/choose_recipe select atomic
-<<<<<<< HEAD
-d-i partman-auto/expert_recipe string                         \
-      boot-root ::                                            \
-              1024 50 2048 ext4                               \
-                      $primary{ } $bootable{ }                \
-                      method{ format } format{ }              \
-                      use_filesystem{ } filesystem{ ext4 }    \
-                      mountpoint{ / }                         \
-              .                                               \
-              70 100 256 linux-swap                           \
-                      method{ swap } format{ }                \
-              .
-=======
->>>>>>> 14c820ae
 d-i partman/confirm_write_new_label boolean true
 d-i partman/choose_partition select finish
 d-i partman/confirm boolean true
