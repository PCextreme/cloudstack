--- conflicted
+++ resolved
@@ -3630,8 +3630,36 @@
         cmd = updateResourceCount.updateResourceCountCmd()
         [setattr(cmd, k, v) for k, v in kwargs.items()]
         return(apiclient.updateResourceCount(cmd))
-<<<<<<< HEAD
-    
+   
+class NIC:
+    """NIC related API"""
+    def __init__(self, items):
+        self.__dict__.update(items)
+
+    @classmethod
+    def addIp(cls, apiclient, id, ipaddress=None):
+        """Add Ip (secondary) to NIC"""
+        cmd = addIpToNic.addIpToNicCmd()
+        cmd.nicid = id
+        if ipaddress:
+            cmd.ipaddress = ipaddress
+        return(apiclient.addIpToNic(cmd))
+
+    @classmethod
+    def removeIp(cls,apiclient,ipaddressid):
+        """Remove secondary Ip from NIC"""
+        cmd = removeIpFromNic.removeIpFromNicCmd()
+        cmd.id = ipaddressid
+        return(apiclient.addIpToNic(cmd))
+
+    @classmethod
+    def list(cls, apiclient, **kwargs):
+        """List NICs belonging to a virtual machine"""
+
+        cmd = listNics.listNicsCmd()
+        [setattr(cmd, k, v) for k, v in kwargs.items()]
+        return(apiclient.listNics(cmd))
+        
 class IAMGroup:
     def __init__(self, items):
         self.__dict__.update(items)
@@ -3694,16 +3722,10 @@
         return         
     
 class IAMPolicy:
-=======
-
-class NIC:
-    """NIC related API"""
->>>>>>> 63e3eea7
-    def __init__(self, items):
-        self.__dict__.update(items)
-
-    @classmethod
-<<<<<<< HEAD
+    def __init__(self, items):
+        self.__dict__.update(items)
+
+    @classmethod
     def create(cls, apiclient, iam_policy, account=None, domainid=None):
         cmd = createIAMPolicy.createIAMPolicyCmd()
         cmd.name = iam_policy['name']
@@ -3764,28 +3786,4 @@
         cmd.id = self.id
         cmd.accounts = [str(acct.id) for acct in accts]
         apiclient.removeIAMPolicyFromAccount(cmd)
-        return           
-=======
-    def addIp(cls, apiclient, id, ipaddress=None):
-        """Add Ip (secondary) to NIC"""
-        cmd = addIpToNic.addIpToNicCmd()
-        cmd.nicid = id
-        if ipaddress:
-            cmd.ipaddress = ipaddress
-        return(apiclient.addIpToNic(cmd))
-
-    @classmethod
-    def removeIp(cls,apiclient,ipaddressid):
-        """Remove secondary Ip from NIC"""
-        cmd = removeIpFromNic.removeIpFromNicCmd()
-        cmd.id = ipaddressid
-        return(apiclient.addIpToNic(cmd))
-
-    @classmethod
-    def list(cls, apiclient, **kwargs):
-        """List NICs belonging to a virtual machine"""
-
-        cmd = listNics.listNicsCmd()
-        [setattr(cmd, k, v) for k, v in kwargs.items()]
-        return(apiclient.listNics(cmd))
->>>>>>> 63e3eea7
+        return           