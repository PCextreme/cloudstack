--- conflicted
+++ resolved
@@ -47,7 +47,6 @@
 FAILED = "FAILED"
 UNKNOWN_ERROR = "Unknown Error"
 EXCEPTION = "EXCEPTION"
-<<<<<<< HEAD
 INVALID_RESPONSE = "Invalid Response"
 '''
 Async Job Related Codes
@@ -59,11 +58,6 @@
 '''
 User Related Codes
 '''
-ADMIN = 1
-DOMAIN_ADMIN = 2
-USER = 0
-XEN_SERVER = "XenServer"
-=======
 BASIC_ZONE = "basic"
 ISOLATED_NETWORK = "ISOLATED"
 SHARED_NETWORK = "SHARED"
@@ -74,4 +68,7 @@
 UNKNOWN = "UNKNOWN"
 FAULT = "FAULT"
 MASTER = "MASTER"
->>>>>>> 1dfe4c19
+ADMIN = 1
+DOMAIN_ADMIN = 2
+USER = 0
+XEN_SERVER = "XenServer"